--- conflicted
+++ resolved
@@ -50,12 +50,8 @@
       let (mvars, _, _) ← forallMetaTelescope constInfo.type
       let mut lemmas := lemmas
       for m in mvars do
-<<<<<<< HEAD
         let path ← DiscrTree.mkPath (← inferType m) discrTreeConfig
         lemmas := lemmas.insertIfSpecific path name
-=======
-        lemmas ← lemmas.insertIfSpecific (← inferType m) name discrTreeConfig
->>>>>>> 7e5b9c79
       pure lemmas
 
 open Lean.Meta.SolveByElim in
