/-
Copyright (c) 2024 Damiano Testa. All rights reserved.
Released under Apache 2.0 license as described in the file LICENSE.
Authors: Damiano Testa
-/
import Lean.Elab.DefView
import Lean.Util.CollectAxioms
import ImportGraph.Imports
import ImportGraph.RequiredModules
<<<<<<< HEAD
=======
-- Import this linter explicitly to ensure that
-- this file has a valid copyright header and module docstring.
import Mathlib.Tactic.Linter.Header
>>>>>>> 06d29195

/-! # `#min_imports in` a command to find minimal imports

`#min_imports in stx` scans the syntax `stx` to find a collection of minimal imports that should be
sufficient for `stx` to make sense.
If `stx` is a command, then it also elaborates `stx` and, in case it is a declaration, then
it also finds the imports implied by the declaration.

Unlike the related `#find_home`, this command takes into account notation and tactic information.

## Limitations

Parsing of `attribute`s is hard and the command makes minimal effort to support them.
Here is an example where the command fails to notice a dependency:
```lean
import Mathlib.Data.Sym.Sym2.Init -- the actual minimal import
import Aesop.Frontend.Attribute   -- the import that `#min_imports in` suggests

import Mathlib.Tactic.MinImports

-- import Aesop.Frontend.Attribute
#min_imports in
@[aesop (rule_sets := [Sym2]) [safe [constructors, cases], norm]]
inductive Rel (α : Type) : α × α → α × α → Prop
  | refl (x y : α) : Rel _ (x, y) (x, y)
  | swap (x y : α) : Rel _ (x, y) (y, x)

-- `import Mathlib.Data.Sym.Sym2.Init` is not detected by `#min_imports in`.
```

## Todo

*Examples*
When parsing an `example`, `#min_imports in` retrieves all the information that it can from the
`Syntax` of the `example`, but, since the `example` is not added to the environment, it fails
to retrieve any `Expr` information about the proof term.
It would be desirable to make `#min_imports in example ...` inspect the resulting proof and
report imports, but this feature is missing for the moment.

*Using `InfoTrees`*
It may be more efficient (not necessarily in terms of speed, but of simplicity of code),
to inspect the `InfoTrees` for each command and retrieve information from there.
I have not looked into this yet.
-/

open Lean Elab Command

namespace Mathlib.Command.MinImports

/-- `getSyntaxNodeKinds stx` takes a `Syntax` input `stx` and returns the `NameSet` of all the
`SyntaxNodeKinds` and all the identifiers contained in `stx`. -/
partial
def getSyntaxNodeKinds : Syntax → NameSet
  | .node _ kind args =>
    ((args.map getSyntaxNodeKinds).foldl (NameSet.append · ·) {}).insert kind
  | .ident _ _ nm _ => NameSet.empty.insert nm
  | _ => {}

/-- Extracts the names of the declarations in `env` on which `decl` depends. -/
def getVisited (decl : Name) : CommandElabM NameSet := do
  unless (← hasConst decl) do
    return {}
  -- without resetting the state, the "unused tactics" linter gets confused?
  let st ← get
  liftCoreM decl.transitivelyUsedConstants <* set st

/-- `getId stx` takes as input a `Syntax` `stx`.
If `stx` contains a `declId`, then it returns the `ident`-syntax for the `declId`.
If `stx` is a nameless instance, then it also tries to fetch the `ident` for the instance.
Otherwise it returns `.missing`. -/
def getId (stx : Syntax) : CommandElabM Syntax := do
  -- If the command contains a `declId`, we use the implied `ident`.
  match stx.find? (·.isOfKind ``Lean.Parser.Command.declId) with
    | some declId => return declId[0]
    | none =>
      -- Otherwise, the command could be a nameless `instance`.
      match stx.find? (·.isOfKind ``Lean.Parser.Command.instance) with
        | none => return .missing
        | some stx => do
          -- if it is a nameless `instance`, we retrieve the autogenerated name
          let dv ← mkDefViewOfInstance {} stx
          return dv.declId[0]

/-- `getIds stx` extracts all identifiers, collecting them in a `NameSet`. -/
partial
def getIds : Syntax → NameSet
  | .node _ _ args => (args.map getIds).foldl (·.append ·) {}
  | .ident _ _ nm _ => NameSet.empty.insert nm
  | _ => {}

/-- `getAttrNames stx` extracts `attribute`s from `stx`.
It does not collect `simp`, `ext`, `to_additive`.
It should collect almost all other attributes, e.g., `fun_prop`. -/
def getAttrNames (stx : Syntax) : NameSet :=
  match stx.find? (·.isOfKind ``Lean.Parser.Term.attributes) with
    | none => {}
    | some stx => getIds stx

/-- `getAttrs env stx` returns all attribute declaration names contained in `stx` and registered
in the `Environment `env`. -/
def getAttrs (env : Environment) (stx : Syntax) : NameSet :=
  Id.run do
  let mut new : NameSet := {}
  for attr in (getAttrNames stx) do
    match getAttributeImpl env attr with
      | .ok attr => new := new.insert attr.ref
      | .error .. => pure ()
  return new

/-- `previousInstName nm` takes as input a name `nm`, assuming that it is the name of an
auto-generated "nameless" `instance`.
If `nm` ends in `..._n`, where `n` is a number, it returns the same name, but with `_n` replaced
by `_(n-1)`, unless `n ≤ 1`, in which case it simply removes the `_n` suffix.
-/
def previousInstName : Name → Name
  | nm@(.str init tail) =>
    let last := tail.takeRightWhile (· != '_')
    let newTail := match last.toNat? with
                    | some (n + 2) => s!"_{n + 1}"
                    | _ => ""
    let newTailPrefix := tail.dropRightWhile (· != '_')
    if newTailPrefix.isEmpty then nm else
    let newTail :=
      (if newTailPrefix.back == '_' then newTailPrefix.dropRight 1 else newTailPrefix) ++ newTail
    .str init newTail
  | nm => nm

/--
`getDeclName cmd id` takes a `Syntax` input `cmd` and returns the `Name` of the declaration defined
by `cmd`.
-/
def getDeclName (cmd : Syntax) : CommandElabM Name := do
  let ns ← getCurrNamespace
  let id1 ← getId cmd
  let id2 := mkIdentFrom id1 (previousInstName id1.getId)
  let some declStx := cmd.find? (·.isOfKind ``Parser.Command.declaration) | pure default
  let some modifiersStx := declStx.find? (·.isOfKind ``Parser.Command.declModifiers) | pure default
  let modifiers : TSyntax ``Parser.Command.declModifiers := ⟨modifiersStx⟩
  -- the `get`/`set` state catches issues with elaboration of, for instance, `scoped` attributes
  let s ← get
  let modifiers ← elabModifiers modifiers
  set s
  liftCoreM do (
    -- Try applying the algorithm in `Lean.mkDeclName` to attach a namespace to the name.
    -- Unfortunately calling `Lean.mkDeclName` directly won't work: it will complain that there is
    -- already a declaration with this name.
    (do
      let shortName := id1.getId
      let view := extractMacroScopes shortName
      let name := view.name
      let isRootName := (`_root_).isPrefixOf name
      let mut fullName := if isRootName then
        { view with name := name.replacePrefix `_root_ Name.anonymous }.review
      else
        ns ++ shortName
      -- Apply name visibility rules: private names get mangled.
      match modifiers.visibility with
      | .private => return mkPrivateName (← getEnv) fullName
      | _ => return fullName) <|>
    -- try the visible name or the current "nameless" `instance` name
    realizeGlobalConstNoOverload id1 <|>
    -- otherwise, guess what the previous "nameless" `instance` name was
    realizeGlobalConstNoOverload id2 <|>
    -- failing everything, use the current namespace followed by the visible name
    return ns ++ id1.getId)

/-- `getAllDependencies cmd id` takes a `Syntax` input `cmd` and returns the `NameSet` of all the
declaration names that are implied by
* the `SyntaxNodeKinds`,
* the attributes of `cmd` (if there are any),
* the identifiers contained in `cmd`,
* if `cmd` adds a declaration `d` to the environment, then also all the module names implied by `d`.
The argument `id` is expected to be an identifier.
It is used either for the internally generated name of a "nameless" `instance` or when parsing
an identifier representing the name of a declaration.

Note that the return value does not contain dependencies of the dependencies;
you can use `Lean.NameSet.transitivelyUsedConstants` to get those.
-/
def getAllDependencies (cmd id : Syntax) :
    CommandElabM NameSet := do
  let env ← getEnv
  let nm ← getDeclName cmd
  -- We collect the implied declaration names, the `SyntaxNodeKinds` and the attributes.
  return (← getVisited nm)
              |>.append (← getVisited id.getId)
              |>.append (getSyntaxNodeKinds cmd)
              |>.append (getAttrs env cmd)

/-- `getAllImports cmd id` takes a `Syntax` input `cmd` and returns the `NameSet` of all the
module names that are implied by
* the `SyntaxNodeKinds`,
* the attributes of `cmd` (if there are any),
* the identifiers contained in `cmd`,
* if `cmd` adds a declaration `d` to the environment, then also all the module names implied by `d`.
The argument `id` is expected to be an identifier.
It is used either for the internally generated name of a "nameless" `instance` or when parsing
an identifier representing the name of a declaration.
-/
def getAllImports (cmd id : Syntax) (dbg? : Bool := false) :
    CommandElabM NameSet := do
  let env ← getEnv
  -- We collect the implied declaration names, the `SyntaxNodeKinds` and the attributes.
  let ts ← getAllDependencies cmd id
  if dbg? then dbg_trace "{ts.toArray.qsort Name.lt}"
  let mut hm : Std.HashMap Nat Name := {}
  for imp in env.header.moduleNames do
    hm := hm.insert ((env.getModuleIdx? imp).getD default) imp
  let mut fins : NameSet := {}
  for t in ts do
    let new := match env.getModuleIdxFor? t with
      | some t => (hm.get? t).get!
      | none   => .anonymous -- instead of `getMainModule`, we omit the current module
    if !fins.contains new then fins := fins.insert new
  return fins.erase .anonymous

/-- `getIrredundantImports env importNames` takes an `Environment` and a `NameSet` as inputs.
Assuming that `importNames` are module names,
it returns the `NameSet` consisting of a minimal collection of module names whose transitive
closure is enough to parse (and elaborate) `cmd`. -/
def getIrredundantImports (env : Environment) (importNames : NameSet) : NameSet :=
  importNames.diff (env.findRedundantImports importNames.toArray)

/-- `minImpsCore stx id` is the internal function to elaborate the `#min_imports in` command.
It collects the irredundant imports to parse and elaborate `stx` and logs
```lean
import A
import B
...
import Z
```
The `id` input is expected to be the name of the declaration that is currently processed.
It is used to provide the internally generated name for "nameless" `instance`s.
-/
def minImpsCore (stx id : Syntax) : CommandElabM Unit := do
    let tot := getIrredundantImports (← getEnv) (← getAllImports stx id)
    let fileNames := tot.toArray.qsort Name.lt
    logInfoAt (← getRef) m!"{"\n".intercalate (fileNames.map (s!"import {·}")).toList}"

/-- `#min_imports in cmd` scans the syntax `cmd` and the declaration obtained by elaborating `cmd`
to find a collection of minimal imports that should be sufficient for `cmd` to work. -/
syntax (name := minImpsStx) "#min_imports" " in " command : command

@[inherit_doc minImpsStx]
syntax "#min_imports" " in " term : command

elab_rules : command
  | `(#min_imports in $cmd:command) => do
    -- In case `cmd` is a "nameless" `instance`, we produce its name.
    -- It is important that this is collected *before* adding the declaration to the environment,
    -- since `getId` probes the name-generator using the current environment: if the declaration
    -- were already present, `getId` would return a new name that does not clash with it!
    let id ← getId cmd
    Elab.Command.elabCommand cmd <|> pure ()
    minImpsCore cmd id
  | `(#min_imports in $cmd:term) => minImpsCore cmd cmd

end Mathlib.Command.MinImports<|MERGE_RESOLUTION|>--- conflicted
+++ resolved
@@ -7,12 +7,9 @@
 import Lean.Util.CollectAxioms
 import ImportGraph.Imports
 import ImportGraph.RequiredModules
-<<<<<<< HEAD
-=======
 -- Import this linter explicitly to ensure that
 -- this file has a valid copyright header and module docstring.
 import Mathlib.Tactic.Linter.Header
->>>>>>> 06d29195
 
 /-! # `#min_imports in` a command to find minimal imports
 
