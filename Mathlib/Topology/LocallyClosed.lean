--- conflicted
+++ resolved
@@ -184,18 +184,4 @@
 
 lemma IsLocallyClosed.isOpen_preimage_val_closure (hs : IsLocallyClosed s) :
     IsOpen (closure s ↓∩ s) :=
-<<<<<<< HEAD
-  ((isLocallyClosed_tfae s).out 0 4).mp hs
-
-open TopologicalSpace
-
-variable {ι : Type*} {U : ι → Opens Y} (hU : iSup U = ⊤)
-
-theorem isLocallyClosed_iff_coe_preimage_of_iSup_eq_top {s : Set Y} :
-    IsLocallyClosed s ↔ ∀ i, IsLocallyClosed ((↑) ⁻¹' s : Set (U i)) := by
-  simp_rw [isLocallyClosed_iff_isOpen_coborder]
-  rw [isOpen_iff_coe_preimage_of_iSup_eq_top hU]
-  exact forall_congr' fun i ↦ by rw [(U i).isOpen.openEmbedding_subtype_val.coborder_preimage]
-=======
-  ((isLocallyClosed_tfae s).out 0 4).mp hs
->>>>>>> 795a8565
+  ((isLocallyClosed_tfae s).out 0 4).mp hs