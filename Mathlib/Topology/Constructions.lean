/-
Copyright (c) 2017 Johannes Hölzl. All rights reserved.
Released under Apache 2.0 license as described in the file LICENSE.
Authors: Johannes Hölzl, Mario Carneiro, Patrick Massot
-/
import Mathlib.Topology.Maps
import Mathlib.Order.Filter.Pi

#align_import topology.constructions from "leanprover-community/mathlib"@"f7ebde7ee0d1505dfccac8644ae12371aa3c1c9f"

/-!
# Constructions of new topological spaces from old ones

This file constructs products, sums, subtypes and quotients of topological spaces
and sets up their basic theory, such as criteria for maps into or out of these
constructions to be continuous; descriptions of the open sets, neighborhood filters,
and generators of these constructions; and their behavior with respect to embeddings
and other specific classes of maps.

## Implementation note

The constructed topologies are defined using induced and coinduced topologies
along with the complete lattice structure on topologies. Their universal properties
(for example, a map `X → Y × Z` is continuous if and only if both projections
`X → Y`, `X → Z` are) follow easily using order-theoretic descriptions of
continuity. With more work we can also extract descriptions of the open sets,
neighborhood filters and so on.

## Tags

product, sum, disjoint union, subspace, quotient space

-/


noncomputable section

open Topology TopologicalSpace Set Filter Function Classical

universe u v

variable {α : Type u} {β : Type v} {γ δ ε ζ : Type*}

section Constructions

instance instTopologicalSpaceSubtype {p : α → Prop} [t : TopologicalSpace α] :
    TopologicalSpace (Subtype p) :=
  induced (↑) t

instance {r : α → α → Prop} [t : TopologicalSpace α] : TopologicalSpace (Quot r) :=
  coinduced (Quot.mk r) t

instance instTopologicalSpaceQuotient {s : Setoid α} [t : TopologicalSpace α] :
    TopologicalSpace (Quotient s) :=
  coinduced Quotient.mk' t

instance instTopologicalSpaceProd [t₁ : TopologicalSpace α] [t₂ : TopologicalSpace β] :
    TopologicalSpace (α × β) :=
  induced Prod.fst t₁ ⊓ induced Prod.snd t₂

instance instTopologicalSpaceSum [t₁ : TopologicalSpace α] [t₂ : TopologicalSpace β] :
    TopologicalSpace (α ⊕ β) :=
  coinduced Sum.inl t₁ ⊔ coinduced Sum.inr t₂

instance instTopologicalSpaceSigma {β : α → Type v} [t₂ : ∀ a, TopologicalSpace (β a)] :
    TopologicalSpace (Sigma β) :=
  ⨆ a, coinduced (Sigma.mk a) (t₂ a)

instance Pi.topologicalSpace {β : α → Type v} [t₂ : (a : α) → TopologicalSpace (β a)] :
    TopologicalSpace ((a : α) → β a) :=
  ⨅ a, induced (fun f => f a) (t₂ a)
#align Pi.topological_space Pi.topologicalSpace

instance ULift.topologicalSpace [t : TopologicalSpace α] : TopologicalSpace (ULift.{v, u} α) :=
  t.induced ULift.down
#align ulift.topological_space ULift.topologicalSpace

/-!
### `Additive`, `Multiplicative`

The topology on those type synonyms is inherited without change.
-/

section

variable [TopologicalSpace α]

open Additive Multiplicative

instance : TopologicalSpace (Additive α) := ‹TopologicalSpace α›
instance : TopologicalSpace (Multiplicative α) := ‹TopologicalSpace α›

instance [DiscreteTopology α] : DiscreteTopology (Additive α) := ‹DiscreteTopology α›
instance [DiscreteTopology α] : DiscreteTopology (Multiplicative α) := ‹DiscreteTopology α›

theorem continuous_ofMul : Continuous (ofMul : α → Additive α) := continuous_id
#align continuous_of_mul continuous_ofMul

theorem continuous_toMul : Continuous (toMul : Additive α → α) := continuous_id
#align continuous_to_mul continuous_toMul

theorem continuous_ofAdd : Continuous (ofAdd : α → Multiplicative α) := continuous_id
#align continuous_of_add continuous_ofAdd

theorem continuous_toAdd : Continuous (toAdd : Multiplicative α → α) := continuous_id
#align continuous_to_add continuous_toAdd

theorem isOpenMap_ofMul : IsOpenMap (ofMul : α → Additive α) := IsOpenMap.id
#align is_open_map_of_mul isOpenMap_ofMul

theorem isOpenMap_toMul : IsOpenMap (toMul : Additive α → α) := IsOpenMap.id
#align is_open_map_to_mul isOpenMap_toMul

theorem isOpenMap_ofAdd : IsOpenMap (ofAdd : α → Multiplicative α) := IsOpenMap.id
#align is_open_map_of_add isOpenMap_ofAdd

theorem isOpenMap_toAdd : IsOpenMap (toAdd : Multiplicative α → α) := IsOpenMap.id
#align is_open_map_to_add isOpenMap_toAdd

theorem isClosedMap_ofMul : IsClosedMap (ofMul : α → Additive α) := IsClosedMap.id
#align is_closed_map_of_mul isClosedMap_ofMul

theorem isClosedMap_toMul : IsClosedMap (toMul : Additive α → α) := IsClosedMap.id
#align is_closed_map_to_mul isClosedMap_toMul

theorem isClosedMap_ofAdd : IsClosedMap (ofAdd : α → Multiplicative α) := IsClosedMap.id
#align is_closed_map_of_add isClosedMap_ofAdd

theorem isClosedMap_toAdd : IsClosedMap (toAdd : Multiplicative α → α) := IsClosedMap.id
#align is_closed_map_to_add isClosedMap_toAdd

theorem nhds_ofMul (a : α) : 𝓝 (ofMul a) = map ofMul (𝓝 a) := rfl
#align nhds_of_mul nhds_ofMul

theorem nhds_ofAdd (a : α) : 𝓝 (ofAdd a) = map ofAdd (𝓝 a) := rfl
#align nhds_of_add nhds_ofAdd

theorem nhds_toMul (a : Additive α) : 𝓝 (toMul a) = map toMul (𝓝 a) := rfl
#align nhds_to_mul nhds_toMul

theorem nhds_toAdd (a : Multiplicative α) : 𝓝 (toAdd a) = map toAdd (𝓝 a) := rfl
#align nhds_to_add nhds_toAdd

end

/-!
### Order dual

The topology on this type synonym is inherited without change.
-/


section

variable [TopologicalSpace α]

open OrderDual

instance : TopologicalSpace αᵒᵈ := ‹TopologicalSpace α›
instance [DiscreteTopology α] : DiscreteTopology αᵒᵈ := ‹DiscreteTopology α›

theorem continuous_toDual : Continuous (toDual : α → αᵒᵈ) := continuous_id
#align continuous_to_dual continuous_toDual

theorem continuous_ofDual : Continuous (ofDual : αᵒᵈ → α) := continuous_id
#align continuous_of_dual continuous_ofDual

theorem isOpenMap_toDual : IsOpenMap (toDual : α → αᵒᵈ) := IsOpenMap.id
#align is_open_map_to_dual isOpenMap_toDual

theorem isOpenMap_ofDual : IsOpenMap (ofDual : αᵒᵈ → α) := IsOpenMap.id
#align is_open_map_of_dual isOpenMap_ofDual

theorem isClosedMap_toDual : IsClosedMap (toDual : α → αᵒᵈ) := IsClosedMap.id
#align is_closed_map_to_dual isClosedMap_toDual

theorem isClosedMap_ofDual : IsClosedMap (ofDual : αᵒᵈ → α) := IsClosedMap.id
#align is_closed_map_of_dual isClosedMap_ofDual

theorem nhds_toDual (a : α) : 𝓝 (toDual a) = map toDual (𝓝 a) := rfl
#align nhds_to_dual nhds_toDual

theorem nhds_ofDual (a : α) : 𝓝 (ofDual a) = map ofDual (𝓝 a) := rfl
#align nhds_of_dual nhds_ofDual

end

theorem Quotient.preimage_mem_nhds [TopologicalSpace α] [s : Setoid α] {V : Set <| Quotient s}
    {a : α} (hs : V ∈ 𝓝 (Quotient.mk' a)) : Quotient.mk' ⁻¹' V ∈ 𝓝 a :=
  preimage_nhds_coinduced hs
#align quotient.preimage_mem_nhds Quotient.preimage_mem_nhds

/-- The image of a dense set under `Quotient.mk'` is a dense set. -/
theorem Dense.quotient [Setoid α] [TopologicalSpace α] {s : Set α} (H : Dense s) :
    Dense (Quotient.mk' '' s) :=
  Quotient.surjective_Quotient_mk''.denseRange.dense_image continuous_coinduced_rng H
#align dense.quotient Dense.quotient

/-- The composition of `Quotient.mk'` and a function with dense range has dense range. -/
theorem DenseRange.quotient [Setoid α] [TopologicalSpace α] {f : β → α} (hf : DenseRange f) :
    DenseRange (Quotient.mk' ∘ f) :=
  Quotient.surjective_Quotient_mk''.denseRange.comp hf continuous_coinduced_rng
#align dense_range.quotient DenseRange.quotient

instance {p : α → Prop} [TopologicalSpace α] [DiscreteTopology α] : DiscreteTopology (Subtype p) :=
  ⟨bot_unique fun s _ => ⟨(↑) '' s, isOpen_discrete _, preimage_image_eq _ Subtype.val_injective⟩⟩

instance Sum.discreteTopology [TopologicalSpace α] [TopologicalSpace β] [hα : DiscreteTopology α]
    [hβ : DiscreteTopology β] : DiscreteTopology (Sum α β) :=
  ⟨sup_eq_bot_iff.2 <| by simp [hα.eq_bot, hβ.eq_bot]⟩
#align sum.discrete_topology Sum.discreteTopology

instance Sigma.discreteTopology {β : α → Type v} [∀ a, TopologicalSpace (β a)]
    [h : ∀ a, DiscreteTopology (β a)] : DiscreteTopology (Sigma β) :=
  ⟨iSup_eq_bot.2 <| fun _ => by simp only [(h _).eq_bot, coinduced_bot]⟩
#align sigma.discrete_topology Sigma.discreteTopology

section Topα

variable [TopologicalSpace α]

/-
The 𝓝 filter and the subspace topology.
-/
theorem mem_nhds_subtype (s : Set α) (a : { x // x ∈ s }) (t : Set { x // x ∈ s }) :
    t ∈ 𝓝 a ↔ ∃ u ∈ 𝓝 (a : α), Subtype.val ⁻¹' u ⊆ t :=
  mem_nhds_induced _ a t
#align mem_nhds_subtype mem_nhds_subtype

theorem nhds_subtype (s : Set α) (a : { x // x ∈ s }) : 𝓝 a = comap (↑) (𝓝 (a : α)) :=
  nhds_induced _ a
#align nhds_subtype nhds_subtype

theorem nhdsWithin_subtype_eq_bot_iff {s t : Set α} {x : s} :
    𝓝[((↑) : s → α) ⁻¹' t] x = ⊥ ↔ 𝓝[t] (x : α) ⊓ 𝓟 s = ⊥ := by
  rw [inf_principal_eq_bot_iff_comap, nhdsWithin, nhdsWithin, comap_inf, comap_principal,
    nhds_induced]
#align nhds_within_subtype_eq_bot_iff nhdsWithin_subtype_eq_bot_iff

theorem nhds_ne_subtype_eq_bot_iff {S : Set α} {x : S} :
    𝓝[≠] x = ⊥ ↔ 𝓝[≠] (x : α) ⊓ 𝓟 S = ⊥ := by
  rw [← nhdsWithin_subtype_eq_bot_iff, preimage_compl, ← image_singleton,
    Subtype.coe_injective.preimage_image]
#align nhds_ne_subtype_eq_bot_iff nhds_ne_subtype_eq_bot_iff

theorem nhds_ne_subtype_neBot_iff {S : Set α} {x : S} :
    (𝓝[≠] x).NeBot ↔ (𝓝[≠] (x : α) ⊓ 𝓟 S).NeBot := by
  rw [neBot_iff, neBot_iff, not_iff_not, nhds_ne_subtype_eq_bot_iff]
#align nhds_ne_subtype_ne_bot_iff nhds_ne_subtype_neBot_iff

theorem discreteTopology_subtype_iff {S : Set α} : DiscreteTopology S ↔ ∀ x ∈ S, 𝓝[≠] x ⊓ 𝓟 S = ⊥ :=
  by simp_rw [discreteTopology_iff_nhds_ne, SetCoe.forall', nhds_ne_subtype_eq_bot_iff]
#align discrete_topology_subtype_iff discreteTopology_subtype_iff

end Topα

/-- A type synonym equipped with the topology whose open sets are the empty set and the sets with
finite complements. -/
def CofiniteTopology (α : Type*) :=
  α
#align cofinite_topology CofiniteTopology

namespace CofiniteTopology

/-- The identity equivalence between `α` and `CofiniteTopology α`. -/
def of : α ≃ CofiniteTopology α :=
  Equiv.refl α
#align cofinite_topology.of CofiniteTopology.of

instance [Inhabited α] : Inhabited (CofiniteTopology α) where default := of default

instance : TopologicalSpace (CofiniteTopology α) where
  IsOpen s := s.Nonempty → Set.Finite sᶜ
  isOpen_univ := by simp
  isOpen_inter s t := by
    rintro hs ht ⟨x, hxs, hxt⟩
    rw [compl_inter]
    exact (hs ⟨x, hxs⟩).union (ht ⟨x, hxt⟩)
  isOpen_sUnion := by
    rintro s h ⟨x, t, hts, hzt⟩
    rw [Set.compl_sUnion]
    exact Set.Finite.sInter (mem_image_of_mem _ hts) (h t hts ⟨x, hzt⟩)

theorem isOpen_iff {s : Set (CofiniteTopology α)} : IsOpen s ↔ s.Nonempty → sᶜ.Finite :=
  Iff.rfl
#align cofinite_topology.is_open_iff CofiniteTopology.isOpen_iff

theorem isOpen_iff' {s : Set (CofiniteTopology α)} : IsOpen s ↔ s = ∅ ∨ sᶜ.Finite := by
  simp only [isOpen_iff, nonempty_iff_ne_empty, or_iff_not_imp_left]
#align cofinite_topology.is_open_iff' CofiniteTopology.isOpen_iff'

theorem isClosed_iff {s : Set (CofiniteTopology α)} : IsClosed s ↔ s = univ ∨ s.Finite := by
  simp only [← isOpen_compl_iff, isOpen_iff', compl_compl, compl_empty_iff]
#align cofinite_topology.is_closed_iff CofiniteTopology.isClosed_iff

theorem nhds_eq (a : CofiniteTopology α) : 𝓝 a = pure a ⊔ cofinite := by
  ext U
  rw [mem_nhds_iff]
  constructor
  · rintro ⟨V, hVU, V_op, haV⟩
    exact mem_sup.mpr ⟨hVU haV, mem_of_superset (V_op ⟨_, haV⟩) hVU⟩
  · rintro ⟨hU : a ∈ U, hU' : Uᶜ.Finite⟩
    exact ⟨U, Subset.rfl, fun _ => hU', hU⟩
#align cofinite_topology.nhds_eq CofiniteTopology.nhds_eq

theorem mem_nhds_iff {a : CofiniteTopology α} {s : Set (CofiniteTopology α)} :
    s ∈ 𝓝 a ↔ a ∈ s ∧ sᶜ.Finite := by simp [nhds_eq]
#align cofinite_topology.mem_nhds_iff CofiniteTopology.mem_nhds_iff

end CofiniteTopology

end Constructions

section Prod

variable [TopologicalSpace α] [TopologicalSpace β] [TopologicalSpace γ] [TopologicalSpace δ]
  [TopologicalSpace ε] [TopologicalSpace ζ]

-- porting note: todo: Lean 4 fails to deduce implicit args
@[simp] theorem continuous_prod_mk {f : α → β} {g : α → γ} :
    (Continuous fun x => (f x, g x)) ↔ Continuous f ∧ Continuous g :=
  (@continuous_inf_rng α (β × γ) _ _ (TopologicalSpace.induced Prod.fst _)
    (TopologicalSpace.induced Prod.snd _)).trans <|
    continuous_induced_rng.and continuous_induced_rng
#align continuous_prod_mk continuous_prod_mk

@[continuity]
theorem continuous_fst : Continuous (@Prod.fst α β) :=
  (continuous_prod_mk.1 continuous_id).1
#align continuous_fst continuous_fst

/-- Postcomposing `f` with `Prod.fst` is continuous -/
theorem Continuous.fst {f : α → β × γ} (hf : Continuous f) : Continuous fun a : α => (f a).1 :=
  continuous_fst.comp hf
#align continuous.fst Continuous.fst

/-- Precomposing `f` with `Prod.fst` is continuous -/
theorem Continuous.fst' {f : α → γ} (hf : Continuous f) : Continuous fun x : α × β => f x.fst :=
  hf.comp continuous_fst
#align continuous.fst' Continuous.fst'

theorem continuousAt_fst {p : α × β} : ContinuousAt Prod.fst p :=
  continuous_fst.continuousAt
#align continuous_at_fst continuousAt_fst

/-- Postcomposing `f` with `Prod.fst` is continuous at `x` -/
theorem ContinuousAt.fst {f : α → β × γ} {x : α} (hf : ContinuousAt f x) :
    ContinuousAt (fun a : α => (f a).1) x :=
  continuousAt_fst.comp hf
#align continuous_at.fst ContinuousAt.fst

/-- Precomposing `f` with `Prod.fst` is continuous at `(x, y)` -/
theorem ContinuousAt.fst' {f : α → γ} {x : α} {y : β} (hf : ContinuousAt f x) :
    ContinuousAt (fun x : α × β => f x.fst) (x, y) :=
  ContinuousAt.comp hf continuousAt_fst
#align continuous_at.fst' ContinuousAt.fst'

/-- Precomposing `f` with `Prod.fst` is continuous at `x : α × β` -/
theorem ContinuousAt.fst'' {f : α → γ} {x : α × β} (hf : ContinuousAt f x.fst) :
    ContinuousAt (fun x : α × β => f x.fst) x :=
  hf.comp continuousAt_fst
#align continuous_at.fst'' ContinuousAt.fst''

@[continuity]
theorem continuous_snd : Continuous (@Prod.snd α β) :=
  (continuous_prod_mk.1 continuous_id).2
#align continuous_snd continuous_snd

/-- Postcomposing `f` with `Prod.snd` is continuous -/
theorem Continuous.snd {f : α → β × γ} (hf : Continuous f) : Continuous fun a : α => (f a).2 :=
  continuous_snd.comp hf
#align continuous.snd Continuous.snd

/-- Precomposing `f` with `Prod.snd` is continuous -/
theorem Continuous.snd' {f : β → γ} (hf : Continuous f) : Continuous fun x : α × β => f x.snd :=
  hf.comp continuous_snd
#align continuous.snd' Continuous.snd'

theorem continuousAt_snd {p : α × β} : ContinuousAt Prod.snd p :=
  continuous_snd.continuousAt
#align continuous_at_snd continuousAt_snd

/-- Postcomposing `f` with `Prod.snd` is continuous at `x` -/
theorem ContinuousAt.snd {f : α → β × γ} {x : α} (hf : ContinuousAt f x) :
    ContinuousAt (fun a : α => (f a).2) x :=
  continuousAt_snd.comp hf
#align continuous_at.snd ContinuousAt.snd

/-- Precomposing `f` with `Prod.snd` is continuous at `(x, y)` -/
theorem ContinuousAt.snd' {f : β → γ} {x : α} {y : β} (hf : ContinuousAt f y) :
    ContinuousAt (fun x : α × β => f x.snd) (x, y) :=
  ContinuousAt.comp hf continuousAt_snd
#align continuous_at.snd' ContinuousAt.snd'

/-- Precomposing `f` with `Prod.snd` is continuous at `x : α × β` -/
theorem ContinuousAt.snd'' {f : β → γ} {x : α × β} (hf : ContinuousAt f x.snd) :
    ContinuousAt (fun x : α × β => f x.snd) x :=
  hf.comp continuousAt_snd
#align continuous_at.snd'' ContinuousAt.snd''

@[continuity]
theorem Continuous.prod_mk {f : γ → α} {g : γ → β} (hf : Continuous f) (hg : Continuous g) :
    Continuous fun x => (f x, g x) :=
  continuous_prod_mk.2 ⟨hf, hg⟩
#align continuous.prod_mk Continuous.prod_mk

@[continuity]
theorem Continuous.Prod.mk (a : α) : Continuous fun b : β => (a, b) :=
  continuous_const.prod_mk continuous_id
#align continuous.prod.mk Continuous.Prod.mk

@[continuity]
theorem Continuous.Prod.mk_left (b : β) : Continuous fun a : α => (a, b) :=
  continuous_id.prod_mk continuous_const
#align continuous.prod.mk_left Continuous.Prod.mk_left

theorem Continuous.comp₂ {g : α × β → γ} (hg : Continuous g) {e : δ → α} (he : Continuous e)
    {f : δ → β} (hf : Continuous f) : Continuous fun x => g (e x, f x) :=
  hg.comp <| he.prod_mk hf
#align continuous.comp₂ Continuous.comp₂

theorem Continuous.comp₃ {g : α × β × γ → ε} (hg : Continuous g) {e : δ → α} (he : Continuous e)
    {f : δ → β} (hf : Continuous f) {k : δ → γ} (hk : Continuous k) :
    Continuous fun x => g (e x, f x, k x) :=
  hg.comp₂ he <| hf.prod_mk hk
#align continuous.comp₃ Continuous.comp₃

theorem Continuous.comp₄ {g : α × β × γ × ζ → ε} (hg : Continuous g) {e : δ → α} (he : Continuous e)
    {f : δ → β} (hf : Continuous f) {k : δ → γ} (hk : Continuous k) {l : δ → ζ}
    (hl : Continuous l) : Continuous fun x => g (e x, f x, k x, l x) :=
  hg.comp₃ he hf <| hk.prod_mk hl
#align continuous.comp₄ Continuous.comp₄

@[continuity]
theorem Continuous.prod_map {f : γ → α} {g : δ → β} (hf : Continuous f) (hg : Continuous g) :
    Continuous fun x : γ × δ => (f x.1, g x.2) :=
  hf.fst'.prod_mk hg.snd'
#align continuous.prod_map Continuous.prod_map

/-- A version of `continuous_inf_dom_left` for binary functions -/
theorem continuous_inf_dom_left₂ {α β γ} {f : α → β → γ} {ta1 ta2 : TopologicalSpace α}
    {tb1 tb2 : TopologicalSpace β} {tc1 : TopologicalSpace γ}
    (h : by haveI := ta1; haveI := tb1; exact Continuous fun p : α × β => f p.1 p.2) : by
    haveI := ta1 ⊓ ta2; haveI := tb1 ⊓ tb2; exact Continuous fun p : α × β => f p.1 p.2 := by
  have ha := @continuous_inf_dom_left _ _ id ta1 ta2 ta1 (@continuous_id _ (id _))
  have hb := @continuous_inf_dom_left _ _ id tb1 tb2 tb1 (@continuous_id _ (id _))
  have h_continuous_id := @Continuous.prod_map _ _ _ _ ta1 tb1 (ta1 ⊓ ta2) (tb1 ⊓ tb2) _ _ ha hb
  exact @Continuous.comp _ _ _ (id _) (id _) _ _ _ h h_continuous_id
#align continuous_inf_dom_left₂ continuous_inf_dom_left₂

/-- A version of `continuous_inf_dom_right` for binary functions -/
theorem continuous_inf_dom_right₂ {α β γ} {f : α → β → γ} {ta1 ta2 : TopologicalSpace α}
    {tb1 tb2 : TopologicalSpace β} {tc1 : TopologicalSpace γ}
    (h : by haveI := ta2; haveI := tb2; exact Continuous fun p : α × β => f p.1 p.2) : by
    haveI := ta1 ⊓ ta2; haveI := tb1 ⊓ tb2; exact Continuous fun p : α × β => f p.1 p.2 := by
  have ha := @continuous_inf_dom_right _ _ id ta1 ta2 ta2 (@continuous_id _ (id _))
  have hb := @continuous_inf_dom_right _ _ id tb1 tb2 tb2 (@continuous_id _ (id _))
  have h_continuous_id := @Continuous.prod_map _ _ _ _ ta2 tb2 (ta1 ⊓ ta2) (tb1 ⊓ tb2) _ _ ha hb
  exact @Continuous.comp _ _ _ (id _) (id _) _ _ _ h h_continuous_id
#align continuous_inf_dom_right₂ continuous_inf_dom_right₂

/-- A version of `continuous_sInf_dom` for binary functions -/
theorem continuous_sInf_dom₂ {α β γ} {f : α → β → γ} {tas : Set (TopologicalSpace α)}
    {tbs : Set (TopologicalSpace β)} {ta : TopologicalSpace α} {tb : TopologicalSpace β}
    {tc : TopologicalSpace γ} (ha : ta ∈ tas) (hb : tb ∈ tbs)
    (hf : Continuous fun p : α × β => f p.1 p.2) : by
    haveI := sInf tas; haveI := sInf tbs;
      exact @Continuous _ _ _ tc fun p : α × β => f p.1 p.2 := by
  have ha := continuous_sInf_dom ha continuous_id
  have hb := continuous_sInf_dom hb continuous_id
  have h_continuous_id := @Continuous.prod_map _ _ _ _ ta tb (sInf tas) (sInf tbs) _ _ ha hb
  exact @Continuous.comp _ _ _ (id _) (id _) _ _ _ hf h_continuous_id
#align continuous_Inf_dom₂ continuous_sInf_dom₂

theorem Filter.Eventually.prod_inl_nhds {p : α → Prop} {a : α} (h : ∀ᶠ x in 𝓝 a, p x) (b : β) :
    ∀ᶠ x in 𝓝 (a, b), p (x : α × β).1 :=
  continuousAt_fst h
#align filter.eventually.prod_inl_nhds Filter.Eventually.prod_inl_nhds

theorem Filter.Eventually.prod_inr_nhds {p : β → Prop} {b : β} (h : ∀ᶠ x in 𝓝 b, p x) (a : α) :
    ∀ᶠ x in 𝓝 (a, b), p (x : α × β).2 :=
  continuousAt_snd h
#align filter.eventually.prod_inr_nhds Filter.Eventually.prod_inr_nhds

theorem Filter.Eventually.prod_mk_nhds {pa : α → Prop} {a} (ha : ∀ᶠ x in 𝓝 a, pa x) {pb : β → Prop}
    {b} (hb : ∀ᶠ y in 𝓝 b, pb y) : ∀ᶠ p in 𝓝 (a, b), pa (p : α × β).1 ∧ pb p.2 :=
  (ha.prod_inl_nhds b).and (hb.prod_inr_nhds a)
#align filter.eventually.prod_mk_nhds Filter.Eventually.prod_mk_nhds

theorem continuous_swap : Continuous (Prod.swap : α × β → β × α) :=
  continuous_snd.prod_mk continuous_fst
#align continuous_swap continuous_swap

lemma isClosedMap_swap : IsClosedMap (Prod.swap : α × β → β × α) := fun s hs ↦ by
  rw [image_swap_eq_preimage_swap]
  exact hs.preimage continuous_swap

theorem continuous_uncurry_left {f : α → β → γ} (a : α) (h : Continuous (uncurry f)) :
    Continuous (f a) :=
  h.comp (Continuous.Prod.mk _)
#align continuous_uncurry_left continuous_uncurry_left

theorem continuous_uncurry_right {f : α → β → γ} (b : β) (h : Continuous (uncurry f)) :
    Continuous fun a => f a b :=
  h.comp (Continuous.Prod.mk_left _)
#align continuous_uncurry_right continuous_uncurry_right

theorem continuous_curry {g : α × β → γ} (a : α) (h : Continuous g) : Continuous (curry g a) :=
  continuous_uncurry_left a h
#align continuous_curry continuous_curry

theorem IsOpen.prod {s : Set α} {t : Set β} (hs : IsOpen s) (ht : IsOpen t) : IsOpen (s ×ˢ t) :=
  (hs.preimage continuous_fst).inter (ht.preimage continuous_snd)
#align is_open.prod IsOpen.prod

-- porting note: todo: Lean fails to find `t₁` and `t₂` by unification
theorem nhds_prod_eq {a : α} {b : β} : 𝓝 (a, b) = 𝓝 a ×ˢ 𝓝 b := by
  dsimp only [SProd.sprod]
  rw [Filter.prod, instTopologicalSpaceProd, nhds_inf (t₁ := TopologicalSpace.induced Prod.fst _)
    (t₂ := TopologicalSpace.induced Prod.snd _), nhds_induced, nhds_induced]
#align nhds_prod_eq nhds_prod_eq

-- porting note: moved from `topology.continuous_on`
theorem nhdsWithin_prod_eq (a : α) (b : β) (s : Set α) (t : Set β) :
    𝓝[s ×ˢ t] (a, b) = 𝓝[s] a ×ˢ 𝓝[t] b := by
  simp only [nhdsWithin, nhds_prod_eq, ← prod_inf_prod, prod_principal_principal]
#align nhds_within_prod_eq nhdsWithin_prod_eq

#noalign continuous_uncurry_of_discrete_topology

theorem mem_nhds_prod_iff {a : α} {b : β} {s : Set (α × β)} :
    s ∈ 𝓝 (a, b) ↔ ∃ u ∈ 𝓝 a, ∃ v ∈ 𝓝 b, u ×ˢ v ⊆ s := by rw [nhds_prod_eq, mem_prod_iff]
#align mem_nhds_prod_iff mem_nhds_prod_iff

theorem mem_nhdsWithin_prod_iff {a : α} {b : β} {s : Set (α × β)} {ta : Set α} {tb : Set β} :
    s ∈ 𝓝[ta ×ˢ tb] (a, b) ↔ ∃ u ∈ 𝓝[ta] a, ∃ v ∈ 𝓝[tb] b, u ×ˢ v ⊆ s :=
  by rw [nhdsWithin_prod_eq, mem_prod_iff]

-- porting note: moved up
theorem Filter.HasBasis.prod_nhds {ιa ιb : Type*} {pa : ιa → Prop} {pb : ιb → Prop}
    {sa : ιa → Set α} {sb : ιb → Set β} {a : α} {b : β} (ha : (𝓝 a).HasBasis pa sa)
    (hb : (𝓝 b).HasBasis pb sb) :
    (𝓝 (a, b)).HasBasis (fun i : ιa × ιb => pa i.1 ∧ pb i.2) fun i => sa i.1 ×ˢ sb i.2 := by
  rw [nhds_prod_eq]
  exact ha.prod hb
#align filter.has_basis.prod_nhds Filter.HasBasis.prod_nhds

-- porting note: moved up
theorem Filter.HasBasis.prod_nhds' {ιa ιb : Type*} {pa : ιa → Prop} {pb : ιb → Prop}
    {sa : ιa → Set α} {sb : ιb → Set β} {ab : α × β} (ha : (𝓝 ab.1).HasBasis pa sa)
    (hb : (𝓝 ab.2).HasBasis pb sb) :
    (𝓝 ab).HasBasis (fun i : ιa × ιb => pa i.1 ∧ pb i.2) fun i => sa i.1 ×ˢ sb i.2 :=
  ha.prod_nhds hb
#align filter.has_basis.prod_nhds' Filter.HasBasis.prod_nhds'

theorem mem_nhds_prod_iff' {a : α} {b : β} {s : Set (α × β)} :
    s ∈ 𝓝 (a, b) ↔ ∃ u v, IsOpen u ∧ a ∈ u ∧ IsOpen v ∧ b ∈ v ∧ u ×ˢ v ⊆ s :=
  ((nhds_basis_opens a).prod_nhds (nhds_basis_opens b)).mem_iff.trans <| by
    simp only [Prod.exists, and_comm, and_assoc, and_left_comm]
#align mem_nhds_prod_iff' mem_nhds_prod_iff'

theorem Prod.tendsto_iff {α} (seq : α → β × γ) {f : Filter α} (x : β × γ) :
    Tendsto seq f (𝓝 x) ↔
      Tendsto (fun n => (seq n).fst) f (𝓝 x.fst) ∧ Tendsto (fun n => (seq n).snd) f (𝓝 x.snd) := by
  rw [nhds_prod_eq, Filter.tendsto_prod_iff']
#align prod.tendsto_iff Prod.tendsto_iff

instance [DiscreteTopology α] [DiscreteTopology β] : DiscreteTopology (α × β) :=
  discreteTopology_iff_nhds.2 fun (a, b) => by
    rw [nhds_prod_eq, nhds_discrete α, nhds_discrete β, prod_pure_pure]

theorem prod_mem_nhds_iff {s : Set α} {t : Set β} {a : α} {b : β} :
    s ×ˢ t ∈ 𝓝 (a, b) ↔ s ∈ 𝓝 a ∧ t ∈ 𝓝 b := by rw [nhds_prod_eq, prod_mem_prod_iff]
#align prod_mem_nhds_iff prod_mem_nhds_iff

theorem prod_mem_nhds {s : Set α} {t : Set β} {a : α} {b : β} (ha : s ∈ 𝓝 a) (hb : t ∈ 𝓝 b) :
    s ×ˢ t ∈ 𝓝 (a, b) :=
  prod_mem_nhds_iff.2 ⟨ha, hb⟩
#align prod_mem_nhds prod_mem_nhds

theorem Filter.Eventually.prod_nhds {p : α → Prop} {q : β → Prop} {a : α} {b : β}
    (ha : ∀ᶠ x in 𝓝 a, p x) (hb : ∀ᶠ y in 𝓝 b, q y) : ∀ᶠ z : α × β in 𝓝 (a, b), p z.1 ∧ q z.2 :=
  prod_mem_nhds ha hb
#align filter.eventually.prod_nhds Filter.Eventually.prod_nhds

theorem nhds_swap (a : α) (b : β) : 𝓝 (a, b) = (𝓝 (b, a)).map Prod.swap := by
  rw [nhds_prod_eq, Filter.prod_comm, nhds_prod_eq]; rfl
#align nhds_swap nhds_swap

theorem Filter.Tendsto.prod_mk_nhds {γ} {a : α} {b : β} {f : Filter γ} {ma : γ → α} {mb : γ → β}
    (ha : Tendsto ma f (𝓝 a)) (hb : Tendsto mb f (𝓝 b)) :
    Tendsto (fun c => (ma c, mb c)) f (𝓝 (a, b)) := by
  rw [nhds_prod_eq]; exact Filter.Tendsto.prod_mk ha hb
#align filter.tendsto.prod_mk_nhds Filter.Tendsto.prod_mk_nhds

theorem Filter.Eventually.curry_nhds {p : α × β → Prop} {x : α} {y : β}
    (h : ∀ᶠ x in 𝓝 (x, y), p x) : ∀ᶠ x' in 𝓝 x, ∀ᶠ y' in 𝓝 y, p (x', y') := by
  rw [nhds_prod_eq] at h
  exact h.curry
#align filter.eventually.curry_nhds Filter.Eventually.curry_nhds

theorem ContinuousAt.prod {f : α → β} {g : α → γ} {x : α} (hf : ContinuousAt f x)
    (hg : ContinuousAt g x) : ContinuousAt (fun x => (f x, g x)) x :=
  hf.prod_mk_nhds hg
#align continuous_at.prod ContinuousAt.prod

theorem ContinuousAt.prod_map {f : α → γ} {g : β → δ} {p : α × β} (hf : ContinuousAt f p.fst)
    (hg : ContinuousAt g p.snd) : ContinuousAt (fun p : α × β => (f p.1, g p.2)) p :=
  hf.fst''.prod hg.snd''
#align continuous_at.prod_map ContinuousAt.prod_map

theorem ContinuousAt.prod_map' {f : α → γ} {g : β → δ} {x : α} {y : β} (hf : ContinuousAt f x)
    (hg : ContinuousAt g y) : ContinuousAt (fun p : α × β => (f p.1, g p.2)) (x, y) :=
  hf.fst'.prod hg.snd'
#align continuous_at.prod_map' ContinuousAt.prod_map'

-- todo: reformulate using `Set.image2`
-- todo: prove a version of `generateFrom_union` with `image2 (∩) s t` in the LHS and use it here
theorem prod_generateFrom_generateFrom_eq {α β : Type*} {s : Set (Set α)} {t : Set (Set β)}
    (hs : ⋃₀ s = univ) (ht : ⋃₀ t = univ) :
    @instTopologicalSpaceProd α β (generateFrom s) (generateFrom t) =
      generateFrom { g | ∃ u ∈ s, ∃ v ∈ t, g = u ×ˢ v } :=
  let G := generateFrom { g | ∃ u ∈ s, ∃ v ∈ t, g = u ×ˢ v }
  le_antisymm
    (le_generateFrom fun g ⟨u, hu, v, hv, g_eq⟩ =>
      g_eq.symm ▸
        @IsOpen.prod _ _ (generateFrom s) (generateFrom t) _ _ (GenerateOpen.basic _ hu)
          (GenerateOpen.basic _ hv))
    (le_inf
      (coinduced_le_iff_le_induced.mp <|
        le_generateFrom fun u hu =>
          have : ⋃ v ∈ t, u ×ˢ v = Prod.fst ⁻¹' u := by
            simp_rw [← prod_iUnion, ← sUnion_eq_biUnion, ht, prod_univ]
          show G.IsOpen (Prod.fst ⁻¹' u) by
            rw [← this]
            exact
              isOpen_iUnion fun v =>
                isOpen_iUnion fun hv => GenerateOpen.basic _ ⟨_, hu, _, hv, rfl⟩)
      (coinduced_le_iff_le_induced.mp <|
        le_generateFrom fun v hv =>
          have : ⋃ u ∈ s, u ×ˢ v = Prod.snd ⁻¹' v := by
            simp_rw [← iUnion_prod_const, ← sUnion_eq_biUnion, hs, univ_prod]
          show G.IsOpen (Prod.snd ⁻¹' v) by
            rw [← this]
            exact
              isOpen_iUnion fun u =>
                isOpen_iUnion fun hu => GenerateOpen.basic _ ⟨_, hu, _, hv, rfl⟩))
#align prod_generate_from_generate_from_eq prod_generateFrom_generateFrom_eq

-- todo: use the previous lemma?
theorem prod_eq_generateFrom :
    instTopologicalSpaceProd =
      generateFrom { g | ∃ (s : Set α) (t : Set β), IsOpen s ∧ IsOpen t ∧ g = s ×ˢ t } :=
  le_antisymm (le_generateFrom fun g ⟨s, t, hs, ht, g_eq⟩ => g_eq.symm ▸ hs.prod ht)
    (le_inf
      (ball_image_of_ball fun t ht =>
        GenerateOpen.basic _ ⟨t, univ, by simpa [Set.prod_eq] using ht⟩)
      (ball_image_of_ball fun t ht =>
        GenerateOpen.basic _ ⟨univ, t, by simpa [Set.prod_eq] using ht⟩))
#align prod_eq_generate_from prod_eq_generateFrom

-- porting note: todo: align with `mem_nhds_prod_iff'`
theorem isOpen_prod_iff {s : Set (α × β)} :
    IsOpen s ↔ ∀ a b, (a, b) ∈ s →
      ∃ u v, IsOpen u ∧ IsOpen v ∧ a ∈ u ∧ b ∈ v ∧ u ×ˢ v ⊆ s :=
  isOpen_iff_mem_nhds.trans <| by simp_rw [Prod.forall, mem_nhds_prod_iff', and_left_comm]
#align is_open_prod_iff isOpen_prod_iff

/-- A product of induced topologies is induced by the product map -/
theorem prod_induced_induced (f : α → β) (g : γ → δ) :
    @instTopologicalSpaceProd α γ (induced f ‹_›) (induced g ‹_›) =
      induced (fun p => (f p.1, g p.2)) instTopologicalSpaceProd := by
  delta instTopologicalSpaceProd
  simp_rw [induced_inf, induced_compose]
  rfl
#align prod_induced_induced prod_induced_induced

#noalign continuous_uncurry_of_discrete_topology_left

/-- Given a neighborhood `s` of `(x, x)`, then `(x, x)` has a square open neighborhood
  that is a subset of `s`. -/
theorem exists_nhds_square {s : Set (α × α)} {x : α} (hx : s ∈ 𝓝 (x, x)) :
    ∃ U : Set α, IsOpen U ∧ x ∈ U ∧ U ×ˢ U ⊆ s := by
  simpa [nhds_prod_eq, (nhds_basis_opens x).prod_self.mem_iff, and_assoc, and_left_comm] using hx
#align exists_nhds_square exists_nhds_square

/-- `Prod.fst` maps neighborhood of `x : α × β` within the section `Prod.snd ⁻¹' {x.2}`
to `𝓝 x.1`. -/
theorem map_fst_nhdsWithin (x : α × β) : map Prod.fst (𝓝[Prod.snd ⁻¹' {x.2}] x) = 𝓝 x.1 := by
  refine' le_antisymm (continuousAt_fst.mono_left inf_le_left) fun s hs => _
  rcases x with ⟨x, y⟩
  rw [mem_map, nhdsWithin, mem_inf_principal, mem_nhds_prod_iff] at hs
  rcases hs with ⟨u, hu, v, hv, H⟩
  simp only [prod_subset_iff, mem_singleton_iff, mem_setOf_eq, mem_preimage] at H
  exact mem_of_superset hu fun z hz => H _ hz _ (mem_of_mem_nhds hv) rfl
#align map_fst_nhds_within map_fst_nhdsWithin

@[simp]
theorem map_fst_nhds (x : α × β) : map Prod.fst (𝓝 x) = 𝓝 x.1 :=
  le_antisymm continuousAt_fst <| (map_fst_nhdsWithin x).symm.trans_le (map_mono inf_le_left)
#align map_fst_nhds map_fst_nhds

/-- The first projection in a product of topological spaces sends open sets to open sets. -/
theorem isOpenMap_fst : IsOpenMap (@Prod.fst α β) :=
  isOpenMap_iff_nhds_le.2 fun x => (map_fst_nhds x).ge
#align is_open_map_fst isOpenMap_fst

/-- `Prod.snd` maps neighborhood of `x : α × β` within the section `Prod.fst ⁻¹' {x.1}`
to `𝓝 x.2`. -/
theorem map_snd_nhdsWithin (x : α × β) : map Prod.snd (𝓝[Prod.fst ⁻¹' {x.1}] x) = 𝓝 x.2 := by
  refine' le_antisymm (continuousAt_snd.mono_left inf_le_left) fun s hs => _
  rcases x with ⟨x, y⟩
  rw [mem_map, nhdsWithin, mem_inf_principal, mem_nhds_prod_iff] at hs
  rcases hs with ⟨u, hu, v, hv, H⟩
  simp only [prod_subset_iff, mem_singleton_iff, mem_setOf_eq, mem_preimage] at H
  exact mem_of_superset hv fun z hz => H _ (mem_of_mem_nhds hu) _ hz rfl
#align map_snd_nhds_within map_snd_nhdsWithin

@[simp]
theorem map_snd_nhds (x : α × β) : map Prod.snd (𝓝 x) = 𝓝 x.2 :=
  le_antisymm continuousAt_snd <| (map_snd_nhdsWithin x).symm.trans_le (map_mono inf_le_left)
#align map_snd_nhds map_snd_nhds

/-- The second projection in a product of topological spaces sends open sets to open sets. -/
theorem isOpenMap_snd : IsOpenMap (@Prod.snd α β) :=
  isOpenMap_iff_nhds_le.2 fun x => (map_snd_nhds x).ge
#align is_open_map_snd isOpenMap_snd

/-- A product set is open in a product space if and only if each factor is open, or one of them is
empty -/
theorem isOpen_prod_iff' {s : Set α} {t : Set β} :
    IsOpen (s ×ˢ t) ↔ IsOpen s ∧ IsOpen t ∨ s = ∅ ∨ t = ∅ := by
  cases' (s ×ˢ t).eq_empty_or_nonempty with h h
  · simp [h, prod_eq_empty_iff.1 h]
  · have st : s.Nonempty ∧ t.Nonempty := prod_nonempty_iff.1 h
    constructor
    · intro (H : IsOpen (s ×ˢ t))
      refine' Or.inl ⟨_, _⟩
      show IsOpen s
      · rw [← fst_image_prod s st.2]
        exact isOpenMap_fst _ H
      show IsOpen t
      · rw [← snd_image_prod st.1 t]
        exact isOpenMap_snd _ H
    · intro H
      simp only [st.1.ne_empty, st.2.ne_empty, not_false_iff, or_false_iff] at H
      exact H.1.prod H.2
#align is_open_prod_iff' isOpen_prod_iff'

theorem closure_prod_eq {s : Set α} {t : Set β} : closure (s ×ˢ t) = closure s ×ˢ closure t :=
  Set.ext fun ⟨a, b⟩ => by
    simp_rw [mem_prod, mem_closure_iff_nhdsWithin_neBot, nhdsWithin_prod_eq, prod_neBot]
#align closure_prod_eq closure_prod_eq

theorem interior_prod_eq (s : Set α) (t : Set β) : interior (s ×ˢ t) = interior s ×ˢ interior t :=
  Set.ext fun ⟨a, b⟩ => by simp only [mem_interior_iff_mem_nhds, mem_prod, prod_mem_nhds_iff]
#align interior_prod_eq interior_prod_eq

theorem frontier_prod_eq (s : Set α) (t : Set β) :
    frontier (s ×ˢ t) = closure s ×ˢ frontier t ∪ frontier s ×ˢ closure t := by
  simp only [frontier, closure_prod_eq, interior_prod_eq, prod_diff_prod]
#align frontier_prod_eq frontier_prod_eq

@[simp]
theorem frontier_prod_univ_eq (s : Set α) : frontier (s ×ˢ (univ : Set β)) = frontier s ×ˢ univ :=
  by simp [frontier_prod_eq]
#align frontier_prod_univ_eq frontier_prod_univ_eq

@[simp]
theorem frontier_univ_prod_eq (s : Set β) : frontier ((univ : Set α) ×ˢ s) = univ ×ˢ frontier s :=
  by simp [frontier_prod_eq]
#align frontier_univ_prod_eq frontier_univ_prod_eq

theorem map_mem_closure₂ {f : α → β → γ} {a : α} {b : β} {s : Set α} {t : Set β} {u : Set γ}
    (hf : Continuous (uncurry f)) (ha : a ∈ closure s) (hb : b ∈ closure t)
    (h : ∀ a ∈ s, ∀ b ∈ t, f a b ∈ u) : f a b ∈ closure u :=
  have H₁ : (a, b) ∈ closure (s ×ˢ t) := by simpa only [closure_prod_eq] using mk_mem_prod ha hb
  have H₂ : MapsTo (uncurry f) (s ×ˢ t) u := forall_prod_set.2 h
  H₂.closure hf H₁
#align map_mem_closure₂ map_mem_closure₂

theorem IsClosed.prod {s₁ : Set α} {s₂ : Set β} (h₁ : IsClosed s₁) (h₂ : IsClosed s₂) :
    IsClosed (s₁ ×ˢ s₂) :=
  closure_eq_iff_isClosed.mp <| by simp only [h₁.closure_eq, h₂.closure_eq, closure_prod_eq]
#align is_closed.prod IsClosed.prod

/-- The product of two dense sets is a dense set. -/
theorem Dense.prod {s : Set α} {t : Set β} (hs : Dense s) (ht : Dense t) : Dense (s ×ˢ t) :=
  fun x => by
  rw [closure_prod_eq]
  exact ⟨hs x.1, ht x.2⟩
#align dense.prod Dense.prod

/-- If `f` and `g` are maps with dense range, then `Prod.map f g` has dense range. -/
theorem DenseRange.prod_map {ι : Type*} {κ : Type*} {f : ι → β} {g : κ → γ} (hf : DenseRange f)
    (hg : DenseRange g) : DenseRange (Prod.map f g) := by
  simpa only [DenseRange, prod_range_range_eq] using hf.prod hg
#align dense_range.prod_map DenseRange.prod_map

theorem Inducing.prod_map {f : α → β} {g : γ → δ} (hf : Inducing f) (hg : Inducing g) :
    Inducing (Prod.map f g) :=
<<<<<<< HEAD
  inducing_iff_nhds.2 fun (a, b) => by
    simp (config := { unfoldPartialApp := true }) only [Prod.map]
    simp_rw [nhds_prod_eq, hf.nhds_eq_comap, hg.nhds_eq_comap, prod_comap_comap_eq]
=======
  inducing_iff_nhds.2 fun (a, b) => by simp_rw [Prod.map_def, nhds_prod_eq, hf.nhds_eq_comap,
    hg.nhds_eq_comap, prod_comap_comap_eq]
>>>>>>> 0c6cc7e8
#align inducing.prod_mk Inducing.prod_map

@[simp]
theorem inducing_const_prod {a : α} {f : β → γ} : (Inducing fun x => (a, f x)) ↔ Inducing f := by
  simp_rw [inducing_iff, instTopologicalSpaceProd, induced_inf, induced_compose, Function.comp_def,
    induced_const, top_inf_eq]
#align inducing_const_prod inducing_const_prod

@[simp]
theorem inducing_prod_const {b : β} {f : α → γ} : (Inducing fun x => (f x, b)) ↔ Inducing f := by
  simp_rw [inducing_iff, instTopologicalSpaceProd, induced_inf, induced_compose, Function.comp_def,
    induced_const, inf_top_eq]
#align inducing_prod_const inducing_prod_const

theorem Embedding.prod_map {f : α → β} {g : γ → δ} (hf : Embedding f) (hg : Embedding g) :
    Embedding (Prod.map f g) :=
  { hf.toInducing.prod_map hg.toInducing with
    inj := fun ⟨x₁, x₂⟩ ⟨y₁, y₂⟩ => by simp [hf.inj.eq_iff, hg.inj.eq_iff] }
#align embedding.prod_mk Embedding.prod_map

protected theorem IsOpenMap.prod {f : α → β} {g : γ → δ} (hf : IsOpenMap f) (hg : IsOpenMap g) :
    IsOpenMap fun p : α × γ => (f p.1, g p.2) := by
  rw [isOpenMap_iff_nhds_le]
  rintro ⟨a, b⟩
  rw [nhds_prod_eq, nhds_prod_eq, ← Filter.prod_map_map_eq]
  exact Filter.prod_mono (hf.nhds_le a) (hg.nhds_le b)
#align is_open_map.prod IsOpenMap.prod

protected theorem OpenEmbedding.prod {f : α → β} {g : γ → δ} (hf : OpenEmbedding f)
    (hg : OpenEmbedding g) : OpenEmbedding fun x : α × γ => (f x.1, g x.2) :=
  openEmbedding_of_embedding_open (hf.1.prod_map hg.1) (hf.isOpenMap.prod hg.isOpenMap)
#align open_embedding.prod OpenEmbedding.prod

theorem embedding_graph {f : α → β} (hf : Continuous f) : Embedding fun x => (x, f x) :=
  embedding_of_embedding_compose (continuous_id.prod_mk hf) continuous_fst embedding_id
#align embedding_graph embedding_graph

theorem embedding_prod_mk (x : α) : Embedding (Prod.mk x : β → α × β) :=
  embedding_of_embedding_compose (Continuous.Prod.mk x) continuous_snd embedding_id

end Prod

section Sum

open Sum

variable [TopologicalSpace α] [TopologicalSpace β] [TopologicalSpace γ] [TopologicalSpace δ]

theorem continuous_sum_dom {f : α ⊕ β → γ} :
    Continuous f ↔ Continuous (f ∘ Sum.inl) ∧ Continuous (f ∘ Sum.inr) :=
  (continuous_sup_dom (t₁ := TopologicalSpace.coinduced Sum.inl _)
    (t₂ := TopologicalSpace.coinduced Sum.inr _)).trans <|
    continuous_coinduced_dom.and continuous_coinduced_dom
#align continuous_sum_dom continuous_sum_dom

theorem continuous_sum_elim {f : α → γ} {g : β → γ} :
    Continuous (Sum.elim f g) ↔ Continuous f ∧ Continuous g :=
  continuous_sum_dom
#align continuous_sum_elim continuous_sum_elim

@[continuity]
theorem Continuous.sum_elim {f : α → γ} {g : β → γ} (hf : Continuous f) (hg : Continuous g) :
    Continuous (Sum.elim f g) :=
  continuous_sum_elim.2 ⟨hf, hg⟩
#align continuous.sum_elim Continuous.sum_elim

@[continuity]
theorem continuous_isLeft : Continuous (isLeft : α ⊕ β → Bool) :=
  continuous_sum_dom.2 ⟨continuous_const, continuous_const⟩

@[continuity]
theorem continuous_isRight : Continuous (isRight : α ⊕ β → Bool) :=
  continuous_sum_dom.2 ⟨continuous_const, continuous_const⟩

@[continuity]
-- porting note: the proof was `continuous_sup_rng_left continuous_coinduced_rng`
theorem continuous_inl : Continuous (@inl α β) := ⟨fun _ => And.left⟩
#align continuous_inl continuous_inl

@[continuity]
-- porting note: the proof was `continuous_sup_rng_right continuous_coinduced_rng`
theorem continuous_inr : Continuous (@inr α β) := ⟨fun _ => And.right⟩
#align continuous_inr continuous_inr

theorem isOpen_sum_iff {s : Set (Sum α β)} : IsOpen s ↔ IsOpen (inl ⁻¹' s) ∧ IsOpen (inr ⁻¹' s) :=
  Iff.rfl
#align is_open_sum_iff isOpen_sum_iff

-- porting note: new theorem
theorem isClosed_sum_iff {s : Set (α ⊕ β)} :
    IsClosed s ↔ IsClosed (inl ⁻¹' s) ∧ IsClosed (inr ⁻¹' s) := by
  simp only [← isOpen_compl_iff, isOpen_sum_iff, preimage_compl]

theorem isOpenMap_inl : IsOpenMap (@inl α β) := fun u hu => by
  simpa [isOpen_sum_iff, preimage_image_eq u Sum.inl_injective]
#align is_open_map_inl isOpenMap_inl

theorem isOpenMap_inr : IsOpenMap (@inr α β) := fun u hu => by
  simpa [isOpen_sum_iff, preimage_image_eq u Sum.inr_injective]
#align is_open_map_inr isOpenMap_inr

theorem openEmbedding_inl : OpenEmbedding (@inl α β) :=
  openEmbedding_of_continuous_injective_open continuous_inl inl_injective isOpenMap_inl
#align open_embedding_inl openEmbedding_inl

theorem openEmbedding_inr : OpenEmbedding (@inr α β) :=
  openEmbedding_of_continuous_injective_open continuous_inr inr_injective isOpenMap_inr
#align open_embedding_inr openEmbedding_inr

theorem embedding_inl : Embedding (@inl α β) :=
  openEmbedding_inl.1
#align embedding_inl embedding_inl

theorem embedding_inr : Embedding (@inr α β) :=
  openEmbedding_inr.1
#align embedding_inr embedding_inr

theorem isOpen_range_inl : IsOpen (range (inl : α → Sum α β)) :=
  openEmbedding_inl.2
#align is_open_range_inl isOpen_range_inl

theorem isOpen_range_inr : IsOpen (range (inr : β → Sum α β)) :=
  openEmbedding_inr.2
#align is_open_range_inr isOpen_range_inr

theorem isClosed_range_inl : IsClosed (range (inl : α → Sum α β)) := by
  rw [← isOpen_compl_iff, compl_range_inl]
  exact isOpen_range_inr
#align is_closed_range_inl isClosed_range_inl

theorem isClosed_range_inr : IsClosed (range (inr : β → Sum α β)) := by
  rw [← isOpen_compl_iff, compl_range_inr]
  exact isOpen_range_inl
#align is_closed_range_inr isClosed_range_inr

theorem closedEmbedding_inl : ClosedEmbedding (inl : α → Sum α β) :=
  ⟨embedding_inl, isClosed_range_inl⟩
#align closed_embedding_inl closedEmbedding_inl

theorem closedEmbedding_inr : ClosedEmbedding (inr : β → Sum α β) :=
  ⟨embedding_inr, isClosed_range_inr⟩
#align closed_embedding_inr closedEmbedding_inr

theorem nhds_inl (x : α) : 𝓝 (inl x : Sum α β) = map inl (𝓝 x) :=
  (openEmbedding_inl.map_nhds_eq _).symm
#align nhds_inl nhds_inl

theorem nhds_inr (x : β) : 𝓝 (inr x : Sum α β) = map inr (𝓝 x) :=
  (openEmbedding_inr.map_nhds_eq _).symm
#align nhds_inr nhds_inr

@[simp]
theorem continuous_sum_map {f : α → β} {g : γ → δ} :
    Continuous (Sum.map f g) ↔ Continuous f ∧ Continuous g :=
  continuous_sum_elim.trans <|
    embedding_inl.continuous_iff.symm.and embedding_inr.continuous_iff.symm
#align continuous_sum_map continuous_sum_map

@[continuity]
theorem Continuous.sum_map {f : α → β} {g : γ → δ} (hf : Continuous f) (hg : Continuous g) :
    Continuous (Sum.map f g) :=
  continuous_sum_map.2 ⟨hf, hg⟩
#align continuous.sum_map Continuous.sum_map

theorem isOpenMap_sum {f : Sum α β → γ} :
    IsOpenMap f ↔ (IsOpenMap fun a => f (inl a)) ∧ IsOpenMap fun b => f (inr b) := by
  simp only [isOpenMap_iff_nhds_le, Sum.forall, nhds_inl, nhds_inr, Filter.map_map, comp_def]
#align is_open_map_sum isOpenMap_sum

@[simp]
theorem isOpenMap_sum_elim {f : α → γ} {g : β → γ} :
    IsOpenMap (Sum.elim f g) ↔ IsOpenMap f ∧ IsOpenMap g := by
  simp only [isOpenMap_sum, elim_inl, elim_inr]
#align is_open_map_sum_elim isOpenMap_sum_elim

theorem IsOpenMap.sum_elim {f : α → γ} {g : β → γ} (hf : IsOpenMap f) (hg : IsOpenMap g) :
    IsOpenMap (Sum.elim f g) :=
  isOpenMap_sum_elim.2 ⟨hf, hg⟩
#align is_open_map.sum_elim IsOpenMap.sum_elim

end Sum

section Subtype

variable [TopologicalSpace α] [TopologicalSpace β] [TopologicalSpace γ] {p : α → Prop}

theorem inducing_subtype_val {b : Set β} : Inducing ((↑) : b → β) := ⟨rfl⟩
#align inducing_coe inducing_subtype_val

theorem Inducing.of_codRestrict {f : α → β} {b : Set β} (hb : ∀ a, f a ∈ b)
    (h : Inducing (b.codRestrict f hb)) : Inducing f :=
  inducing_subtype_val.comp h
#align inducing.of_cod_restrict Inducing.of_codRestrict

theorem embedding_subtype_val : Embedding ((↑) : Subtype p → α) :=
  ⟨inducing_subtype_val, Subtype.coe_injective⟩
#align embedding_subtype_coe embedding_subtype_val

theorem closedEmbedding_subtype_val (h : IsClosed { a | p a }) :
    ClosedEmbedding ((↑) : Subtype p → α) :=
  ⟨embedding_subtype_val, by rwa [Subtype.range_coe_subtype]⟩
#align closed_embedding_subtype_coe closedEmbedding_subtype_val

@[continuity]
theorem continuous_subtype_val : Continuous (@Subtype.val α p) :=
  continuous_induced_dom
#align continuous_subtype_val continuous_subtype_val
#align continuous_subtype_coe continuous_subtype_val

theorem Continuous.subtype_val {f : β → Subtype p} (hf : Continuous f) :
    Continuous fun x => (f x : α) :=
  continuous_subtype_val.comp hf
#align continuous.subtype_coe Continuous.subtype_val

theorem IsOpen.openEmbedding_subtype_val {s : Set α} (hs : IsOpen s) :
    OpenEmbedding ((↑) : s → α) :=
  ⟨embedding_subtype_val, (@Subtype.range_coe _ s).symm ▸ hs⟩
#align is_open.open_embedding_subtype_coe IsOpen.openEmbedding_subtype_val

theorem IsOpen.isOpenMap_subtype_val {s : Set α} (hs : IsOpen s) : IsOpenMap ((↑) : s → α) :=
  hs.openEmbedding_subtype_val.isOpenMap
#align is_open.is_open_map_subtype_coe IsOpen.isOpenMap_subtype_val

theorem IsOpenMap.restrict {f : α → β} (hf : IsOpenMap f) {s : Set α} (hs : IsOpen s) :
    IsOpenMap (s.restrict f) :=
  hf.comp hs.isOpenMap_subtype_val
#align is_open_map.restrict IsOpenMap.restrict

lemma IsClosedMap.restrictPreimage {f : α → β} (hcl : IsClosedMap f) (T : Set β) :
    IsClosedMap (T.restrictPreimage f) := by
  rw [isClosedMap_iff_clusterPt] at hcl ⊢
  intro A ⟨y, hyT⟩ hy
  rw [Set.restrictPreimage, MapClusterPt, ← inducing_subtype_val.mapClusterPt_iff, MapClusterPt,
      map_map, MapsTo.restrict_commutes, ← map_map, ← MapClusterPt, map_principal] at hy
  rcases hcl _ y hy with ⟨x, hxy, hx⟩
  have hxT : f x ∈ T := hxy ▸ hyT
  refine ⟨⟨x, hxT⟩, Subtype.ext hxy, ?_⟩
  rwa [← inducing_subtype_val.mapClusterPt_iff, MapClusterPt, map_principal]

nonrec theorem IsClosed.closedEmbedding_subtype_val {s : Set α} (hs : IsClosed s) :
    ClosedEmbedding ((↑) : s → α) :=
  closedEmbedding_subtype_val hs
#align is_closed.closed_embedding_subtype_coe IsClosed.closedEmbedding_subtype_val

@[continuity]
theorem Continuous.subtype_mk {f : β → α} (h : Continuous f) (hp : ∀ x, p (f x)) :
    Continuous fun x => (⟨f x, hp x⟩ : Subtype p) :=
  continuous_induced_rng.2 h
#align continuous.subtype_mk Continuous.subtype_mk

theorem Continuous.subtype_map {f : α → β} (h : Continuous f) {q : β → Prop}
    (hpq : ∀ x, p x → q (f x)) : Continuous (Subtype.map f hpq) :=
  (h.comp continuous_subtype_val).subtype_mk _
#align continuous.subtype_map Continuous.subtype_map

theorem continuous_inclusion {s t : Set α} (h : s ⊆ t) : Continuous (inclusion h) :=
  continuous_id.subtype_map h
#align continuous_inclusion continuous_inclusion

theorem continuousAt_subtype_val {p : α → Prop} {a : Subtype p} :
    ContinuousAt ((↑) : Subtype p → α) a :=
  continuous_subtype_val.continuousAt
#align continuous_at_subtype_coe continuousAt_subtype_val

theorem Subtype.dense_iff {s : Set α} {t : Set s} : Dense t ↔ s ⊆ closure ((↑) '' t) := by
  rw [inducing_subtype_val.dense_iff, SetCoe.forall]
  rfl
#align subtype.dense_iff Subtype.dense_iff

-- porting note: new lemma
theorem map_nhds_subtype_val {s : Set α} (a : s) : map ((↑) : s → α) (𝓝 a) = 𝓝[s] ↑a := by
  rw [inducing_subtype_val.map_nhds_eq, Subtype.range_val]

theorem map_nhds_subtype_coe_eq_nhds {a : α} (ha : p a) (h : ∀ᶠ x in 𝓝 a, p x) :
    map ((↑) : Subtype p → α) (𝓝 ⟨a, ha⟩) = 𝓝 a :=
  map_nhds_induced_of_mem <| by rw [Subtype.range_val]; exact h
#align map_nhds_subtype_coe_eq map_nhds_subtype_coe_eq_nhds

theorem nhds_subtype_eq_comap {a : α} {h : p a} : 𝓝 (⟨a, h⟩ : Subtype p) = comap (↑) (𝓝 a) :=
  nhds_induced _ _
#align nhds_subtype_eq_comap nhds_subtype_eq_comap

theorem tendsto_subtype_rng {β : Type*} {p : α → Prop} {b : Filter β} {f : β → Subtype p} :
    ∀ {a : Subtype p}, Tendsto f b (𝓝 a) ↔ Tendsto (fun x => (f x : α)) b (𝓝 (a : α))
  | ⟨a, ha⟩ => by rw [nhds_subtype_eq_comap, tendsto_comap_iff]; rfl
#align tendsto_subtype_rng tendsto_subtype_rng

theorem closure_subtype {x : { a // p a }} {s : Set { a // p a }} :
    x ∈ closure s ↔ (x : α) ∈ closure (((↑) : _ → α) '' s) :=
  closure_induced
#align closure_subtype closure_subtype

@[simp]
theorem continuousAt_codRestrict_iff {f : α → β} {t : Set β} (h1 : ∀ x, f x ∈ t) {x : α} :
    ContinuousAt (codRestrict f t h1) x ↔ ContinuousAt f x :=
  inducing_subtype_val.continuousAt_iff
#align continuous_at_cod_restrict_iff continuousAt_codRestrict_iff

alias ⟨_, ContinuousAt.codRestrict⟩ := continuousAt_codRestrict_iff
#align continuous_at.cod_restrict ContinuousAt.codRestrict

theorem ContinuousAt.restrict {f : α → β} {s : Set α} {t : Set β} (h1 : MapsTo f s t) {x : s}
    (h2 : ContinuousAt f x) : ContinuousAt (h1.restrict f s t) x :=
  (h2.comp continuousAt_subtype_val).codRestrict _
#align continuous_at.restrict ContinuousAt.restrict

theorem ContinuousAt.restrictPreimage {f : α → β} {s : Set β} {x : f ⁻¹' s} (h : ContinuousAt f x) :
    ContinuousAt (s.restrictPreimage f) x :=
  h.restrict _
#align continuous_at.restrict_preimage ContinuousAt.restrictPreimage

@[continuity]
theorem Continuous.codRestrict {f : α → β} {s : Set β} (hf : Continuous f) (hs : ∀ a, f a ∈ s) :
    Continuous (s.codRestrict f hs) :=
  hf.subtype_mk hs
#align continuous.cod_restrict Continuous.codRestrict

@[continuity]
theorem Continuous.restrict {f : α → β} {s : Set α} {t : Set β} (h1 : MapsTo f s t)
    (h2 : Continuous f) : Continuous (h1.restrict f s t) :=
  (h2.comp continuous_subtype_val).codRestrict _

@[continuity]
theorem Continuous.restrictPreimage {f : α → β} {s : Set β} (h : Continuous f) :
    Continuous (s.restrictPreimage f) :=
  h.restrict _

theorem Inducing.codRestrict {e : α → β} (he : Inducing e) {s : Set β} (hs : ∀ x, e x ∈ s) :
    Inducing (codRestrict e s hs) :=
  inducing_of_inducing_compose (he.continuous.codRestrict hs) continuous_subtype_val he
#align inducing.cod_restrict Inducing.codRestrict

theorem Embedding.codRestrict {e : α → β} (he : Embedding e) (s : Set β) (hs : ∀ x, e x ∈ s) :
    Embedding (codRestrict e s hs) :=
  embedding_of_embedding_compose (he.continuous.codRestrict hs) continuous_subtype_val he
#align embedding.cod_restrict Embedding.codRestrict

theorem embedding_inclusion {s t : Set α} (h : s ⊆ t) : Embedding (Set.inclusion h) :=
  embedding_subtype_val.codRestrict _ _
#align embedding_inclusion embedding_inclusion

/-- Let `s, t ⊆ X` be two subsets of a topological space `X`.  If `t ⊆ s` and the topology induced
by `X`on `s` is discrete, then also the topology induces on `t` is discrete.  -/
theorem DiscreteTopology.of_subset {X : Type*} [TopologicalSpace X] {s t : Set X}
    (_ : DiscreteTopology s) (ts : t ⊆ s) : DiscreteTopology t :=
  (embedding_inclusion ts).discreteTopology
#align discrete_topology.of_subset DiscreteTopology.of_subset

end Subtype

section Quotient

variable [TopologicalSpace α] [TopologicalSpace β] [TopologicalSpace γ]

variable {r : α → α → Prop} {s : Setoid α}

theorem quotientMap_quot_mk : QuotientMap (@Quot.mk α r) :=
  ⟨Quot.exists_rep, rfl⟩
#align quotient_map_quot_mk quotientMap_quot_mk

@[continuity]
theorem continuous_quot_mk : Continuous (@Quot.mk α r) :=
  continuous_coinduced_rng
#align continuous_quot_mk continuous_quot_mk

@[continuity]
theorem continuous_quot_lift {f : α → β} (hr : ∀ a b, r a b → f a = f b) (h : Continuous f) :
    Continuous (Quot.lift f hr : Quot r → β) :=
  continuous_coinduced_dom.2 h
#align continuous_quot_lift continuous_quot_lift

theorem quotientMap_quotient_mk' : QuotientMap (@Quotient.mk' α s) :=
  quotientMap_quot_mk
#align quotient_map_quotient_mk quotientMap_quotient_mk'

theorem continuous_quotient_mk' : Continuous (@Quotient.mk' α s) :=
  continuous_coinduced_rng
#align continuous_quotient_mk continuous_quotient_mk'

theorem Continuous.quotient_lift {f : α → β} (h : Continuous f) (hs : ∀ a b, a ≈ b → f a = f b) :
    Continuous (Quotient.lift f hs : Quotient s → β) :=
  continuous_coinduced_dom.2 h
#align continuous.quotient_lift Continuous.quotient_lift

theorem Continuous.quotient_liftOn' {f : α → β} (h : Continuous f)
    (hs : ∀ a b, @Setoid.r _ s a b → f a = f b) :
    Continuous (fun x => Quotient.liftOn' x f hs : Quotient s → β) :=
  h.quotient_lift hs
#align continuous.quotient_lift_on' Continuous.quotient_liftOn'

@[continuity] theorem Continuous.quotient_map' {t : Setoid β} {f : α → β} (hf : Continuous f)
    (H : (s.r ⇒ t.r) f f) : Continuous (Quotient.map' f H) :=
  (continuous_quotient_mk'.comp hf).quotient_lift _
#align continuous.quotient_map' Continuous.quotient_map'

end Quotient

section Pi

variable {ι : Type*} {π : ι → Type*} {κ : Type*} [TopologicalSpace α]
  [T : ∀ i, TopologicalSpace (π i)] {f : α → ∀ i : ι, π i}

theorem continuous_pi_iff : Continuous f ↔ ∀ i, Continuous fun a => f a i := by
  simp only [continuous_iInf_rng, continuous_induced_rng, comp_def]
#align continuous_pi_iff continuous_pi_iff

@[continuity]
theorem continuous_pi (h : ∀ i, Continuous fun a => f a i) : Continuous f :=
  continuous_pi_iff.2 h
#align continuous_pi continuous_pi

@[continuity]
theorem continuous_apply (i : ι) : Continuous fun p : ∀ i, π i => p i :=
  continuous_iInf_dom continuous_induced_dom
#align continuous_apply continuous_apply

@[continuity]
theorem continuous_apply_apply {ρ : κ → ι → Type*} [∀ j i, TopologicalSpace (ρ j i)] (j : κ)
    (i : ι) : Continuous fun p : ∀ j, ∀ i, ρ j i => p j i :=
  (continuous_apply i).comp (continuous_apply j)
#align continuous_apply_apply continuous_apply_apply

theorem continuousAt_apply (i : ι) (x : ∀ i, π i) : ContinuousAt (fun p : ∀ i, π i => p i) x :=
  (continuous_apply i).continuousAt
#align continuous_at_apply continuousAt_apply

theorem Filter.Tendsto.apply {l : Filter β} {f : β → ∀ i, π i} {x : ∀ i, π i}
    (h : Tendsto f l (𝓝 x)) (i : ι) : Tendsto (fun a => f a i) l (𝓝 <| x i) :=
  (continuousAt_apply i _).tendsto.comp h
#align filter.tendsto.apply Filter.Tendsto.apply

theorem nhds_pi {a : ∀ i, π i} : 𝓝 a = pi fun i => 𝓝 (a i) := by
  simp only [nhds_iInf, nhds_induced, Filter.pi]
#align nhds_pi nhds_pi

theorem tendsto_pi_nhds {f : β → ∀ i, π i} {g : ∀ i, π i} {u : Filter β} :
    Tendsto f u (𝓝 g) ↔ ∀ x, Tendsto (fun i => f i x) u (𝓝 (g x)) := by
  rw [nhds_pi, Filter.tendsto_pi]
#align tendsto_pi_nhds tendsto_pi_nhds

theorem continuousAt_pi {f : α → ∀ i, π i} {x : α} :
    ContinuousAt f x ↔ ∀ i, ContinuousAt (fun y => f y i) x :=
  tendsto_pi_nhds
#align continuous_at_pi continuousAt_pi

theorem Pi.continuous_precomp' {ι' : Type*} (φ : ι' → ι) :
    Continuous (fun (f : (∀ i, π i)) (j : ι') ↦ f (φ j)) :=
  continuous_pi fun j ↦ continuous_apply (φ j)

theorem Pi.continuous_precomp {ι' : Type*} (φ : ι' → ι) :
    Continuous (· ∘ φ : (ι → α) → (ι' → α)) :=
  Pi.continuous_precomp' φ

theorem Pi.continuous_postcomp' {ρ : ι → Type*} [∀ i, TopologicalSpace (ρ i)]
    {g : ∀ i, π i → ρ i} (hg : ∀ i, Continuous (g i)) :
    Continuous (fun (f : (∀ i, π i)) (i : ι) ↦ g i (f i)) :=
  continuous_pi fun i ↦ (hg i).comp <| continuous_apply i

theorem Pi.continuous_postcomp [TopologicalSpace β] {g : α → β} (hg : Continuous g) :
    Continuous (g ∘ · : (ι → α) → (ι → β)) :=
  Pi.continuous_postcomp' fun _ ↦ hg

lemma Pi.induced_precomp' {ι' : Type*} (φ : ι' → ι) :
    induced (fun (f : (∀ i, π i)) (j : ι') ↦ f (φ j)) Pi.topologicalSpace =
    ⨅ i', induced (eval (φ i')) (T (φ i')) := by
  simp [Pi.topologicalSpace, induced_iInf, induced_compose, comp_def]

lemma Pi.induced_precomp [TopologicalSpace β] {ι' : Type*} (φ : ι' → ι) :
    induced (· ∘ φ) Pi.topologicalSpace =
    ⨅ i', induced (eval (φ i')) ‹TopologicalSpace β› :=
  induced_precomp' φ

lemma Pi.continuous_restrict (S : Set ι) :
    Continuous (S.restrict : (∀ i : ι, π i) → (∀ i : S, π i)) :=
  Pi.continuous_precomp' ((↑) : S → ι)

lemma Pi.induced_restrict (S : Set ι) :
    induced (S.restrict) Pi.topologicalSpace =
    ⨅ i ∈ S, induced (eval i) (T i) := by
  simp (config := { unfoldPartialApp := true }) [← iInf_subtype'', ← induced_precomp' ((↑) : S → ι),
    Set.restrict]

theorem Filter.Tendsto.update [DecidableEq ι] {l : Filter β} {f : β → ∀ i, π i} {x : ∀ i, π i}
    (hf : Tendsto f l (𝓝 x)) (i : ι) {g : β → π i} {xi : π i} (hg : Tendsto g l (𝓝 xi)) :
    Tendsto (fun a => update (f a) i (g a)) l (𝓝 <| update x i xi) :=
  tendsto_pi_nhds.2 fun j => by rcases eq_or_ne j i with (rfl | hj) <;> simp [*, hf.apply]
#align filter.tendsto.update Filter.Tendsto.update

theorem ContinuousAt.update [DecidableEq ι] {a : α} (hf : ContinuousAt f a) (i : ι) {g : α → π i}
    (hg : ContinuousAt g a) : ContinuousAt (fun a => update (f a) i (g a)) a :=
  hf.tendsto.update i hg
#align continuous_at.update ContinuousAt.update

theorem Continuous.update [DecidableEq ι] (hf : Continuous f) (i : ι) {g : α → π i}
    (hg : Continuous g) : Continuous fun a => update (f a) i (g a) :=
  continuous_iff_continuousAt.2 fun _ => hf.continuousAt.update i hg.continuousAt
#align continuous.update Continuous.update

/-- `Function.update f i x` is continuous in `(f, x)`. -/
@[continuity]
theorem continuous_update [DecidableEq ι] (i : ι) :
    Continuous fun f : (∀ j, π j) × π i => update f.1 i f.2 :=
  continuous_fst.update i continuous_snd
#align continuous_update continuous_update

/-- `Pi.mulSingle i x` is continuous in `x`. -/
-- porting note: todo: restore @[continuity]
@[to_additive "`Pi.single i x` is continuous in `x`."]
theorem continuous_mulSingle [∀ i, One (π i)] [DecidableEq ι] (i : ι) :
    Continuous fun x => (Pi.mulSingle i x : ∀ i, π i) :=
  continuous_const.update _ continuous_id
#align continuous_mul_single continuous_mulSingle
#align continuous_single continuous_single

theorem Filter.Tendsto.fin_insertNth {n} {π : Fin (n + 1) → Type*} [∀ i, TopologicalSpace (π i)]
    (i : Fin (n + 1)) {f : β → π i} {l : Filter β} {x : π i} (hf : Tendsto f l (𝓝 x))
    {g : β → ∀ j : Fin n, π (i.succAbove j)} {y : ∀ j, π (i.succAbove j)} (hg : Tendsto g l (𝓝 y)) :
    Tendsto (fun a => i.insertNth (f a) (g a)) l (𝓝 <| i.insertNth x y) :=
  tendsto_pi_nhds.2 fun j => Fin.succAboveCases i (by simpa) (by simpa using tendsto_pi_nhds.1 hg) j
#align filter.tendsto.fin_insert_nth Filter.Tendsto.fin_insertNth

theorem ContinuousAt.fin_insertNth {n} {π : Fin (n + 1) → Type*} [∀ i, TopologicalSpace (π i)]
    (i : Fin (n + 1)) {f : α → π i} {a : α} (hf : ContinuousAt f a)
    {g : α → ∀ j : Fin n, π (i.succAbove j)} (hg : ContinuousAt g a) :
    ContinuousAt (fun a => i.insertNth (f a) (g a)) a :=
  hf.tendsto.fin_insertNth i hg
#align continuous_at.fin_insert_nth ContinuousAt.fin_insertNth

theorem Continuous.fin_insertNth {n} {π : Fin (n + 1) → Type*} [∀ i, TopologicalSpace (π i)]
    (i : Fin (n + 1)) {f : α → π i} (hf : Continuous f) {g : α → ∀ j : Fin n, π (i.succAbove j)}
    (hg : Continuous g) : Continuous fun a => i.insertNth (f a) (g a) :=
  continuous_iff_continuousAt.2 fun _ => hf.continuousAt.fin_insertNth i hg.continuousAt
#align continuous.fin_insert_nth Continuous.fin_insertNth

theorem isOpen_set_pi {i : Set ι} {s : ∀ a, Set (π a)} (hi : i.Finite)
    (hs : ∀ a ∈ i, IsOpen (s a)) : IsOpen (pi i s) := by
  rw [pi_def]; exact hi.isOpen_biInter fun a ha => (hs _ ha).preimage (continuous_apply _)
#align is_open_set_pi isOpen_set_pi

theorem isOpen_pi_iff {s : Set (∀ a, π a)} :
    IsOpen s ↔
      ∀ f, f ∈ s → ∃ (I : Finset ι) (u : ∀ a, Set (π a)),
        (∀ a, a ∈ I → IsOpen (u a) ∧ f a ∈ u a) ∧ (I : Set ι).pi u ⊆ s := by
  rw [isOpen_iff_nhds]
  simp_rw [le_principal_iff, nhds_pi, Filter.mem_pi', mem_nhds_iff]
  refine ball_congr fun a _ => ⟨?_, ?_⟩
  · rintro ⟨I, t, ⟨h1, h2⟩⟩
    refine ⟨I, fun a => eval a '' (I : Set ι).pi fun a => (h1 a).choose, fun i hi => ?_, ?_⟩
    · simp_rw [Set.eval_image_pi (Finset.mem_coe.mpr hi)
          (pi_nonempty_iff.mpr fun i => ⟨_, fun _ => (h1 i).choose_spec.2.2⟩)]
      exact (h1 i).choose_spec.2
    · exact Subset.trans
        (Set.pi_mono fun i hi => (Set.eval_image_pi_subset hi).trans (h1 i).choose_spec.1) h2
  · rintro ⟨I, t, ⟨h1, h2⟩⟩
    refine ⟨I, fun a => ite (a ∈ I) (t a) Set.univ, fun i => ?_, ?_⟩
    · by_cases hi : i ∈ I
      · use t i
        simp_rw [if_pos hi]
        exact ⟨Subset.rfl, (h1 i) hi⟩
      · use Set.univ
        simp_rw [if_neg hi]
        exact ⟨Subset.rfl, isOpen_univ, mem_univ _⟩
    · rw [← Set.univ_pi_ite]
      simp only [← ite_and, ← Finset.mem_coe, and_self_iff, Set.univ_pi_ite, h2]
#align is_open_pi_iff isOpen_pi_iff

theorem isOpen_pi_iff' [Finite ι] {s : Set (∀ a, π a)} :
    IsOpen s ↔
      ∀ f, f ∈ s → ∃ u : ∀ a, Set (π a), (∀ a, IsOpen (u a) ∧ f a ∈ u a) ∧ Set.univ.pi u ⊆ s := by
  cases nonempty_fintype ι
  rw [isOpen_iff_nhds]
  simp_rw [le_principal_iff, nhds_pi, Filter.mem_pi', mem_nhds_iff]
  refine ball_congr fun a _ => ⟨?_, ?_⟩
  · rintro ⟨I, t, ⟨h1, h2⟩⟩
    refine
      ⟨fun i => (h1 i).choose,
        ⟨fun i => (h1 i).choose_spec.2,
          (Set.pi_mono fun i _ => (h1 i).choose_spec.1).trans (Subset.trans ?_ h2)⟩⟩
    rw [← Set.pi_inter_compl (I : Set ι)]
    exact inter_subset_left _ _
  · exact fun ⟨u, ⟨h1, _⟩⟩ =>
      ⟨Finset.univ, u, ⟨fun i => ⟨u i, ⟨rfl.subset, h1 i⟩⟩, by rwa [Finset.coe_univ]⟩⟩
#align is_open_pi_iff' isOpen_pi_iff'

theorem isClosed_set_pi {i : Set ι} {s : ∀ a, Set (π a)} (hs : ∀ a ∈ i, IsClosed (s a)) :
    IsClosed (pi i s) := by
  rw [pi_def]; exact isClosed_biInter fun a ha => (hs _ ha).preimage (continuous_apply _)
#align is_closed_set_pi isClosed_set_pi

theorem mem_nhds_of_pi_mem_nhds {I : Set ι} {s : ∀ i, Set (π i)} (a : ∀ i, π i) (hs : I.pi s ∈ 𝓝 a)
    {i : ι} (hi : i ∈ I) : s i ∈ 𝓝 (a i) := by
  rw [nhds_pi] at hs; exact mem_of_pi_mem_pi hs hi
#align mem_nhds_of_pi_mem_nhds mem_nhds_of_pi_mem_nhds

theorem set_pi_mem_nhds {i : Set ι} {s : ∀ a, Set (π a)} {x : ∀ a, π a} (hi : i.Finite)
    (hs : ∀ a ∈ i, s a ∈ 𝓝 (x a)) : pi i s ∈ 𝓝 x := by
  rw [pi_def, biInter_mem hi]
  exact fun a ha => (continuous_apply a).continuousAt (hs a ha)
#align set_pi_mem_nhds set_pi_mem_nhds

theorem set_pi_mem_nhds_iff {I : Set ι} (hI : I.Finite) {s : ∀ i, Set (π i)} (a : ∀ i, π i) :
    I.pi s ∈ 𝓝 a ↔ ∀ i : ι, i ∈ I → s i ∈ 𝓝 (a i) := by
  rw [nhds_pi, pi_mem_pi_iff hI]
#align set_pi_mem_nhds_iff set_pi_mem_nhds_iff

theorem interior_pi_set {I : Set ι} (hI : I.Finite) {s : ∀ i, Set (π i)} :
    interior (pi I s) = I.pi fun i => interior (s i) := by
  ext a
  simp only [Set.mem_pi, mem_interior_iff_mem_nhds, set_pi_mem_nhds_iff hI]
#align interior_pi_set interior_pi_set

theorem exists_finset_piecewise_mem_of_mem_nhds [DecidableEq ι] {s : Set (∀ a, π a)} {x : ∀ a, π a}
    (hs : s ∈ 𝓝 x) (y : ∀ a, π a) : ∃ I : Finset ι, I.piecewise x y ∈ s := by
  simp only [nhds_pi, Filter.mem_pi'] at hs
  rcases hs with ⟨I, t, htx, hts⟩
  refine' ⟨I, hts fun i hi => _⟩
  simpa [Finset.mem_coe.1 hi] using mem_of_mem_nhds (htx i)
#align exists_finset_piecewise_mem_of_mem_nhds exists_finset_piecewise_mem_of_mem_nhds

theorem pi_generateFrom_eq {π : ι → Type*} {g : ∀ a, Set (Set (π a))} :
    (@Pi.topologicalSpace ι π fun a => generateFrom (g a)) =
      generateFrom
        { t | ∃ (s : ∀ a, Set (π a)) (i : Finset ι), (∀ a ∈ i, s a ∈ g a) ∧ t = pi (↑i) s } := by
  refine le_antisymm ?_ ?_
  · apply le_generateFrom
    rintro _ ⟨s, i, hi, rfl⟩
    letI := fun a => generateFrom (g a)
    exact isOpen_set_pi i.finite_toSet (fun a ha => GenerateOpen.basic _ (hi a ha))
  · refine le_iInf fun a => coinduced_le_iff_le_induced.1 <| le_generateFrom fun s hs => ?_
    refine GenerateOpen.basic _ ⟨update (fun a => univ) a s, {a}, ?_⟩
    simp [hs]
#align pi_generate_from_eq pi_generateFrom_eq

theorem pi_eq_generateFrom :
    Pi.topologicalSpace =
      generateFrom
        { g | ∃ (s : ∀ a, Set (π a)) (i : Finset ι), (∀ a ∈ i, IsOpen (s a)) ∧ g = pi (↑i) s } :=
  calc Pi.topologicalSpace
  _ = @Pi.topologicalSpace ι π fun a => generateFrom { s | IsOpen s } :=
    by simp only [generateFrom_setOf_isOpen]
  _ = _ := pi_generateFrom_eq
#align pi_eq_generate_from pi_eq_generateFrom

theorem pi_generateFrom_eq_finite {π : ι → Type*} {g : ∀ a, Set (Set (π a))} [Finite ι]
    (hg : ∀ a, ⋃₀ g a = univ) :
    (@Pi.topologicalSpace ι π fun a => generateFrom (g a)) =
      generateFrom { t | ∃ s : ∀ a, Set (π a), (∀ a, s a ∈ g a) ∧ t = pi univ s } := by
  cases nonempty_fintype ι
  rw [pi_generateFrom_eq]
  refine' le_antisymm (generateFrom_anti _) (le_generateFrom _)
  · exact fun s ⟨t, ht, Eq⟩ => ⟨t, Finset.univ, by simp [ht, Eq]⟩
  · rintro s ⟨t, i, ht, rfl⟩
    letI := generateFrom { t | ∃ s : ∀ a, Set (π a), (∀ a, s a ∈ g a) ∧ t = pi univ s }
    refine isOpen_iff_forall_mem_open.2 fun f hf => ?_
    choose c hcg hfc using fun a => sUnion_eq_univ_iff.1 (hg a) (f a)
    refine ⟨pi i t ∩ pi ((↑i)ᶜ : Set ι) c, inter_subset_left _ _, ?_, ⟨hf, fun a _ => hfc a⟩⟩
    rw [← univ_pi_piecewise]
    refine GenerateOpen.basic _ ⟨_, fun a => ?_, rfl⟩
    by_cases a ∈ i <;> simp [*]
#align pi_generate_from_eq_finite pi_generateFrom_eq_finite

-- porting note: new lemma
theorem induced_to_pi {X : Type*} (f : X → ∀ i, π i) :
    induced f Pi.topologicalSpace = ⨅ i, induced (f · i) inferInstance := by
  erw [induced_iInf]
  simp only [induced_compose]
  rfl

/-- Suppose `π i` is a family of topological spaces indexed by `i : ι`, and `X` is a type
endowed with a family of maps `f i : X → π i` for every `i : ι`, hence inducing a
map `g : X → Π i, π i`. This lemma shows that infimum of the topologies on `X` induced by
the `f i` as `i : ι` varies is simply the topology on `X` induced by `g : X → Π i, π i`
where `Π i, π i` is endowed with the usual product topology. -/
theorem inducing_iInf_to_pi {X : Type*} (f : ∀ i, X → π i) :
    @Inducing X (∀ i, π i) (⨅ i, induced (f i) inferInstance) _ fun x i => f i x :=
  letI := ⨅ i, induced (f i) inferInstance; ⟨(induced_to_pi _).symm⟩
#align inducing_infi_to_pi inducing_iInf_to_pi

variable [Finite ι] [∀ i, DiscreteTopology (π i)]

/-- A finite product of discrete spaces is discrete. -/
instance Pi.discreteTopology : DiscreteTopology (∀ i, π i) :=
  singletons_open_iff_discrete.mp fun x => by
    rw [← univ_pi_singleton]
    exact isOpen_set_pi finite_univ fun i _ => (isOpen_discrete {x i})
#align Pi.discrete_topology Pi.discreteTopology

end Pi

section Sigma

variable {ι κ : Type*} {σ : ι → Type*} {τ : κ → Type*} [∀ i, TopologicalSpace (σ i)]
  [∀ k, TopologicalSpace (τ k)] [TopologicalSpace α]

@[continuity]
theorem continuous_sigmaMk {i : ι} : Continuous (@Sigma.mk ι σ i) :=
  continuous_iSup_rng continuous_coinduced_rng
#align continuous_sigma_mk continuous_sigmaMk

-- porting note: the proof was `by simp only [isOpen_iSup_iff, isOpen_coinduced]`
theorem isOpen_sigma_iff {s : Set (Sigma σ)} : IsOpen s ↔ ∀ i, IsOpen (Sigma.mk i ⁻¹' s) := by
  delta instTopologicalSpaceSigma
  rw [isOpen_iSup_iff]
  rfl
#align is_open_sigma_iff isOpen_sigma_iff

theorem isClosed_sigma_iff {s : Set (Sigma σ)} : IsClosed s ↔ ∀ i, IsClosed (Sigma.mk i ⁻¹' s) := by
  simp only [← isOpen_compl_iff, isOpen_sigma_iff, preimage_compl]
#align is_closed_sigma_iff isClosed_sigma_iff

theorem isOpenMap_sigmaMk {i : ι} : IsOpenMap (@Sigma.mk ι σ i) := by
  intro s hs
  rw [isOpen_sigma_iff]
  intro j
  rcases eq_or_ne j i with (rfl | hne)
  · rwa [Set.preimage_image_eq _ sigma_mk_injective]
  · rw [preimage_image_sigmaMk_of_ne hne]
    exact isOpen_empty
#align is_open_map_sigma_mk isOpenMap_sigmaMk

theorem isOpen_range_sigmaMk {i : ι} : IsOpen (Set.range (@Sigma.mk ι σ i)) :=
  isOpenMap_sigmaMk.isOpen_range
#align is_open_range_sigma_mk isOpen_range_sigmaMk

theorem isClosedMap_sigmaMk {i : ι} : IsClosedMap (@Sigma.mk ι σ i) := by
  intro s hs
  rw [isClosed_sigma_iff]
  intro j
  rcases eq_or_ne j i with (rfl | hne)
  · rwa [Set.preimage_image_eq _ sigma_mk_injective]
  · rw [preimage_image_sigmaMk_of_ne hne]
    exact isClosed_empty
#align is_closed_map_sigma_mk isClosedMap_sigmaMk

theorem isClosed_range_sigmaMk {i : ι} : IsClosed (Set.range (@Sigma.mk ι σ i)) :=
  isClosedMap_sigmaMk.closed_range
#align is_closed_range_sigma_mk isClosed_range_sigmaMk

theorem openEmbedding_sigmaMk {i : ι} : OpenEmbedding (@Sigma.mk ι σ i) :=
  openEmbedding_of_continuous_injective_open continuous_sigmaMk sigma_mk_injective
    isOpenMap_sigmaMk
#align open_embedding_sigma_mk openEmbedding_sigmaMk

theorem closedEmbedding_sigmaMk {i : ι} : ClosedEmbedding (@Sigma.mk ι σ i) :=
  closedEmbedding_of_continuous_injective_closed continuous_sigmaMk sigma_mk_injective
    isClosedMap_sigmaMk
#align closed_embedding_sigma_mk closedEmbedding_sigmaMk

theorem embedding_sigmaMk {i : ι} : Embedding (@Sigma.mk ι σ i) :=
  closedEmbedding_sigmaMk.1
#align embedding_sigma_mk embedding_sigmaMk

theorem Sigma.nhds_mk (i : ι) (x : σ i) : 𝓝 (⟨i, x⟩ : Sigma σ) = Filter.map (Sigma.mk i) (𝓝 x) :=
  (openEmbedding_sigmaMk.map_nhds_eq x).symm
#align sigma.nhds_mk Sigma.nhds_mk

theorem Sigma.nhds_eq (x : Sigma σ) : 𝓝 x = Filter.map (Sigma.mk x.1) (𝓝 x.2) := by
  cases x
  apply Sigma.nhds_mk
#align sigma.nhds_eq Sigma.nhds_eq

theorem comap_sigmaMk_nhds (i : ι) (x : σ i) : comap (Sigma.mk i) (𝓝 ⟨i, x⟩) = 𝓝 x :=
  (embedding_sigmaMk.nhds_eq_comap _).symm
#align comap_sigma_mk_nhds comap_sigmaMk_nhds

theorem isOpen_sigma_fst_preimage (s : Set ι) : IsOpen (Sigma.fst ⁻¹' s : Set (Σ a, σ a)) := by
  rw [← biUnion_of_singleton s, preimage_iUnion₂]
  simp only [← range_sigmaMk]
  exact isOpen_biUnion fun _ _ => isOpen_range_sigmaMk
#align is_open_sigma_fst_preimage isOpen_sigma_fst_preimage

/-- A map out of a sum type is continuous iff its restriction to each summand is. -/
@[simp]
theorem continuous_sigma_iff {f : Sigma σ → α} :
    Continuous f ↔ ∀ i, Continuous fun a => f ⟨i, a⟩ := by
  delta instTopologicalSpaceSigma
  rw [continuous_iSup_dom]
  exact forall_congr' fun _ => continuous_coinduced_dom
#align continuous_sigma_iff continuous_sigma_iff

/-- A map out of a sum type is continuous if its restriction to each summand is. -/
@[continuity]
theorem continuous_sigma {f : Sigma σ → α} (hf : ∀ i, Continuous fun a => f ⟨i, a⟩) :
    Continuous f :=
  continuous_sigma_iff.2 hf
#align continuous_sigma continuous_sigma

/-- A map defined on a sigma type (a.k.a. the disjoint union of an indexed family of topological
spaces) is inducing iff its restriction to each component is inducing and each the image of each
component under `f` can be separated from the images of all other components by an open set. -/
theorem inducing_sigma {f : Sigma σ → α} :
    Inducing f ↔ (∀ i, Inducing (f ∘ Sigma.mk i)) ∧
      (∀ i, ∃ U, IsOpen U ∧ ∀ x, f x ∈ U ↔ x.1 = i) := by
  refine ⟨fun h ↦ ⟨fun i ↦ h.comp embedding_sigmaMk.1, fun i ↦ ?_⟩, ?_⟩
  · rcases h.isOpen_iff.1 (isOpen_range_sigmaMk (i := i)) with ⟨U, hUo, hU⟩
    refine ⟨U, hUo, ?_⟩
    simpa [Set.ext_iff] using hU
  · refine fun ⟨h₁, h₂⟩ ↦ inducing_iff_nhds.2 fun ⟨i, x⟩ ↦ ?_
    rw [Sigma.nhds_mk, (h₁ i).nhds_eq_comap, comp_apply, ← comap_comap, map_comap_of_mem]
    rcases h₂ i with ⟨U, hUo, hU⟩
    filter_upwards [preimage_mem_comap <| hUo.mem_nhds <| (hU _).2 rfl] with y hy
    simpa [hU] using hy

@[simp 1100]
theorem continuous_sigma_map {f₁ : ι → κ} {f₂ : ∀ i, σ i → τ (f₁ i)} :
    Continuous (Sigma.map f₁ f₂) ↔ ∀ i, Continuous (f₂ i) :=
  continuous_sigma_iff.trans <| by simp only [Sigma.map, embedding_sigmaMk.continuous_iff, comp_def]
#align continuous_sigma_map continuous_sigma_map

@[continuity]
theorem Continuous.sigma_map {f₁ : ι → κ} {f₂ : ∀ i, σ i → τ (f₁ i)} (hf : ∀ i, Continuous (f₂ i)) :
    Continuous (Sigma.map f₁ f₂) :=
  continuous_sigma_map.2 hf
#align continuous.sigma_map Continuous.sigma_map

theorem isOpenMap_sigma {f : Sigma σ → α} : IsOpenMap f ↔ ∀ i, IsOpenMap fun a => f ⟨i, a⟩ := by
  simp only [isOpenMap_iff_nhds_le, Sigma.forall, Sigma.nhds_eq, map_map, comp_def]
#align is_open_map_sigma isOpenMap_sigma

theorem isOpenMap_sigma_map {f₁ : ι → κ} {f₂ : ∀ i, σ i → τ (f₁ i)} :
    IsOpenMap (Sigma.map f₁ f₂) ↔ ∀ i, IsOpenMap (f₂ i) :=
  isOpenMap_sigma.trans <|
    forall_congr' fun i => (@openEmbedding_sigmaMk _ _ _ (f₁ i)).isOpenMap_iff.symm
#align is_open_map_sigma_map isOpenMap_sigma_map

theorem inducing_sigma_map {f₁ : ι → κ} {f₂ : ∀ i, σ i → τ (f₁ i)} (h₁ : Injective f₁) :
    Inducing (Sigma.map f₁ f₂) ↔ ∀ i, Inducing (f₂ i) := by
  simp only [inducing_iff_nhds, Sigma.forall, Sigma.nhds_mk, Sigma.map_mk, ← map_sigma_mk_comap h₁,
    map_inj sigma_mk_injective]
#align inducing_sigma_map inducing_sigma_map

theorem embedding_sigma_map {f₁ : ι → κ} {f₂ : ∀ i, σ i → τ (f₁ i)} (h : Injective f₁) :
    Embedding (Sigma.map f₁ f₂) ↔ ∀ i, Embedding (f₂ i) := by
  simp only [embedding_iff, Injective.sigma_map, inducing_sigma_map h, forall_and, h.sigma_map_iff]
#align embedding_sigma_map embedding_sigma_map

theorem openEmbedding_sigma_map {f₁ : ι → κ} {f₂ : ∀ i, σ i → τ (f₁ i)} (h : Injective f₁) :
    OpenEmbedding (Sigma.map f₁ f₂) ↔ ∀ i, OpenEmbedding (f₂ i) := by
  simp only [openEmbedding_iff_embedding_open, isOpenMap_sigma_map, embedding_sigma_map h,
    forall_and]
#align open_embedding_sigma_map openEmbedding_sigma_map

end Sigma

section ULift

@[continuity]
theorem continuous_uLift_down [TopologicalSpace α] : Continuous (ULift.down : ULift.{v, u} α → α) :=
  continuous_induced_dom
#align continuous_ulift_down continuous_uLift_down

@[continuity]
theorem continuous_uLift_up [TopologicalSpace α] : Continuous (ULift.up : α → ULift.{v, u} α) :=
  continuous_induced_rng.2 continuous_id
#align continuous_ulift_up continuous_uLift_up

theorem embedding_uLift_down [TopologicalSpace α] : Embedding (ULift.down : ULift.{v, u} α → α) :=
  ⟨⟨rfl⟩, ULift.down_injective⟩
#align embedding_ulift_down embedding_uLift_down

theorem ULift.closedEmbedding_down [TopologicalSpace α] :
    ClosedEmbedding (ULift.down : ULift.{v, u} α → α) :=
  ⟨embedding_uLift_down, by simp only [ULift.down_surjective.range_eq, isClosed_univ]⟩
#align ulift.closed_embedding_down ULift.closedEmbedding_down

instance [TopologicalSpace α] [DiscreteTopology α] : DiscreteTopology (ULift α) :=
  embedding_uLift_down.discreteTopology

end ULift

section Monad

variable [TopologicalSpace α] {β : Set α} {γ : Set β}

theorem IsOpen.trans (hγ : IsOpen γ) (hβ : IsOpen β) : IsOpen (γ : Set α) := by
  rcases isOpen_induced_iff.mp hγ with ⟨δ, hδ, rfl⟩
  convert IsOpen.inter hβ hδ
  ext
  exact ⟨fun h => ⟨coe_subset h, mem_of_mem_coe h⟩, fun ⟨hβ, hδ⟩ => mem_coe_of_mem hβ hδ⟩

theorem IsClosed.trans (hγ : IsClosed γ) (hβ : IsClosed β) : IsClosed (γ : Set α) := by
  rcases isClosed_induced_iff.mp hγ with ⟨δ, hδ, rfl⟩
  convert IsClosed.inter hβ hδ
  ext
  exact ⟨fun h => ⟨coe_subset h, mem_of_mem_coe h⟩, fun ⟨hβ, hδ⟩ => mem_coe_of_mem hβ hδ⟩

end Monad<|MERGE_RESOLUTION|>--- conflicted
+++ resolved
@@ -799,25 +799,19 @@
 
 theorem Inducing.prod_map {f : α → β} {g : γ → δ} (hf : Inducing f) (hg : Inducing g) :
     Inducing (Prod.map f g) :=
-<<<<<<< HEAD
-  inducing_iff_nhds.2 fun (a, b) => by
-    simp (config := { unfoldPartialApp := true }) only [Prod.map]
-    simp_rw [nhds_prod_eq, hf.nhds_eq_comap, hg.nhds_eq_comap, prod_comap_comap_eq]
-=======
   inducing_iff_nhds.2 fun (a, b) => by simp_rw [Prod.map_def, nhds_prod_eq, hf.nhds_eq_comap,
     hg.nhds_eq_comap, prod_comap_comap_eq]
->>>>>>> 0c6cc7e8
 #align inducing.prod_mk Inducing.prod_map
 
 @[simp]
 theorem inducing_const_prod {a : α} {f : β → γ} : (Inducing fun x => (a, f x)) ↔ Inducing f := by
-  simp_rw [inducing_iff, instTopologicalSpaceProd, induced_inf, induced_compose, Function.comp_def,
+  simp_rw [inducing_iff, instTopologicalSpaceProd, induced_inf, induced_compose, Function.comp,
     induced_const, top_inf_eq]
 #align inducing_const_prod inducing_const_prod
 
 @[simp]
 theorem inducing_prod_const {b : β} {f : α → γ} : (Inducing fun x => (f x, b)) ↔ Inducing f := by
-  simp_rw [inducing_iff, instTopologicalSpaceProd, induced_inf, induced_compose, Function.comp_def,
+  simp_rw [inducing_iff, instTopologicalSpaceProd, induced_inf, induced_compose, Function.comp,
     induced_const, inf_top_eq]
 #align inducing_prod_const inducing_prod_const
 
@@ -973,7 +967,7 @@
 
 theorem isOpenMap_sum {f : Sum α β → γ} :
     IsOpenMap f ↔ (IsOpenMap fun a => f (inl a)) ∧ IsOpenMap fun b => f (inr b) := by
-  simp only [isOpenMap_iff_nhds_le, Sum.forall, nhds_inl, nhds_inr, Filter.map_map, comp_def]
+  simp only [isOpenMap_iff_nhds_le, Sum.forall, nhds_inl, nhds_inr, Filter.map_map, comp]
 #align is_open_map_sum isOpenMap_sum
 
 @[simp]
@@ -1210,7 +1204,7 @@
   [T : ∀ i, TopologicalSpace (π i)] {f : α → ∀ i : ι, π i}
 
 theorem continuous_pi_iff : Continuous f ↔ ∀ i, Continuous fun a => f a i := by
-  simp only [continuous_iInf_rng, continuous_induced_rng, comp_def]
+  simp only [continuous_iInf_rng, continuous_induced_rng, comp]
 #align continuous_pi_iff continuous_pi_iff
 
 @[continuity]
@@ -1272,7 +1266,7 @@
 lemma Pi.induced_precomp' {ι' : Type*} (φ : ι' → ι) :
     induced (fun (f : (∀ i, π i)) (j : ι') ↦ f (φ j)) Pi.topologicalSpace =
     ⨅ i', induced (eval (φ i')) (T (φ i')) := by
-  simp [Pi.topologicalSpace, induced_iInf, induced_compose, comp_def]
+  simp [Pi.topologicalSpace, induced_iInf, induced_compose, comp]
 
 lemma Pi.induced_precomp [TopologicalSpace β] {ι' : Type*} (φ : ι' → ι) :
     induced (· ∘ φ) Pi.topologicalSpace =
@@ -1613,7 +1607,7 @@
 @[simp 1100]
 theorem continuous_sigma_map {f₁ : ι → κ} {f₂ : ∀ i, σ i → τ (f₁ i)} :
     Continuous (Sigma.map f₁ f₂) ↔ ∀ i, Continuous (f₂ i) :=
-  continuous_sigma_iff.trans <| by simp only [Sigma.map, embedding_sigmaMk.continuous_iff, comp_def]
+  continuous_sigma_iff.trans <| by simp only [Sigma.map, embedding_sigmaMk.continuous_iff, comp]
 #align continuous_sigma_map continuous_sigma_map
 
 @[continuity]
@@ -1623,7 +1617,7 @@
 #align continuous.sigma_map Continuous.sigma_map
 
 theorem isOpenMap_sigma {f : Sigma σ → α} : IsOpenMap f ↔ ∀ i, IsOpenMap fun a => f ⟨i, a⟩ := by
-  simp only [isOpenMap_iff_nhds_le, Sigma.forall, Sigma.nhds_eq, map_map, comp_def]
+  simp only [isOpenMap_iff_nhds_le, Sigma.forall, Sigma.nhds_eq, map_map, comp]
 #align is_open_map_sigma isOpenMap_sigma
 
 theorem isOpenMap_sigma_map {f₁ : ι → κ} {f₂ : ∀ i, σ i → τ (f₁ i)} :
