/-
Copyright (c) 2021 Andrew Yang. All rights reserved.
Released under Apache 2.0 license as described in the file LICENSE.
Authors: Andrew Yang
-/
import Mathlib.CategoryTheory.GlueData
import Mathlib.Topology.Category.TopCat.Limits.Pullbacks
import Mathlib.Topology.Category.TopCat.Opens
import Mathlib.Tactic.Generalize
import Mathlib.CategoryTheory.Elementwise
import Mathlib.CategoryTheory.ConcreteCategory.EpiMono

/-!
# Gluing Topological spaces

Given a family of gluing data (see `Mathlib/CategoryTheory/GlueData.lean`), we can then glue them
together.

The construction should be "sealed" and considered as a black box, while only using the API
provided.

## Main definitions

* `TopCat.GlueData`: A structure containing the family of gluing data.
* `CategoryTheory.GlueData.glued`: The glued topological space.
    This is defined as the multicoequalizer of `∐ V i j ⇉ ∐ U i`, so that the general colimit API
    can be used.
* `CategoryTheory.GlueData.ι`: The immersion `ι i : U i ⟶ glued` for each `i : ι`.
* `TopCat.GlueData.Rel`: A relation on `Σ i, D.U i` defined by `⟨i, x⟩ ~ ⟨j, y⟩` iff
    `⟨i, x⟩ = ⟨j, y⟩` or `t i j x = y`. See `TopCat.GlueData.ι_eq_iff_rel`.
* `TopCat.GlueData.mk`: A constructor of `GlueData` whose conditions are stated in terms of
  elements rather than subobjects and pullbacks.
* `TopCat.GlueData.ofOpenSubsets`: Given a family of open sets, we may glue them into a new
  topological space. This new space embeds into the original space, and is homeomorphic to it if
  the given family is an open cover (`TopCat.GlueData.openCoverGlueHomeo`).

## Main results

* `TopCat.GlueData.isOpen_iff`: A set in `glued` is open iff its preimage along each `ι i` is
    open.
* `TopCat.GlueData.ι_jointly_surjective`: The `ι i`s are jointly surjective.
* `TopCat.GlueData.rel_equiv`: `Rel` is an equivalence relation.
* `TopCat.GlueData.ι_eq_iff_rel`: `ι i x = ι j y ↔ ⟨i, x⟩ ~ ⟨j, y⟩`.
* `TopCat.GlueData.image_inter`: The intersection of the images of `U i` and `U j` in `glued` is
    `V i j`.
* `TopCat.GlueData.preimage_range`: The preimage of the image of `U i` in `U j` is `V i j`.
* `TopCat.GlueData.preimage_image_eq_image`: The preimage of the image of some `U ⊆ U i` is
    given by XXX.
* `TopCat.GlueData.ι_isOpenEmbedding`: Each of the `ι i`s are open embeddings.

-/

noncomputable section

open CategoryTheory TopologicalSpace Topology

universe v u

open CategoryTheory.Limits

namespace TopCat

/-- A family of gluing data consists of
1. An index type `J`
2. An object `U i` for each `i : J`.
3. An object `V i j` for each `i j : J`.
  (Note that this is `J × J → TopCat` rather than `J → J → TopCat` to connect to the
  limits library easier.)
4. An open embedding `f i j : V i j ⟶ U i` for each `i j : ι`.
5. A transition map `t i j : V i j ⟶ V j i` for each `i j : ι`.
such that
6. `f i i` is an isomorphism.
7. `t i i` is the identity.
8. `V i j ×[U i] V i k ⟶ V i j ⟶ V j i` factors through `V j k ×[U j] V j i ⟶ V j i` via some
    `t' : V i j ×[U i] V i k ⟶ V j k ×[U j] V j i`.
    (This merely means that `V i j ∩ V i k ⊆ t i j ⁻¹' (V j i ∩ V j k)`.)
9. `t' i j k ≫ t' j k i ≫ t' k i j = 𝟙 _`.

We can then glue the topological spaces `U i` together by identifying `V i j` with `V j i`, such
that the `U i`'s are open subspaces of the glued space.

Most of the times it would be easier to use the constructor `TopCat.GlueData.mk'` where the
conditions are stated in a less categorical way.
-/
structure GlueData extends CategoryTheory.GlueData TopCat where
  f_open : ∀ i j, IsOpenEmbedding (f i j)
  f_mono i j := (TopCat.mono_iff_injective _).mpr (f_open i j).isEmbedding.injective

namespace GlueData

variable (D : GlueData.{u})

local notation "𝖣" => D.toGlueData

theorem π_surjective : Function.Surjective 𝖣.π :=
  (TopCat.epi_iff_surjective 𝖣.π).mp inferInstance

theorem isOpen_iff (U : Set 𝖣.glued) : IsOpen U ↔ ∀ i, IsOpen (𝖣.ι i ⁻¹' U) := by
  delta CategoryTheory.GlueData.ι
  simp_rw [← Multicoequalizer.ι_sigmaπ 𝖣.diagram]
  rw [← (homeoOfIso (Multicoequalizer.isoCoequalizer 𝖣.diagram).symm).isOpen_preimage]
  rw [coequalizer_isOpen_iff, colimit_isOpen_iff.{u}]
  tauto

theorem ι_jointly_surjective (x : 𝖣.glued) : ∃ (i : _) (y : D.U i), 𝖣.ι i y = x :=
  𝖣.ι_jointly_surjective (forget TopCat) x

/-- An equivalence relation on `Σ i, D.U i` that holds iff `𝖣.ι i x = 𝖣.ι j y`.
See `TopCat.GlueData.ι_eq_iff_rel`.
-/
def Rel (a b : Σ i, ((D.U i : TopCat) : Type _)) : Prop :=
  ∃ x : D.V (a.1, b.1), D.f _ _ x = a.2 ∧ D.f _ _ (D.t _ _ x) = b.2

theorem rel_equiv : Equivalence D.Rel :=
  ⟨fun x => ⟨inv (D.f _ _) x.2, IsIso.inv_hom_id_apply (D.f x.fst x.fst) _,
    -- Use `elementwise_of%` elaborator instead of `IsIso.inv_hom_id_apply` to work around
    -- `ConcreteCategory`/`HasForget` mismatch:
    by simp [elementwise_of% IsIso.inv_hom_id (D.f x.fst x.fst)]⟩, by
    rintro a b ⟨x, e₁, e₂⟩
    exact ⟨D.t _ _ x, e₂, by rw [← e₁, D.t_inv_apply]⟩, by
    rintro ⟨i, a⟩ ⟨j, b⟩ ⟨k, c⟩ ⟨x, e₁, e₂⟩
    rintro ⟨y, e₃, e₄⟩
    let z := (pullbackIsoProdSubtype (D.f j i) (D.f j k)).inv ⟨⟨_, _⟩, e₂.trans e₃.symm⟩
    have eq₁ : (D.t j i) ((pullback.fst _ _ : _ /-(D.f j k)-/ ⟶ D.V (j, i)) z) = x := by
      dsimp only [coe_of, z]
      rw [pullbackIsoProdSubtype_inv_fst_apply, D.t_inv_apply]
    have eq₂ : (pullback.snd _ _ : _ ⟶ D.V _) z = y := pullbackIsoProdSubtype_inv_snd_apply _ _ _
    clear_value z
    use (pullback.fst _ _ : _ ⟶ D.V (i, k)) (D.t' _ _ _ z)
    dsimp only at *
    substs eq₁ eq₂ e₁ e₃ e₄
    have h₁ : D.t' j i k ≫ pullback.fst _ _ ≫ D.f i k = pullback.fst _ _ ≫ D.t j i ≫ D.f i j := by
      rw [← 𝖣.t_fac_assoc]; congr 1; exact pullback.condition
    have h₂ : D.t' j i k ≫ pullback.fst _ _ ≫ D.t i k ≫ D.f k i =
        pullback.snd _ _ ≫ D.t j k ≫ D.f k j := by
      rw [← 𝖣.t_fac_assoc]
      apply @Epi.left_cancellation _ _ _ _ (D.t' k j i)
      rw [𝖣.cocycle_assoc, 𝖣.t_fac_assoc, 𝖣.t_inv_assoc]
      exact pullback.condition.symm
    exact ⟨CategoryTheory.congr_fun h₁ z, CategoryTheory.congr_fun h₂ z⟩⟩

open CategoryTheory.Limits.WalkingParallelPair

theorem eqvGen_of_π_eq
    -- Porting note: was `{x y : ∐ D.U}`
    {x y : sigmaObj (β := D.toGlueData.J) (C := TopCat) D.toGlueData.U}
    (h : 𝖣.π x = 𝖣.π y) :
    Relation.EqvGen
      (Function.Coequalizer.Rel 𝖣.diagram.fstSigmaMap 𝖣.diagram.sndSigmaMap) x y := by
  delta GlueData.π Multicoequalizer.sigmaπ at h
  replace h : coequalizer.π D.diagram.fstSigmaMap D.diagram.sndSigmaMap x =
      coequalizer.π D.diagram.fstSigmaMap D.diagram.sndSigmaMap y :=
    (TopCat.mono_iff_injective (Multicoequalizer.isoCoequalizer 𝖣.diagram).inv).mp
    inferInstance h
  let diagram := parallelPair 𝖣.diagram.fstSigmaMap 𝖣.diagram.sndSigmaMap ⋙ forget _
  have : colimit.ι diagram one x = colimit.ι diagram one y := by
    dsimp only [coequalizer.π] at h
    rw [← ι_preservesColimitIso_hom, ConcreteCategory.forget_map_eq_coe, types_comp_apply]
    erw [h]
    simp
  have :
    (colimit.ι diagram _ ≫ colim.map _ ≫ (colimit.isoColimitCocone _).hom) _ =
      (colimit.ι diagram _ ≫ colim.map _ ≫ (colimit.isoColimitCocone _).hom) _ :=
    (congr_arg
        (colim.map (diagramIsoParallelPair diagram).hom ≫
          (colimit.isoColimitCocone (Types.coequalizerColimit _ _)).hom)
        this :
      _)
  -- Porting note: was
  -- simp only [eqToHom_refl, types_comp_apply, colimit.ι_map_assoc,
  --   diagramIsoParallelPair_hom_app, colimit.isoColimitCocone_ι_hom, types_id_apply] at this
  -- See https://github.com/leanprover-community/mathlib4/issues/5026
  rw [colimit.ι_map_assoc, diagramIsoParallelPair_hom_app, eqToHom_refl,
    colimit.isoColimitCocone_ι_hom, types_comp_apply, types_id_apply, types_comp_apply,
    types_id_apply] at this
  exact Quot.eq.1 this

theorem ι_eq_iff_rel (i j : D.J) (x : D.U i) (y : D.U j) :
    𝖣.ι i x = 𝖣.ι j y ↔ D.Rel ⟨i, x⟩ ⟨j, y⟩ := by
  constructor
  · delta GlueData.ι
    simp_rw [← Multicoequalizer.ι_sigmaπ]
    intro h
    rw [←
      show _ = Sigma.mk i x from ConcreteCategory.congr_hom (sigmaIsoSigma.{_, u} D.U).inv_hom_id _]
    rw [←
      show _ = Sigma.mk j y from ConcreteCategory.congr_hom (sigmaIsoSigma.{_, u} D.U).inv_hom_id _]
    change InvImage D.Rel (sigmaIsoSigma.{_, u} D.U).hom _ _
    rw [← (InvImage.equivalence _ _ D.rel_equiv).eqvGen_iff]
    refine Relation.EqvGen.mono ?_ (D.eqvGen_of_π_eq h :)
    rintro _ _ ⟨x⟩
    obtain ⟨⟨⟨i, j⟩, y⟩, rfl⟩ :=
      (ConcreteCategory.bijective_of_isIso (sigmaIsoSigma.{u, u} _).inv).2 x
    unfold InvImage MultispanIndex.fstSigmaMap MultispanIndex.sndSigmaMap
    rw [sigmaIsoSigma_inv_apply]
    -- `rw [← ConcreteCategory.comp_apply]` succeeds but rewrites the wrong expression
    erw [← ConcreteCategory.comp_apply, ← ConcreteCategory.comp_apply, colimit.ι_desc_assoc,
      ← ConcreteCategory.comp_apply, ← ConcreteCategory.comp_apply, colimit.ι_desc_assoc]
      -- previous line now `erw` after https://github.com/leanprover-community/mathlib4/pull/13170
    erw [sigmaIsoSigma_hom_ι_apply, sigmaIsoSigma_hom_ι_apply]
    exact ⟨y, ⟨rfl, rfl⟩⟩
  · rintro ⟨z, e₁, e₂⟩
    dsimp only at *
    -- Porting note: there were `subst e₁` and `subst e₂`, instead of the `rw`
    rw [← e₁, ← e₂] at *
    rw [D.glue_condition_apply]

theorem ι_injective (i : D.J) : Function.Injective (𝖣.ι i) := by
  intro x y h
  rcases (D.ι_eq_iff_rel _ _ _ _).mp h with ⟨_, e₁, e₂⟩
  · dsimp only at *
    -- Porting note: there were `cases e₁` and `cases e₂`, instead of the `rw`
    rw [← e₁, ← e₂]
    simp

instance ι_mono (i : D.J) : Mono (𝖣.ι i) :=
  (TopCat.mono_iff_injective _).mpr (D.ι_injective _)

theorem image_inter (i j : D.J) :
    Set.range (𝖣.ι i) ∩ Set.range (𝖣.ι j) = Set.range (D.f i j ≫ 𝖣.ι _) := by
  ext x
  constructor
  · rintro ⟨⟨x₁, eq₁⟩, ⟨x₂, eq₂⟩⟩
    obtain ⟨y, e₁, -⟩ := (D.ι_eq_iff_rel _ _ _ _).mp (eq₁.trans eq₂.symm)
    · substs eq₁
      exact ⟨y, by simp [e₁]⟩
  · rintro ⟨x, hx⟩
    refine ⟨⟨D.f i j x, hx⟩, ⟨D.f j i (D.t _ _ x), ?_⟩⟩
    rw [D.glue_condition_apply]
    exact hx

theorem preimage_range (i j : D.J) : 𝖣.ι j ⁻¹' Set.range (𝖣.ι i) = Set.range (D.f j i) := by
  rw [← Set.preimage_image_eq (Set.range (D.f j i)) (D.ι_injective j), ← Set.image_univ, ←
    Set.image_univ, ← Set.image_comp, ← coe_comp, Set.image_univ, Set.image_univ, ← image_inter,
    Set.preimage_range_inter]

theorem preimage_image_eq_image (i j : D.J) (U : Set (𝖣.U i)) :
    𝖣.ι j ⁻¹' (𝖣.ι i '' U) = D.f _ _ '' ((D.t j i ≫ D.f _ _) ⁻¹' U) := by
  have : D.f _ _ ⁻¹' (𝖣.ι j ⁻¹' (𝖣.ι i '' U)) = (D.t j i ≫ D.f _ _) ⁻¹' U := by
    ext x
    conv_rhs => rw [← Set.preimage_image_eq U (D.ι_injective _)]
    simp
  rw [← this, Set.image_preimage_eq_inter_range]
  symm
  apply Set.inter_eq_self_of_subset_left
  rw [← D.preimage_range i j]
  exact Set.preimage_mono (Set.image_subset_range _ _)

theorem preimage_image_eq_image' (i j : D.J) (U : Set (𝖣.U i)) :
    𝖣.ι j ⁻¹' (𝖣.ι i '' U) = (D.t i j ≫ D.f _ _) '' (D.f _ _ ⁻¹' U) := by
  convert D.preimage_image_eq_image i j U using 1
  rw [coe_comp, coe_comp, Set.image_comp]
  congr! 1
  rw [← Set.eq_preimage_iff_image_eq, Set.preimage_preimage]
  · change _ = (D.t i j ≫ D.t j i ≫ _) ⁻¹' _
    rw [𝖣.t_inv_assoc]
  rw [← isIso_iff_bijective]
  apply (forget TopCat).map_isIso

theorem open_image_open (i : D.J) (U : Opens (𝖣.U i)) : IsOpen (𝖣.ι i '' U) := by
  rw [isOpen_iff]
  intro j
  rw [preimage_image_eq_image]
  apply (D.f_open _ _).isOpenMap
  apply (D.t j i ≫ D.f i j).hom.continuous_toFun.isOpen_preimage
  exact U.isOpen

theorem ι_isOpenEmbedding (i : D.J) : IsOpenEmbedding (𝖣.ι i) :=
  .of_continuous_injective_isOpenMap (𝖣.ι i).hom.continuous_toFun (D.ι_injective i) fun U h =>
    D.open_image_open i ⟨U, h⟩

@[deprecated (since := "2024-10-18")]
alias ι_openEmbedding := ι_isOpenEmbedding

/-- A family of gluing data consists of
1. An index type `J`
2. A bundled topological space `U i` for each `i : J`.
3. An open set `V i j ⊆ U i` for each `i j : J`.
4. A transition map `t i j : V i j ⟶ V j i` for each `i j : ι`.
such that
6. `V i i = U i`.
7. `t i i` is the identity.
8. For each `x ∈ V i j ∩ V i k`, `t i j x ∈ V j k`.
9. `t j k (t i j x) = t i k x`.

We can then glue the topological spaces `U i` together by identifying `V i j` with `V j i`.
-/
structure MkCore where
  {J : Type u}
  U : J → TopCat.{u}
  V : ∀ i, J → Opens (U i)
  t : ∀ i j, (Opens.toTopCat _).obj (V i j) ⟶ (Opens.toTopCat _).obj (V j i)
  V_id : ∀ i, V i i = ⊤
  t_id : ∀ i, ⇑(t i i) = id
  t_inter : ∀ ⦃i j⦄ (k) (x : V i j), ↑x ∈ V i k → (((↑) : (V j i) → (U j)) (t i j x)) ∈ V j k
  cocycle :
    ∀ (i j k) (x : V i j) (h : ↑x ∈ V i k),
      -- Porting note: the underscore in the next line was `↑(t i j x)`, but Lean type-mismatched
      (((↑) : (V k j) → (U k)) (t j k ⟨_, t_inter k x h⟩)) = ((↑) : (V k i) → (U k)) (t i k ⟨x, h⟩)

theorem MkCore.t_inv (h : MkCore) (i j : h.J) (x : h.V j i) : h.t i j ((h.t j i) x) = x := by
  have := h.cocycle j i j x ?_
  · rw [h.t_id] at this
    · convert Subtype.eq this
  rw [h.V_id]
  trivial

instance (h : MkCore.{u}) (i j : h.J) : IsIso (h.t i j) := by
  use h.t j i; constructor <;> ext1; exacts [h.t_inv _ _ _, h.t_inv _ _ _]

/-- (Implementation) the restricted transition map to be fed into `TopCat.GlueData`. -/
def MkCore.t' (h : MkCore.{u}) (i j k : h.J) :
    pullback (h.V i j).inclusion' (h.V i k).inclusion' ⟶
      pullback (h.V j k).inclusion' (h.V j i).inclusion' := by
  refine (pullbackIsoProdSubtype _ _).hom ≫ ofHom ⟨?_, ?_⟩ ≫ (pullbackIsoProdSubtype _ _).inv
  · intro x
    refine ⟨⟨⟨(h.t i j x.1.1).1, ?_⟩, h.t i j x.1.1⟩, rfl⟩
    rcases x with ⟨⟨⟨x, hx⟩, ⟨x', hx'⟩⟩, rfl : x = x'⟩
    exact h.t_inter _ ⟨x, hx⟩ hx'
<<<<<<< HEAD
  have : Continuous (h.t i j) := by fun_prop
  set_option tactic.skipAssignedInstances false in
  exact ((Continuous.subtype_mk (by fun_prop) _).prod_mk (by fun_prop)).subtype_mk _
=======
  fun_prop
>>>>>>> 4d4e085b

/-- This is a constructor of `TopCat.GlueData` whose arguments are in terms of elements and
intersections rather than subobjects and pullbacks. Please refer to `TopCat.GlueData.MkCore` for
details. -/
def mk' (h : MkCore.{u}) : TopCat.GlueData where
  J := h.J
  U := h.U
  V i := (Opens.toTopCat _).obj (h.V i.1 i.2)
  f i j := (h.V i j).inclusion'
  f_id i := by
    -- Porting note (https://github.com/leanprover-community/mathlib4/issues/12129): additional beta reduction needed
    beta_reduce
    exact (h.V_id i).symm ▸ (Opens.inclusionTopIso (h.U i)).isIso_hom
  f_open := fun i j : h.J => (h.V i j).isOpenEmbedding
  t := h.t
  t_id i := by ext; rw [h.t_id]; rfl
  t' := h.t'
  t_fac i j k := by
    delta MkCore.t'
    rw [Category.assoc, Category.assoc, pullbackIsoProdSubtype_inv_snd, ← Iso.eq_inv_comp,
      pullbackIsoProdSubtype_inv_fst_assoc]
    ext ⟨⟨⟨x, hx⟩, ⟨x', hx'⟩⟩, rfl : x = x'⟩
    rfl
  cocycle i j k := by
    delta MkCore.t'
    simp_rw [← Category.assoc]
    rw [Iso.comp_inv_eq]
    simp only [Iso.inv_hom_id_assoc, Category.assoc, Category.id_comp]
    rw [← Iso.eq_inv_comp, Iso.inv_hom_id]
    ext1 ⟨⟨⟨x, hx⟩, ⟨x', hx'⟩⟩, rfl : x = x'⟩
    dsimp only [Opens.coe_inclusion', hom_comp, hom_ofHom, ContinuousMap.comp_assoc,
      ContinuousMap.comp_apply, ContinuousMap.coe_mk, hom_id, ContinuousMap.id_apply]
    rw [Subtype.mk_eq_mk, Prod.mk_inj, Subtype.mk_eq_mk, Subtype.ext_iff, and_self_iff]
    convert congr_arg Subtype.val (h.t_inv k i ⟨x, hx'⟩) using 3
    refine Subtype.ext ?_
    exact h.cocycle i j k ⟨x, hx⟩ hx'
  f_mono _ _ := (TopCat.mono_iff_injective _).mpr fun _ _ h => Subtype.ext h

variable {α : Type u} [TopologicalSpace α] {J : Type u} (U : J → Opens α)

/-- We may construct a glue data from a family of open sets. -/
@[simps! toGlueData_J toGlueData_U toGlueData_V toGlueData_t toGlueData_f]
def ofOpenSubsets : TopCat.GlueData.{u} :=
  mk'.{u}
    { J
      U := fun i => (Opens.toTopCat <| TopCat.of α).obj (U i)
<<<<<<< HEAD
      V := fun i j => (Opens.map <| Opens.inclusion _).obj (U j)
      t := fun i j => ⟨fun x => ⟨⟨x.1.1, x.2⟩, x.1.2⟩, by fun_prop⟩
      V_id := fun i => by
        ext
        -- Porting note: no longer needed `cases U i`!
        simp
=======
      V := fun _ j => (Opens.map <| Opens.inclusion' _).obj (U j)
      t := fun i j => ofHom ⟨fun x => ⟨⟨x.1.1, x.2⟩, x.1.2⟩, by fun_prop⟩
      V_id := fun i => by ext; simp
>>>>>>> 4d4e085b
      t_id := fun i => by ext; rfl
      t_inter := fun _ _ _ _ hx => hx
      cocycle := fun _ _ _ _ _ => rfl }

/-- The canonical map from the glue of a family of open subsets `α` into `α`.
This map is an open embedding (`fromOpenSubsetsGlue_isOpenEmbedding`),
and its range is `⋃ i, (U i : Set α)` (`range_fromOpenSubsetsGlue`).
-/
def fromOpenSubsetsGlue : (ofOpenSubsets U).toGlueData.glued ⟶ TopCat.of α :=
  Multicoequalizer.desc _ _ (fun _ => Opens.inclusion' _) (by rintro ⟨i, j⟩; ext x; rfl)

-- Porting note: `elementwise` here produces a bad lemma,
-- where too much has been simplified, despite the `nosimp`.
@[simp, elementwise nosimp]
theorem ι_fromOpenSubsetsGlue (i : J) :
    (ofOpenSubsets U).toGlueData.ι i ≫ fromOpenSubsetsGlue U = Opens.inclusion' _ :=
  Multicoequalizer.π_desc _ _ _ _ _

theorem fromOpenSubsetsGlue_injective : Function.Injective (fromOpenSubsetsGlue U) := by
  intro x y e
  obtain ⟨i, ⟨x, hx⟩, rfl⟩ := (ofOpenSubsets U).ι_jointly_surjective x
  obtain ⟨j, ⟨y, hy⟩, rfl⟩ := (ofOpenSubsets U).ι_jointly_surjective y
  -- see the porting note on `ι_fromOpenSubsetsGlue`
  rw [ι_fromOpenSubsetsGlue_apply, ι_fromOpenSubsetsGlue_apply] at e
  change x = y at e
  subst e
  rw [(ofOpenSubsets U).ι_eq_iff_rel]
  exact ⟨⟨⟨x, hx⟩, hy⟩, rfl, rfl⟩

theorem fromOpenSubsetsGlue_isOpenMap : IsOpenMap (fromOpenSubsetsGlue U) := by
  intro s hs
  rw [(ofOpenSubsets U).isOpen_iff] at hs
  rw [isOpen_iff_forall_mem_open]
  rintro _ ⟨x, hx, rfl⟩
  obtain ⟨i, ⟨x, hx'⟩, rfl⟩ := (ofOpenSubsets U).ι_jointly_surjective x
  use fromOpenSubsetsGlue U '' s ∩ Set.range (@Opens.inclusion' (TopCat.of α) (U i))
  use Set.inter_subset_left
  constructor
  · rw [← Set.image_preimage_eq_inter_range]
    apply (Opens.isOpenEmbedding (X := TopCat.of α) (U i)).isOpenMap
    convert hs i using 1
    rw [← ι_fromOpenSubsetsGlue, coe_comp, Set.preimage_comp]
    congr! 1
    exact Set.preimage_image_eq _ (fromOpenSubsetsGlue_injective U)
  · refine ⟨Set.mem_image_of_mem _ hx, ?_⟩
    rw [ι_fromOpenSubsetsGlue_apply]
    exact Set.mem_range_self (f := (Opens.inclusion' _).hom) ⟨x, hx'⟩

theorem fromOpenSubsetsGlue_isOpenEmbedding : IsOpenEmbedding (fromOpenSubsetsGlue U) :=
  .of_continuous_injective_isOpenMap (ContinuousMap.continuous_toFun _)
    (fromOpenSubsetsGlue_injective U) (fromOpenSubsetsGlue_isOpenMap U)

@[deprecated (since := "2024-10-18")]
alias fromOpenSubsetsGlue_openEmbedding := fromOpenSubsetsGlue_isOpenEmbedding

theorem range_fromOpenSubsetsGlue : Set.range (fromOpenSubsetsGlue U) = ⋃ i, (U i : Set α) := by
  ext
  constructor
  · rintro ⟨x, rfl⟩
    obtain ⟨i, ⟨x, hx'⟩, rfl⟩ := (ofOpenSubsets U).ι_jointly_surjective x
    rw [ι_fromOpenSubsetsGlue_apply]
    exact Set.subset_iUnion _ i hx'
  · rintro ⟨_, ⟨i, rfl⟩, hx⟩
    rename_i x
    exact ⟨(ofOpenSubsets U).toGlueData.ι i ⟨x, hx⟩, ι_fromOpenSubsetsGlue_apply _ _ _⟩

/-- The gluing of an open cover is homeomomorphic to the original space. -/
def openCoverGlueHomeo (h : ⋃ i, (U i : Set α) = Set.univ) :
    (ofOpenSubsets U).toGlueData.glued ≃ₜ α :=
  Homeomorph.homeomorphOfContinuousOpen
    (Equiv.ofBijective (fromOpenSubsetsGlue U)
      ⟨fromOpenSubsetsGlue_injective U,
        Set.range_eq_univ.mp ((range_fromOpenSubsetsGlue U).symm ▸ h)⟩)
    (fromOpenSubsetsGlue U).hom.2 (fromOpenSubsetsGlue_isOpenMap U)

end GlueData

end TopCat<|MERGE_RESOLUTION|>--- conflicted
+++ resolved
@@ -317,13 +317,7 @@
     refine ⟨⟨⟨(h.t i j x.1.1).1, ?_⟩, h.t i j x.1.1⟩, rfl⟩
     rcases x with ⟨⟨⟨x, hx⟩, ⟨x', hx'⟩⟩, rfl : x = x'⟩
     exact h.t_inter _ ⟨x, hx⟩ hx'
-<<<<<<< HEAD
-  have : Continuous (h.t i j) := by fun_prop
-  set_option tactic.skipAssignedInstances false in
-  exact ((Continuous.subtype_mk (by fun_prop) _).prod_mk (by fun_prop)).subtype_mk _
-=======
   fun_prop
->>>>>>> 4d4e085b
 
 /-- This is a constructor of `TopCat.GlueData` whose arguments are in terms of elements and
 intersections rather than subobjects and pullbacks. Please refer to `TopCat.GlueData.MkCore` for
@@ -370,18 +364,9 @@
   mk'.{u}
     { J
       U := fun i => (Opens.toTopCat <| TopCat.of α).obj (U i)
-<<<<<<< HEAD
-      V := fun i j => (Opens.map <| Opens.inclusion _).obj (U j)
-      t := fun i j => ⟨fun x => ⟨⟨x.1.1, x.2⟩, x.1.2⟩, by fun_prop⟩
-      V_id := fun i => by
-        ext
-        -- Porting note: no longer needed `cases U i`!
-        simp
-=======
       V := fun _ j => (Opens.map <| Opens.inclusion' _).obj (U j)
       t := fun i j => ofHom ⟨fun x => ⟨⟨x.1.1, x.2⟩, x.1.2⟩, by fun_prop⟩
       V_id := fun i => by ext; simp
->>>>>>> 4d4e085b
       t_id := fun i => by ext; rfl
       t_inter := fun _ _ _ _ hx => hx
       cocycle := fun _ _ _ _ _ => rfl }
