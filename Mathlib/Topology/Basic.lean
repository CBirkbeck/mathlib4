/-
Copyright (c) 2017 Johannes Hölzl. All rights reserved.
Released under Apache 2.0 license as described in the file LICENSE.
Authors: Johannes Hölzl, Mario Carneiro, Jeremy Avigad
-/
import Mathlib.Data.Set.Finite.Basic
import Mathlib.Data.Set.Finite.Range
import Mathlib.Data.Set.Lattice
import Mathlib.Topology.Defs.Filter

/-!
# Openness and closedness of a set

This file provides lemmas relating to the predicates `IsOpen` and `IsClosed` of a set endowed with
a topology.

## Implementation notes

Topology in mathlib heavily uses filters (even more than in Bourbaki). See explanations in
<https://leanprover-community.github.io/theories/topology.html>.

## References

* [N. Bourbaki, *General Topology*][bourbaki1966]
* [I. M. James, *Topologies and Uniformities*][james1999]

## Tags

topological space
-/

open Set Filter Topology

universe u v

/-- A constructor for topologies by specifying the closed sets,
and showing that they satisfy the appropriate conditions. -/
def TopologicalSpace.ofClosed {X : Type u} (T : Set (Set X)) (empty_mem : ∅ ∈ T)
    (sInter_mem : ∀ A, A ⊆ T → ⋂₀ A ∈ T)
    (union_mem : ∀ A, A ∈ T → ∀ B, B ∈ T → A ∪ B ∈ T) : TopologicalSpace X where
  IsOpen X := Xᶜ ∈ T
  isOpen_univ := by simp [empty_mem]
  isOpen_inter s t hs ht := by simpa only [compl_inter] using union_mem sᶜ hs tᶜ ht
  isOpen_sUnion s hs := by
    simp only [Set.compl_sUnion]
    exact sInter_mem (compl '' s) fun z ⟨y, hy, hz⟩ => hz ▸ hs y hy

section TopologicalSpace

variable {X : Type u} {ι : Sort v} {α : Type*} {x : X} {s s₁ s₂ t : Set X} {p p₁ p₂ : X → Prop}

lemma isOpen_mk {p h₁ h₂ h₃} : IsOpen[⟨p, h₁, h₂, h₃⟩] s ↔ p s := Iff.rfl

@[ext (iff := false)]
protected theorem TopologicalSpace.ext :
    ∀ {f g : TopologicalSpace X}, IsOpen[f] = IsOpen[g] → f = g
  | ⟨_, _, _, _⟩, ⟨_, _, _, _⟩, rfl => rfl

protected theorem TopologicalSpace.ext_iff {t t' : TopologicalSpace X} :
    t = t' ↔ ∀ s, IsOpen[t] s ↔ IsOpen[t'] s :=
  ⟨fun h _ => h ▸ Iff.rfl, fun h => by ext; exact h _⟩

theorem isOpen_fold {t : TopologicalSpace X} : t.IsOpen s = IsOpen[t] s :=
  rfl

variable [TopologicalSpace X]

theorem isOpen_iUnion {f : ι → Set X} (h : ∀ i, IsOpen (f i)) : IsOpen (⋃ i, f i) :=
  isOpen_sUnion (forall_mem_range.2 h)

theorem isOpen_biUnion {s : Set α} {f : α → Set X} (h : ∀ i ∈ s, IsOpen (f i)) :
    IsOpen (⋃ i ∈ s, f i) :=
  isOpen_iUnion fun i => isOpen_iUnion fun hi => h i hi

theorem IsOpen.union (h₁ : IsOpen s₁) (h₂ : IsOpen s₂) : IsOpen (s₁ ∪ s₂) := by
  rw [union_eq_iUnion]; exact isOpen_iUnion (Bool.forall_bool.2 ⟨h₂, h₁⟩)

lemma isOpen_iff_of_cover {f : α → Set X} (ho : ∀ i, IsOpen (f i)) (hU : (⋃ i, f i) = univ) :
    IsOpen s ↔ ∀ i, IsOpen (f i ∩ s) := by
  refine ⟨fun h i ↦ (ho i).inter h, fun h ↦ ?_⟩
  rw [← s.inter_univ, inter_comm, ← hU, iUnion_inter]
  exact isOpen_iUnion fun i ↦ h i

@[simp] theorem isOpen_empty : IsOpen (∅ : Set X) := by
  rw [← sUnion_empty]; exact isOpen_sUnion fun a => False.elim

theorem Set.Finite.isOpen_sInter {s : Set (Set X)} (hs : s.Finite) (h : ∀ t ∈ s, IsOpen t) :
    IsOpen (⋂₀ s) := by
  induction s, hs using Set.Finite.induction_on with
  | empty => rw [sInter_empty]; exact isOpen_univ
  | insert _ _ ih =>
    simp only [sInter_insert, forall_mem_insert] at h ⊢
    exact h.1.inter (ih h.2)

theorem Set.Finite.isOpen_biInter {s : Set α} {f : α → Set X} (hs : s.Finite)
    (h : ∀ i ∈ s, IsOpen (f i)) :
    IsOpen (⋂ i ∈ s, f i) :=
  sInter_image f s ▸ (hs.image _).isOpen_sInter (forall_mem_image.2 h)

theorem isOpen_iInter_of_finite [Finite ι] {s : ι → Set X} (h : ∀ i, IsOpen (s i)) :
    IsOpen (⋂ i, s i) :=
  (finite_range _).isOpen_sInter (forall_mem_range.2 h)

theorem isOpen_biInter_finset {s : Finset α} {f : α → Set X} (h : ∀ i ∈ s, IsOpen (f i)) :
    IsOpen (⋂ i ∈ s, f i) :=
  s.finite_toSet.isOpen_biInter h

@[simp]
theorem isOpen_const {p : Prop} : IsOpen { _x : X | p } := by by_cases p <;> simp [*]

theorem IsOpen.and : IsOpen { x | p₁ x } → IsOpen { x | p₂ x } → IsOpen { x | p₁ x ∧ p₂ x } :=
  IsOpen.inter

@[simp] theorem isOpen_compl_iff : IsOpen sᶜ ↔ IsClosed s :=
  ⟨fun h => ⟨h⟩, fun h => h.isOpen_compl⟩

theorem TopologicalSpace.ext_iff_isClosed {X} {t₁ t₂ : TopologicalSpace X} :
    t₁ = t₂ ↔ ∀ s, IsClosed[t₁] s ↔ IsClosed[t₂] s := by
  rw [TopologicalSpace.ext_iff, compl_surjective.forall]
  simp only [@isOpen_compl_iff _ _ t₁, @isOpen_compl_iff _ _ t₂]

alias ⟨_, TopologicalSpace.ext_isClosed⟩ := TopologicalSpace.ext_iff_isClosed

theorem isClosed_const {p : Prop} : IsClosed { _x : X | p } := ⟨isOpen_const (p := ¬p)⟩

@[simp] theorem isClosed_empty : IsClosed (∅ : Set X) := isClosed_const

@[simp] theorem isClosed_univ : IsClosed (univ : Set X) := isClosed_const

lemma IsOpen.isLocallyClosed (hs : IsOpen s) : IsLocallyClosed s :=
  ⟨_, _, hs, isClosed_univ, (inter_univ _).symm⟩

lemma IsClosed.isLocallyClosed (hs : IsClosed s) : IsLocallyClosed s :=
  ⟨_, _, isOpen_univ, hs, (univ_inter _).symm⟩

theorem IsClosed.union : IsClosed s₁ → IsClosed s₂ → IsClosed (s₁ ∪ s₂) := by
  simpa only [← isOpen_compl_iff, compl_union] using IsOpen.inter

theorem isClosed_sInter {s : Set (Set X)} : (∀ t ∈ s, IsClosed t) → IsClosed (⋂₀ s) := by
  simpa only [← isOpen_compl_iff, compl_sInter, sUnion_image] using isOpen_biUnion

theorem isClosed_iInter {f : ι → Set X} (h : ∀ i, IsClosed (f i)) : IsClosed (⋂ i, f i) :=
  isClosed_sInter <| forall_mem_range.2 h

theorem isClosed_biInter {s : Set α} {f : α → Set X} (h : ∀ i ∈ s, IsClosed (f i)) :
    IsClosed (⋂ i ∈ s, f i) :=
  isClosed_iInter fun i => isClosed_iInter <| h i

@[simp]
theorem isClosed_compl_iff {s : Set X} : IsClosed sᶜ ↔ IsOpen s := by
  rw [← isOpen_compl_iff, compl_compl]

alias ⟨_, IsOpen.isClosed_compl⟩ := isClosed_compl_iff

theorem IsOpen.sdiff (h₁ : IsOpen s) (h₂ : IsClosed t) : IsOpen (s \ t) :=
  IsOpen.inter h₁ h₂.isOpen_compl

theorem IsClosed.inter (h₁ : IsClosed s₁) (h₂ : IsClosed s₂) : IsClosed (s₁ ∩ s₂) := by
  rw [← isOpen_compl_iff] at *
  rw [compl_inter]
  exact IsOpen.union h₁ h₂

theorem IsClosed.sdiff (h₁ : IsClosed s) (h₂ : IsOpen t) : IsClosed (s \ t) :=
  IsClosed.inter h₁ (isClosed_compl_iff.mpr h₂)

theorem Set.Finite.isClosed_biUnion {s : Set α} {f : α → Set X} (hs : s.Finite)
    (h : ∀ i ∈ s, IsClosed (f i)) :
    IsClosed (⋃ i ∈ s, f i) := by
  simp only [← isOpen_compl_iff, compl_iUnion] at *
  exact hs.isOpen_biInter h

lemma isClosed_biUnion_finset {s : Finset α} {f : α → Set X} (h : ∀ i ∈ s, IsClosed (f i)) :
    IsClosed (⋃ i ∈ s, f i) :=
  s.finite_toSet.isClosed_biUnion h

theorem isClosed_iUnion_of_finite [Finite ι] {s : ι → Set X} (h : ∀ i, IsClosed (s i)) :
    IsClosed (⋃ i, s i) := by
  simp only [← isOpen_compl_iff, compl_iUnion] at *
  exact isOpen_iInter_of_finite h

theorem isClosed_imp {p q : X → Prop} (hp : IsOpen { x | p x }) (hq : IsClosed { x | q x }) :
    IsClosed { x | p x → q x } := by
  simpa only [imp_iff_not_or] using hp.isClosed_compl.union hq

theorem IsClosed.not : IsClosed { a | p a } → IsOpen { a | ¬p a } :=
  isOpen_compl_iff.mpr

/-!
### Limits of filters in topological spaces

In this section we define functions that return a limit of a filter (or of a function along a
filter), if it exists, and a random point otherwise. These functions are rarely used in Mathlib,
most of the theorems are written using `Filter.Tendsto`. One of the reasons is that
`Filter.limUnder f g = x` is not equivalent to `Filter.Tendsto g f (𝓝 x)` unless the codomain is a
Hausdorff space and `g` has a limit along `f`.
-/

section lim

/-- If a filter `f` is majorated by some `𝓝 x`, then it is majorated by `𝓝 (Filter.lim f)`. We
formulate this lemma with a `[Nonempty X]` argument of `lim` derived from `h` to make it useful for
types without a `[Nonempty X]` instance. Because of the built-in proof irrelevance, Lean will unify
this instance with any other instance. -/
theorem le_nhds_lim {f : Filter X} (h : ∃ x, f ≤ 𝓝 x) : f ≤ 𝓝 (@lim _ _ (nonempty_of_exists h) f) :=
  Classical.epsilon_spec h

/-- If `g` tends to some `𝓝 x` along `f`, then it tends to `𝓝 (Filter.limUnder f g)`. We formulate
this lemma with a `[Nonempty X]` argument of `lim` derived from `h` to make it useful for types
without a `[Nonempty X]` instance. Because of the built-in proof irrelevance, Lean will unify this
instance with any other instance. -/
theorem tendsto_nhds_limUnder {f : Filter α} {g : α → X} (h : ∃ x, Tendsto g f (𝓝 x)) :
    Tendsto g f (𝓝 (@limUnder _ _ _ (nonempty_of_exists h) f g)) :=
  le_nhds_lim h

theorem limUnder_of_not_tendsto [hX : Nonempty X] {f : Filter α} {g : α → X}
    (h : ¬ ∃ x, Tendsto g f (𝓝 x)) :
    limUnder f g = Classical.choice hX := by
  simp_rw [Tendsto] at h
  simp_rw [limUnder, lim, Classical.epsilon, Classical.strongIndefiniteDescription, dif_neg h]

end lim

<<<<<<< HEAD
end TopologicalSpace

open Topology

/-!
### Continuity
-/

section Continuous

variable {X Y Z : Type*}

open TopologicalSpace

-- The curly braces are intentional, so this definition works well with simp
-- when topologies are not those provided by instances.
theorem continuous_def {_ : TopologicalSpace X} {_ : TopologicalSpace Y} {f : X → Y} :
    Continuous f ↔ ∀ s, IsOpen s → IsOpen (f ⁻¹' s) :=
  ⟨fun hf => hf.1, fun h => ⟨h⟩⟩

variable [TopologicalSpace X] [TopologicalSpace Y] [TopologicalSpace Z]
variable {f : X → Y} {s : Set X} {x : X} {y : Y}

theorem IsOpen.preimage (hf : Continuous f) {t : Set Y} (h : IsOpen t) :
    IsOpen (f ⁻¹' t) :=
  hf.isOpen_preimage t h

lemma Equiv.continuous_symm_iff (e : X ≃ Y) : Continuous e.symm ↔ IsOpenMap e := by
  simp_rw [continuous_def, ← Set.image_equiv_eq_preimage_symm, IsOpenMap]

lemma Equiv.isOpenMap_symm_iff (e : X ≃ Y) : IsOpenMap e.symm ↔ Continuous e := by
  simp_rw [← Equiv.continuous_symm_iff, Equiv.symm_symm]

theorem continuous_congr {g : X → Y} (h : ∀ x, f x = g x) :
    Continuous f ↔ Continuous g :=
  .of_eq <| congrArg _ <| funext h

theorem Continuous.congr {g : X → Y} (h : Continuous f) (h' : ∀ x, f x = g x) : Continuous g :=
  continuous_congr h' |>.mp h

theorem ContinuousAt.tendsto (h : ContinuousAt f x) :
    Tendsto f (𝓝 x) (𝓝 (f x)) :=
  h

theorem continuousAt_def : ContinuousAt f x ↔ ∀ A ∈ 𝓝 (f x), f ⁻¹' A ∈ 𝓝 x :=
  Iff.rfl

theorem continuousAt_congr {g : X → Y} (h : f =ᶠ[𝓝 x] g) :
    ContinuousAt f x ↔ ContinuousAt g x := by
  simp only [ContinuousAt, tendsto_congr' h, h.eq_of_nhds]

theorem ContinuousAt.congr {g : X → Y} (hf : ContinuousAt f x) (h : f =ᶠ[𝓝 x] g) :
    ContinuousAt g x :=
  (continuousAt_congr h).1 hf

theorem ContinuousAt.preimage_mem_nhds {t : Set Y} (h : ContinuousAt f x)
    (ht : t ∈ 𝓝 (f x)) : f ⁻¹' t ∈ 𝓝 x :=
  h ht

/-- If `f x ∈ s ∈ 𝓝 (f x)` for continuous `f`, then `f y ∈ s` near `x`.

This is essentially `Filter.Tendsto.eventually_mem`, but infers in more cases when applied. -/
theorem ContinuousAt.eventually_mem {f : X → Y} {x : X} (hf : ContinuousAt f x) {s : Set Y}
    (hs : s ∈ 𝓝 (f x)) : ∀ᶠ y in 𝓝 x, f y ∈ s :=
  hf hs

/-- If a function `f` tends to somewhere other than `𝓝 (f x)` at `x`,
then `f` is not continuous at `x`
-/
lemma not_continuousAt_of_tendsto {f : X → Y} {l₁ : Filter X} {l₂ : Filter Y} {x : X}
    (hf : Tendsto f l₁ l₂) [l₁.NeBot] (hl₁ : l₁ ≤ 𝓝 x) (hl₂ : Disjoint (𝓝 (f x)) l₂) :
    ¬ ContinuousAt f x := fun cont ↦
  (cont.mono_left hl₁).not_tendsto hl₂ hf

theorem ClusterPt.map {lx : Filter X} {ly : Filter Y} (H : ClusterPt x lx)
    (hfc : ContinuousAt f x) (hf : Tendsto f lx ly) : ClusterPt (f x) ly :=
  (NeBot.map H f).mono <| hfc.tendsto.inf hf

/-- See also `interior_preimage_subset_preimage_interior`. -/
theorem preimage_interior_subset_interior_preimage {t : Set Y} (hf : Continuous f) :
    f ⁻¹' interior t ⊆ interior (f ⁻¹' t) :=
  interior_maximal (preimage_mono interior_subset) (isOpen_interior.preimage hf)

@[continuity]
theorem continuous_id : Continuous (id : X → X) :=
  continuous_def.2 fun _ => id

-- This is needed due to reducibility issues with the `continuity` tactic.
@[continuity, fun_prop]
theorem continuous_id' : Continuous (fun (x : X) => x) := continuous_id

theorem Continuous.comp {g : Y → Z} (hg : Continuous g) (hf : Continuous f) :
    Continuous (g ∘ f) :=
  continuous_def.2 fun _ h => (h.preimage hg).preimage hf

-- This is needed due to reducibility issues with the `continuity` tactic.
@[continuity, fun_prop]
theorem Continuous.comp' {g : Y → Z} (hg : Continuous g) (hf : Continuous f) :
    Continuous (fun x => g (f x)) := hg.comp hf

theorem Continuous.iterate {f : X → X} (h : Continuous f) (n : ℕ) : Continuous f^[n] :=
  Nat.recOn n continuous_id fun _ ihn => ihn.comp h

nonrec theorem ContinuousAt.comp {g : Y → Z} (hg : ContinuousAt g (f x))
    (hf : ContinuousAt f x) : ContinuousAt (g ∘ f) x :=
  hg.comp hf

@[fun_prop]
theorem ContinuousAt.comp' {g : Y → Z} {x : X} (hg : ContinuousAt g (f x))
    (hf : ContinuousAt f x) : ContinuousAt (fun x => g (f x)) x := ContinuousAt.comp hg hf

/-- See note [comp_of_eq lemmas] -/
theorem ContinuousAt.comp_of_eq {g : Y → Z} (hg : ContinuousAt g y)
    (hf : ContinuousAt f x) (hy : f x = y) : ContinuousAt (g ∘ f) x := by subst hy; exact hg.comp hf

theorem Continuous.tendsto (hf : Continuous f) (x) : Tendsto f (𝓝 x) (𝓝 (f x)) :=
  ((nhds_basis_opens x).tendsto_iff <| nhds_basis_opens <| f x).2 fun t ⟨hxt, ht⟩ =>
    ⟨f ⁻¹' t, ⟨hxt, ht.preimage hf⟩, Subset.rfl⟩

/-- A version of `Continuous.tendsto` that allows one to specify a simpler form of the limit.
E.g., one can write `continuous_exp.tendsto' 0 1 exp_zero`. -/
theorem Continuous.tendsto' (hf : Continuous f) (x : X) (y : Y) (h : f x = y) :
    Tendsto f (𝓝 x) (𝓝 y) :=
  h ▸ hf.tendsto x

@[fun_prop]
theorem Continuous.continuousAt (h : Continuous f) : ContinuousAt f x :=
  h.tendsto x

theorem continuous_iff_continuousAt : Continuous f ↔ ∀ x, ContinuousAt f x :=
  ⟨Continuous.tendsto, fun hf => continuous_def.2 fun _U hU => isOpen_iff_mem_nhds.2 fun x hx =>
    hf x <| hU.mem_nhds hx⟩

@[fun_prop]
theorem continuousAt_const : ContinuousAt (fun _ : X => y) x :=
  tendsto_const_nhds

@[continuity, fun_prop]
theorem continuous_const : Continuous fun _ : X => y :=
  continuous_iff_continuousAt.mpr fun _ => continuousAt_const

theorem Filter.EventuallyEq.continuousAt (h : f =ᶠ[𝓝 x] fun _ => y) :
    ContinuousAt f x :=
  (continuousAt_congr h).2 tendsto_const_nhds

theorem continuous_of_const (h : ∀ x y, f x = f y) : Continuous f :=
  continuous_iff_continuousAt.mpr fun x =>
    Filter.EventuallyEq.continuousAt <| Eventually.of_forall fun y => h y x

theorem continuousAt_id : ContinuousAt id x :=
  continuous_id.continuousAt

@[fun_prop]
theorem continuousAt_id' (y) : ContinuousAt (fun x : X => x) y := continuousAt_id

theorem ContinuousAt.iterate {f : X → X} (hf : ContinuousAt f x) (hx : f x = x) (n : ℕ) :
    ContinuousAt f^[n] x :=
  Nat.recOn n continuousAt_id fun _n ihn ↦ ihn.comp_of_eq hf hx

theorem continuous_iff_isClosed : Continuous f ↔ ∀ s, IsClosed s → IsClosed (f ⁻¹' s) :=
  continuous_def.trans <| compl_surjective.forall.trans <| by
    simp only [isOpen_compl_iff, preimage_compl]

theorem IsClosed.preimage (hf : Continuous f) {t : Set Y} (h : IsClosed t) :
    IsClosed (f ⁻¹' t) :=
  continuous_iff_isClosed.mp hf t h

theorem mem_closure_image (hf : ContinuousAt f x)
    (hx : x ∈ closure s) : f x ∈ closure (f '' s) :=
  mem_closure_of_frequently_of_tendsto
    ((mem_closure_iff_frequently.1 hx).mono fun _ => mem_image_of_mem _) hf

theorem Continuous.closure_preimage_subset (hf : Continuous f) (t : Set Y) :
    closure (f ⁻¹' t) ⊆ f ⁻¹' closure t := by
  rw [← (isClosed_closure.preimage hf).closure_eq]
  exact closure_mono (preimage_mono subset_closure)

theorem Continuous.frontier_preimage_subset (hf : Continuous f) (t : Set Y) :
    frontier (f ⁻¹' t) ⊆ f ⁻¹' frontier t :=
  diff_subset_diff (hf.closure_preimage_subset t) (preimage_interior_subset_interior_preimage hf)

/-- If a continuous map `f` maps `s` to `t`, then it maps `closure s` to `closure t`. -/
protected theorem Set.MapsTo.closure {t : Set Y} (h : MapsTo f s t)
    (hc : Continuous f) : MapsTo f (closure s) (closure t) := by
  simp only [MapsTo, mem_closure_iff_clusterPt]
  exact fun x hx => hx.map hc.continuousAt (tendsto_principal_principal.2 h)

/-- See also `IsClosedMap.closure_image_eq_of_continuous`. -/
theorem image_closure_subset_closure_image (h : Continuous f) :
    f '' closure s ⊆ closure (f '' s) :=
  ((mapsTo_image f s).closure h).image_subset

theorem closure_image_closure (h : Continuous f) :
    closure (f '' closure s) = closure (f '' s) :=
  Subset.antisymm
    (closure_minimal (image_closure_subset_closure_image h) isClosed_closure)
    (closure_mono <| image_subset _ subset_closure)

theorem closure_subset_preimage_closure_image (h : Continuous f) :
    closure s ⊆ f ⁻¹' closure (f '' s) :=
  (mapsTo_image _ _).closure h

theorem map_mem_closure {t : Set Y} (hf : Continuous f)
    (hx : x ∈ closure s) (ht : MapsTo f s t) : f x ∈ closure t :=
  ht.closure hf hx

/-- If a continuous map `f` maps `s` to a closed set `t`, then it maps `closure s` to `t`. -/
theorem Set.MapsTo.closure_left {t : Set Y} (h : MapsTo f s t)
    (hc : Continuous f) (ht : IsClosed t) : MapsTo f (closure s) t :=
  ht.closure_eq ▸ h.closure hc

theorem Filter.Tendsto.lift'_closure (hf : Continuous f) {l l'} (h : Tendsto f l l') :
    Tendsto f (l.lift' closure) (l'.lift' closure) :=
  tendsto_lift'.2 fun s hs ↦ by
    filter_upwards [mem_lift' (h hs)] using (mapsTo_preimage _ _).closure hf

theorem tendsto_lift'_closure_nhds (hf : Continuous f) (x : X) :
    Tendsto f ((𝓝 x).lift' closure) ((𝓝 (f x)).lift' closure) :=
  (hf.tendsto x).lift'_closure hf

/-!
### Function with dense range
-/

section DenseRange

variable {α ι : Type*} (f : α → X) (g : X → Y)
variable {f : α → X} {s : Set X}

/-- A surjective map has dense range. -/
theorem Function.Surjective.denseRange (hf : Function.Surjective f) : DenseRange f := fun x => by
  simp [hf.range_eq]

theorem denseRange_id : DenseRange (id : X → X) :=
  Function.Surjective.denseRange Function.surjective_id

theorem denseRange_iff_closure_range : DenseRange f ↔ closure (range f) = univ :=
  dense_iff_closure_eq

theorem DenseRange.closure_range (h : DenseRange f) : closure (range f) = univ :=
  h.closure_eq

@[simp]
lemma denseRange_subtype_val {p : X → Prop} : DenseRange (@Subtype.val _ p) ↔ Dense {x | p x} := by
  simp [DenseRange]

theorem Dense.denseRange_val (h : Dense s) : DenseRange ((↑) : s → X) :=
  denseRange_subtype_val.2 h

theorem Continuous.range_subset_closure_image_dense {f : X → Y} (hf : Continuous f)
    (hs : Dense s) : range f ⊆ closure (f '' s) := by
  rw [← image_univ, ← hs.closure_eq]
  exact image_closure_subset_closure_image hf

/-- The image of a dense set under a continuous map with dense range is a dense set. -/
theorem DenseRange.dense_image {f : X → Y} (hf' : DenseRange f) (hf : Continuous f)
    (hs : Dense s) : Dense (f '' s) :=
  (hf'.mono <| hf.range_subset_closure_image_dense hs).of_closure

/-- If `f` has dense range and `s` is an open set in the codomain of `f`, then the image of the
preimage of `s` under `f` is dense in `s`. -/
theorem DenseRange.subset_closure_image_preimage_of_isOpen (hf : DenseRange f) (hs : IsOpen s) :
    s ⊆ closure (f '' (f ⁻¹' s)) := by
  rw [image_preimage_eq_inter_range]
  exact hf.open_subset_closure_inter hs

/-- If a continuous map with dense range maps a dense set to a subset of `t`, then `t` is a dense
set. -/
theorem DenseRange.dense_of_mapsTo {f : X → Y} (hf' : DenseRange f) (hf : Continuous f)
    (hs : Dense s) {t : Set Y} (ht : MapsTo f s t) : Dense t :=
  (hf'.dense_image hf hs).mono ht.image_subset

/-- Composition of a continuous map with dense range and a function with dense range has dense
range. -/
theorem DenseRange.comp {g : Y → Z} {f : α → Y} (hg : DenseRange g) (hf : DenseRange f)
    (cg : Continuous g) : DenseRange (g ∘ f) := by
  rw [DenseRange, range_comp]
  exact hg.dense_image cg hf

nonrec theorem DenseRange.nonempty_iff (hf : DenseRange f) : Nonempty α ↔ Nonempty X :=
  range_nonempty_iff_nonempty.symm.trans hf.nonempty_iff

theorem DenseRange.nonempty [h : Nonempty X] (hf : DenseRange f) : Nonempty α :=
  hf.nonempty_iff.mpr h

/-- Given a function `f : X → Y` with dense range and `y : Y`, returns some `x : X`. -/
def DenseRange.some (hf : DenseRange f) (x : X) : α :=
  Classical.choice <| hf.nonempty_iff.mpr ⟨x⟩

nonrec theorem DenseRange.exists_mem_open (hf : DenseRange f) (ho : IsOpen s) (hs : s.Nonempty) :
    ∃ a, f a ∈ s :=
  exists_range_iff.1 <| hf.exists_mem_open ho hs

theorem DenseRange.mem_nhds (h : DenseRange f) (hs : s ∈ 𝓝 x) :
    ∃ a, f a ∈ s :=
  let ⟨a, ha⟩ := h.exists_mem_open isOpen_interior ⟨x, mem_interior_iff_mem_nhds.2 hs⟩
  ⟨a, interior_subset ha⟩

end DenseRange

end Continuous

library_note2 continuityLemmaStatement /--
The library contains many lemmas stating that functions/operations are continuous. There are many
ways to formulate the continuity of operations. Some are more convenient than others.
Note: for the most part this note also applies to other properties
(`Measurable`, `Differentiable`, `ContinuousOn`, ...).

### The traditional way
As an example, let's look at addition `(+) : M → M → M`. We can state that this is continuous
in different definitionally equal ways (omitting some typing information)
* `Continuous (fun p ↦ p.1 + p.2)`;
* `Continuous (Function.uncurry (+))`;
* `Continuous ↿(+)`. (`↿` is notation for recursively uncurrying a function)

However, lemmas with this conclusion are not nice to use in practice because
1. They confuse the elaborator. The following two examples fail, because of limitations in the
  elaboration process.
  ```
  variable {M : Type*} [Add M] [TopologicalSpace M] [ContinuousAdd M]
  example : Continuous (fun x : M ↦ x + x) :=
    continuous_add.comp _

  example : Continuous (fun x : M ↦ x + x) :=
    continuous_add.comp (continuous_id.prodMk continuous_id)
  ```
  The second is a valid proof, which is accepted if you write it as
  `continuous_add.comp (continuous_id.prodMk continuous_id :)`

2. If the operation has more than 2 arguments, they are impractical to use, because in your
  application the arguments in the domain might be in a different order or associated differently.

### The convenient way

A much more convenient way to write continuity lemmas is like `Continuous.add`:
```
Continuous.add {f g : X → M} (hf : Continuous f) (hg : Continuous g) :
  Continuous (fun x ↦ f x + g x)
```
The conclusion can be `Continuous (f + g)`, which is definitionally equal.
This has the following advantages
* It supports projection notation, so is shorter to write.
* `Continuous.add _ _` is recognized correctly by the elaborator and gives useful new goals.
* It works generally, since the domain is a variable.

As an example for a unary operation, we have `Continuous.neg`.
```
Continuous.neg {f : X → G} (hf : Continuous f) : Continuous (fun x ↦ -f x)
```
For unary functions, the elaborator is not confused when applying the traditional lemma
(like `continuous_neg`), but it's still convenient to have the short version available (compare
`hf.neg.neg.neg` with `continuous_neg.comp <| continuous_neg.comp <| continuous_neg.comp hf`).

As a harder example, consider an operation of the following type:
```
def strans {x : F} (γ γ' : Path x x) (t₀ : I) : Path x x
```
The precise definition is not important, only its type.
The correct continuity principle for this operation is something like this:
```
{f : X → F} {γ γ' : ∀ x, Path (f x) (f x)} {t₀ s : X → I}
  (hγ : Continuous ↿γ) (hγ' : Continuous ↿γ')
  (ht : Continuous t₀) (hs : Continuous s) :
  Continuous (fun x ↦ strans (γ x) (γ' x) (t x) (s x))
```
Note that *all* arguments of `strans` are indexed over `X`, even the basepoint `x`, and the last
argument `s` that arises since `Path x x` has a coercion to `I → F`. The paths `γ` and `γ'` (which
are unary functions from `I`) become binary functions in the continuity lemma.

### Summary
* Make sure that your continuity lemmas are stated in the most general way, and in a convenient
  form. That means that:
  - The conclusion has a variable `X` as domain (not something like `Y × Z`);
  - Wherever possible, all point arguments `c : Y` are replaced by functions `c : X → Y`;
  - All `n`-ary function arguments are replaced by `n+1`-ary functions
    (`f : Y → Z` becomes `f : X → Y → Z`);
  - All (relevant) arguments have continuity assumptions, and perhaps there are additional
    assumptions needed to make the operation continuous;
  - The function in the conclusion is fully applied.
* These remarks are mostly about the format of the *conclusion* of a continuity lemma.
  In assumptions it's fine to state that a function with more than 1 argument is continuous using
  `↿` or `Function.uncurry`.

### Functions with discontinuities

In some cases, you want to work with discontinuous functions, and in certain expressions they are
still continuous. For example, consider the fractional part of a number, `Int.fract : ℝ → ℝ`.
In this case, you want to add conditions to when a function involving `fract` is continuous, so you
get something like this: (assumption `hf` could be weakened, but the important thing is the shape
of the conclusion)
```
lemma ContinuousOn.comp_fract {X Y : Type*} [TopologicalSpace X] [TopologicalSpace Y]
    {f : X → ℝ → Y} {g : X → ℝ} (hf : Continuous ↿f) (hg : Continuous g) (h : ∀ s, f s 0 = f s 1) :
    Continuous (fun x ↦ f x (fract (g x)))
```
With `ContinuousAt` you can be even more precise about what to prove in case of discontinuities,
see e.g. `ContinuousAt.comp_div_cases`.
-/

library_note2 compOfEqLemmas /--
Lean's elaborator has trouble elaborating applications of lemmas that state that the composition of
two functions satisfy some property at a point, like `ContinuousAt.comp` / `ContDiffAt.comp` and
`ContMDiffWithinAt.comp`. The reason is that a lemma like this looks like
`ContinuousAt g (f x) → ContinuousAt f x → ContinuousAt (g ∘ f) x`.
Since Lean's elaborator elaborates the arguments from left-to-right, when you write `hg.comp hf`,
the elaborator will try to figure out *both* `f` and `g` from the type of `hg`. It tries to figure
out `f` just from the point where `g` is continuous. For example, if `hg : ContinuousAt g (a, x)`
then the elaborator will assign `f` to the function `Prod.mk a`, since in that case `f x = (a, x)`.
This is undesirable in most cases where `f` is not a variable. There are some ways to work around
this, for example by giving `f` explicitly, or to force Lean to elaborate `hf` before elaborating
`hg`, but this is annoying.
Another better solution is to reformulate composition lemmas to have the following shape
`ContinuousAt g y → ContinuousAt f x → f x = y → ContinuousAt (g ∘ f) x`.
This is even useful if the proof of `f x = y` is `rfl`.
The reason that this works better is because the type of `hg` doesn't mention `f`.
Only after elaborating the two `ContinuousAt` arguments, Lean will try to unify `f x` with `y`,
which is often easy after having chosen the correct functions for `f` and `g`.
Here is an example that shows the difference:
```
example [TopologicalSpace X] [TopologicalSpace Y] {x₀ : X} (f : X → X → Y)
    (hf : ContinuousAt (Function.uncurry f) (x₀, x₀)) :
    ContinuousAt (fun x ↦ f x x) x₀ :=
  -- hf.comp (continuousAt_id.prod continuousAt_id) -- type mismatch
  -- hf.comp_of_eq (continuousAt_id.prod continuousAt_id) rfl -- works
```
-/

set_option linter.style.longFile 1900
=======
end TopologicalSpace
>>>>>>> 16ab8927
<|MERGE_RESOLUTION|>--- conflicted
+++ resolved
@@ -220,435 +220,4 @@
 
 end lim
 
-<<<<<<< HEAD
-end TopologicalSpace
-
-open Topology
-
-/-!
-### Continuity
--/
-
-section Continuous
-
-variable {X Y Z : Type*}
-
-open TopologicalSpace
-
--- The curly braces are intentional, so this definition works well with simp
--- when topologies are not those provided by instances.
-theorem continuous_def {_ : TopologicalSpace X} {_ : TopologicalSpace Y} {f : X → Y} :
-    Continuous f ↔ ∀ s, IsOpen s → IsOpen (f ⁻¹' s) :=
-  ⟨fun hf => hf.1, fun h => ⟨h⟩⟩
-
-variable [TopologicalSpace X] [TopologicalSpace Y] [TopologicalSpace Z]
-variable {f : X → Y} {s : Set X} {x : X} {y : Y}
-
-theorem IsOpen.preimage (hf : Continuous f) {t : Set Y} (h : IsOpen t) :
-    IsOpen (f ⁻¹' t) :=
-  hf.isOpen_preimage t h
-
-lemma Equiv.continuous_symm_iff (e : X ≃ Y) : Continuous e.symm ↔ IsOpenMap e := by
-  simp_rw [continuous_def, ← Set.image_equiv_eq_preimage_symm, IsOpenMap]
-
-lemma Equiv.isOpenMap_symm_iff (e : X ≃ Y) : IsOpenMap e.symm ↔ Continuous e := by
-  simp_rw [← Equiv.continuous_symm_iff, Equiv.symm_symm]
-
-theorem continuous_congr {g : X → Y} (h : ∀ x, f x = g x) :
-    Continuous f ↔ Continuous g :=
-  .of_eq <| congrArg _ <| funext h
-
-theorem Continuous.congr {g : X → Y} (h : Continuous f) (h' : ∀ x, f x = g x) : Continuous g :=
-  continuous_congr h' |>.mp h
-
-theorem ContinuousAt.tendsto (h : ContinuousAt f x) :
-    Tendsto f (𝓝 x) (𝓝 (f x)) :=
-  h
-
-theorem continuousAt_def : ContinuousAt f x ↔ ∀ A ∈ 𝓝 (f x), f ⁻¹' A ∈ 𝓝 x :=
-  Iff.rfl
-
-theorem continuousAt_congr {g : X → Y} (h : f =ᶠ[𝓝 x] g) :
-    ContinuousAt f x ↔ ContinuousAt g x := by
-  simp only [ContinuousAt, tendsto_congr' h, h.eq_of_nhds]
-
-theorem ContinuousAt.congr {g : X → Y} (hf : ContinuousAt f x) (h : f =ᶠ[𝓝 x] g) :
-    ContinuousAt g x :=
-  (continuousAt_congr h).1 hf
-
-theorem ContinuousAt.preimage_mem_nhds {t : Set Y} (h : ContinuousAt f x)
-    (ht : t ∈ 𝓝 (f x)) : f ⁻¹' t ∈ 𝓝 x :=
-  h ht
-
-/-- If `f x ∈ s ∈ 𝓝 (f x)` for continuous `f`, then `f y ∈ s` near `x`.
-
-This is essentially `Filter.Tendsto.eventually_mem`, but infers in more cases when applied. -/
-theorem ContinuousAt.eventually_mem {f : X → Y} {x : X} (hf : ContinuousAt f x) {s : Set Y}
-    (hs : s ∈ 𝓝 (f x)) : ∀ᶠ y in 𝓝 x, f y ∈ s :=
-  hf hs
-
-/-- If a function `f` tends to somewhere other than `𝓝 (f x)` at `x`,
-then `f` is not continuous at `x`
--/
-lemma not_continuousAt_of_tendsto {f : X → Y} {l₁ : Filter X} {l₂ : Filter Y} {x : X}
-    (hf : Tendsto f l₁ l₂) [l₁.NeBot] (hl₁ : l₁ ≤ 𝓝 x) (hl₂ : Disjoint (𝓝 (f x)) l₂) :
-    ¬ ContinuousAt f x := fun cont ↦
-  (cont.mono_left hl₁).not_tendsto hl₂ hf
-
-theorem ClusterPt.map {lx : Filter X} {ly : Filter Y} (H : ClusterPt x lx)
-    (hfc : ContinuousAt f x) (hf : Tendsto f lx ly) : ClusterPt (f x) ly :=
-  (NeBot.map H f).mono <| hfc.tendsto.inf hf
-
-/-- See also `interior_preimage_subset_preimage_interior`. -/
-theorem preimage_interior_subset_interior_preimage {t : Set Y} (hf : Continuous f) :
-    f ⁻¹' interior t ⊆ interior (f ⁻¹' t) :=
-  interior_maximal (preimage_mono interior_subset) (isOpen_interior.preimage hf)
-
-@[continuity]
-theorem continuous_id : Continuous (id : X → X) :=
-  continuous_def.2 fun _ => id
-
--- This is needed due to reducibility issues with the `continuity` tactic.
-@[continuity, fun_prop]
-theorem continuous_id' : Continuous (fun (x : X) => x) := continuous_id
-
-theorem Continuous.comp {g : Y → Z} (hg : Continuous g) (hf : Continuous f) :
-    Continuous (g ∘ f) :=
-  continuous_def.2 fun _ h => (h.preimage hg).preimage hf
-
--- This is needed due to reducibility issues with the `continuity` tactic.
-@[continuity, fun_prop]
-theorem Continuous.comp' {g : Y → Z} (hg : Continuous g) (hf : Continuous f) :
-    Continuous (fun x => g (f x)) := hg.comp hf
-
-theorem Continuous.iterate {f : X → X} (h : Continuous f) (n : ℕ) : Continuous f^[n] :=
-  Nat.recOn n continuous_id fun _ ihn => ihn.comp h
-
-nonrec theorem ContinuousAt.comp {g : Y → Z} (hg : ContinuousAt g (f x))
-    (hf : ContinuousAt f x) : ContinuousAt (g ∘ f) x :=
-  hg.comp hf
-
-@[fun_prop]
-theorem ContinuousAt.comp' {g : Y → Z} {x : X} (hg : ContinuousAt g (f x))
-    (hf : ContinuousAt f x) : ContinuousAt (fun x => g (f x)) x := ContinuousAt.comp hg hf
-
-/-- See note [comp_of_eq lemmas] -/
-theorem ContinuousAt.comp_of_eq {g : Y → Z} (hg : ContinuousAt g y)
-    (hf : ContinuousAt f x) (hy : f x = y) : ContinuousAt (g ∘ f) x := by subst hy; exact hg.comp hf
-
-theorem Continuous.tendsto (hf : Continuous f) (x) : Tendsto f (𝓝 x) (𝓝 (f x)) :=
-  ((nhds_basis_opens x).tendsto_iff <| nhds_basis_opens <| f x).2 fun t ⟨hxt, ht⟩ =>
-    ⟨f ⁻¹' t, ⟨hxt, ht.preimage hf⟩, Subset.rfl⟩
-
-/-- A version of `Continuous.tendsto` that allows one to specify a simpler form of the limit.
-E.g., one can write `continuous_exp.tendsto' 0 1 exp_zero`. -/
-theorem Continuous.tendsto' (hf : Continuous f) (x : X) (y : Y) (h : f x = y) :
-    Tendsto f (𝓝 x) (𝓝 y) :=
-  h ▸ hf.tendsto x
-
-@[fun_prop]
-theorem Continuous.continuousAt (h : Continuous f) : ContinuousAt f x :=
-  h.tendsto x
-
-theorem continuous_iff_continuousAt : Continuous f ↔ ∀ x, ContinuousAt f x :=
-  ⟨Continuous.tendsto, fun hf => continuous_def.2 fun _U hU => isOpen_iff_mem_nhds.2 fun x hx =>
-    hf x <| hU.mem_nhds hx⟩
-
-@[fun_prop]
-theorem continuousAt_const : ContinuousAt (fun _ : X => y) x :=
-  tendsto_const_nhds
-
-@[continuity, fun_prop]
-theorem continuous_const : Continuous fun _ : X => y :=
-  continuous_iff_continuousAt.mpr fun _ => continuousAt_const
-
-theorem Filter.EventuallyEq.continuousAt (h : f =ᶠ[𝓝 x] fun _ => y) :
-    ContinuousAt f x :=
-  (continuousAt_congr h).2 tendsto_const_nhds
-
-theorem continuous_of_const (h : ∀ x y, f x = f y) : Continuous f :=
-  continuous_iff_continuousAt.mpr fun x =>
-    Filter.EventuallyEq.continuousAt <| Eventually.of_forall fun y => h y x
-
-theorem continuousAt_id : ContinuousAt id x :=
-  continuous_id.continuousAt
-
-@[fun_prop]
-theorem continuousAt_id' (y) : ContinuousAt (fun x : X => x) y := continuousAt_id
-
-theorem ContinuousAt.iterate {f : X → X} (hf : ContinuousAt f x) (hx : f x = x) (n : ℕ) :
-    ContinuousAt f^[n] x :=
-  Nat.recOn n continuousAt_id fun _n ihn ↦ ihn.comp_of_eq hf hx
-
-theorem continuous_iff_isClosed : Continuous f ↔ ∀ s, IsClosed s → IsClosed (f ⁻¹' s) :=
-  continuous_def.trans <| compl_surjective.forall.trans <| by
-    simp only [isOpen_compl_iff, preimage_compl]
-
-theorem IsClosed.preimage (hf : Continuous f) {t : Set Y} (h : IsClosed t) :
-    IsClosed (f ⁻¹' t) :=
-  continuous_iff_isClosed.mp hf t h
-
-theorem mem_closure_image (hf : ContinuousAt f x)
-    (hx : x ∈ closure s) : f x ∈ closure (f '' s) :=
-  mem_closure_of_frequently_of_tendsto
-    ((mem_closure_iff_frequently.1 hx).mono fun _ => mem_image_of_mem _) hf
-
-theorem Continuous.closure_preimage_subset (hf : Continuous f) (t : Set Y) :
-    closure (f ⁻¹' t) ⊆ f ⁻¹' closure t := by
-  rw [← (isClosed_closure.preimage hf).closure_eq]
-  exact closure_mono (preimage_mono subset_closure)
-
-theorem Continuous.frontier_preimage_subset (hf : Continuous f) (t : Set Y) :
-    frontier (f ⁻¹' t) ⊆ f ⁻¹' frontier t :=
-  diff_subset_diff (hf.closure_preimage_subset t) (preimage_interior_subset_interior_preimage hf)
-
-/-- If a continuous map `f` maps `s` to `t`, then it maps `closure s` to `closure t`. -/
-protected theorem Set.MapsTo.closure {t : Set Y} (h : MapsTo f s t)
-    (hc : Continuous f) : MapsTo f (closure s) (closure t) := by
-  simp only [MapsTo, mem_closure_iff_clusterPt]
-  exact fun x hx => hx.map hc.continuousAt (tendsto_principal_principal.2 h)
-
-/-- See also `IsClosedMap.closure_image_eq_of_continuous`. -/
-theorem image_closure_subset_closure_image (h : Continuous f) :
-    f '' closure s ⊆ closure (f '' s) :=
-  ((mapsTo_image f s).closure h).image_subset
-
-theorem closure_image_closure (h : Continuous f) :
-    closure (f '' closure s) = closure (f '' s) :=
-  Subset.antisymm
-    (closure_minimal (image_closure_subset_closure_image h) isClosed_closure)
-    (closure_mono <| image_subset _ subset_closure)
-
-theorem closure_subset_preimage_closure_image (h : Continuous f) :
-    closure s ⊆ f ⁻¹' closure (f '' s) :=
-  (mapsTo_image _ _).closure h
-
-theorem map_mem_closure {t : Set Y} (hf : Continuous f)
-    (hx : x ∈ closure s) (ht : MapsTo f s t) : f x ∈ closure t :=
-  ht.closure hf hx
-
-/-- If a continuous map `f` maps `s` to a closed set `t`, then it maps `closure s` to `t`. -/
-theorem Set.MapsTo.closure_left {t : Set Y} (h : MapsTo f s t)
-    (hc : Continuous f) (ht : IsClosed t) : MapsTo f (closure s) t :=
-  ht.closure_eq ▸ h.closure hc
-
-theorem Filter.Tendsto.lift'_closure (hf : Continuous f) {l l'} (h : Tendsto f l l') :
-    Tendsto f (l.lift' closure) (l'.lift' closure) :=
-  tendsto_lift'.2 fun s hs ↦ by
-    filter_upwards [mem_lift' (h hs)] using (mapsTo_preimage _ _).closure hf
-
-theorem tendsto_lift'_closure_nhds (hf : Continuous f) (x : X) :
-    Tendsto f ((𝓝 x).lift' closure) ((𝓝 (f x)).lift' closure) :=
-  (hf.tendsto x).lift'_closure hf
-
-/-!
-### Function with dense range
--/
-
-section DenseRange
-
-variable {α ι : Type*} (f : α → X) (g : X → Y)
-variable {f : α → X} {s : Set X}
-
-/-- A surjective map has dense range. -/
-theorem Function.Surjective.denseRange (hf : Function.Surjective f) : DenseRange f := fun x => by
-  simp [hf.range_eq]
-
-theorem denseRange_id : DenseRange (id : X → X) :=
-  Function.Surjective.denseRange Function.surjective_id
-
-theorem denseRange_iff_closure_range : DenseRange f ↔ closure (range f) = univ :=
-  dense_iff_closure_eq
-
-theorem DenseRange.closure_range (h : DenseRange f) : closure (range f) = univ :=
-  h.closure_eq
-
-@[simp]
-lemma denseRange_subtype_val {p : X → Prop} : DenseRange (@Subtype.val _ p) ↔ Dense {x | p x} := by
-  simp [DenseRange]
-
-theorem Dense.denseRange_val (h : Dense s) : DenseRange ((↑) : s → X) :=
-  denseRange_subtype_val.2 h
-
-theorem Continuous.range_subset_closure_image_dense {f : X → Y} (hf : Continuous f)
-    (hs : Dense s) : range f ⊆ closure (f '' s) := by
-  rw [← image_univ, ← hs.closure_eq]
-  exact image_closure_subset_closure_image hf
-
-/-- The image of a dense set under a continuous map with dense range is a dense set. -/
-theorem DenseRange.dense_image {f : X → Y} (hf' : DenseRange f) (hf : Continuous f)
-    (hs : Dense s) : Dense (f '' s) :=
-  (hf'.mono <| hf.range_subset_closure_image_dense hs).of_closure
-
-/-- If `f` has dense range and `s` is an open set in the codomain of `f`, then the image of the
-preimage of `s` under `f` is dense in `s`. -/
-theorem DenseRange.subset_closure_image_preimage_of_isOpen (hf : DenseRange f) (hs : IsOpen s) :
-    s ⊆ closure (f '' (f ⁻¹' s)) := by
-  rw [image_preimage_eq_inter_range]
-  exact hf.open_subset_closure_inter hs
-
-/-- If a continuous map with dense range maps a dense set to a subset of `t`, then `t` is a dense
-set. -/
-theorem DenseRange.dense_of_mapsTo {f : X → Y} (hf' : DenseRange f) (hf : Continuous f)
-    (hs : Dense s) {t : Set Y} (ht : MapsTo f s t) : Dense t :=
-  (hf'.dense_image hf hs).mono ht.image_subset
-
-/-- Composition of a continuous map with dense range and a function with dense range has dense
-range. -/
-theorem DenseRange.comp {g : Y → Z} {f : α → Y} (hg : DenseRange g) (hf : DenseRange f)
-    (cg : Continuous g) : DenseRange (g ∘ f) := by
-  rw [DenseRange, range_comp]
-  exact hg.dense_image cg hf
-
-nonrec theorem DenseRange.nonempty_iff (hf : DenseRange f) : Nonempty α ↔ Nonempty X :=
-  range_nonempty_iff_nonempty.symm.trans hf.nonempty_iff
-
-theorem DenseRange.nonempty [h : Nonempty X] (hf : DenseRange f) : Nonempty α :=
-  hf.nonempty_iff.mpr h
-
-/-- Given a function `f : X → Y` with dense range and `y : Y`, returns some `x : X`. -/
-def DenseRange.some (hf : DenseRange f) (x : X) : α :=
-  Classical.choice <| hf.nonempty_iff.mpr ⟨x⟩
-
-nonrec theorem DenseRange.exists_mem_open (hf : DenseRange f) (ho : IsOpen s) (hs : s.Nonempty) :
-    ∃ a, f a ∈ s :=
-  exists_range_iff.1 <| hf.exists_mem_open ho hs
-
-theorem DenseRange.mem_nhds (h : DenseRange f) (hs : s ∈ 𝓝 x) :
-    ∃ a, f a ∈ s :=
-  let ⟨a, ha⟩ := h.exists_mem_open isOpen_interior ⟨x, mem_interior_iff_mem_nhds.2 hs⟩
-  ⟨a, interior_subset ha⟩
-
-end DenseRange
-
-end Continuous
-
-library_note2 continuityLemmaStatement /--
-The library contains many lemmas stating that functions/operations are continuous. There are many
-ways to formulate the continuity of operations. Some are more convenient than others.
-Note: for the most part this note also applies to other properties
-(`Measurable`, `Differentiable`, `ContinuousOn`, ...).
-
-### The traditional way
-As an example, let's look at addition `(+) : M → M → M`. We can state that this is continuous
-in different definitionally equal ways (omitting some typing information)
-* `Continuous (fun p ↦ p.1 + p.2)`;
-* `Continuous (Function.uncurry (+))`;
-* `Continuous ↿(+)`. (`↿` is notation for recursively uncurrying a function)
-
-However, lemmas with this conclusion are not nice to use in practice because
-1. They confuse the elaborator. The following two examples fail, because of limitations in the
-  elaboration process.
-  ```
-  variable {M : Type*} [Add M] [TopologicalSpace M] [ContinuousAdd M]
-  example : Continuous (fun x : M ↦ x + x) :=
-    continuous_add.comp _
-
-  example : Continuous (fun x : M ↦ x + x) :=
-    continuous_add.comp (continuous_id.prodMk continuous_id)
-  ```
-  The second is a valid proof, which is accepted if you write it as
-  `continuous_add.comp (continuous_id.prodMk continuous_id :)`
-
-2. If the operation has more than 2 arguments, they are impractical to use, because in your
-  application the arguments in the domain might be in a different order or associated differently.
-
-### The convenient way
-
-A much more convenient way to write continuity lemmas is like `Continuous.add`:
-```
-Continuous.add {f g : X → M} (hf : Continuous f) (hg : Continuous g) :
-  Continuous (fun x ↦ f x + g x)
-```
-The conclusion can be `Continuous (f + g)`, which is definitionally equal.
-This has the following advantages
-* It supports projection notation, so is shorter to write.
-* `Continuous.add _ _` is recognized correctly by the elaborator and gives useful new goals.
-* It works generally, since the domain is a variable.
-
-As an example for a unary operation, we have `Continuous.neg`.
-```
-Continuous.neg {f : X → G} (hf : Continuous f) : Continuous (fun x ↦ -f x)
-```
-For unary functions, the elaborator is not confused when applying the traditional lemma
-(like `continuous_neg`), but it's still convenient to have the short version available (compare
-`hf.neg.neg.neg` with `continuous_neg.comp <| continuous_neg.comp <| continuous_neg.comp hf`).
-
-As a harder example, consider an operation of the following type:
-```
-def strans {x : F} (γ γ' : Path x x) (t₀ : I) : Path x x
-```
-The precise definition is not important, only its type.
-The correct continuity principle for this operation is something like this:
-```
-{f : X → F} {γ γ' : ∀ x, Path (f x) (f x)} {t₀ s : X → I}
-  (hγ : Continuous ↿γ) (hγ' : Continuous ↿γ')
-  (ht : Continuous t₀) (hs : Continuous s) :
-  Continuous (fun x ↦ strans (γ x) (γ' x) (t x) (s x))
-```
-Note that *all* arguments of `strans` are indexed over `X`, even the basepoint `x`, and the last
-argument `s` that arises since `Path x x` has a coercion to `I → F`. The paths `γ` and `γ'` (which
-are unary functions from `I`) become binary functions in the continuity lemma.
-
-### Summary
-* Make sure that your continuity lemmas are stated in the most general way, and in a convenient
-  form. That means that:
-  - The conclusion has a variable `X` as domain (not something like `Y × Z`);
-  - Wherever possible, all point arguments `c : Y` are replaced by functions `c : X → Y`;
-  - All `n`-ary function arguments are replaced by `n+1`-ary functions
-    (`f : Y → Z` becomes `f : X → Y → Z`);
-  - All (relevant) arguments have continuity assumptions, and perhaps there are additional
-    assumptions needed to make the operation continuous;
-  - The function in the conclusion is fully applied.
-* These remarks are mostly about the format of the *conclusion* of a continuity lemma.
-  In assumptions it's fine to state that a function with more than 1 argument is continuous using
-  `↿` or `Function.uncurry`.
-
-### Functions with discontinuities
-
-In some cases, you want to work with discontinuous functions, and in certain expressions they are
-still continuous. For example, consider the fractional part of a number, `Int.fract : ℝ → ℝ`.
-In this case, you want to add conditions to when a function involving `fract` is continuous, so you
-get something like this: (assumption `hf` could be weakened, but the important thing is the shape
-of the conclusion)
-```
-lemma ContinuousOn.comp_fract {X Y : Type*} [TopologicalSpace X] [TopologicalSpace Y]
-    {f : X → ℝ → Y} {g : X → ℝ} (hf : Continuous ↿f) (hg : Continuous g) (h : ∀ s, f s 0 = f s 1) :
-    Continuous (fun x ↦ f x (fract (g x)))
-```
-With `ContinuousAt` you can be even more precise about what to prove in case of discontinuities,
-see e.g. `ContinuousAt.comp_div_cases`.
--/
-
-library_note2 compOfEqLemmas /--
-Lean's elaborator has trouble elaborating applications of lemmas that state that the composition of
-two functions satisfy some property at a point, like `ContinuousAt.comp` / `ContDiffAt.comp` and
-`ContMDiffWithinAt.comp`. The reason is that a lemma like this looks like
-`ContinuousAt g (f x) → ContinuousAt f x → ContinuousAt (g ∘ f) x`.
-Since Lean's elaborator elaborates the arguments from left-to-right, when you write `hg.comp hf`,
-the elaborator will try to figure out *both* `f` and `g` from the type of `hg`. It tries to figure
-out `f` just from the point where `g` is continuous. For example, if `hg : ContinuousAt g (a, x)`
-then the elaborator will assign `f` to the function `Prod.mk a`, since in that case `f x = (a, x)`.
-This is undesirable in most cases where `f` is not a variable. There are some ways to work around
-this, for example by giving `f` explicitly, or to force Lean to elaborate `hf` before elaborating
-`hg`, but this is annoying.
-Another better solution is to reformulate composition lemmas to have the following shape
-`ContinuousAt g y → ContinuousAt f x → f x = y → ContinuousAt (g ∘ f) x`.
-This is even useful if the proof of `f x = y` is `rfl`.
-The reason that this works better is because the type of `hg` doesn't mention `f`.
-Only after elaborating the two `ContinuousAt` arguments, Lean will try to unify `f x` with `y`,
-which is often easy after having chosen the correct functions for `f` and `g`.
-Here is an example that shows the difference:
-```
-example [TopologicalSpace X] [TopologicalSpace Y] {x₀ : X} (f : X → X → Y)
-    (hf : ContinuousAt (Function.uncurry f) (x₀, x₀)) :
-    ContinuousAt (fun x ↦ f x x) x₀ :=
-  -- hf.comp (continuousAt_id.prod continuousAt_id) -- type mismatch
-  -- hf.comp_of_eq (continuousAt_id.prod continuousAt_id) rfl -- works
-```
--/
-
-set_option linter.style.longFile 1900
-=======
-end TopologicalSpace
->>>>>>> 16ab8927
+end TopologicalSpace