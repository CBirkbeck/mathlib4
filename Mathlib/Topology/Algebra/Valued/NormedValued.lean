/-
Copyright (c) 2024 María Inés de Frutos-Fernández. All rights reserved.
Released under Apache 2.0 license as described in the file LICENSE.
Authors: María Inés de Frutos-Fernández
-/
import Mathlib.Analysis.Normed.Field.Basic
import Mathlib.Analysis.Normed.Group.Ultra
import Mathlib.RingTheory.Valuation.RankOne
import Mathlib.Topology.Algebra.Valued.ValuationTopology

/-!
# Correspondence between nontrivial nonarchimedean norms and rank one valuations

Nontrivial nonarchimedean norms correspond to rank one valuations.

## Main Definitions
* `NormedField.toValued` : the valued field structure on a nonarchimedean normed field `K`,
  determined by the norm.
* `Valued.toNormedField` : the normed field structure determined by a rank one valuation.

## Tags

norm, nonarchimedean, nontrivial, valuation, rank one
-/


noncomputable section

open Filter Set Valuation

open scoped NNReal

section

variable {K : Type*} [hK : NormedField K] [IsUltrametricDist K]

namespace NormedField

/-- The valuation on a nonarchimedean normed field `K` defined as `nnnorm`. -/
def valuation : Valuation K ℝ≥0 where
  toFun           := nnnorm
  map_zero'       := nnnorm_zero
  map_one'        := nnnorm_one
  map_mul'        := nnnorm_mul
  map_add_le_max' := IsUltrametricDist.norm_add_le_max

@[simp]
theorem valuation_apply (x : K) : valuation x = ‖x‖₊ := rfl

/-- The valued field structure on a nonarchimedean normed field `K`, determined by the norm. -/
def toValued : Valued K ℝ≥0 :=
  { hK.toUniformSpace,
    @NonUnitalNormedRing.toNormedAddCommGroup K _ with
    v := valuation
    is_topological_valuation := fun U => by
      rw [Metric.mem_nhds_iff]
      exact ⟨fun ⟨ε, hε, h⟩  =>
          ⟨Units.mk0 ⟨ε, le_of_lt hε⟩ (ne_of_gt hε), fun x hx ↦ h (mem_ball_zero_iff.mpr hx)⟩,
        fun ⟨ε, hε⟩ => ⟨(ε : ℝ), NNReal.coe_pos.mpr (Units.zero_lt _),
          fun x hx ↦ hε (mem_ball_zero_iff.mp hx)⟩⟩ }

instance {K : Type*} [NontriviallyNormedField K] [IsUltrametricDist K] :
    Valuation.RankOne (valuation (K := K)) where
  hom := .id _
  strictMono' := strictMono_id
  nontrivial' := (exists_one_lt_norm K).imp fun x h ↦ by
    have h' : x ≠ 0 := norm_eq_zero.not.mp (h.gt.trans' (by simp)).ne'
    simp [valuation_apply, ← NNReal.coe_inj, h.ne', h']

end NormedField

end

namespace Valued

variable {L : Type*} [Field L] {Γ₀ : Type*} [LinearOrderedCommGroupWithZero Γ₀]
  [val : Valued L Γ₀] [hv : RankOne val.v]

/-- The norm function determined by a rank one valuation on a field `L`. -/
def norm : L → ℝ := fun x : L => hv.hom (Valued.v x)

theorem norm_nonneg (x : L) : 0 ≤ norm x := by simp only [norm, NNReal.zero_le_coe]

theorem norm_add_le (x y : L) : norm (x + y) ≤ max (norm x) (norm y) := by
  simp only [norm, NNReal.coe_le_coe, le_max_iff, StrictMono.le_iff_le hv.strictMono]
  exact le_max_iff.mp (Valuation.map_add_le_max' val.v _ _)

theorem norm_eq_zero {x : L} (hx : norm x = 0) : x = 0 := by
  simpa [norm, NNReal.coe_eq_zero, RankOne.hom_eq_zero_iff, zero_iff] using hx

variable (L) (Γ₀)

/-- The normed field structure determined by a rank one valuation. -/
def toNormedField : NormedField L :=
  { (inferInstance : Field L) with
    norm := norm
    dist := fun x y => norm (x - y)
    dist_self := fun x => by
      simp only [sub_self, norm, Valuation.map_zero, hv.hom.map_zero, NNReal.coe_zero]
    dist_comm := fun x y => by simp only [norm]; rw [← neg_sub, Valuation.map_neg]
    dist_triangle := fun x y z => by
      simp only [← sub_add_sub_cancel x y z]
      exact le_trans (norm_add_le _ _)
        (max_le_add_of_nonneg (norm_nonneg _) (norm_nonneg _))
    eq_of_dist_eq_zero := fun hxy => eq_of_sub_eq_zero (norm_eq_zero hxy)
    dist_eq := fun x y => rfl
    norm_mul' := fun x y => by simp only [norm, ← NNReal.coe_mul, _root_.map_mul]
    toUniformSpace := Valued.toUniformSpace
    uniformity_dist := by
      haveI : Nonempty { ε : ℝ // ε > 0 } := nonempty_Ioi_subtype
      ext U
      rw [hasBasis_iff.mp (Valued.hasBasis_uniformity L Γ₀), iInf_subtype', mem_iInf_of_directed]
      · simp only [true_and, mem_principal, Subtype.exists, gt_iff_lt, exists_prop]
        refine ⟨fun ⟨ε, hε⟩ => ?_, fun ⟨r, hr_pos, hr⟩ => ?_⟩
        · set δ : ℝ≥0 := hv.hom ε with hδ
          have hδ_pos : 0 < δ := by
            rw [hδ, ← _root_.map_zero hv.hom]
            exact hv.strictMono _ (Units.zero_lt ε)
          use δ, hδ_pos
          apply subset_trans _ hε
          intro x hx
          simp only [mem_setOf_eq, norm, hδ, NNReal.val_eq_coe, NNReal.coe_lt_coe] at hx
          rw [mem_setOf, ← neg_sub, Valuation.map_neg]
          exact (RankOne.strictMono Valued.v).lt_iff_lt.mp hx
        · haveI : Nontrivial Γ₀ˣ := (nontrivial_iff_exists_ne (1 : Γ₀ˣ)).mpr
            ⟨RankOne.unit val.v, RankOne.unit_ne_one val.v⟩
          obtain ⟨u, hu⟩ := Real.exists_lt_of_strictMono hv.strictMono hr_pos
          use u
          apply subset_trans _ hr
          intro x hx
          simp only [norm, mem_setOf_eq]
          apply lt_trans _ hu
          rw [NNReal.coe_lt_coe, ← neg_sub, Valuation.map_neg]
          exact (RankOne.strictMono Valued.v).lt_iff_lt.mpr hx
      · simp only [Directed]
        intro x y
        use min x y
        simp only [le_principal_iff, mem_principal, setOf_subset_setOf, Prod.forall]
        exact ⟨fun a b hab => lt_of_lt_of_le hab (min_le_left _ _), fun a b hab =>
            lt_of_lt_of_le hab (min_le_right _ _)⟩ }

variable {L} {Γ₀}

namespace toNormedField

@[simp]
theorem norm_le_iff {x x' : L} :
    let _ := val.toNormedField
    ‖x‖ ≤ ‖x'‖ ↔ val.v x ≤ val.v x' := (Valuation.RankOne.strictMono val.v).le_iff_le

@[simp]
theorem norm_lt_iff {x x' : L} :
    let _ := val.toNormedField
    ‖x‖ < ‖x'‖ ↔ val.v x < val.v x' := (Valuation.RankOne.strictMono val.v).lt_iff_lt

@[simp]
theorem norm_le_one_iff {x : L} :
    let _ := val.toNormedField
    ‖x‖ ≤ 1 ↔ val.v x ≤ 1 := by
  simpa only [_root_.map_one] using (Valuation.RankOne.strictMono val.v).le_iff_le (b := 1)

@[simp]
theorem norm_lt_one_iff {x : L} :
    let _ := val.toNormedField
    ‖x‖ < 1 ↔ val.v x < 1 := by
  simpa only [_root_.map_one] using (Valuation.RankOne.strictMono val.v).lt_iff_lt (b := 1)

@[simp]
theorem one_le_norm_iff {x : L} :
    let _ := val.toNormedField
    1 ≤ ‖x‖ ↔ 1 ≤ val.v x := by
  simpa only [_root_.map_one] using (Valuation.RankOne.strictMono val.v).le_iff_le (a := 1)

@[simp]
theorem one_lt_norm_iff {x : L} :
    let _ := val.toNormedField
    1 < ‖x‖ ↔ 1 < val.v x := by
  simpa only [_root_.map_one] using (Valuation.RankOne.strictMono val.v).lt_iff_lt (a := 1)

<<<<<<< HEAD
/--
The norm associated to a rank-one valued field is nonarchimedean.
-/
theorem isNonarchimedean:
    let _ := val.toNormedField
    IsNonarchimedean (norm : L → ℝ) := by
  intro x y
  simp only [norm, le_max_iff, NNReal.coe_le_coe, (Valuation.RankOne.strictMono val.v).le_iff_le,
    Valuation.map_add', implies_true]

end toNormedField

variable (L) (Γ₀)
/--
The nontrivially normed field structure determined by a rank one valuation.
-/
def toNontriviallyNormedField: NontriviallyNormedField L := {
  val.toNormedField with
  non_trivial := by
    obtain ⟨x, hx⟩ := Valuation.RankOne.nontrivial val.v
    have : x ≠ 0 := val.v.ne_zero_iff.mp hx.1
    rcases Valuation.val_le_one_or_val_inv_le_one val.v x with h | h
    · use x⁻¹
      simp only [toNormedField.one_lt_norm_iff, map_inv₀, one_lt_inv₀ (zero_lt_iff.mpr hx.1),
          lt_of_le_of_ne h hx.2]
    · use x
      simp only [map_inv₀, inv_le_one₀ <| zero_lt_iff.mpr hx.1] at h
      simp only [toNormedField.one_lt_norm_iff, lt_of_le_of_ne h hx.2.symm]
}
=======
end toNormedField

variable (L) (Γ₀)

>>>>>>> 096ceeb7
-- When a field is valued, one inherits a `NormedField`.
-- Scoped instance to avoid a typeclass loop or non-defeq topology or norms.
scoped[Valued] attribute [instance] Valued.toNormedField
scoped[NormedField] attribute [instance] NormedField.toValued

section NormedField

open scoped Valued

protected lemma isNonarchimedean_norm : IsNonarchimedean ((‖·‖): L → ℝ) := Valued.norm_add_le

instance : IsUltrametricDist L :=
  ⟨fun x y z ↦ by
    refine (Valued.norm_add_le (x - y) (y - z)).trans_eq' ?_
    simp only [sub_add_sub_cancel]
    rfl ⟩

lemma coe_valuation_eq_rankOne_hom_comp_valuation : ⇑NormedField.valuation = hv.hom ∘ val.v := rfl

end NormedField

/--
The nontrivially normed field structure determined by a rank one valuation.
-/
def toNontriviallyNormedField: NontriviallyNormedField L := {
  val.toNormedField with
  non_trivial := by
    obtain ⟨x, hx⟩ := Valuation.RankOne.nontrivial val.v
    have : x ≠ 0 := val.v.ne_zero_iff.mp hx.1
    rcases Valuation.val_le_one_or_val_inv_le_one val.v x with h | h
    · use x⁻¹
      simp only [toNormedField.one_lt_norm_iff, map_inv₀, one_lt_inv₀ (zero_lt_iff.mpr hx.1),
          lt_of_le_of_ne h hx.2]
    · use x
      simp only [map_inv₀, inv_le_one₀ <| zero_lt_iff.mpr hx.1] at h
      simp only [toNormedField.one_lt_norm_iff, lt_of_le_of_ne h hx.2.symm]
}

scoped[Valued] attribute [instance] Valued.toNontriviallyNormedField

end Valued<|MERGE_RESOLUTION|>--- conflicted
+++ resolved
@@ -177,20 +177,30 @@
     1 < ‖x‖ ↔ 1 < val.v x := by
   simpa only [_root_.map_one] using (Valuation.RankOne.strictMono val.v).lt_iff_lt (a := 1)
 
-<<<<<<< HEAD
-/--
-The norm associated to a rank-one valued field is nonarchimedean.
--/
-theorem isNonarchimedean:
-    let _ := val.toNormedField
-    IsNonarchimedean (norm : L → ℝ) := by
-  intro x y
-  simp only [norm, le_max_iff, NNReal.coe_le_coe, (Valuation.RankOne.strictMono val.v).le_iff_le,
-    Valuation.map_add', implies_true]
-
 end toNormedField
 
 variable (L) (Γ₀)
+-- When a field is valued, one inherits a `NormedField`.
+-- Scoped instance to avoid a typeclass loop or non-defeq topology or norms.
+scoped[Valued] attribute [instance] Valued.toNormedField
+scoped[NormedField] attribute [instance] NormedField.toValued
+
+section NormedField
+
+open scoped Valued
+
+protected lemma isNonarchimedean_norm : IsNonarchimedean ((‖·‖): L → ℝ) := Valued.norm_add_le
+
+instance : IsUltrametricDist L :=
+  ⟨fun x y z ↦ by
+    refine (Valued.norm_add_le (x - y) (y - z)).trans_eq' ?_
+    simp only [sub_add_sub_cancel]
+    rfl ⟩
+
+lemma coe_valuation_eq_rankOne_hom_comp_valuation : ⇑NormedField.valuation = hv.hom ∘ val.v := rfl
+
+end NormedField
+
 /--
 The nontrivially normed field structure determined by a rank one valuation.
 -/
@@ -207,49 +217,6 @@
       simp only [map_inv₀, inv_le_one₀ <| zero_lt_iff.mpr hx.1] at h
       simp only [toNormedField.one_lt_norm_iff, lt_of_le_of_ne h hx.2.symm]
 }
-=======
-end toNormedField
-
-variable (L) (Γ₀)
-
->>>>>>> 096ceeb7
--- When a field is valued, one inherits a `NormedField`.
--- Scoped instance to avoid a typeclass loop or non-defeq topology or norms.
-scoped[Valued] attribute [instance] Valued.toNormedField
-scoped[NormedField] attribute [instance] NormedField.toValued
-
-section NormedField
-
-open scoped Valued
-
-protected lemma isNonarchimedean_norm : IsNonarchimedean ((‖·‖): L → ℝ) := Valued.norm_add_le
-
-instance : IsUltrametricDist L :=
-  ⟨fun x y z ↦ by
-    refine (Valued.norm_add_le (x - y) (y - z)).trans_eq' ?_
-    simp only [sub_add_sub_cancel]
-    rfl ⟩
-
-lemma coe_valuation_eq_rankOne_hom_comp_valuation : ⇑NormedField.valuation = hv.hom ∘ val.v := rfl
-
-end NormedField
-
-/--
-The nontrivially normed field structure determined by a rank one valuation.
--/
-def toNontriviallyNormedField: NontriviallyNormedField L := {
-  val.toNormedField with
-  non_trivial := by
-    obtain ⟨x, hx⟩ := Valuation.RankOne.nontrivial val.v
-    have : x ≠ 0 := val.v.ne_zero_iff.mp hx.1
-    rcases Valuation.val_le_one_or_val_inv_le_one val.v x with h | h
-    · use x⁻¹
-      simp only [toNormedField.one_lt_norm_iff, map_inv₀, one_lt_inv₀ (zero_lt_iff.mpr hx.1),
-          lt_of_le_of_ne h hx.2]
-    · use x
-      simp only [map_inv₀, inv_le_one₀ <| zero_lt_iff.mpr hx.1] at h
-      simp only [toNormedField.one_lt_norm_iff, lt_of_le_of_ne h hx.2.symm]
-}
 
 scoped[Valued] attribute [instance] Valued.toNontriviallyNormedField
 
