
import Mathlib.Data.Complex.Exponential
import Mathlib.Analysis.Complex.LocallyUniformLimit
import Mathlib.Analysis.SpecialFunctions.Trigonometric.EulerSineProd

open Filter Function Complex

open scoped Interval Topology BigOperators Nat Classical


variable {α ι: Type*}

theorem prod_be_exp  (f : ι → ℂ) (s : Finset ι) :
    ∏ i in s, (1 + Complex.abs (f i)) ≤ Real.exp (∑ i in s, Complex.abs (f i)) := by
  rw [Real.exp_sum]
  apply Finset.prod_le_prod
  intro i _
  apply add_nonneg
  linarith
  apply Complex.abs.nonneg
  intro i _
  rw [add_comm]
  apply Real.add_one_le_exp


theorem unif_prod_bound3 (F : ι → α → ℂ)
    (hb : ∃ T : ℝ, ∀ x : α ,  ∑' n : ι, Complex.abs (F n x) ≤ T)
    (hs : ∀ x : α, Summable fun n : ι => Complex.abs (F n x)) :
    ∃ C : ℝ, 0 < C ∧ ∀ (s : Finset ι) (x : α), ∏ i in s, (1 + Complex.abs (F i x)) ≤ C :=
  by
  obtain ⟨T, ht⟩ := hb
  have HB :
    ∀ (s : Finset ι) (a : α), ∑ i in s, Complex.abs (F i a) ≤ ∑' n : ι, Complex.abs (F n a) :=
    by
    intro n a
    apply sum_le_tsum
    intro b _
    apply Complex.abs.nonneg
    apply hs a
  have hexp : 0 < Real.exp T := by have := Real.exp_pos T; apply this
  refine ⟨Real.exp T, ?_⟩
  simp [hexp]
  intro n x
  apply le_trans (prod_be_exp _ _)
  simp
  apply le_trans (HB n x)
  exact ht x

theorem unif_prod_bound (F : ℕ → ℂ → ℂ) (K : Set ℂ)
    (hb : ∃ T : ℝ, ∀ x : ℂ, x ∈ K → ∑' n : ℕ, Complex.abs (F n x) ≤ T)
    (hs : ∀ x : ℂ, Summable fun n : ℕ => Complex.abs (F n x)) :
    ∃ C : ℝ, 0 < C ∧ ∀ (s : Finset ℕ) (x : ℂ), x ∈ K → ∏ i in s, (1 + Complex.abs (F i x)) ≤ C :=
  by
  obtain ⟨T, ht⟩ := hb
  have HB :
    ∀ (s : Finset ℕ) (a : ℂ), ∑ i in s, Complex.abs (F i a) ≤ ∑' n : ℕ, Complex.abs (F n a) :=
    by
    intro n a
    apply sum_le_tsum
    intro b _
    apply Complex.abs.nonneg
    apply hs a
  have hexp : 0 < Real.exp T := by have := Real.exp_pos T; apply this
  refine ⟨Real.exp T, ?_⟩
  simp [hexp]
  intro n x hx
  apply le_trans (prod_be_exp _ _)
  simp
  apply le_trans (HB n x)
  exact ht x hx


theorem unif_prod_bound2 (F : ι → α → ℂ)
    (hs : ∀ x : α, Summable fun n : ι => Complex.abs (F n x)) (s : Finset ι) (x : α):
        ∏ i in s, (1 + Complex.abs (F i x)) ≤ Real.exp (∑' n : ι, Complex.abs (F n x)) := by
  have HB :
    ∀ (s : Finset ι) (a : α), ∑ i in s, Complex.abs (F i a) ≤ ∑' n : ι, Complex.abs (F n a) :=
    by
    intro n a
    apply sum_le_tsum
    intro b _
    apply Complex.abs.nonneg
    apply hs a
  apply le_trans (prod_be_exp _ _)
  simp
  apply le_trans (HB s x)
  rfl

theorem unif_prod_boundr (F : ι → ℂ)
    (hs :  Summable fun n : ι => Complex.abs (F n )) (s : Finset ι) :
        ∏ i in s, (1 + Complex.abs (F i)) ≤ Real.exp (∑' n : ι, Complex.abs (F n)) := by
  have HB :
    ∀ (s : Finset ι), ∑ i in s, Complex.abs (F i) ≤ ∑' n : ι, Complex.abs (F n ) :=
    by
    intro n
    apply sum_le_tsum
    intro b _
    apply Complex.abs.nonneg
    apply hs
  apply le_trans (prod_be_exp _ _)
  simp
  apply le_trans (HB s )
  rfl




lemma tenstoUniformlyOn_const_self {α β : Type*} (ι) [Preorder ι] [UniformSpace α] [UniformSpace β]
    (a : α → β) (K : Set α) : TendstoUniformlyOn (fun _: ι => a) a atTop K:= by
    refine TendstoUniformlyOnFilter.tendstoUniformlyOn ?_
    rw [tendstoUniformlyOnFilter_iff_tendsto]
    exact tendsto_diag_uniformity (fun x ↦ a x.2) (_ ×ˢ 𝓟 K)

theorem tsum_unif23 {α ι: Type*} [Preorder ι] [UniformSpace α] [AddCommMonoid α] [ AddGroup α]
    [UniformAddGroup α] (F : ι → α → ℂ) (K : Set α)
    (hf : TendstoUniformlyOn (fun n : Finset ι => fun a : α => ∑ i in n, (F i a))
        (fun a : α => ∑' n : ι, (F n a)) Filter.atTop K)
    (hs : ∀ x : α, x ∈ K →  Summable fun n : ι => (F n x)) :
    TendstoUniformlyOn (fun k : Finset ι => fun a : α => ∑' n : {x // x ∉ k}, (F (n) a)) 0 Filter.atTop K := by
  have := (tenstoUniformlyOn_const_self (Finset ι) (fun a : α => ∑' n : ι, (F n a)) K).sub hf
  simp only [sub_self] at this
  apply this.congr
  simp only [Pi.sub_apply, eventually_atTop, ge_iff_le]
  use ⊥
  intro b _
  intro x hx
  simp only [Pi.sub_apply]
  rw [← sum_add_tsum_compl (s :=b)]
  ring_nf
  congr
  exact hs x hx


theorem tsum_unif2 (F : ℕ → ℂ → ℂ) (K : Set ℂ)
    (hf : TendstoUniformlyOn (fun n : ℕ => fun a : ℂ => ∑ i in Finset.range n,  (F i a))
        (fun a : ℂ => ∑' n : ℕ, (F n a)) Filter.atTop K)
    (hs : ∀ x : ℂ, x ∈ K →  Summable fun n : ℕ => (F n x)) :
    TendstoUniformlyOn (fun k : ℕ => fun a : ℂ => ∑' n : ℕ, (F (n + k) a)) 0 Filter.atTop K := by
  have := (tenstoUniformlyOn_const_self ℕ (fun a : ℂ => ∑' n : ℕ, (F n a)) K).sub hf
  simp only [sub_self] at this
  apply this.congr
  simp only [Pi.sub_apply, eventually_atTop, ge_iff_le]
  use 1
  intro b _
  intro x hx
  simp only [Pi.sub_apply]
  rw [← sum_add_tsum_nat_add b]
  ring
  exact hs x hx

/-
theorem sum_prod_unif_conv23 (F : ℕ → ℂ → ℂ) (g : ℂ → ℂ) (K : Set  ℂ)
    (hf :
      TendstoUniformlyOn (fun n : Finset ℕ => fun a : ℂ => ∑ i in n, (F i a))
        (fun a : ℂ  => ∑' n : ℕ, (F n a)) Filter.atTop K)
    (hb : ∃ T : ℝ, ∀ x :  ℂ, x ∈ K → ∑' n : ℕ, Complex.abs (F n x) ≤ T)
    (hs : ∀ x :  K, Summable fun n : ℕ => (F n x))
    (hpp :  Multipliable fun n a => 1 + F n a):
    TendstoUniformlyOn (fun N : Finset ℕ => fun a :  ℂ => ∏ b in N, (1 + F b a))
      (fun x => ∏' n,  (fun a => 1 + F n a) x ) Filter.atTop
      K := by

  apply UniformCauchySeqOn.tendstoUniformlyOn_of_tendsto _
  have := hpp.hasProd
  rw [HasProd] at this
  have ht := this.apply_nhds
  intro x hx

  convert ht x
  exact Eq.symm (Finset.prod_apply x _ fun c a ↦ 1 + F c a)
  exact Eq.symm (tprod_apply hpp)
  simp at hs
  have tt := (tsum_unif23  F K hf hs)
  have tt2 := tt.uniformCauchySeqOn
  have ft2 := hf.uniformCauchySeqOn
  rw [Metric.uniformCauchySeqOn_iff] at *
  intro ε hε

  obtain ⟨T, hT⟩ := hb
  have hdelta := exists_pos_mul_lt hε (Real.exp T)
  have tt3:= tt2 (Real.exp T) (by exact Real.exp_pos T)
  obtain ⟨δ, hδ⟩ := hdelta
  obtain ⟨ N1, hN1⟩ := tt3
  obtain ⟨ N2, hN2⟩ := ft2 δ hδ.1
  use N1 ⊔ N2
  intro n hn m hm x hx
  have hN1 := hN1 n ?_ m ?_ x hx
  have hN2 := hN2 n ?_ m ?_ x hx
  have AB := mul_le_mul hN1.le hN2.le (by exact dist_nonneg) (by exact Real.exp_nonneg T)
  rw [dist_eq_norm] at *




  --apply lt_of_le_of_lt AB



  sorry
  simp
-/



/-
theorem sum_prod_unif_conv2 (F : ℕ → ℂ → ℂ) (g : ℂ → ℂ) (K : Set  ℂ)
    (hf :
      TendstoUniformlyOn (fun n : ℕ => fun a : ℂ => ∑ i in Finset.range n, (F i a))
        (fun a : ℂ  => ∑' n : ℕ, (F n a)) Filter.atTop K)
    (hb : ∃ T : ℝ, ∀ x :  ℂ, x ∈ K → ∑' n : ℕ, Complex.abs (F n x) ≤ T)
    (hs : ∀ x :  K, Summable fun n : ℕ => (F n x))
    (hpp :  Multipliable fun n a => 1 + F n a):
    TendstoUniformlyOn (fun N :  ℕ => fun a :  ℂ => ∏ b in Finset.range N, (1 + F b a))
      (fun x => ∏' n,  (fun a => 1 + F n a) x ) Filter.atTop
      K := by

  apply UniformCauchySeqOn.tendstoUniformlyOn_of_tendsto _
  have := hpp.hasProd
  rw [HasProd] at this
  have ht := this.apply_nhds
  intro x hx

  convert ht x
  exact Eq.symm (Finset.prod_apply x _ fun c a ↦ 1 + F c a)
  exact Eq.symm (tprod_apply hpp)
  simp at hs
  have tt := (tsum_unif2  F K hf hs)
  have tt2 := tt.uniformCauchySeqOn
  have ft2 := hf.uniformCauchySeqOn
  rw [Metric.uniformCauchySeqOn_iff] at *
  intro ε hε
  have tt3:= tt2 ε hε
  simp at *
  --have hdelta := exists_pos_mul_lt hε (Real.exp (∑' n : ℕ, Complex.abs (F n x)))



  sorry
-/

theorem tsum_unif (F : ℕ → ℂ → ℂ) (K : Set ℂ)
    (hf :
      TendstoUniformlyOn (fun n : ℕ => fun a : ℂ => ∑ i in Finset.range n, Complex.abs (F i a))
        (fun a : ℂ => ∑' n : ℕ, Complex.abs (F n a)) Filter.atTop K)
    (hs : ∀ x : ℂ, Summable fun n : ℕ => Complex.abs (F n x)) :
    ∀ ε : ℝ,
      0 < ε →
        ∃ N : ℕ,
          ∀ (n : ℕ) (x : ℂ),
            x ∈ K → N ≤ n → Complex.abs (∑' i : ℕ, Complex.abs (F (i + N) x)) < ε :=
  by
  rw [Metric.tendstoUniformlyOn_iff] at hf
  simp at hf
  intro ε hε
  have HF := hf ε hε
  obtain ⟨N, hN⟩ := HF
  refine ⟨N, ?_⟩
  intro n x hx _
  have hnn : N ≤ N := by rfl
  have HN2 := hN N hnn x hx
  simp_rw [dist_eq_norm] at *
  convert HN2
  norm_cast
  simp
  congr
  have hy := sum_add_tsum_nat_add N (hs x)
  simp at hy
  rw [← hy]
  ring

theorem abs_tsum (f : ℕ → ℂ) (h : Summable fun i : ℕ => Complex.abs (f i)) :
    Complex.abs (∑' i : ℕ, f i) ≤ ∑' i : ℕ, Complex.abs (f i) :=
  by
  rw [← Complex.norm_eq_abs]
  simp_rw [← Complex.norm_eq_abs]
  apply norm_tsum_le_tsum_norm
  exact h

theorem abs_tsum_of_poss (F : ℕ → ℂ → ℝ) (h : ∀ (n : ℕ) (c : ℂ), 0 ≤ F n c) :
    ∀ x : ℂ, |∑' i : ℕ, F i x| = ∑' i : ℕ, F i x :=
  by
  intro x
  simp only [abs_eq_self]
  apply tsum_nonneg
  intro b
  apply h b x

theorem abs_tsum_of_pos (F : ℕ → ℂ → ℂ) :
    ∀ (x : ℂ) (N : ℕ),
      Complex.abs (∑' i : ℕ, Complex.abs (F (i + N) x) : ℂ) = ∑' i : ℕ, Complex.abs (F (i + N) x) :=
  by
  intro x N
  have := abs_tsum_of_poss (fun n : ℕ => fun x : ℂ => Complex.abs (F (n + N) x)) ?_ x
  rw [← this]
  rw [←Complex.abs_ofReal _]
  congr
  norm_cast
  intro n c
  apply Complex.abs.nonneg


theorem add_eq_sub_add (a b c d : ℝ) : b = c - a + d ↔ a + b = c + d :=
  by
  constructor
  repeat'
    intro h
    linarith [h]

  theorem sum_subtype_le_tsum (f : ℕ → ℝ) (m n N : ℕ) (hmn : m ≤ n ∧ N ≤ m) (hg : ∀ b, 0 ≤ f b)
    (hf : Summable f) : ∑ i : ℕ in Finset.Ico m n, f i ≤ ∑' i : ℕ, f (i + N) :=
  by
  have h1 : ∑ i : ℕ in Finset.Ico m n, f i ≤ ∑ i : ℕ in Finset.Ico N n, f i :=
    by
    have := Finset.Ico_union_Ico_eq_Ico hmn.2 hmn.1
    rw [← this]
    rw [Finset.sum_union]
    simp
    apply Finset.sum_nonneg
    intro i _
    apply hg i
    exact Finset.Ico_disjoint_Ico_consecutive N m n
  apply le_trans h1
  have h2 : ∑' i : ℕ, f (i + N) = ∑ i : ℕ in Finset.Ico N n, f i + ∑' i : ℕ, f (i + n) :=
    by
    have hh1 := sum_add_tsum_nat_add N hf
    have hh2 := sum_add_tsum_nat_add n hf
    rw [← hh2] at hh1
    rw [← add_eq_sub_add] at hh1
    rw [hh1]
    simp
    have hNn : N ≤ n := le_trans hmn.2 hmn.1
    have := Finset.sum_range_add_sum_Ico f hNn
    rw [← this]
    simp
  rw [h2]
  simp
  apply tsum_nonneg
  intro b
  apply hg (b + n)

theorem tsum_unifo (F : ℕ → ℂ → ℂ) (K : Set ℂ)
    (hf :
      TendstoUniformlyOn (fun n : ℕ => fun a : ℂ => ∑ i in Finset.range n, Complex.abs (F i a))
        (fun a : ℂ => ∑' n : ℕ, Complex.abs (F n a)) Filter.atTop K)
    (hs : ∀ x : ℂ, Summable fun n : ℕ => Complex.abs (F n x)) :
    ∀ ε : ℝ,
      0 < ε →
        ∃ N : ℕ,
          ∀ (n m : ℕ) (x : ℂ),
            x ∈ K →
              N ≤ n ∧ N ≤ m ∧ m ≤ n → ∏ i in Finset.Ico m n, (1 + Complex.abs (F i x)) - 1 ≤ ε :=
  by
  intro ε hε
  have hl : 0 < Real.log (1 + ε) := by apply Real.log_pos; linarith
  have H2 := tsum_unif F K hf hs (Real.log (1 + ε)) hl
  obtain ⟨N, hN⟩ := H2
  use N
  intro n m x hK h
  have HN2 := hN n x hK h.1
  apply le_trans (sub_le_sub_right (prod_be_exp _ _) 1)
  rw [← Real.exp_lt_exp] at HN2
  have hll : 0 < 1 + ε := by linarith
  rw [Real.exp_log hll] at HN2
  rw [tsub_le_iff_left]
  apply le_trans _ HN2.le
  simp
  have hss : Summable fun n : ℕ => Complex.abs (F (n + N) x) :=
    by
    have := hs x
    rw [← summable_nat_add_iff N] at this
    apply this
  have := abs_tsum _ hss
  rw [abs_tsum_of_pos F x N]
  have := sum_add_tsum_nat_add N (hs x)
  apply sum_subtype_le_tsum
  constructor
  apply h.2.2
  apply h.2.1
  intro b
  apply Complex.abs.nonneg
  exact hs x

theorem prod_le_prod_abs (f : ℕ → ℂ) (n : ℕ) :
    Complex.abs (∏ i in Finset.range n, (f i + 1) - 1) ≤
      ∏ i in Finset.range n, (Complex.abs (f i) + 1) - 1 :=
  by
  induction' n with h n_ih
  simp  [Finset.range_zero, Finset.prod_empty, sub_self, AbsoluteValue.map_zero]
  have HH :
    ∏ i in Finset.range (h + 1 ), (f i + 1) - 1 =
      (∏ i in Finset.range h, (f i + 1) - 1) * (f h + 1) + f h :=
    by
    simp_rw [Finset.prod_range_succ]
    ring
  rw [HH]
  have H3 :
    Complex.abs ((∏ i in Finset.range h, (f i + 1) - 1) * (f h + 1) + f h) ≤
      Complex.abs ((∏ i in Finset.range h, (f i + 1) - 1) * (f h + 1)) + Complex.abs (f h) :=
    by
    apply le_trans (Complex.abs.add_le _ _)
    simp
  apply le_trans H3
  have H4 :
    Complex.abs ((∏ i in Finset.range h, (f i + 1) - 1) * (f h + 1)) + Complex.abs (f h) ≤
      (∏ i in Finset.range h, (Complex.abs (f i) + 1) - 1) * (Complex.abs (f h) + 1) +
        Complex.abs (f h) :=
    by
    simp only [AbsoluteValue.map_mul, add_le_add_iff_right]
    have h1 :
      Complex.abs (∏ i in Finset.range h, (f i + 1) - 1) ≤
        ∏ i in Finset.range h, (Complex.abs (f i) + 1) - 1 :=
      by apply n_ih
    have h2 : Complex.abs (f h + 1) ≤ Complex.abs (f h) + 1 :=
      by
      apply le_trans (Complex.abs.add_le _ _)
      simp [AbsoluteValue.map_one]
    apply mul_le_mul h1 h2
    apply Complex.abs.nonneg
    apply le_trans _ n_ih
    apply Complex.abs.nonneg
  apply le_trans H4
  ring_nf
  conv =>
    enter [2,2,1,1]
    rw [add_comm]
  rw [Finset.prod_range_succ]
  rw [mul_comm]
  simp
  norm_cast
  simp
  linarith

theorem prod_le_prod_abs_Ico (f : ℕ → ℂ) (n m : ℕ) :
    Complex.abs (∏ i in Finset.Ico m n, (f i + 1) - 1) ≤
      ∏ i in Finset.Ico m n, (Complex.abs (f i) + 1) - 1 :=
  by
  simp_rw [Finset.prod_Ico_eq_prod_range]
  apply prod_le_prod_abs

theorem prod_le_prod_abs_Ico_ond_add (f : ℕ → ℂ) (n m : ℕ) :
    Complex.abs (∏ i in Finset.Ico m n, (1 + f i) - 1) ≤
      ∏ i in Finset.Ico m n, (1 + Complex.abs (f i)) - 1 :=
  by
  have := prod_le_prod_abs_Ico f n m
  norm_cast at *
  simp at *
  have h:(∏ i in Finset.Ico m n, (1 + f i) - 1) =(∏ i in Finset.Ico m n, (f i+ 1) - 1) := by
    congr
    ext1
    ring
  rw [h]
  have h2 : ∏ x in Finset.Ico m n, (1 + Complex.abs (f x)) - 1 = ∏ x in Finset.Ico m n,
    (Complex.abs (f x)+1) - 1 := by
    congr
    ext1
    ring
  rw [h2]
  apply this


theorem sum_prod_unif_conv (F : ℕ → ℂ → ℂ) (g : ℂ → ℂ) (K : Set ℂ)
    (hf :
      TendstoUniformlyOn (fun n : ℕ => fun a : ℂ => ∑ i in Finset.range n, Complex.abs (F i a))
        (fun a : ℂ => ∑' n : ℕ, Complex.abs (F n a)) Filter.atTop K)
    (hb : ∃ T : ℝ, ∀ x : ℂ, x ∈ K → ∑' n : ℕ, Complex.abs (F n x) ≤ T)
    (hs : ∀ x : ℂ, Summable fun n : ℕ => Complex.abs (F n x))
    (hp :
      ∀ x : ℂ, x ∈ K → Tendsto (fun n : ℕ => ∏ i in Finset.range n, (1 + F i x)) atTop (𝓝 (g x))) :
    TendstoUniformlyOn (fun n : ℕ => fun a : ℂ => ∏ i in Finset.range n, (1 + F i a)) g Filter.atTop
      K := by
  apply UniformCauchySeqOn.tendstoUniformlyOn_of_tendsto _ hp
  rw [Metric.uniformCauchySeqOn_iff]
  intro ε hε
  have H := tsum_unifo F K hf hs
  have H2 := unif_prod_bound F K hb hs
  obtain ⟨C, hCp, hC⟩ := H2
  have hdelta := exists_pos_mul_lt hε C
  obtain ⟨δ, hδ⟩ := hdelta
  have HH := H δ hδ.1
  obtain ⟨N, HN⟩ := HH
  refine ⟨N, ?_⟩
  intro n hn m hm x hx
  have hCm := hC (Finset.range m) x
  have hCn := hC (Finset.range n) x
  rw [dist_eq_norm]
  simp only [norm_eq_abs]
  wlog hmn : m ≤ n generalizing n m

  sorry
  rw [← Finset.prod_range_mul_prod_Ico _ hmn]
  rw [← mul_sub_one]
  simp only [AbsoluteValue.map_mul, abs_prod]
  have A : ∏ i : ℕ in Finset.range m, Complex.abs (1 + F i x) ≤ C :=
    by
    apply le_trans _ (hCm hx)
    apply Finset.prod_le_prod
    intro i _
    apply Complex.abs.nonneg
    intro i _
    apply le_trans (Complex.abs.add_le _ _)
    simp
  have B : Complex.abs (∏ i : ℕ in Finset.Ico m n, (1 + F i x) - 1) ≤ δ :=
    by
    have HI := HN n m x hx
    simp only [and_imp] at HI
    have HI2 := HI hn hm hmn
    have := prod_le_prod_abs_Ico_ond_add (fun i : ℕ => F i x) n m
    simp at this
    apply le_trans this
    exact HI2
  have AB := mul_le_mul A B ?_ hCp.le
  apply lt_of_le_of_lt AB
  apply hδ.2
  apply Complex.abs.nonneg



/-


theorem tsum_unifo2 (F : ℕ → ℂ → ℂ) (K : Set ℂ)
    (hf :
      TendstoUniformlyOn (fun n : ℕ => fun a : ℂ => ∑ i in Finset.range n, (F i a))
        (fun a : ℂ => ∑' n : ℕ,  (F n a)) Filter.atTop K)
    (hs : ∀ x ∈ K, Summable fun n : ℕ =>  (F n x)) :
    UniformCauchySeqOn (fun n : ℕ => fun a : ℂ => (∏ i in Finset.range n, (1 + F (i) a)))
        Filter.atTop K :=by
    rw [Metric.uniformCauchySeqOn_iff]
    sorry

theorem sum_prod_unif_convf (F : ℕ → ℂ → ℂ) (g : ℂ → ℂ) (K : Set ℂ)
    (hf :
      TendstoUniformlyOn (fun n : ℕ => fun a : ℂ => ∑ i in Finset.range n,  (F i a))
        (fun a : ℂ => ∑' n : ℕ,  (F n a)) Filter.atTop K)
    (hb : ∃ T : ℝ, ∀ x : ℂ, x ∈ K → ∑' n : ℕ, Complex.abs (F n x) ≤ T)
    (hs : ∀ x ∈ K, Summable fun n : ℕ =>  (F n x))
    (hp :
      ∀ x : ℂ, x ∈ K → Tendsto (fun n : ℕ => ∏ i in Finset.range n, (1 + F i x)) atTop (𝓝 (g x))) :
    TendstoUniformlyOn (fun n : ℕ => fun a : ℂ => ∏ i in Finset.range n, (1 + F i a)) g Filter.atTop
      K := by
    apply UniformCauchySeqOn.tendstoUniformlyOn_of_tendsto _ hp
    rw [Metric.uniformCauchySeqOn_iff]
    intro ε hε
    simp [dist_eq_norm]
    have H := tsum_unif2 F K hf hs
    rw [Metric.tendstoUniformlyOn_iff] at H
    simp at H
    obtain ⟨T, hT⟩ := hb
    have hdelta := exists_pos_mul_lt hε (Real.exp T)
    obtain ⟨δ, hδ⟩ := hdelta
    obtain ⟨N, HN⟩ := H δ hδ.1
    use N
    intro n hn m hm x hx
    wlog hmn : m ≤ n generalizing n m
    simp at hmn

    sorry

    rw [← Finset.prod_range_mul_prod_Ico _ hmn, ← mul_sub_one]
    simp only [AbsoluteValue.map_mul, abs_prod]

    sorry



-/


lemma logbound (z : ℂ) (hz : Complex.abs z ≤ 1/2) :
    Complex.abs (Complex.log (1 + z)) ≤ (3/2) * Complex.abs z := by sorry

lemma A1 {α : Type* } (f : ℕ → α → ℂ) (hf : Summable f) :
    TendstoUniformly (fun n : ℕ => fun a : α => ∑ i in Finset.range n, Complex.log (1 + (f i a)))
        (fun a : α => ∑' n : ℕ, Complex.log (1 + (f n a))) Filter.atTop := by sorry

variable (f : ℕ → ℂ → ℂ)



lemma A2  (f : ℕ → ℂ → ℂ) (hf : ∀ x : ℂ,  Summable fun n => Complex.log (1 + (f n x))) :
  (Complex.exp ∘ (fun a : ℂ =>   (∑' n : ℕ, Complex.log (1 + (f n a))))) =
    (fun a : ℂ => ∏' n : ℕ, (1 + (f n a))) := by
  ext a
  have := (hf a).hasSum.cexp
  apply (HasProd.tprod_eq ?_).symm

  apply this.congr
  intro b
  congr
  ext a
  simp
  apply Complex.exp_log
  sorry


lemma A4 (a: ℝ) : UniformContinuousOn cexp {x : ℂ | x.re ≤ a} := by
rw [Metric.uniformContinuousOn_iff]
intro ε hε
have : Continuous (cexp - 1) := by
  apply Continuous.sub
  apply Continuous.cexp
  exact continuous_id'
  exact continuous_one
rw [Metric.continuous_iff'] at this
simp at this
have ha : 0 < ε/(2*(Real.exp a)) := by
  have := inv_pos.mpr (Real.exp_pos a)
  ring_nf
  nlinarith
have H := this 0 (ε/(2* Real.exp a)) ha
rw [Metric.eventually_nhds_iff] at H
obtain ⟨δ, hδ⟩ := H
refine ⟨δ, hδ.1, ?_⟩
intros x _ y hy hxy
have h3 := hδ.2 (y := x -y) (by simpa using hxy)
rw [dist_eq_norm] at *
rw [ exp_zero] at h3
have : cexp x - cexp y = cexp y * (cexp (x - y) - 1) := by
    ring_nf
    rw [← exp_add]
    ring_nf
rw [this]
have hya : ‖(cexp y)‖ ≤ Real.exp a := by
  simp [Complex.abs_exp ]
  exact hy
simp only [norm_mul, gt_iff_lt]
simp at *
rw [Complex.abs_exp ] at *
have AB := mul_le_mul h3.le hya (by  exact Real.exp_nonneg y.re) (by linarith)
rw [mul_comm]
apply lt_of_le_of_lt AB
have hrr : ε / (2 * a.exp) * a.exp = ε / 2 := by
  field_simp
  ring
rw [hrr]
linarith


theorem UniformContinuousOn.comp_tendstoUniformlyOn (s : Set ℂ) (F : ℕ → ℂ → s) (f : ℂ → s) {g : ℂ → ℂ}
    (hg : UniformContinuousOn g s) (h : TendstoUniformlyOn F f atTop s) :
    TendstoUniformlyOn (fun i => fun x =>  g  (F i x)) (fun x => g (f x)) atTop s := by
  rw [uniformContinuousOn_iff_restrict] at hg
  apply (UniformContinuous.comp_tendstoUniformlyOn hg h)

theorem UniformContinuousOn.comp_tendstoUniformly (s K : Set ℂ) (F : ℕ → K → s) (f : K → s) {g : ℂ → ℂ}
    (hg : UniformContinuousOn g s) (h : TendstoUniformly F f atTop) :
    TendstoUniformly (fun i => fun x =>  g  (F i x)) (fun x => g (f x)) atTop := by
  rw [uniformContinuousOn_iff_restrict] at hg
  apply (UniformContinuous.comp_tendstoUniformly hg h)

lemma A33 (f : ℕ → ℂ → ℂ) (g : ℂ → ℂ) (K : Set ℂ) (T : ℝ) (hf : TendstoUniformlyOn f g atTop K)
 (hg : ∀ x : ℂ, x ∈ K → (g x).re ≤ T) : ∀ ε : ℝ, 0 < ε → ∃ N : ℕ, ∀ (n : ℕ) (x : ℂ), x ∈ K → N ≤ n →
   (f n x).re ≤ T + ε := by
  intro ε hε
  rw [Metric.tendstoUniformlyOn_iff] at hf
  simp at hf
  have hf2 := hf ε hε
  obtain ⟨N, hN⟩ := hf2
  use N
  intro n x hx hn
  have hN2 := hN n hn x hx
  simp [dist_eq_norm] at hN2
  rw [AbsoluteValue.map_sub] at hN2
  have := Complex.abs_re_le_abs ((f n x)- g x)
  have h3 := le_of_abs_le this
  have h4 := le_trans h3 hN2.le
  simp at h4
  apply le_trans h4
  have := hg x hx
  linarith


lemma A3 (f : ℕ → ℂ → ℂ) (g : ℂ → ℂ) (K : Set ℂ) (hf : TendstoUniformlyOn f g atTop K)
  (hg : ∃ T : ℝ, ∀ x : ℂ, x ∈ K → (g x).re ≤ T) :
    TendstoUniformlyOn (fun n => fun x => cexp (f n x)) (cexp ∘ g) atTop K := by
  obtain ⟨T, hT⟩ := hg
  have := A33 f g K T hf hT
  rw [Metric.tendstoUniformlyOn_iff] at *
  simp at *
  have ht := this 1 (by exact Real.zero_lt_one)
  obtain ⟨δ, hδ⟩ := ht
  let F : ℕ → K → {x : ℂ | x.re ≤ T + 1} := fun n => fun x => ⟨f (n + δ) x, by
    have := hδ (n + δ) x x.2
    simp at this
    exact this⟩
  let G : K → {x : ℂ | x.re ≤ T + 1} := fun x => ⟨g x, by
    simp
    apply le_trans (hT x x.2)
    linarith⟩
  have wish : TendstoUniformly F G atTop := by
    rw [Metric.tendstoUniformly_iff]
    simp [F, G]
    intro ε hε
    have hff := hf ε hε
    obtain ⟨N2, hN2⟩ := hff
    use (max N2 δ) - δ
    intro n hn x hx
    have hN2 := hN2 (n + δ)
    rw [@Nat.sub_le_iff_le_add] at hn
    apply hN2
    apply le_trans ?_ hn
    exact Nat.le_max_left N2 δ
    apply hx
  have w2 := UniformContinuousOn.comp_tendstoUniformly  {x : ℂ | x.re ≤ T + 1} K F G (A4 (T + 1))
    wish
  simp [F,G] at w2
  rw [Metric.tendstoUniformly_iff] at *
  simp at w2
  intro ε hε
  have w3 := w2 ε hε
  obtain ⟨N2, hN2⟩ := w3
  use N2 + δ
  intro b hb x hx
  have : ∃ b' : ℕ, b = b' + δ ∧ N2 ≤ b' := by
    rw [@le_iff_exists_add] at hb
    obtain ⟨c, hc⟩ := hb
    use N2 + c
    simp only [hc, le_add_iff_nonneg_right, zero_le, and_true]
    group
  obtain ⟨b', hb', hb''⟩ := this
  rw [hb']
  apply hN2 b' hb'' x hx


lemma A3w (f : ℕ → ℂ → ℂ) (K : Set ℂ) (h : ∀ x : ℂ,  Summable fun n => Complex.log (1 + (f n x)))
    (hf : TendstoUniformlyOn (fun n : ℕ => fun a : ℂ => ∑ i in Finset.range n, Complex.log (1 + (f i a)))
      (fun a : ℂ => ∑' n : ℕ, Complex.log (1 + (f n a))) Filter.atTop K)
  (hb : ∀ i : ℕ, ∀ x : ℂ, x ∈ K → ((1 + f i x) ≠ 0))
  (hg : ∃ T : ℝ, ∀ x : ℂ, x ∈ K → (∑' n : ℕ, Complex.log (1 + (f n x))).re ≤ T) :
    TendstoUniformlyOn (fun n : ℕ => fun a : ℂ => ∏ i in Finset.range n, (1 + f i a))
      (fun a => ∏' i, (1 + f i a)) atTop K := by
  have := A3 (fun n : ℕ => fun a : ℂ => ∑ i in Finset.range n, (Complex.log (1 + (f i a))))
    (fun a : ℂ =>(∑' n : ℕ, Complex.log (1 + (f n a)))) K hf hg
  have := TendstoUniformlyOn.congr this
    (F' := (fun n : ℕ => fun a : ℂ => ∏ i in Finset.range n, (1 + (f i a))))
  have hr := A2 f h
  rw [← hr]
  apply this
  simp
  use 0
  simp
  intro b
  intro x hx
  simp
  rw [@exp_sum]
  congr
  ext y
  apply Complex.exp_log
  exact hb y x hx

open Real

theorem euler_sin_prod' (x : ℂ) (h0 : x ≠ 0) :
    Tendsto (fun n : ℕ => ∏ i : ℕ in Finset.range n, (1 + -x ^ 2 / (↑i + 1) ^ 2)) atTop
      (𝓝 ((fun t : ℂ => sin (↑π * t) / (↑π * t)) x)) := by
  have := tendsto_euler_sin_prod x
  rw [Metric.tendsto_atTop] at *
  intro ε hε
  have hh : ↑π * x ≠ 0 := by apply mul_ne_zero; norm_cast; apply Real.pi_ne_zero; apply h0
  have hex : 0 < ε * Complex.abs (π * x) := by
    apply mul_pos; apply hε; apply Complex.abs.pos;
    apply hh
  have h1 := this (ε * Complex.abs (π * x)) hex
  obtain ⟨N, hN⟩ := h1
  refine ⟨N, ?_⟩
  intro n hn
  have h2 := hN n hn
  simp
  rw [dist_eq_norm] at *
  have :
    ∏ i : ℕ in Finset.range n, (1 + -x ^ 2 / (↑i + 1) ^ 2) - sin (↑π * x) / (↑π * x) =
      (↑π * x * ∏ i : ℕ in Finset.range n, (1 + -x ^ 2 / (↑i + 1) ^ 2) - sin (↑π * x)) / (↑π * x) :=
    by
    have tt :=
      sub_div' (sin (↑π * x)) (∏ i : ℕ in Finset.range n, (1 + -x ^ 2 / (↑i + 1) ^ 2)) (↑π * x) hh
    simp at *
    rw [tt]
    ring
  norm_cast at *
  rw [this]
  field_simp
  rw [div_lt_iff]
  simp at *
  norm_cast at *
  have hr : Complex.abs ((↑π * x * ∏ x_1 in Finset.range n, (1 + -x ^ 2 / (((x_1 + 1) : ℕ) ^ 2)))
    - sin (↑π * x)) =
    Complex.abs ((↑π * x * ∏ x_1 in Finset.range n, (1 -x ^ 2 / ((x_1 + 1) ^ 2)) - sin (↑π * x)) ):=
    by
      congr
      ext1
      norm_cast
      ring
  norm_cast at *
  simp at *
  rw [hr]
  convert h2
  apply mul_pos
  simpa using Real.pi_ne_zero
  apply Complex.abs.pos
  exact h0




lemma multipliable_iff_cauchySeq_finset2 (f : ι → ℂ) :
    Multipliable (fun n : ι => (f n)) ↔ CauchySeq (fun n : Finset ι => ∏ i in n , (f i)) := by
  rw [Multipliable]
  --rw [Metric.cauchySeq_iff]
  simp [HasProd]
  rw [cauchy_map_iff_exists_tendsto.symm]
  exact Eq.to_iff rfl



lemma summable_iff_abs_summable  {α : Type} (f : α → ℂ) :
    Summable f ↔ Summable (fun (n: α) => Complex.abs (f n)) := by
  apply summable_norm_iff.symm

lemma log_of_summable (f : ℕ → ℂ) (hf : Summable f) :
    Summable (fun n : ℕ => Complex.log (1 + f n)) := by
  have hfc : Summable (fun n => Complex.abs (f n)) := by
    rw [← summable_norm_iff] at hf
    apply hf
  have hff : Summable (fun n => (3/2) * Complex.abs (f n)) := by
    apply Summable.const_smul ((3 : ℝ)/2) hfc
  have := Summable.tendsto_atTop_zero hfc
  rw [Metric.tendsto_atTop] at this
  simp at this
  apply Summable.of_norm_bounded_eventually_nat (fun n => (3/2) * Complex.abs (f n)) hff
  simp
<<<<<<< HEAD
  obtain ⟨n, hn⟩ := this (1/2) (one_half_pos)
  use n
  intro m hm
  apply logbound
  exact (hn m hm).le
=======
  --have := Complex.norm_log_one_add_sub_self_le




  sorry
>>>>>>> 6b4fe742


lemma summable_multipliable (f : ℕ → ℂ) (hf : Summable f) (hff : ∀ n : ℕ, 1 + f n  ≠ 0) :
    Multipliable (fun n : ℕ => (1 + f n)) := by
  have := log_of_summable f hf
  rw [Summable] at this
  simp_rw [HasSum] at this
  obtain ⟨a, ha⟩ := this
  have := Filter.Tendsto.cexp ha
  have h1 : (fun n : Finset ℕ ↦ cexp (∑ x ∈ n, Complex.log (1 + f x))) =
     (fun n : Finset ℕ ↦ (∏ x ∈ n,  (1 + f x))) := by
    ext y
    rw [Complex.exp_sum]
    congr
    ext r
    rw [Complex.exp_log]
    apply hff r
  rw [h1] at this
  rw [Multipliable]
  simp_rw [HasProd]
  use exp a


-- wtf multipliable_iff_cauchySeq_finset
lemma prodd (x : ℂ) (h0 : x ≠ 0) :
  (∏' i : ℕ, (1 + -x ^ 2 / (↑i + 1) ^ 2)) = (((fun t : ℂ => sin (↑π * t) / (↑π * t)) x)) := by

  by_cases H : ∀ n : ℕ, 1 + -x ^ 2 / (↑n + 1) ^ 2 ≠ 0

  rw [← Multipliable.hasProd_iff]
  rw [Multipliable.hasProd_iff_tendsto_nat]
  have := euler_sin_prod' x h0
  simp at this
  apply this



  apply summable_multipliable
  · sorry
  apply H

  sorry
  simp at H


local notation "ℍ'" => {z : ℂ | 0 < Complex.im z}


lemma ttun (f : ℕ → ℂ → ℂ) (K : Set ℂ) (u : ℕ → ℝ) (hu : Summable u)
    (h : ∀ n x, (Complex.abs (f n x)) ≤ u n) :
   TendstoUniformlyOn (fun n : ℕ => fun a : ℂ =>
  ∑ i in Finset.range n,  (Complex.log (1 + f i a))) (fun a => ∑' i : ℕ, Complex.log (1 + f i a)) atTop K := by
  apply tendstoUniformlyOn_tsum_nat hu


  sorry



theorem tendsto_locally_uniformly_euler_sin_prod' (z : ℍ') (r : ℝ) (hr : 0 < r) :
    TendstoUniformlyOn (fun n : ℕ => fun z : ℂ => ∏ j in Finset.range n, (1 + -z ^ 2 / (j + 1) ^ 2))
      (fun x => ( ∏' i : ℕ, (1 + -x ^ 2 / (↑i + 1) ^ 2))) atTop (Metric.ball z r ∩ ℍ') := by
  apply A3w
  --have := tendstoUniformlyOn_tsum
  sorry
  sorry
  sorry
  sorry

theorem tendsto_locally_uniformly_euler_sin_prod'' (z : ℍ') (r : ℝ) (hr : 0 < r) :
    TendstoUniformlyOn (fun n : ℕ => fun z : ℂ => ∏ j in Finset.range n, (1 + -z ^ 2 / (j + 1) ^ 2))
      (fun x => ((fun t : ℂ => sin (↑π * t) / (↑π * t)) x)) atTop (Metric.ball z r ∩ ℍ') := by
  have := tendsto_locally_uniformly_euler_sin_prod' z r hr
  apply TendstoUniformlyOn.congr_right this
  intro x hx
  simp
  rw [prodd x]
  sorry

/- lemma fin0 (f : ℕ → ℂ → ℂ) (g : ℂ → ℂ) (K : Set ℂ) (hf :
    TendstoUniformlyOn (fun n : ℕ => fun a : ℂ => ∑ i in Finset.range n, (f i a))
      (fun a : ℂ => ∑' n : ℕ, (f n a)) Filter.atTop K)
    (hp : ∀ x : ℂ, x ∈ K → Tendsto
      (fun n : ℕ => ∏ i in Finset.range n, (1 + f i x)) atTop (𝓝 (g x)))
    (hb : ∃ T : ℝ, ∀ x : ℂ, x ∈ K → ∑' n : ℕ, Complex.abs (f n x) ≤ T) :
    TendstoUniformlyOn (fun n : ℕ =>
      fun a : ℂ => ∏ i in Finset.range n, (1 + f i a)) g Filter.atTop K := by


    sorry

lemma fin (f : ℕ → ℂ → ℂ) (g : ℂ → ℂ) (K : Set ℂ) (hf :
    TendstoUniformlyOn (fun n : ℕ => fun a : ℂ => ∑ i in Finset.range n, (f i a))
      (fun a : ℂ => ∑' n : ℕ, (f n a)) Filter.atTop K)
    (hp : ∀ x : ℂ, x ∈ K → Tendsto
      (fun n : ℕ => ∏ i in Finset.range n, (1 + f i x)) atTop (𝓝 (g x)))
    (hb : ∃ T : ℝ, ∀ x : ℂ, x ∈ K → ∑' n : ℕ, Complex.abs (f n x) ≤ T) :
    TendstoUniformlyOn (fun n : ℕ =>
      fun a : ℂ => ∏ i in Finset.range n, (1 + f i a)) g Filter.atTop K := by
    --have := tsum_unif2 f K hf
    /- rw [Metric.tendstoUniformlyOn_iff] at hf
    simp only [gt_iff_lt, eventually_atTop, ge_iff_le] at hf
    have hf2 := hf ((1 : ℝ)/2) (one_half_pos)
    obtain ⟨N0, hN0⟩ := hf2 -/
    have A : ∃  n : ℕ, ∀ m : ℕ, m ≤ n → ∀ x : ℂ, x ∈ K →  Complex.abs (f m x) ≤ (1/2) := by sorry
    obtain ⟨n0, hn0⟩ := A

    sorry
 -/



theorem tendstoUniformlyOn_tsum_nat2 {f : ℕ → β → F} {u : ℕ → ℝ} (hu : Summable u) {s : Set β}
    (hfu : ∃ N : ℕ,  ∀ n : ℕ, n ≤ N → ∀ x, x ∈ s → ‖f n x‖ ≤ u n) :
   TendstoUniformlyOn (fun N => fun x => ∑ n ∈ Finset.range N, f n x) (fun x => ∑' n, f n x) atTop
      s:= by
      rw [tendstoUniformlyOn_iff]
      intro ε ε_pos
      simp




      sorry<|MERGE_RESOLUTION|>--- conflicted
+++ resolved
@@ -828,20 +828,11 @@
   simp at this
   apply Summable.of_norm_bounded_eventually_nat (fun n => (3/2) * Complex.abs (f n)) hff
   simp
-<<<<<<< HEAD
   obtain ⟨n, hn⟩ := this (1/2) (one_half_pos)
   use n
   intro m hm
   apply logbound
   exact (hn m hm).le
-=======
-  --have := Complex.norm_log_one_add_sub_self_le
-
-
-
-
-  sorry
->>>>>>> 6b4fe742
 
 
 lemma summable_multipliable (f : ℕ → ℂ) (hf : Summable f) (hff : ∀ n : ℕ, 1 + f n  ≠ 0) :
