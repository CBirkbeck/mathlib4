/-
Copyright (c) 2021 Nicolò Cavalleri. All rights reserved.
Released under Apache 2.0 license as described in the file LICENSE.
Authors: Nicolò Cavalleri
-/
import Mathlib.Topology.Homeomorph

#align_import topology.algebra.constructions from "leanprover-community/mathlib"@"c10e724be91096453ee3db13862b9fb9a992fef2"

/-!
# Topological space structure on the opposite monoid and on the units group

In this file we define `TopologicalSpace` structure on `Mᵐᵒᵖ`, `Mᵃᵒᵖ`, `Mˣ`, and `AddUnits M`.
This file does not import definitions of a topological monoid and/or a continuous multiplicative
action, so we postpone the proofs of `HasContinuousMul Mᵐᵒᵖ` etc till we have these definitions.

## Tags

topological space, opposite monoid, units
-/


variable {M X : Type*}

open Filter Topology

namespace MulOpposite

/-- Put the same topological space structure on the opposite monoid as on the original space. -/
@[to_additive "Put the same topological space structure on the opposite monoid as on the original
space."]
instance instTopologicalSpaceMulOpposite [TopologicalSpace M] : TopologicalSpace Mᵐᵒᵖ :=
  TopologicalSpace.induced (unop : Mᵐᵒᵖ → M) ‹_›

variable [TopologicalSpace M]

<<<<<<< HEAD
@[to_additive, continuity]
=======
@[to_additive (attr := continuity)]
>>>>>>> 03d30d75
theorem continuous_unop : Continuous (unop : Mᵐᵒᵖ → M) :=
  continuous_induced_dom
#align mul_opposite.continuous_unop MulOpposite.continuous_unop
#align add_opposite.continuous_unop AddOpposite.continuous_unop

<<<<<<< HEAD
@[to_additive, continuity]
=======
@[to_additive (attr := continuity)]
>>>>>>> 03d30d75
theorem continuous_op : Continuous (op : M → Mᵐᵒᵖ) :=
  continuous_induced_rng.2 continuous_id
#align mul_opposite.continuous_op MulOpposite.continuous_op
#align add_opposite.continuous_op AddOpposite.continuous_op

/-- `MulOpposite.op` as a homeomorphism. -/
@[to_additive (attr := simps!) "`AddOpposite.op` as a homeomorphism."]
def opHomeomorph : M ≃ₜ Mᵐᵒᵖ where
  toEquiv := opEquiv
  continuous_toFun := continuous_op
  continuous_invFun := continuous_unop
#align mul_opposite.op_homeomorph MulOpposite.opHomeomorph
#align add_opposite.op_homeomorph AddOpposite.opHomeomorph

@[to_additive]
instance instT2Space [T2Space M] : T2Space Mᵐᵒᵖ :=
  opHomeomorph.symm.embedding.t2Space

@[to_additive]
instance instDiscreteTopology [DiscreteTopology M] : DiscreteTopology Mᵐᵒᵖ :=
  opHomeomorph.symm.embedding.discreteTopology

@[to_additive (attr := simp)]
theorem map_op_nhds (x : M) : map (op : M → Mᵐᵒᵖ) (𝓝 x) = 𝓝 (op x) :=
  opHomeomorph.map_nhds_eq x
#align mul_opposite.map_op_nhds MulOpposite.map_op_nhds
#align add_opposite.map_op_nhds AddOpposite.map_op_nhds

@[to_additive (attr := simp)]
theorem map_unop_nhds (x : Mᵐᵒᵖ) : map (unop : Mᵐᵒᵖ → M) (𝓝 x) = 𝓝 (unop x) :=
  opHomeomorph.symm.map_nhds_eq x
#align mul_opposite.map_unop_nhds MulOpposite.map_unop_nhds
#align add_opposite.map_unop_nhds AddOpposite.map_unop_nhds

@[to_additive (attr := simp)]
theorem comap_op_nhds (x : Mᵐᵒᵖ) : comap (op : M → Mᵐᵒᵖ) (𝓝 x) = 𝓝 (unop x) :=
  opHomeomorph.comap_nhds_eq x
#align mul_opposite.comap_op_nhds MulOpposite.comap_op_nhds
#align add_opposite.comap_op_nhds AddOpposite.comap_op_nhds

@[to_additive (attr := simp)]
theorem comap_unop_nhds (x : M) : comap (unop : Mᵐᵒᵖ → M) (𝓝 x) = 𝓝 (op x) :=
  opHomeomorph.symm.comap_nhds_eq x
#align mul_opposite.comap_unop_nhds MulOpposite.comap_unop_nhds
#align add_opposite.comap_unop_nhds AddOpposite.comap_unop_nhds

end MulOpposite

namespace Units

open MulOpposite

variable [TopologicalSpace M] [Monoid M] [TopologicalSpace X]

/-- The units of a monoid are equipped with a topology, via the embedding into `M × M`. -/
@[to_additive "The additive units of a monoid are equipped with a topology, via the embedding into
`M × M`."]
instance instTopologicalSpaceUnits : TopologicalSpace Mˣ :=
  TopologicalSpace.induced (embedProduct M) inferInstance

@[to_additive]
theorem inducing_embedProduct : Inducing (embedProduct M) :=
  ⟨rfl⟩
#align units.inducing_embed_product Units.inducing_embedProduct
#align add_units.inducing_embed_product AddUnits.inducing_embedProduct

@[to_additive]
theorem embedding_embedProduct : Embedding (embedProduct M) :=
  ⟨inducing_embedProduct, embedProduct_injective M⟩
#align units.embedding_embed_product Units.embedding_embedProduct
#align add_units.embedding_embed_product AddUnits.embedding_embedProduct

@[to_additive]
instance instT2Space [T2Space M] : T2Space Mˣ :=
  embedding_embedProduct.t2Space

@[to_additive]
instance instDiscreteTopology [DiscreteTopology M] : DiscreteTopology Mˣ :=
  embedding_embedProduct.discreteTopology

@[to_additive] lemma topology_eq_inf :
    instTopologicalSpaceUnits =
      .induced (val : Mˣ → M) ‹_› ⊓ .induced (fun u ↦ ↑u⁻¹ : Mˣ → M) ‹_› := by
  simp only [inducing_embedProduct.1, instTopologicalSpaceProd, induced_inf,
    instTopologicalSpaceMulOpposite, induced_compose]; rfl
#align units.topology_eq_inf Units.topology_eq_inf
#align add_units.topology_eq_inf AddUnits.topology_eq_inf

/-- An auxiliary lemma that can be used to prove that coercion `Mˣ → M` is a topological embedding.
Use `Units.embedding_val₀`, `Units.embedding_val`, or `toUnits_homeomorph` instead. -/
@[to_additive "An auxiliary lemma that can be used to prove that coercion `AddUnits M → M` is a
topological embedding. Use `AddUnits.embedding_val` or `toAddUnits_homeomorph` instead."]
lemma embedding_val_mk' {M : Type*} [Monoid M] [TopologicalSpace M] {f : M → M}
    (hc : ContinuousOn f {x : M | IsUnit x}) (hf : ∀ u : Mˣ, f u.1 = ↑u⁻¹) :
    Embedding (val : Mˣ → M) := by
  refine ⟨⟨?_⟩, ext⟩
  rw [topology_eq_inf, inf_eq_left, ← continuous_iff_le_induced,
    @continuous_iff_continuousAt _ _ (.induced _ _)]
  intros u s hs
  simp only [← hf, nhds_induced, Filter.mem_map] at hs ⊢
  exact ⟨_, mem_inf_principal.1 (hc u u.isUnit hs), fun u' hu' ↦ hu' u'.isUnit⟩

/-- An auxiliary lemma that can be used to prove that coercion `Mˣ → M` is a topological embedding.
Use `Units.embedding_val₀`, `Units.embedding_val`, or `toUnits_homeomorph` instead. -/
@[to_additive "An auxiliary lemma that can be used to prove that coercion `AddUnits M → M` is a
topological embedding. Use `AddUnits.embedding_val` or `toAddUnits_homeomorph` instead."]
lemma embedding_val_mk {M : Type*} [DivisionMonoid M] [TopologicalSpace M]
    (h : ContinuousOn Inv.inv {x : M | IsUnit x}) : Embedding (val : Mˣ → M) :=
  embedding_val_mk' h fun u ↦ (val_inv_eq_inv_val u).symm
#align units.embedding_coe_mk Units.embedding_val_mk
#align add_units.embedding_coe_mk AddUnits.embedding_val_mk

@[to_additive]
theorem continuous_embedProduct : Continuous (embedProduct M) :=
  continuous_induced_dom
#align units.continuous_embed_product Units.continuous_embedProduct
#align add_units.continuous_embed_product AddUnits.continuous_embedProduct

@[to_additive]
theorem continuous_val : Continuous ((↑) : Mˣ → M) :=
  (@continuous_embedProduct M _ _).fst
#align units.continuous_coe Units.continuous_val
#align add_units.continuous_coe AddUnits.continuous_val

@[to_additive]
protected theorem continuous_iff {f : X → Mˣ} :
    Continuous f ↔ Continuous (val ∘ f) ∧ Continuous (fun x => ↑(f x)⁻¹ : X → M) := by
  simp only [inducing_embedProduct.continuous_iff, embedProduct_apply, (· ∘ ·),
    continuous_prod_mk, opHomeomorph.symm.inducing.continuous_iff, opHomeomorph_symm_apply,
    unop_op]
#align units.continuous_iff Units.continuous_iff
#align add_units.continuous_iff AddUnits.continuous_iff

@[to_additive]
theorem continuous_coe_inv : Continuous (fun u => ↑u⁻¹ : Mˣ → M) :=
  (Units.continuous_iff.1 continuous_id).2
#align units.continuous_coe_inv Units.continuous_coe_inv
#align add_units.continuous_coe_neg AddUnits.continuous_coe_neg

end Units<|MERGE_RESOLUTION|>--- conflicted
+++ resolved
@@ -34,21 +34,13 @@
 
 variable [TopologicalSpace M]
 
-<<<<<<< HEAD
-@[to_additive, continuity]
-=======
 @[to_additive (attr := continuity)]
->>>>>>> 03d30d75
 theorem continuous_unop : Continuous (unop : Mᵐᵒᵖ → M) :=
   continuous_induced_dom
 #align mul_opposite.continuous_unop MulOpposite.continuous_unop
 #align add_opposite.continuous_unop AddOpposite.continuous_unop
 
-<<<<<<< HEAD
-@[to_additive, continuity]
-=======
 @[to_additive (attr := continuity)]
->>>>>>> 03d30d75
 theorem continuous_op : Continuous (op : M → Mᵐᵒᵖ) :=
   continuous_induced_rng.2 continuous_id
 #align mul_opposite.continuous_op MulOpposite.continuous_op
