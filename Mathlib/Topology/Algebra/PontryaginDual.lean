--- conflicted
+++ resolved
@@ -48,39 +48,23 @@
 noncomputable instance : Inhabited (PontryaginDual A) :=
   (inferInstance : Inhabited (ContinuousMonoidHom A Circle))
 
-<<<<<<< HEAD
-instance [LocallyCompactSpace G] : LocallyCompactSpace (PontryaginDual G) := by
-=======
 instance [LocallyCompactSpace H] : LocallyCompactSpace (PontryaginDual H) := by
->>>>>>> d0df76bd
   let Vn : ℕ → Set Circle :=
     fun n ↦ Circle.exp '' { x | |x| < Real.pi / 2 ^ (n + 1)}
   have hVn : ∀ n x, x ∈ Vn n ↔ |Complex.arg x| < Real.pi / 2 ^ (n + 1) := by
     refine fun n x ↦ ⟨?_, fun hx ↦ ⟨Complex.arg x, hx, Circle.exp_arg x⟩⟩
     rintro ⟨t, ht : |t| < _, rfl⟩
-<<<<<<< HEAD
-    have ht' := ht.trans_le (div_le_self Real.pi_nonneg (one_le_pow_of_one_le one_le_two (n + 1)))
-=======
     have ht' := ht.trans_le (div_le_self Real.pi_nonneg (one_le_pow₀ one_le_two))
->>>>>>> d0df76bd
     rwa [Circle.arg_exp (neg_lt_of_abs_lt ht') (lt_of_abs_lt ht').le]
   refine ContinuousMonoidHom.locallyCompactSpace_of_hasBasis Vn ?_ ?_
   · intro n x h1 h2
     rw [hVn] at h1 h2 ⊢
     rwa [Circle.coe_mul, Complex.arg_mul x.coe_ne_zero x.coe_ne_zero,
-<<<<<<< HEAD
-      ← two_mul, abs_mul, abs_two, ← lt_div_iff' two_pos, div_div, ← pow_succ] at h2
-=======
       ← two_mul, abs_mul, abs_two, ← lt_div_iff₀' two_pos, div_div, ← pow_succ] at h2
->>>>>>> d0df76bd
     apply Set.Ioo_subset_Ioc_self
     rw [← two_mul, Set.mem_Ioo, ← abs_lt, abs_mul, abs_two, ← lt_div_iff₀' two_pos]
     exact h1.trans_le
-<<<<<<< HEAD
-      (div_le_div_of_nonneg_left Real.pi_nonneg two_pos (le_self_pow one_le_two n.succ_ne_zero))
-=======
       (div_le_div_of_nonneg_left Real.pi_nonneg two_pos (le_self_pow₀ one_le_two n.succ_ne_zero))
->>>>>>> d0df76bd
   · rw [← Circle.exp_zero, ← isLocalHomeomorph_circleExp.map_nhds_eq 0]
     refine ((nhds_basis_zero_abs_sub_lt ℝ).to_hasBasis
         (fun x hx ↦ ⟨Nat.ceil (Real.pi / x), trivial, fun t ht ↦ ?_⟩)
@@ -98,12 +82,6 @@
 open ContinuousMonoidHom
 
 instance : FunLike (PontryaginDual A) A Circle :=
-<<<<<<< HEAD
-  ContinuousMonoidHom.funLike
-
-noncomputable instance : ContinuousMonoidHomClass (PontryaginDual A) A Circle :=
-  ContinuousMonoidHom.ContinuousMonoidHomClass
-=======
   ContinuousMonoidHom.instFunLike
 
 noncomputable instance instContinuousMapClass : ContinuousMapClass (PontryaginDual A) A Circle :=
@@ -111,7 +89,6 @@
 
 noncomputable instance instMonoidHomClass : MonoidHomClass (PontryaginDual A) A Circle :=
   ContinuousMonoidHom.instMonoidHomClass
->>>>>>> d0df76bd
 
 /-- `PontryaginDual` is a contravariant functor. -/
 noncomputable def map (f : ContinuousMonoidHom A B) :
