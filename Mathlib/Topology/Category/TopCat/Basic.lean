--- conflicted
+++ resolved
@@ -55,12 +55,6 @@
 set_option linter.uppercaseLean3 false in
 #align Top.topological_space_unbundled TopCat.topologicalSpaceUnbundled
 
-<<<<<<< HEAD
--- Porting note: cannot find a coercion to function otherwise
-attribute [instance] ConcreteCategory.instFunLike
-instance (X Y : TopCat.{u}) : CoeFun (X ⟶ Y) fun _ => X → Y where
-  coe f := f
-=======
 -- We leave this temporarily as a reminder of the downstream instances #13170
 -- -- Porting note: cannot find a coercion to function otherwise
 -- -- attribute [instance] ConcreteCategory.instFunLike in
@@ -72,7 +66,6 @@
 
 instance instMonoidHomClass (X Y : TopCat) : ContinuousMapClass (X ⟶ Y) X Y :=
   inferInstanceAs <| ContinuousMapClass C(X, Y) X Y
->>>>>>> a3001aa1
 
 -- Porting note (#10618): simp can prove this; removed simp
 theorem id_app (X : TopCat.{u}) (x : ↑X) : (𝟙 X : X ⟶ X) x = x := rfl
