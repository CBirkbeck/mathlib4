--- conflicted
+++ resolved
@@ -12,11 +12,7 @@
 This file proves that `EffectiveEpi` and `Surjective` are equivalent in `LightProfinite`.
 As a consequence we deduce from the material in
 `Mathlib.Topology.Category.CompHausLike.EffectiveEpi` that `LightProfinite` is `Preregular`
-<<<<<<< HEAD
-and `Precoherent`.
-=======
 and`Precoherent`.
->>>>>>> a3e5a283
 -/
 
 universe u
