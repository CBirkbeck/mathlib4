--- conflicted
+++ resolved
@@ -94,17 +94,10 @@
 
 /-- The natural functor from `Fintype` to `LightProfinite`, endowing a finite type with the
 discrete topology. -/
-<<<<<<< HEAD
-@[simps! -isSimp map_apply]
-def FintypeCat.toLightProfinite : FintypeCat ⥤ LightProfinite where
-  obj A := LightProfinite.of A
-  map f := ⟨f, by continuity⟩
-=======
 @[simps! -isSimp map_hom_apply]
 def FintypeCat.toLightProfinite : FintypeCat ⥤ LightProfinite where
   obj A := LightProfinite.of A
   map f := CompHausLike.ofHom _ ⟨f, by continuity⟩
->>>>>>> 10c0c64b
 
 /-- `FintypeCat.toLightProfinite` is fully faithful. -/
 def FintypeCat.toLightProfiniteFullyFaithful : toLightProfinite.FullyFaithful where
