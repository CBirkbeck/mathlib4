/-
Copyright (c) 2022 Sébastien Gouëzel. All rights reserved.
Released under Apache 2.0 license as described in the file LICENSE.
Authors: Sébastien Gouëzel
-/
import Mathlib.Topology.MetricSpace.PiNat
import Mathlib.Topology.Metrizable.CompletelyMetrizable
import Mathlib.Topology.Sets.Opens

/-!
# Polish spaces

A topological space is Polish if its topology is second-countable and there exists a compatible
complete metric. This is the class of spaces that is well-behaved with respect to measure theory.
In this file, we establish the basic properties of Polish spaces.

## Main definitions and results

* `PolishSpace α` is a mixin typeclass on a topological space, requiring that the topology is
  second-countable and compatible with a complete metric. To endow the space with such a metric,
  use in a proof `letI := upgradeIsCompletelyMetrizable α`.
* `IsClosed.polishSpace`: a closed subset of a Polish space is Polish.
* `IsOpen.polishSpace`: an open subset of a Polish space is Polish.
* `exists_nat_nat_continuous_surjective`: any nonempty Polish space is the continuous image
  of the fundamental Polish space `ℕ → ℕ`.

A fundamental property of Polish spaces is that one can put finer topologies, still Polish,
with additional properties:

* `exists_polishSpace_forall_le`: on a topological space, consider countably many topologies
  `t n`, all Polish and finer than the original topology. Then there exists another Polish
  topology which is finer than all the `t n`.
* `IsClopenable s` is a property of a subset `s` of a topological space, requiring that there
  exists a finer topology, which is Polish, for which `s` becomes open and closed. We show that
  this property is satisfied for open sets, closed sets, for complements, and for countable unions.
  Once Borel-measurable sets are defined in later files, it will follow that any Borel-measurable
  set is clopenable. Once the Lusin-Souslin theorem is proved using analytic sets, we will even
  show that a set is clopenable if and only if it is Borel-measurable, see
  `isClopenable_iff_measurableSet`.
-/

noncomputable section

open Filter Function Metric TopologicalSpace Set Topology
open scoped Uniformity

variable {α : Type*} {β : Type*}

/-! ### Basic properties of Polish spaces -/


/-- A Polish space is a topological space with second countable topology, that can be endowed
with a metric for which it is complete.

To endow a Polish space with a complete metric space structure, do
`letI := upgradeIsCompletelyMetrizable α`.
-/
class PolishSpace (α : Type*) [h : TopologicalSpace α] : Prop
    extends SecondCountableTopology α, IsCompletelyMetrizableSpace α

instance [TopologicalSpace α] [SeparableSpace α] [IsCompletelyMetrizableSpace α] :
    PolishSpace α := by
  letI := upgradeIsCompletelyMetrizable α
  haveI := UniformSpace.secondCountable_of_separable α
  constructor

@[deprecated (since := "2025-03-14")] alias UpgradedPolishSpace :=
  UpgradedIsCompletelyMetrizableSpace

@[deprecated (since := "2025-03-14")] alias polishSpaceMetric :=
  completelyMetrizableMetric

@[deprecated (since := "2025-03-14")] alias complete_polishSpaceMetric :=
  complete_completelyMetrizableMetric

@[deprecated (since := "2025-03-14")] alias upgradePolishSpace :=
  upgradeIsCompletelyMetrizable

namespace PolishSpace

/-- Any nonempty Polish space is the continuous image of the fundamental space `ℕ → ℕ`. -/
theorem exists_nat_nat_continuous_surjective (α : Type*) [TopologicalSpace α] [PolishSpace α]
    [Nonempty α] : ∃ f : (ℕ → ℕ) → α, Continuous f ∧ Surjective f :=
  letI := upgradeIsCompletelyMetrizable α
  exists_nat_nat_continuous_surjective_of_completeSpace α

/-- Given a closed embedding into a Polish space, the source space is also Polish. -/
theorem _root_.Topology.IsClosedEmbedding.polishSpace [TopologicalSpace α] [TopologicalSpace β]
    [PolishSpace β] {f : α → β} (hf : IsClosedEmbedding f) : PolishSpace α := by
  letI := upgradeIsCompletelyMetrizable β
  letI : MetricSpace α := hf.isEmbedding.comapMetricSpace f
  haveI : SecondCountableTopology α := hf.isEmbedding.secondCountableTopology
  have : CompleteSpace α := by
    rw [completeSpace_iff_isComplete_range hf.isEmbedding.to_isometry.isUniformInducing]
    exact hf.isClosed_range.isComplete
  infer_instance

/-- Pulling back a Polish topology under an equiv gives again a Polish topology. -/
theorem _root_.Equiv.polishSpace_induced [t : TopologicalSpace β] [PolishSpace β] (f : α ≃ β) :
    @PolishSpace α (t.induced f) :=
  letI : TopologicalSpace α := t.induced f
  (f.toHomeomorphOfIsInducing ⟨rfl⟩).isClosedEmbedding.polishSpace

/-- A closed subset of a Polish space is also Polish. -/
theorem _root_.IsClosed.polishSpace [TopologicalSpace α] [PolishSpace α] {s : Set α}
    (hs : IsClosed s) : PolishSpace s :=
  hs.isClosedEmbedding_subtypeVal.polishSpace

protected theorem _root_.CompletePseudometrizable.iInf {ι : Type*} [Countable ι]
    {t : ι → TopologicalSpace α} (ht₀ : ∃ t₀, @T2Space α t₀ ∧ ∀ i, t i ≤ t₀)
    (ht : ∀ i, ∃ u : UniformSpace α, CompleteSpace α ∧ 𝓤[u].IsCountablyGenerated ∧
      u.toTopologicalSpace = t i) :
    ∃ u : UniformSpace α, CompleteSpace α ∧
      𝓤[u].IsCountablyGenerated ∧ u.toTopologicalSpace = ⨅ i, t i := by
  choose u hcomp hcount hut using ht
  obtain rfl : t = fun i ↦ (u i).toTopologicalSpace := (funext hut).symm
  refine ⟨⨅ i, u i, .iInf hcomp ht₀, ?_, UniformSpace.toTopologicalSpace_iInf⟩
  rw [iInf_uniformity]
  infer_instance

protected theorem iInf {ι : Type*} [Countable ι] {t : ι → TopologicalSpace α}
    (ht₀ : ∃ i₀, ∀ i, t i ≤ t i₀) (ht : ∀ i, @PolishSpace α (t i)) : @PolishSpace α (⨅ i, t i) := by
  rcases ht₀ with ⟨i₀, hi₀⟩
  rcases CompletePseudometrizable.iInf ⟨t i₀, letI := t i₀; haveI := ht i₀; inferInstance, hi₀⟩
    fun i ↦
      letI := t i; haveI := ht i; letI := upgradeIsCompletelyMetrizable α
      ⟨inferInstance, inferInstance, inferInstance, rfl⟩
    with ⟨u, hcomp, hcount, htop⟩
  rw [← htop]
  have : @SecondCountableTopology α u.toTopologicalSpace :=
    htop.symm ▸ secondCountableTopology_iInf fun i ↦ letI := t i; (ht i).toSecondCountableTopology
  have : @T1Space α u.toTopologicalSpace :=
    htop.symm ▸ t1Space_antitone (iInf_le _ i₀) (by letI := t i₀; haveI := ht i₀; infer_instance)
  infer_instance

/-- Given a Polish space, and countably many finer Polish topologies, there exists another Polish
topology which is finer than all of them. -/
theorem exists_polishSpace_forall_le {ι : Type*} [Countable ι] [t : TopologicalSpace α]
    [p : PolishSpace α] (m : ι → TopologicalSpace α) (hm : ∀ n, m n ≤ t)
    (h'm : ∀ n, @PolishSpace α (m n)) :
    ∃ t' : TopologicalSpace α, (∀ n, t' ≤ m n) ∧ t' ≤ t ∧ @PolishSpace α t' :=
  ⟨⨅ i : Option ι, i.elim t m, fun i ↦ iInf_le _ (some i), iInf_le _ none,
    .iInf ⟨none, Option.forall.2 ⟨le_rfl, hm⟩⟩ <| Option.forall.2 ⟨p, h'm⟩⟩

instance : PolishSpace ENNReal :=
  ENNReal.orderIsoUnitIntervalBirational.toHomeomorph.isClosedEmbedding.polishSpace

end PolishSpace

/-!
### An open subset of a Polish space is Polish

To prove this fact, one needs to construct another metric, giving rise to the same topology,
for which the open subset is complete. This is not obvious, as for instance `(0,1) ⊆ ℝ` is not
complete for the usual metric of `ℝ`: one should build a new metric that blows up close to the
boundary.
-/

namespace TopologicalSpace.Opens

variable [MetricSpace α] {s : Opens α}

/-- A type synonym for a subset `s` of a metric space, on which we will construct another metric
for which it will be complete. -/
def CompleteCopy {α : Type*} [MetricSpace α] (s : Opens α) : Type _ := s

namespace CompleteCopy

/-- A distance on an open subset `s` of a metric space, designed to make it complete.  It is given
by `dist' x y = dist x y + |1 / dist x sᶜ - 1 / dist y sᶜ|`, where the second term blows up close to
the boundary to ensure that Cauchy sequences for `dist'` remain well inside `s`. -/
instance instDist : Dist (CompleteCopy s) where
  dist x y := dist x.1 y.1 + abs (1 / infDist x.1 sᶜ - 1 / infDist y.1 sᶜ)

theorem dist_eq (x y : CompleteCopy s) :
    dist x y = dist x.1 y.1 + abs (1 / infDist x.1 sᶜ - 1 / infDist y.1 sᶜ) :=
  rfl

theorem dist_val_le_dist (x y : CompleteCopy s) : dist x.1 y.1 ≤ dist x y :=
  le_add_of_nonneg_right (abs_nonneg _)

instance : TopologicalSpace (CompleteCopy s) := inferInstanceAs (TopologicalSpace s)
instance [SecondCountableTopology α] : SecondCountableTopology (CompleteCopy s) :=
  inferInstanceAs (SecondCountableTopology s)
instance : T0Space (CompleteCopy s) := inferInstanceAs (T0Space s)

/--
A metric space structure on a subset `s` of a metric space, designed to make it complete
if `s` is open. It is given by `dist' x y = dist x y + |1 / dist x sᶜ - 1 / dist y sᶜ|`, where the
second term blows up close to the boundary to ensure that Cauchy sequences for `dist'` remain well
inside `s`.

This definition ensures the `TopologicalSpace` structure on
`TopologicalSpace.Opens.CompleteCopy s` is definitionally equal to the original one.
-/
instance instMetricSpace : MetricSpace (CompleteCopy s) := by
  refine @MetricSpace.ofT0PseudoMetricSpace (CompleteCopy s)
    (.ofDistTopology dist (fun _ ↦ ?_) (fun _ _ ↦ ?_) (fun x y z ↦ ?_) fun t ↦ ?_) _
  · simp only [dist_eq, dist_self, one_div, sub_self, abs_zero, add_zero]
  · simp only [dist_eq, dist_comm, abs_sub_comm]
  · calc
      dist x z = dist x.1 z.1 + |1 / infDist x.1 sᶜ - 1 / infDist z.1 sᶜ| := rfl
      _ ≤ dist x.1 y.1 + dist y.1 z.1 + (|1 / infDist x.1 sᶜ - 1 / infDist y.1 sᶜ| +
            |1 / infDist y.1 sᶜ - 1 / infDist z.1 sᶜ|) :=
        add_le_add (dist_triangle _ _ _) (dist_triangle (1 / infDist _ _) _ _)
      _ = dist x y + dist y z := add_add_add_comm ..
  · refine ⟨fun h x hx ↦ ?_, fun h ↦ isOpen_iff_mem_nhds.2 fun x hx ↦ ?_⟩
    · rcases (Metric.isOpen_iff (α := s)).1 h x hx with ⟨ε, ε0, hε⟩
      exact ⟨ε, ε0, fun y hy ↦ hε <| (dist_comm _ _).trans_lt <| (dist_val_le_dist _ _).trans_lt hy⟩
    · rcases h x hx with ⟨ε, ε0, hε⟩
      simp only [dist_eq, one_div] at hε
      have : Tendsto (fun y : s ↦ dist x.1 y.1 + |(infDist x.1 sᶜ)⁻¹ - (infDist y.1 sᶜ)⁻¹|)
          (𝓝 x) (𝓝 (dist x.1 x.1 + |(infDist x.1 sᶜ)⁻¹ - (infDist x.1 sᶜ)⁻¹|)) := by
        refine (tendsto_const_nhds.dist continuous_subtype_val.continuousAt).add
          (tendsto_const_nhds.sub <| ?_).abs
        refine (continuousAt_inv_infDist_pt ?_).comp continuous_subtype_val.continuousAt
        rw [s.isOpen.isClosed_compl.closure_eq, mem_compl_iff, not_not]
        exact x.2
      simp only [dist_self, sub_self, abs_zero, zero_add] at this
      exact mem_of_superset (this <| gt_mem_nhds ε0) hε

instance instCompleteSpace [CompleteSpace α] : CompleteSpace (CompleteCopy s) := by
  refine Metric.complete_of_convergent_controlled_sequences ((1 / 2) ^ ·) (by simp) fun u hu ↦ ?_
  have A : CauchySeq fun n => (u n).1 := by
    refine cauchySeq_of_le_tendsto_0 (fun n : ℕ => (1 / 2) ^ n) (fun n m N hNn hNm => ?_) ?_
    · exact (dist_val_le_dist (u n) (u m)).trans (hu N n m hNn hNm).le
    · exact tendsto_pow_atTop_nhds_zero_of_lt_one (by norm_num) (by norm_num)
  obtain ⟨x, xlim⟩ : ∃ x, Tendsto (fun n => (u n).1) atTop (𝓝 x) := cauchySeq_tendsto_of_complete A
  by_cases xs : x ∈ s
  · exact ⟨⟨x, xs⟩, tendsto_subtype_rng.2 xlim⟩
  obtain ⟨C, hC⟩ : ∃ C, ∀ n, 1 / infDist (u n).1 sᶜ < C := by
    refine ⟨(1 / 2) ^ 0 + 1 / infDist (u 0).1 sᶜ, fun n ↦ ?_⟩
    rw [← sub_lt_iff_lt_add]
    calc
      _ ≤ |1 / infDist (u n).1 sᶜ - 1 / infDist (u 0).1 sᶜ| := le_abs_self _
      _ = |1 / infDist (u 0).1 sᶜ - 1 / infDist (u n).1 sᶜ| := abs_sub_comm _ _
      _ ≤ dist (u 0) (u n) := le_add_of_nonneg_left dist_nonneg
      _ < (1 / 2) ^ 0 := hu 0 0 n le_rfl n.zero_le
  have Cpos : 0 < C := lt_of_le_of_lt (div_nonneg zero_le_one infDist_nonneg) (hC 0)
  have Hmem : ∀ {y}, y ∈ s ↔ 0 < infDist y sᶜ := fun {y} ↦ by
    rw [← s.isOpen.isClosed_compl.not_mem_iff_infDist_pos ⟨x, xs⟩]; exact not_not.symm
  have I : ∀ n, 1 / C ≤ infDist (u n).1 sᶜ := fun n ↦ by
    have : 0 < infDist (u n).1 sᶜ := Hmem.1 (u n).2
    rw [div_le_iff₀' Cpos]
    exact (div_le_iff₀ this).1 (hC n).le
  have I' : 1 / C ≤ infDist x sᶜ :=
    have : Tendsto (fun n => infDist (u n).1 sᶜ) atTop (𝓝 (infDist x sᶜ)) :=
      ((continuous_infDist_pt (sᶜ : Set α)).tendsto x).comp xlim
    ge_of_tendsto' this I
  exact absurd (Hmem.2 <| lt_of_lt_of_le (div_pos one_pos Cpos) I') xs

/-- An open subset of a Polish space is also Polish. -/
theorem _root_.IsOpen.polishSpace {α : Type*} [TopologicalSpace α] [PolishSpace α] {s : Set α}
    (hs : IsOpen s) : PolishSpace s := by
  letI := upgradeIsCompletelyMetrizable α
  lift s to Opens α using hs
  exact inferInstanceAs (PolishSpace s.CompleteCopy)

end CompleteCopy

end TopologicalSpace.Opens

namespace PolishSpace

/-! ### Clopenable sets in Polish spaces -/

/-- A set in a topological space is clopenable if there exists a finer Polish topology for which
this set is open and closed. It turns out that this notion is equivalent to being Borel-measurable,
but this is nontrivial (see `isClopenable_iff_measurableSet`). -/
def IsClopenable [t : TopologicalSpace α] (s : Set α) : Prop :=
  ∃ t' : TopologicalSpace α, t' ≤ t ∧ @PolishSpace α t' ∧ IsClosed[t'] s ∧ IsOpen[t'] s

/-- Given a closed set `s` in a Polish space, one can construct a finer Polish topology for
which `s` is both open and closed. -/
theorem _root_.IsClosed.isClopenable [TopologicalSpace α] [PolishSpace α] {s : Set α}
    (hs : IsClosed s) : IsClopenable s := by
  /- Both sets `s` and `sᶜ` admit a Polish topology. So does their disjoint union `s ⊕ sᶜ`.
    Pulling back this topology by the canonical bijection with `α` gives the desired Polish
    topology in which `s` is both open and closed. -/
  classical
  haveI : PolishSpace s := hs.polishSpace
  let t : Set α := sᶜ
  haveI : PolishSpace t := hs.isOpen_compl.polishSpace
  let f : s ⊕ t ≃ α := Equiv.Set.sumCompl s
  have hle : TopologicalSpace.coinduced f instTopologicalSpaceSum ≤ ‹_› := by
    simp only [instTopologicalSpaceSum, coinduced_sup, coinduced_compose, sup_le_iff,
      ← continuous_iff_coinduced_le]
    exact ⟨continuous_subtype_val, continuous_subtype_val⟩
  refine ⟨.coinduced f instTopologicalSpaceSum, hle, ?_, hs.mono hle, ?_⟩
  · rw [← f.induced_symm]
    exact f.symm.polishSpace_induced
  · rw [isOpen_coinduced, isOpen_sum_iff]
    simp only [preimage_preimage, f]
    have inl (x : s) : (Equiv.Set.sumCompl s) (Sum.inl x) = x := Equiv.Set.sumCompl_apply_inl ..
    have inr (x : ↑sᶜ) : (Equiv.Set.sumCompl s) (Sum.inr x) = x := Equiv.Set.sumCompl_apply_inr ..
    simp_rw [t, inl, inr, Subtype.coe_preimage_self]
    simp only [isOpen_univ, true_and]
    rw [Subtype.preimage_coe_compl']
    simp

theorem IsClopenable.compl [TopologicalSpace α] {s : Set α} (hs : IsClopenable s) :
    IsClopenable sᶜ := by
  rcases hs with ⟨t, t_le, t_polish, h, h'⟩
  exact ⟨t, t_le, t_polish, @IsOpen.isClosed_compl α t s h', @IsClosed.isOpen_compl α t s h⟩

theorem _root_.IsOpen.isClopenable [TopologicalSpace α] [PolishSpace α] {s : Set α}
    (hs : IsOpen s) : IsClopenable s := by
  simpa using hs.isClosed_compl.isClopenable.compl

<<<<<<< HEAD
/-set_option {optN.getId.toString} {opt.getId.toString} in-/ -- See https://github.com/leanprover-community/mathlib4/issues/12532
-- Porting note (#11215): TODO: generalize for free to `[Countable ι] {s : ι → Set α}`
=======
-- TODO: generalize for free to `[Countable ι] {s : ι → Set α}`
>>>>>>> 9c5455a1
theorem IsClopenable.iUnion [t : TopologicalSpace α] [PolishSpace α] {s : ℕ → Set α}
    (hs : ∀ n, IsClopenable (s n)) : IsClopenable (⋃ n, s n) := by
  choose m mt m_polish _ m_open using hs
  obtain ⟨t', t'm, -, t'_polish⟩ :
      ∃ t' : TopologicalSpace α, (∀ n : ℕ, t' ≤ m n) ∧ t' ≤ t ∧ @PolishSpace α t' :=
    exists_polishSpace_forall_le m mt m_polish
  have A : IsOpen[t'] (⋃ n, s n) := by
    apply isOpen_iUnion
    intro n
    apply t'm n
    exact m_open n
  obtain ⟨t'', t''_le, t''_polish, h1, h2⟩ : ∃ t'' : TopologicalSpace α,
      t'' ≤ t' ∧ @PolishSpace α t'' ∧ IsClosed[t''] (⋃ n, s n) ∧ IsOpen[t''] (⋃ n, s n) :=
    @IsOpen.isClopenable α t' t'_polish _ A
  exact ⟨t'', t''_le.trans ((t'm 0).trans (mt 0)), t''_polish, h1, h2⟩

end PolishSpace<|MERGE_RESOLUTION|>--- conflicted
+++ resolved
@@ -307,12 +307,7 @@
     (hs : IsOpen s) : IsClopenable s := by
   simpa using hs.isClosed_compl.isClopenable.compl
 
-<<<<<<< HEAD
-/-set_option {optN.getId.toString} {opt.getId.toString} in-/ -- See https://github.com/leanprover-community/mathlib4/issues/12532
--- Porting note (#11215): TODO: generalize for free to `[Countable ι] {s : ι → Set α}`
-=======
 -- TODO: generalize for free to `[Countable ι] {s : ι → Set α}`
->>>>>>> 9c5455a1
 theorem IsClopenable.iUnion [t : TopologicalSpace α] [PolishSpace α] {s : ℕ → Set α}
     (hs : ∀ n, IsClopenable (s n)) : IsClopenable (⋃ n, s n) := by
   choose m mt m_polish _ m_open using hs
