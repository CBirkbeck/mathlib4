--- conflicted
+++ resolved
@@ -26,24 +26,15 @@
 
 ## Main definitions
 
-<<<<<<< HEAD
- * `IsEllSequence`: a sequence indexed by integers is an elliptic sequence.
- * `IsDivSequence`: a sequence indexed by integers is a divisibility sequence.
- * `IsEllDivSequence`: a sequence indexed by integers is an EDS.
- * `preNormEDS'`: the auxiliary sequence for a normalised EDS indexed by `ℕ`.
- * `preNormEDS`: the auxiliary sequence for a normalised EDS indexed by `ℤ`.
- * `complEDS₂`: the 2-complement sequence for a normalised EDS indexed by `ℕ`.
- * `normEDS`: the canonical example of a normalised EDS indexed by `ℤ`.
- * `complEDS'`: the complement sequence for a normalised EDS indexed by `ℕ`.
- * `complEDS`: the complement sequence for a normalised EDS indexed by `ℤ`.
-=======
 * `IsEllSequence`: a sequence indexed by integers is an elliptic sequence.
 * `IsDivSequence`: a sequence indexed by integers is a divisibility sequence.
 * `IsEllDivSequence`: a sequence indexed by integers is an EDS.
 * `preNormEDS'`: the auxiliary sequence for a normalised EDS indexed by `ℕ`.
 * `preNormEDS`: the auxiliary sequence for a normalised EDS indexed by `ℤ`.
+* `complEDS₂`: the 2-complement sequence for a normalised EDS indexed by `ℕ`.
 * `normEDS`: the canonical example of a normalised EDS indexed by `ℤ`.
->>>>>>> 2ddde4f3
+* `complEDS'`: the complement sequence for a normalised EDS indexed by `ℕ`.
+* `complEDS`: the complement sequence for a normalised EDS indexed by `ℤ`.
 
 ## Main statements
 
@@ -119,39 +110,6 @@
 
 end IsEllDivSequence
 
-<<<<<<< HEAD
-=======
-/-- Strong recursion principle for a normalised EDS: if we have
-* `P 0`, `P 1`, `P 2`, `P 3`, and `P 4`,
-* for all `m : ℕ` we can prove `P (2 * (m + 3))` from `P k` for all `k < 2 * (m + 3)`, and
-* for all `m : ℕ` we can prove `P (2 * (m + 2) + 1)` from `P k` for all `k < 2 * (m + 2) + 1`,
-then we have `P n` for all `n : ℕ`. -/
-@[elab_as_elim]
-noncomputable def normEDSRec' {P : ℕ → Sort u}
-    (zero : P 0) (one : P 1) (two : P 2) (three : P 3) (four : P 4)
-    (even : ∀ m : ℕ, (∀ k < 2 * (m + 3), P k) → P (2 * (m + 3)))
-    (odd : ∀ m : ℕ, (∀ k < 2 * (m + 2) + 1, P k) → P (2 * (m + 2) + 1)) (n : ℕ) : P n :=
-  n.evenOddStrongRec (by rintro (_ | _ | _ | _) h; exacts [zero, two, four, even _ h])
-    (by rintro (_ | _ | _) h; exacts [one, three, odd _ h])
-
-/-- Recursion principle for a normalised EDS: if we have
-* `P 0`, `P 1`, `P 2`, `P 3`, and `P 4`,
-* for all `m : ℕ` we can prove `P (2 * (m + 3))` from `P (m + 1)`, `P (m + 2)`, `P (m + 3)`,
-    `P (m + 4)`, and `P (m + 5)`, and
-* for all `m : ℕ` we can prove `P (2 * (m + 2) + 1)` from `P (m + 1)`, `P (m + 2)`, `P (m + 3)`,
-    and `P (m + 4)`,
-then we have `P n` for all `n : ℕ`. -/
-@[elab_as_elim]
-noncomputable def normEDSRec {P : ℕ → Sort u}
-    (zero : P 0) (one : P 1) (two : P 2) (three : P 3) (four : P 4)
-    (even : ∀ m : ℕ, P (m + 1) → P (m + 2) → P (m + 3) → P (m + 4) → P (m + 5) → P (2 * (m + 3)))
-    (odd : ∀ m : ℕ, P (m + 1) → P (m + 2) → P (m + 3) → P (m + 4) → P (2 * (m + 2) + 1)) (n : ℕ) :
-    P n :=
-  normEDSRec' zero one two three four
-    (fun _ ih => by apply even <;> exact ih _ <| by linarith only)
-    (fun _ ih => by apply odd <;> exact ih _ <| by linarith only) n
-
->>>>>>> 2ddde4f3
 variable (b c d : R)
 
 section PreNormEDS
@@ -397,9 +355,9 @@
 @[deprecated (since := "2025-05-15")] alias normEDS_odd_ofNat := normEDS_odd
 
 /-- Strong recursion principle for a normalised EDS: if we have
- * `P 0`, `P 1`, `P 2`, `P 3`, and `P 4`,
- * for all `m : ℕ` we can prove `P (2 * (m + 3))` from `P k` for all `k < 2 * (m + 3)`, and
- * for all `m : ℕ` we can prove `P (2 * (m + 2) + 1)` from `P k` for all `k < 2 * (m + 2) + 1`,
+* `P 0`, `P 1`, `P 2`, `P 3`, and `P 4`,
+* for all `m : ℕ` we can prove `P (2 * (m + 3))` from `P k` for all `k < 2 * (m + 3)`, and
+* for all `m : ℕ` we can prove `P (2 * (m + 2) + 1)` from `P k` for all `k < 2 * (m + 2) + 1`,
 then we have `P n` for all `n : ℕ`. -/
 @[elab_as_elim]
 noncomputable def normEDSRec' {P : ℕ → Sort u}
@@ -410,11 +368,11 @@
     (by rintro (_ | _ | _) h; exacts [one, three, odd _ h])
 
 /-- Recursion principle for a normalised EDS: if we have
- * `P 0`, `P 1`, `P 2`, `P 3`, and `P 4`,
- * for all `m : ℕ` we can prove `P (2 * (m + 3))` from `P (m + 1)`, `P (m + 2)`, `P (m + 3)`,
-    `P (m + 4)`, and `P (m + 5)`, and
- * for all `m : ℕ` we can prove `P (2 * (m + 2) + 1)` from `P (m + 1)`, `P (m + 2)`, `P (m + 3)`,
-    and `P (m + 4)`,
+* `P 0`, `P 1`, `P 2`, `P 3`, and `P 4`,
+* for all `m : ℕ` we can prove `P (2 * (m + 3))` from `P (m + 1)`, `P (m + 2)`, `P (m + 3)`,
+  `P (m + 4)`, and `P (m + 5)`, and
+* for all `m : ℕ` we can prove `P (2 * (m + 2) + 1)` from `P (m + 1)`, `P (m + 2)`, `P (m + 3)`,
+  and `P (m + 4)`,
 then we have `P n` for all `n : ℕ`. -/
 @[elab_as_elim]
 noncomputable def normEDSRec {P : ℕ → Sort u}
