/-
Copyright (c) 2020 Kim Morrison. All rights reserved.
Released under Apache 2.0 license as described in the file LICENSE.
Authors: Mario Carneiro, Kim Morrison, Ainsley Pahljina
-/
import Mathlib.RingTheory.Fintype

/-!
# The Lucas-Lehmer test for Mersenne primes.

We define `lucasLehmerResidue : Π p : ℕ, ZMod (2^p - 1)`, and
prove `lucasLehmerResidue p = 0 → Prime (mersenne p)`.

We construct a `norm_num` extension to calculate this residue to certify primality of Mersenne
primes using `lucas_lehmer_sufficiency`.


## TODO

- Show reverse implication.
- Speed up the calculations using `n ≡ (n % 2^p) + (n / 2^p) [MOD 2^p - 1]`.
- Find some bigger primes!

## History

This development began as a student project by Ainsley Pahljina,
and was then cleaned up for mathlib by Kim Morrison.
The tactic for certified computation of Lucas-Lehmer residues was provided by Mario Carneiro.
This tactic was ported by Thomas Murrills to Lean 4, and then it was converted to a `norm_num`
extension and made to use kernel reductions by Kyle Miller.
-/


/-- The Mersenne numbers, 2^p - 1. -/
def mersenne (p : ℕ) : ℕ :=
  2 ^ p - 1

theorem strictMono_mersenne : StrictMono mersenne := fun m n h ↦
  (Nat.sub_lt_sub_iff_right <| Nat.one_le_pow _ _ two_pos).2 <| by gcongr; norm_num1

@[simp]
theorem mersenne_lt_mersenne {p q : ℕ} : mersenne p < mersenne q ↔ p < q :=
  strictMono_mersenne.lt_iff_lt

@[gcongr] protected alias ⟨_, GCongr.mersenne_lt_mersenne⟩ := mersenne_lt_mersenne

@[simp]
theorem mersenne_le_mersenne {p q : ℕ} : mersenne p ≤ mersenne q ↔ p ≤ q :=
  strictMono_mersenne.le_iff_le

@[gcongr] protected alias ⟨_, GCongr.mersenne_le_mersenne⟩ := mersenne_le_mersenne

@[simp] theorem mersenne_zero : mersenne 0 = 0 := rfl

@[simp] lemma mersenne_odd : ∀ {p : ℕ}, Odd (mersenne p) ↔ p ≠ 0
  | 0 => by simp
  | p + 1 => by
<<<<<<< HEAD
    simpa using Nat.Even.sub_odd (one_le_pow_of_one_le one_le_two _)
=======
    simpa using Nat.Even.sub_odd (one_le_pow₀ one_le_two)
>>>>>>> d0df76bd
      (even_two.pow_of_ne_zero p.succ_ne_zero) odd_one

@[simp] theorem mersenne_pos {p : ℕ} : 0 < mersenne p ↔ 0 < p := mersenne_lt_mersenne (p := 0)

namespace Mathlib.Meta.Positivity

open Lean Meta Qq Function

alias ⟨_, mersenne_pos_of_pos⟩ := mersenne_pos

/-- Extension for the `positivity` tactic: `mersenne`. -/
@[positivity mersenne _]
def evalMersenne : PositivityExt where eval {u α} _zα _pα e := do
  match u, α, e with
  | 0, ~q(ℕ), ~q(mersenne $a) =>
    let ra ← core q(inferInstance) q(inferInstance) a
    assertInstancesCommute
    match ra with
    | .positive pa => pure (.positive q(mersenne_pos_of_pos $pa))
    | _ => pure (.nonnegative q(Nat.zero_le (mersenne $a)))
  | _, _, _ => throwError "not mersenne"

end Mathlib.Meta.Positivity

@[simp]
theorem one_lt_mersenne {p : ℕ} : 1 < mersenne p ↔ 1 < p :=
  mersenne_lt_mersenne (p := 1)

@[simp]
theorem succ_mersenne (k : ℕ) : mersenne k + 1 = 2 ^ k := by
  rw [mersenne, tsub_add_cancel_of_le]
  exact one_le_pow₀ (by norm_num)

namespace LucasLehmer

open Nat

/-!
We now define three(!) different versions of the recurrence
`s (i+1) = (s i)^2 - 2`.

These versions take values either in `ℤ`, in `ZMod (2^p - 1)`, or
in `ℤ` but applying `% (2^p - 1)` at each step.

They are each useful at different points in the proof,
so we take a moment setting up the lemmas relating them.
-/

/-- The recurrence `s (i+1) = (s i)^2 - 2` in `ℤ`. -/
def s : ℕ → ℤ
  | 0 => 4
  | i + 1 => s i ^ 2 - 2

/-- The recurrence `s (i+1) = (s i)^2 - 2` in `ZMod (2^p - 1)`. -/
def sZMod (p : ℕ) : ℕ → ZMod (2 ^ p - 1)
  | 0 => 4
  | i + 1 => sZMod p i ^ 2 - 2

/-- The recurrence `s (i+1) = ((s i)^2 - 2) % (2^p - 1)` in `ℤ`. -/
def sMod (p : ℕ) : ℕ → ℤ
  | 0 => 4 % (2 ^ p - 1)
  | i + 1 => (sMod p i ^ 2 - 2) % (2 ^ p - 1)

theorem mersenne_int_pos {p : ℕ} (hp : p ≠ 0) : (0 : ℤ) < 2 ^ p - 1 :=
  sub_pos.2 <| mod_cast Nat.one_lt_two_pow hp

theorem mersenne_int_ne_zero (p : ℕ) (hp : p ≠ 0) : (2 ^ p - 1 : ℤ) ≠ 0 :=
  (mersenne_int_pos hp).ne'

theorem sMod_nonneg (p : ℕ) (hp : p ≠ 0) (i : ℕ) : 0 ≤ sMod p i := by
  cases i <;> dsimp [sMod]
  · exact sup_eq_right.mp rfl
  · apply Int.emod_nonneg
    exact mersenne_int_ne_zero p hp

theorem sMod_mod (p i : ℕ) : sMod p i % (2 ^ p - 1) = sMod p i := by cases i <;> simp [sMod]

theorem sMod_lt (p : ℕ) (hp : p ≠ 0) (i : ℕ) : sMod p i < 2 ^ p - 1 := by
  rw [← sMod_mod]
  refine (Int.emod_lt _ (mersenne_int_ne_zero p hp)).trans_eq ?_
  exact abs_of_nonneg (mersenne_int_pos hp).le

theorem sZMod_eq_s (p' : ℕ) (i : ℕ) : sZMod (p' + 2) i = (s i : ZMod (2 ^ (p' + 2) - 1)) := by
  induction' i with i ih
  · dsimp [s, sZMod]
    norm_num
  · push_cast [s, sZMod, ih]; rfl

-- These next two don't make good `norm_cast` lemmas.
theorem Int.natCast_pow_pred (b p : ℕ) (w : 0 < b) : ((b ^ p - 1 : ℕ) : ℤ) = (b : ℤ) ^ p - 1 := by
  have : 1 ≤ b ^ p := Nat.one_le_pow p b w
  norm_cast

@[deprecated (since := "2024-05-25")] alias Int.coe_nat_pow_pred := Int.natCast_pow_pred

theorem Int.coe_nat_two_pow_pred (p : ℕ) : ((2 ^ p - 1 : ℕ) : ℤ) = (2 ^ p - 1 : ℤ) :=
  Int.natCast_pow_pred 2 p (by decide)

theorem sZMod_eq_sMod (p : ℕ) (i : ℕ) : sZMod p i = (sMod p i : ZMod (2 ^ p - 1)) := by
  induction i <;> push_cast [← Int.coe_nat_two_pow_pred p, sMod, sZMod, *] <;> rfl

/-- The Lucas-Lehmer residue is `s p (p-2)` in `ZMod (2^p - 1)`. -/
def lucasLehmerResidue (p : ℕ) : ZMod (2 ^ p - 1) :=
  sZMod p (p - 2)

theorem residue_eq_zero_iff_sMod_eq_zero (p : ℕ) (w : 1 < p) :
    lucasLehmerResidue p = 0 ↔ sMod p (p - 2) = 0 := by
  dsimp [lucasLehmerResidue]
  rw [sZMod_eq_sMod p]
  constructor
  · -- We want to use that fact that `0 ≤ s_mod p (p-2) < 2^p - 1`
    -- and `lucas_lehmer_residue p = 0 → 2^p - 1 ∣ s_mod p (p-2)`.
    intro h
    simp? [ZMod.intCast_zmod_eq_zero_iff_dvd] at h says
      simp only [ZMod.intCast_zmod_eq_zero_iff_dvd, ofNat_pos, pow_pos, cast_pred,
        cast_pow, cast_ofNat] at h
    apply Int.eq_zero_of_dvd_of_nonneg_of_lt _ _ h <;> clear h
    · exact sMod_nonneg _ (by positivity) _
    · exact sMod_lt _ (by positivity) _
  · intro h
    rw [h]
    simp

/-- **Lucas-Lehmer Test**: a Mersenne number `2^p-1` is prime if and only if
the Lucas-Lehmer residue `s p (p-2) % (2^p - 1)` is zero.
-/
def LucasLehmerTest (p : ℕ) : Prop :=
  lucasLehmerResidue p = 0

-- Porting note: We have a fast `norm_num` extension, and we would rather use that than accidentally
-- have `simp` use `decide`!
/-
instance : DecidablePred LucasLehmerTest :=
  inferInstanceAs (DecidablePred (lucasLehmerResidue · = 0))
-/

/-- `q` is defined as the minimum factor of `mersenne p`, bundled as an `ℕ+`. -/
def q (p : ℕ) : ℕ+ :=
  ⟨Nat.minFac (mersenne p), Nat.minFac_pos (mersenne p)⟩

-- It would be nice to define this as (ℤ/qℤ)[x] / (x^2 - 3),
-- obtaining the ring structure for free,
-- but that seems to be more trouble than it's worth;
-- if it were easy to make the definition,
-- cardinality calculations would be somewhat more involved, too.
/-- We construct the ring `X q` as ℤ/qℤ + √3 ℤ/qℤ. -/
def X (q : ℕ+) : Type :=
  ZMod q × ZMod q

namespace X

variable {q : ℕ+}

instance : Inhabited (X q) := inferInstanceAs (Inhabited (ZMod q × ZMod q))
instance : Fintype (X q) := inferInstanceAs (Fintype (ZMod q × ZMod q))
instance : DecidableEq (X q) := inferInstanceAs (DecidableEq (ZMod q × ZMod q))
instance : AddCommGroup (X q) := inferInstanceAs (AddCommGroup (ZMod q × ZMod q))

@[ext]
theorem ext {x y : X q} (h₁ : x.1 = y.1) (h₂ : x.2 = y.2) : x = y := by
  cases x; cases y; congr

@[simp] theorem zero_fst : (0 : X q).1 = 0 := rfl
@[simp] theorem zero_snd : (0 : X q).2 = 0 := rfl

@[simp]
theorem add_fst (x y : X q) : (x + y).1 = x.1 + y.1 :=
  rfl

@[simp]
theorem add_snd (x y : X q) : (x + y).2 = x.2 + y.2 :=
  rfl

@[simp]
theorem neg_fst (x : X q) : (-x).1 = -x.1 :=
  rfl

@[simp]
theorem neg_snd (x : X q) : (-x).2 = -x.2 :=
  rfl

instance : Mul (X q) where mul x y := (x.1 * y.1 + 3 * x.2 * y.2, x.1 * y.2 + x.2 * y.1)

@[simp]
theorem mul_fst (x y : X q) : (x * y).1 = x.1 * y.1 + 3 * x.2 * y.2 :=
  rfl

@[simp]
theorem mul_snd (x y : X q) : (x * y).2 = x.1 * y.2 + x.2 * y.1 :=
  rfl

instance : One (X q) where one := ⟨1, 0⟩

@[simp]
theorem one_fst : (1 : X q).1 = 1 :=
  rfl

@[simp]
theorem one_snd : (1 : X q).2 = 0 :=
  rfl

instance : Monoid (X q) :=
  { inferInstanceAs (Mul (X q)), inferInstanceAs (One (X q)) with
    mul_assoc := fun x y z => by ext <;> dsimp <;> ring
    one_mul := fun x => by ext <;> simp
    mul_one := fun x => by ext <;> simp }

instance : NatCast (X q) where
    natCast := fun n => ⟨n, 0⟩

@[simp] theorem fst_natCast (n : ℕ) : (n : X q).fst = (n : ZMod q) := rfl

@[simp] theorem snd_natCast (n : ℕ) : (n : X q).snd = (0 : ZMod q) := rfl

-- See note [no_index around OfNat.ofNat]
@[simp] theorem ofNat_fst (n : ℕ) [n.AtLeastTwo] :
    (no_index (OfNat.ofNat n) : X q).fst = OfNat.ofNat n :=
  rfl

-- See note [no_index around OfNat.ofNat]
@[simp] theorem ofNat_snd (n : ℕ) [n.AtLeastTwo] :
    (no_index (OfNat.ofNat n) : X q).snd = 0 :=
  rfl

instance : AddGroupWithOne (X q) :=
  { inferInstanceAs (Monoid (X q)), inferInstanceAs (AddCommGroup (X q)),
      inferInstanceAs (NatCast (X q)) with
    natCast_zero := by ext <;> simp
    natCast_succ := fun _ ↦ by ext <;> simp
    intCast := fun n => ⟨n, 0⟩
    intCast_ofNat := fun n => by ext <;> simp
    intCast_negSucc := fun n => by ext <;> simp }

theorem left_distrib (x y z : X q) : x * (y + z) = x * y + x * z := by
  ext <;> dsimp <;> ring

theorem right_distrib (x y z : X q) : (x + y) * z = x * z + y * z := by
  ext <;> dsimp <;> ring

instance : Ring (X q) :=
  { inferInstanceAs (AddGroupWithOne (X q)), inferInstanceAs (AddCommGroup (X q)),
      inferInstanceAs (Monoid (X q)) with
    left_distrib := left_distrib
    right_distrib := right_distrib
    mul_zero := fun _ ↦ by ext <;> simp
    zero_mul := fun _ ↦ by ext <;> simp }

instance : CommRing (X q) :=
  { inferInstanceAs (Ring (X q)) with
    mul_comm := fun _ _ ↦ by ext <;> dsimp <;> ring }

instance [Fact (1 < (q : ℕ))] : Nontrivial (X q) :=
  ⟨⟨0, 1, ne_of_apply_ne Prod.fst zero_ne_one⟩⟩

@[simp]
theorem fst_intCast (n : ℤ) : (n : X q).fst = (n : ZMod q) :=
  rfl

@[simp]
theorem snd_intCast (n : ℤ) : (n : X q).snd = (0 : ZMod q) :=
  rfl

@[deprecated (since := "2024-05-25")] alias nat_coe_fst := fst_natCast
@[deprecated (since := "2024-05-25")] alias nat_coe_snd := snd_natCast
@[deprecated (since := "2024-05-25")] alias int_coe_fst := fst_intCast
@[deprecated (since := "2024-05-25")] alias int_coe_snd := snd_intCast

@[norm_cast]
theorem coe_mul (n m : ℤ) : ((n * m : ℤ) : X q) = (n : X q) * (m : X q) := by ext <;> simp

@[norm_cast]
theorem coe_natCast (n : ℕ) : ((n : ℤ) : X q) = (n : X q) := by ext <;> simp

@[deprecated (since := "2024-04-05")] alias coe_nat := coe_natCast

/-- The cardinality of `X` is `q^2`. -/
theorem card_eq : Fintype.card (X q) = q ^ 2 := by
  dsimp [X]
  rw [Fintype.card_prod, ZMod.card q, sq]

/-- There are strictly fewer than `q^2` units, since `0` is not a unit. -/
nonrec theorem card_units_lt (w : 1 < q) : Fintype.card (X q)ˣ < q ^ 2 := by
  have : Fact (1 < (q : ℕ)) := ⟨w⟩
  convert card_units_lt (X q)
  rw [card_eq]

/-- We define `ω = 2 + √3`. -/
def ω : X q := (2, 1)

/-- We define `ωb = 2 - √3`, which is the inverse of `ω`. -/
def ωb : X q := (2, -1)

theorem ω_mul_ωb (q : ℕ+) : (ω : X q) * ωb = 1 := by
  dsimp [ω, ωb]
  ext <;> simp; ring

theorem ωb_mul_ω (q : ℕ+) : (ωb : X q) * ω = 1 := by
  rw [mul_comm, ω_mul_ωb]

/-- A closed form for the recurrence relation. -/
theorem closed_form (i : ℕ) : (s i : X q) = (ω : X q) ^ 2 ^ i + (ωb : X q) ^ 2 ^ i := by
  induction' i with i ih
  · dsimp [s, ω, ωb]
    ext <;> norm_num
  · calc
      (s (i + 1) : X q) = (s i ^ 2 - 2 : ℤ) := rfl
      _ = (s i : X q) ^ 2 - 2 := by push_cast; rfl
      _ = (ω ^ 2 ^ i + ωb ^ 2 ^ i) ^ 2 - 2 := by rw [ih]
      _ = (ω ^ 2 ^ i) ^ 2 + (ωb ^ 2 ^ i) ^ 2 + 2 * (ωb ^ 2 ^ i * ω ^ 2 ^ i) - 2 := by ring
      _ = (ω ^ 2 ^ i) ^ 2 + (ωb ^ 2 ^ i) ^ 2 := by
        rw [← mul_pow ωb ω, ωb_mul_ω, one_pow, mul_one, add_sub_cancel_right]
      _ = ω ^ 2 ^ (i + 1) + ωb ^ 2 ^ (i + 1) := by rw [← pow_mul, ← pow_mul, _root_.pow_succ]

end X

open X

/-!
Here and below, we introduce `p' = p - 2`, in order to avoid using subtraction in `ℕ`.
-/

/-- If `1 < p`, then `q p`, the smallest prime factor of `mersenne p`, is more than 2. -/
theorem two_lt_q (p' : ℕ) : 2 < q (p' + 2) := by
  refine (minFac_prime (one_lt_mersenne.2 ?_).ne').two_le.lt_of_ne' ?_
  · exact le_add_left _ _
  · rw [Ne, minFac_eq_two_iff, mersenne, Nat.pow_succ']
    exact Nat.two_not_dvd_two_mul_sub_one Nat.one_le_two_pow

theorem ω_pow_formula (p' : ℕ) (h : lucasLehmerResidue (p' + 2) = 0) :
    ∃ k : ℤ,
      (ω : X (q (p' + 2))) ^ 2 ^ (p' + 1) =
        k * mersenne (p' + 2) * (ω : X (q (p' + 2))) ^ 2 ^ p' - 1 := by
  dsimp [lucasLehmerResidue] at h
  rw [sZMod_eq_s p'] at h
  simp? [ZMod.intCast_zmod_eq_zero_iff_dvd] at h says
    simp only [add_tsub_cancel_right, ZMod.intCast_zmod_eq_zero_iff_dvd, ofNat_pos,
      pow_pos, cast_pred, cast_pow, cast_ofNat] at h
  cases' h with k h
  use k
  replace h := congr_arg (fun n : ℤ => (n : X (q (p' + 2)))) h
  -- coercion from ℤ to X q
  dsimp at h
  rw [closed_form] at h
  replace h := congr_arg (fun x => ω ^ 2 ^ p' * x) h
  dsimp at h
  have t : 2 ^ p' + 2 ^ p' = 2 ^ (p' + 1) := by ring
  rw [mul_add, ← pow_add ω, t, ← mul_pow ω ωb (2 ^ p'), ω_mul_ωb, one_pow] at h
  rw [mul_comm, coe_mul] at h
  rw [mul_comm _ (k : X (q (p' + 2)))] at h
  replace h := eq_sub_of_add_eq h
  have : 1 ≤ 2 ^ (p' + 2) := Nat.one_le_pow _ _ (by decide)
  exact mod_cast h

/-- `q` is the minimum factor of `mersenne p`, so `M p = 0` in `X q`. -/
theorem mersenne_coe_X (p : ℕ) : (mersenne p : X (q p)) = 0 := by
  ext <;> simp [mersenne, q, ZMod.natCast_zmod_eq_zero_iff_dvd, -pow_pos]
  apply Nat.minFac_dvd

theorem ω_pow_eq_neg_one (p' : ℕ) (h : lucasLehmerResidue (p' + 2) = 0) :
    (ω : X (q (p' + 2))) ^ 2 ^ (p' + 1) = -1 := by
  cases' ω_pow_formula p' h with k w
  rw [mersenne_coe_X] at w
  simpa using w

theorem ω_pow_eq_one (p' : ℕ) (h : lucasLehmerResidue (p' + 2) = 0) :
    (ω : X (q (p' + 2))) ^ 2 ^ (p' + 2) = 1 :=
  calc
    (ω : X (q (p' + 2))) ^ 2 ^ (p' + 2) = (ω ^ 2 ^ (p' + 1)) ^ 2 := by
      rw [← pow_mul, ← Nat.pow_succ]
    _ = (-1) ^ 2 := by rw [ω_pow_eq_neg_one p' h]
    _ = 1 := by simp

/-- `ω` as an element of the group of units. -/
def ωUnit (p : ℕ) : Units (X (q p)) where
  val := ω
  inv := ωb
  val_inv := ω_mul_ωb _
  inv_val := ωb_mul_ω _

@[simp]
theorem ωUnit_coe (p : ℕ) : (ωUnit p : X (q p)) = ω :=
  rfl

/-- The order of `ω` in the unit group is exactly `2^p`. -/
theorem order_ω (p' : ℕ) (h : lucasLehmerResidue (p' + 2) = 0) :
    orderOf (ωUnit (p' + 2)) = 2 ^ (p' + 2) := by
  apply Nat.eq_prime_pow_of_dvd_least_prime_pow
  -- the order of ω divides 2^p
  · exact Nat.prime_two
  · intro o
    have ω_pow := orderOf_dvd_iff_pow_eq_one.1 o
    replace ω_pow :=
      congr_arg (Units.coeHom (X (q (p' + 2))) : Units (X (q (p' + 2))) → X (q (p' + 2))) ω_pow
    simp? at ω_pow says
      simp only [Units.coeHom_apply, Units.val_pow_eq_pow_val, ωUnit_coe, Units.val_one] at ω_pow
    have h : (1 : ZMod (q (p' + 2))) = -1 :=
      congr_arg Prod.fst (ω_pow.symm.trans (ω_pow_eq_neg_one p' h))
    haveI : Fact (2 < (q (p' + 2) : ℕ)) := ⟨two_lt_q _⟩
    apply ZMod.neg_one_ne_one h.symm
  · apply orderOf_dvd_iff_pow_eq_one.2
    apply Units.ext
    push_cast
    exact ω_pow_eq_one p' h

theorem order_ineq (p' : ℕ) (h : lucasLehmerResidue (p' + 2) = 0) :
    2 ^ (p' + 2) < (q (p' + 2) : ℕ) ^ 2 :=
  calc
    2 ^ (p' + 2) = orderOf (ωUnit (p' + 2)) := (order_ω p' h).symm
    _ ≤ Fintype.card (X (q (p' + 2)))ˣ := orderOf_le_card_univ
    _ < (q (p' + 2) : ℕ) ^ 2 := card_units_lt (Nat.lt_of_succ_lt (two_lt_q _))

end LucasLehmer

export LucasLehmer (LucasLehmerTest lucasLehmerResidue)

open LucasLehmer

theorem lucas_lehmer_sufficiency (p : ℕ) (w : 1 < p) : LucasLehmerTest p → (mersenne p).Prime := by
  let p' := p - 2
  have z : p = p' + 2 := (tsub_eq_iff_eq_add_of_le w.nat_succ_le).mp rfl
  have w : 1 < p' + 2 := Nat.lt_of_sub_eq_succ rfl
  contrapose
  intro a t
  rw [z] at a
  rw [z] at t
  have h₁ := order_ineq p' t
  have h₂ := Nat.minFac_sq_le_self (mersenne_pos.2 (Nat.lt_of_succ_lt w)) a
  have h := lt_of_lt_of_le h₁ h₂
  exact not_lt_of_ge (Nat.sub_le _ _) h

namespace LucasLehmer

/-!
### `norm_num` extension

Next we define a `norm_num` extension that calculates `LucasLehmerTest p` for `1 < p`.
It makes use of a version of `sMod` that is specifically written to be reducible by the
Lean 4 kernel, which has the capability of efficiently reducing natural number expressions.
With this reduction in hand, it's a simple matter of applying the lemma
`LucasLehmer.residue_eq_zero_iff_sMod_eq_zero`.

See [Archive/Examples/MersennePrimes.lean] for certifications of all Mersenne primes
up through `mersenne 4423`.
-/

namespace norm_num_ext
open Qq Lean Elab.Tactic Mathlib.Meta.NormNum

/-- Version of `sMod` that is `ℕ`-valued. One should have `q = 2 ^ p - 1`.
This can be reduced by the kernel. -/
def sModNat (q : ℕ) : ℕ → ℕ
  | 0 => 4 % q
  | i + 1 => (sModNat q i ^ 2 + (q - 2)) % q

theorem sModNat_eq_sMod (p k : ℕ) (hp : 2 ≤ p) : (sModNat (2 ^ p - 1) k : ℤ) = sMod p k := by
  have h1 := calc
    4 = 2 ^ 2 := by norm_num
    _ ≤ 2 ^ p := Nat.pow_le_pow_of_le_right (by norm_num) hp
  have h2 : 1 ≤ 2 ^ p := by omega
  induction k with
  | zero =>
    rw [sModNat, sMod, Int.ofNat_emod]
    simp [h2]
  | succ k ih =>
    rw [sModNat, sMod, ← ih]
    have h3 : 2 ≤ 2 ^ p - 1 := by
      zify [h2]
      calc
        (2 : Int) ≤ 4 - 1 := by norm_num
        _         ≤ 2 ^ p - 1 := by zify at h1; exact Int.sub_le_sub_right h1 _
    zify [h2, h3]
    rw [← add_sub_assoc, sub_eq_add_neg, add_assoc, add_comm _ (-2), ← add_assoc,
      Int.add_emod_self, ← sub_eq_add_neg]

/-- Tail-recursive version of `sModNat`. -/
def sModNatTR (q : ℕ) (k : Nat) : ℕ :=
  go k (4 % q)
where
  /-- Helper function for `sMod''`. -/
  go : ℕ → ℕ → ℕ
  | 0, acc => acc
  | n + 1, acc => go n ((acc ^ 2 + (q - 2)) % q)

/--
Generalization of `sModNat` with arbitrary base case,
useful for proving `sModNatTR` and `sModNat` agree.
-/
def sModNat_aux (b : ℕ) (q : ℕ) : ℕ → ℕ
  | 0 => b
  | i + 1 => (sModNat_aux b q i ^ 2 + (q - 2)) % q

theorem sModNat_aux_eq (q k : ℕ) : sModNat_aux (4 % q) q k = sModNat q k := by
  induction k with
  | zero => rfl
  | succ k ih => rw [sModNat_aux, ih, sModNat, ← ih]

theorem sModNatTR_eq_sModNat (q : ℕ) (i : ℕ) : sModNatTR q i = sModNat q i := by
  rw [sModNatTR, helper, sModNat_aux_eq]
where
  helper b q k : sModNatTR.go q k b = sModNat_aux b q k := by
    induction k generalizing b with
    | zero => rfl
    | succ k ih =>
      rw [sModNatTR.go, ih, sModNat_aux]
      clear ih
      induction k with
      | zero => rfl
      | succ k ih =>
        rw [sModNat_aux, ih, sModNat_aux]

lemma testTrueHelper (p : ℕ) (hp : Nat.blt 1 p = true) (h : sModNatTR (2 ^ p - 1) (p - 2) = 0) :
    LucasLehmerTest p := by
  rw [Nat.blt_eq] at hp
  rw [LucasLehmerTest, LucasLehmer.residue_eq_zero_iff_sMod_eq_zero p hp, ← sModNat_eq_sMod p _ hp,
    ← sModNatTR_eq_sModNat, h]
  rfl

lemma testFalseHelper (p : ℕ) (hp : Nat.blt 1 p = true)
    (h : Nat.ble 1 (sModNatTR (2 ^ p - 1) (p - 2))) : ¬ LucasLehmerTest p := by
  rw [Nat.blt_eq] at hp
  rw [Nat.ble_eq, Nat.succ_le, Nat.pos_iff_ne_zero] at h
  rw [LucasLehmerTest, LucasLehmer.residue_eq_zero_iff_sMod_eq_zero p hp, ← sModNat_eq_sMod p _ hp,
    ← sModNatTR_eq_sModNat]
  simpa using h

theorem isNat_lucasLehmerTest : {p np : ℕ} →
    IsNat p np → LucasLehmerTest np → LucasLehmerTest p
  | _, _, ⟨rfl⟩, h => h

theorem isNat_not_lucasLehmerTest : {p np : ℕ} →
    IsNat p np → ¬ LucasLehmerTest np → ¬ LucasLehmerTest p
  | _, _, ⟨rfl⟩, h => h

/-- Calculate `LucasLehmer.LucasLehmerTest p` for `2 ≤ p` by using kernel reduction for the
`sMod'` function. -/
@[norm_num LucasLehmer.LucasLehmerTest (_ : ℕ)]
def evalLucasLehmerTest : NormNumExt where eval {_ _} e := do
  let .app _ (p : Q(ℕ)) ← Meta.whnfR e | failure
  let ⟨ep, hp⟩ ← deriveNat p _
  let np := ep.natLit!
  unless 1 < np do
    failure
  haveI' h1ltp : Nat.blt 1 $ep =Q true := ⟨⟩
  if sModNatTR (2 ^ np - 1) (np - 2) = 0 then
    haveI' hs : sModNatTR (2 ^ $ep - 1) ($ep - 2) =Q 0 := ⟨⟩
    have pf : Q(LucasLehmerTest $ep) := q(testTrueHelper $ep $h1ltp $hs)
    have pf' : Q(LucasLehmerTest $p) := q(isNat_lucasLehmerTest $hp $pf)
    return .isTrue pf'
  else
    haveI' hs : Nat.ble 1 (sModNatTR (2 ^ $ep - 1) ($ep - 2)) =Q true := ⟨⟩
    have pf : Q(¬ LucasLehmerTest $ep) := q(testFalseHelper $ep $h1ltp $hs)
    have pf' : Q(¬ LucasLehmerTest $p) := q(isNat_not_lucasLehmerTest $hp $pf)
    return .isFalse pf'

end norm_num_ext

end LucasLehmer

/-!
This implementation works successfully to prove `(2^4423 - 1).Prime`,
and all the Mersenne primes up to this point appear in [Archive/Examples/MersennePrimes.lean].
These can be calculated nearly instantly, and `(2^9689 - 1).Prime` only fails due to deep
recursion.

(Note by kmill: the following notes were for the Lean 3 version. They seem like they could still
be useful, so I'm leaving them here.)

There's still low hanging fruit available to do faster computations
based on the formula
```
n ≡ (n % 2^p) + (n / 2^p) [MOD 2^p - 1]
```
and the fact that `% 2^p` and `/ 2^p` can be very efficient on the binary representation.
Someone should do this, too!
-/

theorem modEq_mersenne (n k : ℕ) : k ≡ k / 2 ^ n + k % 2 ^ n [MOD 2 ^ n - 1] :=
  -- See https://leanprover.zulipchat.com/#narrow/stream/113489-new-members/topic/help.20finding.20a.20lemma/near/177698446
  calc
    k = 2 ^ n * (k / 2 ^ n) + k % 2 ^ n := (Nat.div_add_mod k (2 ^ n)).symm
    _ ≡ 1 * (k / 2 ^ n) + k % 2 ^ n [MOD 2 ^ n - 1] :=
      ((Nat.modEq_sub <| Nat.succ_le_of_lt <| pow_pos zero_lt_two _).mul_right _).add_right _
    _ = k / 2 ^ n + k % 2 ^ n := by rw [one_mul]

-- It's hard to know what the limiting factor for large Mersenne primes would be.
-- In the purely computational world, I think it's the squaring operation in `s`.<|MERGE_RESOLUTION|>--- conflicted
+++ resolved
@@ -55,11 +55,7 @@
 @[simp] lemma mersenne_odd : ∀ {p : ℕ}, Odd (mersenne p) ↔ p ≠ 0
   | 0 => by simp
   | p + 1 => by
-<<<<<<< HEAD
-    simpa using Nat.Even.sub_odd (one_le_pow_of_one_le one_le_two _)
-=======
     simpa using Nat.Even.sub_odd (one_le_pow₀ one_le_two)
->>>>>>> d0df76bd
       (even_two.pow_of_ne_zero p.succ_ne_zero) odd_one
 
 @[simp] theorem mersenne_pos {p : ℕ} : 0 < mersenne p ↔ 0 < p := mersenne_lt_mersenne (p := 0)
