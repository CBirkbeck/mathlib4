--- conflicted
+++ resolved
@@ -152,11 +152,7 @@
     -- and `lucas_lehmer_residue p = 0 → 2^p - 1 ∣ s_mod p (p-2)`.
     intro h
     simp? [ZMod.int_cast_zmod_eq_zero_iff_dvd] at h says
-<<<<<<< HEAD
       simp only [ZMod.int_cast_zmod_eq_zero_iff_dvd, gt_iff_lt, zero_lt_two, pow_pos, cast_pred,
-=======
-      simp only [ZMod.int_cast_zmod_eq_zero_iff_dvd, gt_iff_lt, ofNat_pos, pow_pos, cast_pred,
->>>>>>> 455bf5fe
         cast_pow, cast_ofNat] at h
     apply Int.eq_zero_of_dvd_of_nonneg_of_lt _ _ h <;> clear h
     · exact sMod_nonneg _ (by positivity) _
@@ -429,11 +425,7 @@
   dsimp [lucasLehmerResidue] at h
   rw [sZMod_eq_s p'] at h
   simp? [ZMod.int_cast_zmod_eq_zero_iff_dvd] at h says
-<<<<<<< HEAD
     simp only [add_tsub_cancel_right, ZMod.int_cast_zmod_eq_zero_iff_dvd, gt_iff_lt, zero_lt_two,
-=======
-    simp only [add_tsub_cancel_right, ZMod.int_cast_zmod_eq_zero_iff_dvd, gt_iff_lt, ofNat_pos,
->>>>>>> 455bf5fe
       pow_pos, cast_pred, cast_pow, cast_ofNat] at h
   cases' h with k h
   use k
