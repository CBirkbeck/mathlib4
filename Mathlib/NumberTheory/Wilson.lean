/-
Copyright (c) 2022 John Nicol. All rights reserved.
Released under Apache 2.0 license as described in the file LICENSE.
Authors: John Nicol
-/
import Mathlib.FieldTheory.Finite.Basic

/-!
# Wilson's theorem.

This file contains a proof of Wilson's theorem.

The heavy lifting is mostly done by the previous `wilsons_lemma`,
but here we also prove the other logical direction.

This could be generalized to similar results about finite abelian groups.

## References

* [Wilson's Theorem](https://en.wikipedia.org/wiki/Wilson%27s_theorem)

## TODO

* Give `wilsons_lemma` a descriptive name.
-/

assert_not_exists legendre_sym.quadratic_reciprocity

open Finset Nat FiniteField ZMod

open scoped Nat

namespace ZMod

variable (p : ℕ) [Fact p.Prime]

/-- **Wilson's Lemma**: the product of `1`, ..., `p-1` is `-1` modulo `p`. -/
@[simp]
theorem wilsons_lemma : ((p - 1)! : ZMod p) = -1 := by
  refine
    calc
      ((p - 1)! : ZMod p) = ∏ x ∈ Ico 1 (succ (p - 1)), (x : ZMod p) := by
        rw [← Finset.prod_Ico_id_eq_factorial, prod_natCast]
      _ = ∏ x : (ZMod p)ˣ, (x : ZMod p) := ?_
      _ = -1 := by
        -- Porting note: `simp` is less powerful.
        -- simp_rw [← Units.coeHom_apply, ← (Units.coeHom (ZMod p)).map_prod,
        --   prod_univ_units_id_eq_neg_one, Units.coeHom_apply, Units.val_neg, Units.val_one]
        simp_rw [← Units.coeHom_apply]
        rw [← map_prod (Units.coeHom (ZMod p))]
        simp_rw [prod_univ_units_id_eq_neg_one, Units.coeHom_apply, Units.val_neg, Units.val_one]
  have hp : 0 < p := (Fact.out (p := p.Prime)).pos
  symm
  refine prod_bij (fun a _ => (a : ZMod p).val) ?_ ?_ ?_ ?_
  · intro a ha
    rw [mem_Ico, ← Nat.succ_sub hp, Nat.add_one_sub_one]
    constructor
    · apply Nat.pos_of_ne_zero; rw [← @val_zero p]
      intro h; apply Units.ne_zero a (val_injective p h)
    · exact val_lt _
  · intro _ _ _ _ h; rw [Units.ext_iff]; exact val_injective p h
  · intro b hb
    rw [mem_Ico, Nat.succ_le_iff, ← succ_sub hp, Nat.add_one_sub_one, pos_iff_ne_zero] at hb
    refine ⟨Units.mk0 b ?_, Finset.mem_univ _, ?_⟩
    · intro h; apply hb.1; apply_fun val at h
      simpa only [val_cast_of_lt hb.right, val_zero] using h
    · simp only [val_cast_of_lt hb.right, Units.val_mk0]
  · rintro a -; simp only [cast_id, natCast_val]

@[simp]
theorem prod_Ico_one_prime : ∏ x ∈ Ico 1 p, (x : ZMod p) = -1 := by
  -- Porting note: was `conv in Ico 1 p =>`
  conv =>
    congr
    congr
    rw [← Nat.add_one_sub_one p, succ_sub (Fact.out (p := p.Prime)).pos]
  rw [← prod_natCast, Finset.prod_Ico_id_eq_factorial, wilsons_lemma]

end ZMod

namespace Nat

variable {n : ℕ}

/-- For `n ≠ 1`, `(n-1)!` is congruent to `-1` modulo `n` only if n is prime. -/
theorem prime_of_fac_equiv_neg_one (h : ((n - 1)! : ZMod n) = -1) (h1 : n ≠ 1) : Prime n := by
  rcases eq_or_ne n 0 with (rfl | h0)
  · norm_num at h
  replace h1 : 1 < n := n.two_le_iff.mpr ⟨h0, h1⟩
  by_contra h2
  obtain ⟨m, hm1, hm2 : 1 < m, hm3⟩ := exists_dvd_of_not_prime2 h1 h2
  have hm : m ∣ (n - 1)! := Nat.dvd_factorial (pos_of_gt hm2) (le_pred_of_lt hm3)
  refine hm2.ne' (Nat.dvd_one.mp ((Nat.dvd_add_right hm).mp (hm1.trans ?_)))
  rw [← ZMod.natCast_zmod_eq_zero_iff_dvd, cast_add, cast_one, h, neg_add_cancel]

/-- **Wilson's Theorem**: For `n ≠ 1`, `(n-1)!` is congruent to `-1` modulo `n` iff n is prime. -/
theorem prime_iff_fac_equiv_neg_one (h : n ≠ 1) : Prime n ↔ ((n - 1)! : ZMod n) = -1 := by
  refine ⟨fun h1 => ?_, fun h2 => prime_of_fac_equiv_neg_one h2 h⟩
  haveI := Fact.mk h1
  exact ZMod.wilsons_lemma n

<<<<<<< HEAD
end Nat

assert_not_exists legendreSym.quadratic_reciprocity
=======
end Nat
>>>>>>> ef99038f
<|MERGE_RESOLUTION|>--- conflicted
+++ resolved
@@ -24,7 +24,7 @@
 * Give `wilsons_lemma` a descriptive name.
 -/
 
-assert_not_exists legendre_sym.quadratic_reciprocity
+assert_not_exists legendreSym.quadratic_reciprocity
 
 open Finset Nat FiniteField ZMod
 
@@ -99,10 +99,4 @@
   haveI := Fact.mk h1
   exact ZMod.wilsons_lemma n
 
-<<<<<<< HEAD
-end Nat
-
-assert_not_exists legendreSym.quadratic_reciprocity
-=======
-end Nat
->>>>>>> ef99038f
+end Nat