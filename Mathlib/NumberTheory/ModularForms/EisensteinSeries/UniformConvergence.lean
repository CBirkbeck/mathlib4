/-
Copyright (c) 2024 Chris Birkbeck. All rights reserved.
Released under Apache 2.0 license as described in the file LICENSE.
Authors: Chris Birkbeck
-/

import Mathlib.Analysis.Complex.UpperHalfPlane.Metric
import Mathlib.Analysis.NormedSpace.FunctionSeries
import Mathlib.Analysis.PSeries
import Mathlib.Data.Finset.LocallyFinite.Box
import Mathlib.NumberTheory.ModularForms.EisensteinSeries.Basic

/-!
# Uniform convergence of Eisenstein series

We show that `eisSummand` converges locally uniformly on `ℍ` to the Eisenstein series of weight `k`
and level `Γ(N)` with congruence condition `a : Fin 2 → ZMod N`.
-/


noncomputable section

open Complex Filter UpperHalfPlane Set Finset

open scoped BigOperators NNReal Classical Filter Matrix UpperHalfPlane Complex

namespace EisensteinSeries

section bounding_functions

/-- Auxiliary function used for bounding Eisenstein series-/
def r1 (z : ℍ) : ℝ := ((z.im ^ 2) / (z.re ^ 2 + z.im ^ 2))

lemma r1' (z : ℍ) : r1 z = 1/((z.re / z.im) ^ 2 + 1) := by
  field_simp [r1, im_pos z]

theorem r1_pos (z : ℍ) : 0 < r1 z := by
  have H2 : 0 < (z.re ^ 2 + z.im ^ 2) := by
    apply_rules [pow_pos, add_pos_of_nonneg_of_pos, pow_two_nonneg, z.2]
  exact div_pos (pow_pos z.im_pos 2) H2

/-- This function is used to give an upper bound on Eisenstein series-/
def r (z : ℍ) : ℝ := min (z.im) (Real.sqrt (r1 z))

theorem r_pos (z : ℍ) : 0 < r z := by
  simp only [r, lt_min_iff, im_pos, Real.sqrt_pos, r1_pos, and_self]

theorem r1_bound (z : ℍ) (δ : ℝ) {ε : ℝ} (hε : 1 ≤ ε^2) :
    (z.im ^ 2) / (z.re ^ 2 + z.im ^ 2) ≤ (δ * z.re + ε) ^ 2 + (δ * z.im) ^ 2 := by
  have H1 : (δ * z.re + ε) ^ 2 + (δ * z.im) ^ 2 =
        δ ^ 2 * (z.re ^ 2 + z.im ^ 2) + ε * 2 * δ * z.re + ε^2 := by ring
  have H2 : (δ ^ 2 * (z.re ^ 2 + z.im ^ 2) + ε * 2 * δ * z.re + ε^2) * (z.re ^ 2 + z.im ^ 2)
    - (z.im ^ 2) = (δ * (z.re ^ 2 + z.im ^ 2)+ ε * z.re)^2 + (ε^2 - 1)* (z.im)^2 := by ring
  rw [H1, div_le_iff, ← sub_nonneg, H2]
  · apply add_nonneg (pow_two_nonneg _) ?_
    apply mul_nonneg
    · linarith
    · apply pow_two_nonneg
  · apply_rules [add_pos_of_nonneg_of_pos, pow_two_nonneg, (pow_pos z.im_pos 2)]

theorem auxbound1 (z : ℍ) {δ : ℝ} (ε : ℝ) (hδ : 1 ≤ δ^2) : r z ≤ Complex.abs (δ * (z : ℂ) + ε) := by
  rw [r, Complex.abs]
  have H1 : (z : ℂ).im ≤
    Real.sqrt ((δ * (z : ℂ).re + ε) * (δ * (z : ℂ).re + ε) + (δ * z : ℂ).im * (δ * z : ℂ).im) := by
    have h1 : (δ * z : ℂ).im * (δ * z : ℂ).im = δ^2 * (z : ℂ).im * (z : ℂ).im := by
      simp only [mul_im, ofReal_re, coe_im, ofReal_im, coe_re, zero_mul, add_zero]
      ring
    rw [Real.le_sqrt', h1 ]
    nlinarith
    exact z.2
  simp only [UpperHalfPlane.coe_im, UpperHalfPlane.coe_re, AbsoluteValue.coe_mk, MulHom.coe_mk,
    min_le_iff] at *
  left
  simp only [one_le_sq_iff_one_le_abs, mul_im, ofReal_re, coe_im, ofReal_im, coe_re, zero_mul,
    add_zero, normSq_apply, add_re, mul_re, sub_zero, add_im] at *
  exact H1

theorem auxbound2 (z : ℍ) (δ : ℝ) {ε : ℝ} (hε : 1 ≤ ε^2) : r z ≤ Complex.abs (δ * (z : ℂ) + ε) := by
  rw [r, Complex.abs, min_le_iff]
  have H1 : Real.sqrt (r1 z) ≤ Real.sqrt ((δ * (z : ℂ).re + ε) * (δ * (z : ℂ).re + ε) +
      δ * (z : ℂ).im * (δ * (z : ℂ).im)) := by
    rw [r1, Real.sqrt_le_sqrt_iff, ← pow_two, ← pow_two]
    apply r1_bound z δ hε
    nlinarith
  right
  simp only [ne_eq, coe_re, coe_im, normSq_apply, AbsoluteValue.coe_mk, MulHom.coe_mk, add_re,
    mul_re, ofReal_re, ofReal_im, zero_mul, sub_zero, int_cast_re, add_im, mul_im, add_zero,
    int_cast_im] at *
  exact H1

lemma ne_zero_if_max {x : Fin 2 → ℤ} (hx : x ≠ 0)
    (h : (max (x 0).natAbs (x 1).natAbs) = (x 0).natAbs) : (x 0) ≠ 0 := by
  intro h0
  rw [h0] at h
  simp only [ne_eq, Int.natAbs_zero, ge_iff_le, zero_le, max_eq_right, Int.natAbs_eq_zero] at *
  have : x = ![x 0, x 1] := List.ofFn_inj.mp rfl
  rw [h0, h] at this
  simp only [this, Matrix.cons_eq_zero_iff, Matrix.zero_empty, and_self, not_true_eq_false] at hx

lemma ne_zero_if_max' {x : Fin 2 → ℤ} (hx : x ≠ 0)
    (h : (max (x 0).natAbs (x 1).natAbs) = (x 1).natAbs) : (x 1) ≠ 0 := by
  apply ne_zero_if_max (x := ![x 1, x 0]) ?_ (by simpa using h)
  simp only [ne_eq, Matrix.cons_eq_zero_iff, Matrix.zero_empty, and_true, not_and]
  intro h1 h0
  rw [fun_ne_zero_cases, h1, h0] at hx
  simp only [ne_eq, not_true_eq_false, or_self] at *

lemma div_max_sq_ge_one (x : Fin 2 → ℤ) (hx : x ≠ 0) :
    (1 : ℝ) ≤ (x 0 / (max (x 0).natAbs (x 1).natAbs)) ^ 2 ∨
      (1 : ℝ) ≤ (x 1 / (max (x 0).natAbs (x 1).natAbs)) ^ 2 := by
  cases' (max_choice (x 0).natAbs (x 1).natAbs) with H1 H2
  · left
    rw [H1, div_pow, Int.cast_natAbs (x 0), Int.cast_abs]
    have : (x 0 : ℝ) ≠ 0 := by
      simpa using (ne_zero_if_max hx H1)
    have h1 : (x 0 : ℝ)^2/(_root_.abs (x 0 : ℝ))^2 = 1 := by
      simp only [_root_.sq_abs, ne_eq, OfNat.ofNat_ne_zero, not_false_eq_true, pow_eq_zero_iff,
        this, div_self]
    exact h1.symm.le
  · right
    rw [H2,div_pow, Int.cast_natAbs (x 1), Int.cast_abs]
    have : (x 1 : ℝ) ≠ 0 := by
      simpa using (ne_zero_if_max' hx H2)
    have h1 : (x 1 : ℝ)^2/(_root_.abs (x 1 : ℝ))^2 = 1 := by
      simp only [_root_.sq_abs, ne_eq, OfNat.ofNat_ne_zero, not_false_eq_true, pow_eq_zero_iff,
        this, div_self]
    exact h1.symm.le

lemma rpow_bound {k : ℝ} (hk : 0 ≤ k) (z : ℍ) (x : Fin 2 → ℤ) (hx : x ≠ 0) :
    ((r z) ^ k) * (max (x 0).natAbs (x 1).natAbs) ^ k ≤
      (Complex.abs ((x 0 : ℂ) * (z : ℂ) + (x 1 : ℂ))) ^ k := by
  by_cases hk0 : k ≠ 0
  let n := max (x 0).natAbs (x 1).natAbs
  have h11 : ((x 0) * ↑z + (x 1)) =
      (((x 0 : ℝ) / (n : ℝ)) * (z : ℂ) + (x 1 : ℝ) / (n : ℝ)) * ((n : ℝ)) := by
      field_simp
      rw [← mul_div, div_self]
      simp
      rw [mem_box_ne_zero_iff_ne_zero n x (by rw [Int.mem_box])] at hx
      norm_cast at *
  simp only [Nat.cast_max, h11, ofReal_int_cast, map_mul, abs_ofReal, ge_iff_le]
  rw [Real.mul_rpow (by apply apply_nonneg) (by apply abs_nonneg)]
  cases' (div_max_sq_ge_one x hx) with H1 H2
  · apply mul_le_mul
    simpa using (Real.rpow_le_rpow (r_pos _).le (auxbound1 z (x 1 / n) H1) hk)
    norm_cast
    apply Real.rpow_nonneg
    rw [mem_box_ne_zero_iff_ne_zero n x (by rw [Int.mem_box])] at hx
    simp only [le_max_iff, Nat.cast_nonneg, or_self]
    apply Real.rpow_nonneg (Complex.abs.nonneg _) k
  · apply mul_le_mul
    simpa using (Real.rpow_le_rpow (r_pos _).le (auxbound2 z (x 0 / n) H2) hk)
    norm_cast
    apply Real.rpow_nonneg
    rw [mem_box_ne_zero_iff_ne_zero n x (by rw [Int.mem_box])] at hx
    simp only [le_max_iff, Nat.cast_nonneg, or_self]
    apply Real.rpow_nonneg (Complex.abs.nonneg _) k
  · simp only [ne_eq, not_not] at hk0
    simp only [hk0, Real.rpow_zero, Nat.cast_max, mul_one, le_refl]

theorem eis_is_bounded_on_box_rpow {k : ℝ} (hk : 0 ≤ k) (z : ℍ) (n : ℕ) (x : Fin 2 → ℤ)
    (hx : (x 0, x 1) ∈ box n) : (Complex.abs (((x 0 : ℂ) * z + (x 1 : ℂ)))) ^ (-k) ≤
      (((r z) ^ (-k) * n ^ (-k))) := by
  by_cases hn : n = 0
  · rw [hn] at hx
    simp only [box_zero, Finset.mem_singleton, Prod.mk_eq_zero] at hx
    by_cases hk0 : k = 0
    rw [hk0] at *
    simp only [neg_zero, Real.rpow_zero, mul_one, le_refl]
    rw [hx.1, hx.2]
    simp only [Int.cast_zero, zero_mul, add_zero, map_zero]
    have h1 : (0 : ℝ) ^ (-k) = 0 := by
      rw [Real.rpow_eq_zero_iff_of_nonneg (by rfl)]
      simp only [ne_eq, neg_eq_zero, hk0, not_false_eq_true, and_self]
    simp only [h1, hn, CharP.cast_eq_zero, mul_zero, le_refl]
  · have hx2 : x ≠ 0 := by
      rw [mem_box_ne_zero_iff_ne_zero n x hx]
      exact hn
    simp only [Int.mem_box] at hx
    rw [Real.rpow_neg (by apply apply_nonneg), Real.rpow_neg ((r_pos z).le),
      Real.rpow_neg (Nat.cast_nonneg n), ← mul_inv, inv_le_inv]
    simp only [← hx, Nat.cast_max]
    convert (rpow_bound hk z x hx2)
    · simp only [Nat.cast_max]
    · apply Real.rpow_pos_of_pos
      apply Complex.abs.pos (linear_ne_zero ![x 0, x 1] z ?_)
      simp only [ne_eq, Matrix.cons_eq_zero_iff, Int.cast_eq_zero, Matrix.zero_empty, and_true,
        not_and] at *
      intro hg h1
      have : x = ![x 0, x 1] := by
        exact List.ofFn_inj.mp rfl
      rw [this, hg, h1] at hx2
      simp only [Matrix.cons_eq_zero_iff, Matrix.zero_empty, and_self, not_true_eq_false] at *
    · apply mul_pos (Real.rpow_pos_of_pos (r_pos z) _)
      apply Real.rpow_pos_of_pos
      norm_cast
      exact Nat.pos_of_ne_zero hn

theorem eis_is_bounded_on_box (k n : ℕ) (z : ℍ) (x : Fin 2 → ℤ)
    (hx : (x 0, x 1) ∈ box n) : (Complex.abs (((x 0 : ℂ) * z + (x 1 : ℂ)) ^ k))⁻¹ ≤
      (Complex.abs ((r z) ^ k * n ^ k))⁻¹ := by
  have := eis_is_bounded_on_box_rpow (Nat.cast_nonneg k) z n x hx
  norm_cast at *
  simp_rw [zpow_neg, ← mul_inv] at this
  have H : |r z ^ k * ↑(n ^ k)| = r z ^ k * ↑(n ^ k) := by
    refine abs_eq_self.mpr ?_
    apply mul_nonneg (pow_nonneg (r_pos z).le _)
    simp only [Nat.cast_pow, ge_iff_le, Nat.cast_nonneg, pow_nonneg]
  simp only [map_pow, zpow_coe_nat, H]
  simpa using this

lemma r_lower_bound_on_slice {A B : ℝ} (h : 0 < B) (z : upperHalfPlaneSlice A B) :
    r ⟨⟨A, B⟩, h⟩ ≤ r z.1 := by
  have hz := z.2
  simp only [slice_mem_iff, abs_ofReal, ge_iff_le] at hz
  simp_rw [r]
  apply min_le_min
  · dsimp only
    convert hz.2
    have := abs_eq_self.mpr (UpperHalfPlane.im_pos z.1).le
    convert this.symm
  rw [Real.sqrt_le_sqrt_iff]
  simp only [r1', div_pow, one_div]
  rw [inv_le_inv, add_le_add_iff_right]
  apply div_le_div (sq_nonneg _)
  · simpa [even_two.pow_abs] using pow_le_pow_left (abs_nonneg _) hz.1 2
  · positivity
  · simpa [even_two.pow_abs] using pow_le_pow_left h.le hz.2 2
  · positivity
  · positivity
  · apply (r1_pos z).le

end bounding_functions

section summability
variable {ι κ α : Type*} [AddCommMonoid α] [TopologicalSpace α]

/-- Equivalence between the sigma of a family of finsets of `β` and `β`. -/
noncomputable def sigmaEquiv {ι κ : Type*} (s : κ → Set ι) (hs : ∀ i, ∃! j, i ∈ s j) :
    (Σ j, s j) ≃ ι where
  toFun x := x.2
  invFun x := ⟨(hs x).choose, x, (hs x).choose_spec.1⟩
  left_inv x := by ext; exacts [((hs x.2).choose_spec.2 x.1 x.2.2).symm, rfl]
  right_inv x := by rfl

lemma summable_partition {f : ι → ℝ} (hf : 0 ≤ f) {s : κ → Set ι} (hs : ∀ i, ∃! j, i ∈ s j) :
    Summable f ↔ (∀ j, Summable fun i : s j ↦ f i) ∧ Summable fun j ↦ ∑' i : s j, f i := by
  rw [← (sigmaEquiv s hs).summable_iff, summable_sigma_of_nonneg]
  simp only [sigmaEquiv, Equiv.coe_fn_mk, Function.comp_apply]
  exact fun _ ↦ hf _

lemma summable_r_pow {k : ℤ} (z : ℍ) (h : 3 ≤ k) :
    Summable fun n : ℕ => 8 / (r z) ^ k * ((n : ℝ) ^ (k - 1))⁻¹ := by
  have hk : 1 < (k - 1 : ℝ) := by norm_cast; linarith
  have nze : (8 / (r z) ^ k : ℝ) ≠ 0 := by
    apply div_ne_zero
    simp only [ne_eq, OfNat.ofNat_ne_zero, not_false_eq_true]
    apply zpow_ne_zero k (ne_of_gt (r_pos z))
  rw [← (summable_mul_left_iff nze).symm]
  convert (Real.summable_nat_rpow_inv.2 hk)
  norm_cast

lemma summable_over_box {k : ℤ} (z : ℍ) (h : 3 ≤ k):
    Summable (fun n : ℕ => ∑ v in (box n : Finset (ℤ × ℤ)), (1 / (r z) ^ k) * ((n : ℝ) ^ k)⁻¹) := by
  simp only [one_div, sum_const, nsmul_eq_mul]
  apply Summable.congr (summable_r_pow z h)
  intro b
  by_cases b0 : b = 0
  · simp only [b0, CharP.cast_eq_zero, box_zero, Finset.card_singleton, Nat.cast_one, one_mul]
    rw [zero_zpow k (by linarith), zero_zpow (k - 1) (by linarith)]
    simp only [inv_zero, mul_zero]
  · rw [Int.card_box b0, zpow_sub_one₀ (a:= (b: ℝ)) (Nat.cast_ne_zero.mpr b0) k]
    simp only [mul_inv_rev, inv_inv, Nat.cast_mul, Nat.cast_ofNat]
    ring_nf

lemma summable_upper_bound {k : ℤ} (h : 3 ≤ k) (z : ℍ) : Summable fun (x : Fin 2 → ℤ) =>
    (1 / (r z) ^ k) * ((max (x 0).natAbs (x 1).natAbs : ℝ) ^ k)⁻¹ := by
  set f := fun x : Fin 2 → ℤ ↦ (1 / (r z) ^ k) * ((max (x 0).natAbs (x 1).natAbs : ℝ) ^ k)⁻¹
  rw [← (piFinTwoEquiv _).symm.summable_iff,
    summable_partition _ (s := fun n ↦ (box n : Finset (ℤ × ℤ))) Int.existsUnique_mem_box]
  · simp_rw [coe_sort_coe, Finset.tsum_subtype]
    simp only [one_div, piFinTwoEquiv_symm_apply, Function.comp_apply, Fin.cons_zero, Fin.cons_one]
    refine ⟨fun n ↦ ?_, Summable.congr (summable_over_box z h) fun n ↦ Finset.sum_congr rfl
      fun x hx ↦ ?_⟩
    · simpa using (box n).summable (f ∘ (piFinTwoEquiv _).symm)
    simp only [Int.mem_box] at hx
    rw [← hx, one_div]
    norm_cast
  · intro y
    apply mul_nonneg
    · simp only [one_div, inv_nonneg]
      apply zpow_nonneg (r_pos z).le
    · simp only [piFinTwoEquiv_symm_apply, Fin.cons_zero, Fin.cons_one, inv_nonneg, ge_iff_le,
      le_max_iff, Nat.cast_nonneg, or_self, zpow_nonneg]

end summability

theorem eisensteinSeries_tendstoLocallyUniformly {k : ℤ} (hk : 3 ≤ k) (N : ℕ)
    (a : Fin 2 → ZMod N) : TendstoLocallyUniformly (fun (s : Finset (gammaSet N a)) =>
      (fun (z : ℍ) => ∑ x in s, eisSummand k x z))
        (fun (z : ℍ) => (eisensteinSeries_SIF a k).1 z) Filter.atTop := by
  have hk0 : 0 ≤ k := by linarith
  lift k to ℕ using hk0
  rw [← tendstoLocallyUniformlyOn_univ,tendstoLocallyUniformlyOn_iff_forall_isCompact,
    eisensteinSeries_SIF]
  simp only [Set.top_eq_univ, Set.subset_univ, eisensteinSeries, forall_true_left]
  intro K hK
  obtain ⟨A, B, hB, HABK⟩:= subset_slice_of_isCompact hK
  have hu : Summable fun x : (gammaSet N a) =>
    (1/(r ⟨⟨A, B⟩, hB⟩) ^ k) * ((max (x.1 0).natAbs (x.1 1).natAbs : ℝ) ^ k)⁻¹ := by
    apply (Summable.subtype (summable_upper_bound hk ⟨⟨A, B⟩, hB⟩) (gammaSet N a)).congr
    intro v
    simp only [zpow_coe_nat, one_div, Function.comp_apply]
  apply tendstoUniformlyOn_tsum hu
  intro v x hx
  have := eis_is_bounded_on_box k (max (v.1 0).natAbs (v.1 1).natAbs) x v
  simp only [Nat.cast_max, Int.coe_natAbs, iff_true, zpow_coe_nat, one_div, map_pow,
    map_mul, abs_ofReal, abs_natCast, mul_inv_rev, eisSummand, norm_inv, norm_pow, norm_eq_abs,
    ge_iff_le] at *
  apply le_trans (this ?_)
  rw [mul_comm]
  apply mul_le_mul _ (by rfl)
  repeat {simp only [inv_nonneg, ge_iff_le, le_max_iff, Nat.cast_nonneg, or_self, pow_nonneg,
    inv_nonneg, pow_nonneg (r_pos _).le]}
  rw [inv_le_inv]
  apply pow_le_pow_left (r_pos _).le
  rw [abs_of_pos (r_pos _)]
  · exact r_lower_bound_on_slice hB ⟨x, HABK hx⟩
  · apply pow_pos (abs_pos.mpr (ne_of_gt (r_pos x)))
  · apply pow_pos (r_pos _)
  · simp only [Int.mem_box]
  · simp only [Set.top_eq_univ, isOpen_univ]

local notation "↑ₕ" f => f ∘ (PartialHomeomorph.symm
          (OpenEmbedding.toPartialHomeomorph UpperHalfPlane.coe openEmbedding_coe))

/- A version for the extension to maps `ℂ → ℂ` that is nice to have for holomorphicity later -/
<<<<<<< HEAD
lemma  eisensteinSeries_TendstoLocallyUniformlyOn {k : ℤ} (hk : 3 ≤ k) (N : ℕ)
=======
lemma  eisensteinSeries_tendstoLocallyUniformlyOn {k : ℤ} {N : ℕ} (hk : 3 ≤ k)
>>>>>>> 3a09ccc6
    (a : Fin 2 → ZMod N) : TendstoLocallyUniformlyOn (fun (s : Finset (gammaSet N a )) =>
      ↑ₕ(fun (z : ℍ) => ∑ x in s, eisSummand k x z )) (↑ₕ((eisensteinSeries_SIF a k).toFun ))
          Filter.atTop (UpperHalfPlane.coe '' ⊤) := by
  apply TendstoLocallyUniformlyOn.comp (s := ⊤)
  simp only [SlashInvariantForm.toFun_eq_coe, Set.top_eq_univ, tendstoLocallyUniformlyOn_univ]
  apply eisensteinSeries_tendstoLocallyUniformly hk
  simp only [Set.top_eq_univ, image_univ, mapsTo_range_iff, Set.mem_univ, forall_const]
  apply PartialHomeomorph.continuousOn_symm<|MERGE_RESOLUTION|>--- conflicted
+++ resolved
@@ -335,11 +335,7 @@
           (OpenEmbedding.toPartialHomeomorph UpperHalfPlane.coe openEmbedding_coe))
 
 /- A version for the extension to maps `ℂ → ℂ` that is nice to have for holomorphicity later -/
-<<<<<<< HEAD
-lemma  eisensteinSeries_TendstoLocallyUniformlyOn {k : ℤ} (hk : 3 ≤ k) (N : ℕ)
-=======
 lemma  eisensteinSeries_tendstoLocallyUniformlyOn {k : ℤ} {N : ℕ} (hk : 3 ≤ k)
->>>>>>> 3a09ccc6
     (a : Fin 2 → ZMod N) : TendstoLocallyUniformlyOn (fun (s : Finset (gammaSet N a )) =>
       ↑ₕ(fun (z : ℍ) => ∑ x in s, eisSummand k x z )) (↑ₕ((eisensteinSeries_SIF a k).toFun ))
           Filter.atTop (UpperHalfPlane.coe '' ⊤) := by
