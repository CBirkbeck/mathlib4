/-
Copyright (c) 2024 Chris Birkbeck. All rights reserved.
Released under Apache 2.0 license as described in the file LICENSE.
Authors: Chris Birkbeck, David Loeffler
-/

import Mathlib.Algebra.Order.Ring.Star
import Mathlib.Analysis.CStarAlgebra.Classes
import Mathlib.Analysis.Complex.LocallyUniformLimit
import Mathlib.Analysis.Complex.UpperHalfPlane.Exp
import Mathlib.Analysis.NormedSpace.MultipliableUniformlyOn
import Mathlib.Data.Complex.FiniteDimensional
import Mathlib.Analysis.Calculus.LogDerivUniformlyOn
import Mathlib.NumberTheory.ModularForms.EisensteinSeries.E2
import Mathlib.NumberTheory.TsumDivsorsAntidiagonal

/-!
# Dedekind eta function

## Main definitions

* We define the Dedekind eta function as the infinite product
`η(z) = q ^ 1/24 * ∏' (1 - q ^ (n + 1))` where `q = e ^ (2πiz)` and `z` is in the upper half-plane.
The product is taken over all non-negative integers `n`. We then show it is non-vanishing and
differentiable on the upper half-plane.

## References
* [F. Diamond and J. Shurman, *A First Course in Modular Forms*][diamondshurman2005]
-/

open UpperHalfPlane TopologicalSpace Set MeasureTheory intervalIntegral
 Metric Filter Function Complex ArithmeticFunction

open scoped Interval Real NNReal ENNReal Topology BigOperators Nat

local notation "𝕢" => Periodic.qParam

local notation "ℍₒ" => upperHalfPlaneSet

/-- The q term inside the product defining the eta function. It is defined as
`eta_q n z = e ^ (2 π i (n + 1) z)`. -/
noncomputable abbrev ModularForm.eta_q (n : ℕ) (z : ℂ) := (𝕢 1 z) ^ (n + 1)

open ModularForm

lemma eta_q_eq_cexp (n : ℕ) (z : ℂ) : eta_q n z = cexp (2 * π * Complex.I * (n + 1) * z) := by
  simp [eta_q, Periodic.qParam, ← Complex.exp_nsmul]
  ring_nf

lemma eta_q_eq_pow (n : ℕ) (z : ℂ) : eta_q n z = cexp (2 * π * Complex.I * z) ^ (n + 1) := by
  simp [eta_q, Periodic.qParam]

lemma one_sub_eta_q_ne_zero (n : ℕ) {z : ℂ} (hz : z ∈ ℍₒ) : 1 - eta_q n z ≠ 0 := by
  rw [eta_q_eq_cexp, sub_ne_zero]
  intro h
  have := norm_exp_two_pi_I_lt_one ⟨(n + 1) • z, by
    have : 0 < (n + 1 : ℝ) := by positivity
    simpa [this] using hz⟩
  simp [← mul_assoc, ← h] at *

/-- The product term in the eta function, defined as `∏' 1 - q ^ (n + 1)` for `q = e ^ 2 π i z`. -/
noncomputable abbrev ModularForm.etaProdTerm (z : ℂ) := ∏' (n : ℕ), (1 - eta_q n z)

local notation "ηₚ" => etaProdTerm

/-- The eta function, whose value at z is `q^ 1 / 24 * ∏' 1 - q ^ (n + 1)` for `q = e ^ 2 π i z`. -/
noncomputable def ModularForm.eta (z : ℂ) := 𝕢 24 z * ηₚ z

local notation "η" => ModularForm.eta

open ModularForm

theorem summable_eta_q (z : ℍ) : Summable fun n ↦ ‖-eta_q n z‖ := by
  simp [eta_q, eta_q_eq_pow, summable_nat_add_iff 1, norm_exp_two_pi_I_lt_one z]

lemma hasProdLocallyUniformlyOn_eta : HasProdLocallyUniformlyOn (fun n a ↦ 1 - eta_q n a) ηₚ ℍₒ:= by
  simp_rw [sub_eq_add_neg]
  apply hasProdLocallyUniformlyOn_of_forall_compact upperHalfPlaneSet_isOpen
  intro K hK hcK
  by_cases hN : K.Nonempty
  · have hc : ContinuousOn (fun x ↦ ‖cexp (2 * π * Complex.I * x)‖) K := by fun_prop
    obtain ⟨z, hz, hB, HB⟩ := hcK.exists_sSup_image_eq_and_ge hN hc
    apply (summable_eta_q ⟨z, hK hz⟩).hasProdUniformlyOn_nat_one_add hcK
    · filter_upwards with n x hx
      simpa [eta_q, eta_q_eq_pow n x, eta_q_eq_pow n (⟨z, hK hz⟩ : ℍₒ)] using
          pow_le_pow_left₀ (by simp [norm_nonneg]) (HB x hx) (n + 1)
    · simp_rw [eta_q, Periodic.qParam]
      fun_prop
  · rw [hasProdUniformlyOn_iff_tendstoUniformlyOn]
    simpa [not_nonempty_iff_eq_empty.mp hN] using tendstoUniformlyOn_empty

theorem etaProdTerm_ne_zero {z : ℂ} (hz : z ∈ ℍₒ) : ηₚ z ≠ 0 := by
  simp only [etaProdTerm, eta_q, ne_eq]
  refine tprod_one_add_ne_zero_of_summable ⟨z, hz⟩ (f := fun n x ↦ -eta_q n x) (α := ℍₒ) ?_ ?_
  · refine fun i x ↦ by simpa using one_sub_eta_q_ne_zero i x.2
  · intro x
    simpa [eta_q, ← summable_norm_iff] using summable_eta_q x

/-- Eta is non-vanishing on the upper half plane. -/
lemma eta_ne_zero_on_UpperHalfPlane {z : ℂ} (hz : z ∈ ℍₒ) : η z ≠ 0 := by
  simpa [ModularForm.eta, Periodic.qParam] using etaProdTerm_ne_zero hz

lemma logDeriv_one_sub_cexp (r : ℂ) : logDeriv (fun z ↦ 1 - r * cexp z) =
    fun z ↦ -r * cexp z / (1 - r * cexp z) := by
  ext z
  simp [logDeriv]

lemma logDeriv_q_term (z : ℍ) : logDeriv (𝕢 24) ↑z  =  2 * ↑π * Complex.I / 24 := by
  have : (𝕢 24) = (fun z ↦ cexp (z)) ∘ (fun z => (2 * ↑π * Complex.I / 24) * z)  := by
    ext y
    simp only [Periodic.qParam, ofReal_ofNat, comp_apply]
    ring_nf
  rw [this, logDeriv_comp (by fun_prop) (by fun_prop), deriv_const_mul _ (by fun_prop)]
  simp only [LogDeriv_exp, Pi.one_apply, deriv_id'', mul_one, one_mul]

lemma logDeriv_one_sub_mul_cexp_comp (r : ℂ) {g : ℂ → ℂ} (hg : Differentiable ℂ g) :
    logDeriv ((fun z ↦ 1 - r * cexp z) ∘ g) =
    fun z ↦ -r * (deriv g z) * cexp (g z) / (1 - r * cexp (g z)) := by
  ext y
  rw [logDeriv_comp (by fun_prop) (hg y), logDeriv_one_sub_cexp]
  ring

private theorem one_sub_eta_logDeriv_eq (z : ℂ) (i : ℕ) : logDeriv (fun x ↦ 1 - eta_q i x) z =
    2 * π * Complex.I * (i + 1) * -eta_q i z / (1 - eta_q i z) := by
  have h2 : (fun x ↦ 1 - cexp (2 * ↑π * Complex.I * (i + 1) * x)) =
      ((fun z ↦ 1 - 1 * cexp z) ∘ fun x ↦ 2 * ↑π * Complex.I * (↑i + 1) * x) := by aesop
  have h3 : deriv (fun x : ℂ ↦ (2 * π * Complex.I * (i + 1) * x)) =
      fun _ ↦ 2 * π * Complex.I * (i + 1) := by
    ext y
    simpa using deriv_const_mul (2 * π * Complex.I * (i + 1)) (d := fun (x : ℂ) ↦ x) (x := y)
  simp_rw [eta_q_eq_cexp, h2, logDeriv_one_sub_mul_cexp_comp 1
    (g := fun x ↦ (2 * π * Complex.I * (i + 1) * x)) (by fun_prop), h3, neg_mul, one_mul, mul_neg]

<<<<<<< HEAD
lemma tsum_log_deriv_one_sub_eta_q (z : ℂ) : ∑' (i : ℕ), logDeriv (fun x ↦ 1 - eta_q i x) z =
  -(2 * π * Complex.I) * ∑' n : ℕ, (n + 1) * (eta_q n z) / (1 - eta_q n z) := by
  suffices ∑' (i : ℕ), logDeriv (fun x ↦ 1 - eta_q i x) z =
      ∑' n : ℕ, (2 * ↑π * Complex.I * (n + 1)) * (-eta_q n z) / (1 - eta_q n z) by
=======
lemma tsum_log_deriv_eta_q (z : ℂ) : ∑' (i : ℕ), logDeriv (fun x ↦ 1 - eta_q i x) z =
    (2 * π * Complex.I) * ∑' n : ℕ, (n + 1) * (-eta_q n z) / (1 - eta_q n z) := by
  suffices ∑' (i : ℕ), logDeriv (fun x ↦ 1 - eta_q i x) z =
    ∑' n : ℕ, (2 * ↑π * Complex.I * (n + 1)) * (-eta_q n z) / (1 - eta_q n z) by
>>>>>>> 0a387e58
    rw [this, ← tsum_mul_left]
    congr 1
    ext i
    ring
  exact tsum_congr (fun i ↦ one_sub_eta_logDeriv_eq z i)

<<<<<<< HEAD
theorem etaProdTerm_DifferentiableAt (z : ℍ) : DifferentiableAt ℂ ηₚ z := by
  have hD := hasProdLocallyUniformlyOn_eta.tendstoLocallyUniformlyOn_finsetRange.differentiableOn ?_
    upperHalfPlaneSet_isOpen
  · exact (hD z z.2).differentiableAt (upperHalfPlaneSet_isOpen.mem_nhds z.2)
=======
theorem etaProdTerm_differentiableAt {z : ℂ} (hz : z ∈ ℍₒ) : DifferentiableAt ℂ ηₚ z := by
  have hD := hasProdLocallyUniformlyOn_eta.tendstoLocallyUniformlyOn_finsetRange.differentiableOn ?_
    upperHalfPlaneSet_isOpen
  · exact (hD z hz).differentiableAt (upperHalfPlaneSet_isOpen.mem_nhds hz)
>>>>>>> 0a387e58
  · filter_upwards with b y
    apply (DifferentiableOn.finset_prod (u := Finset.range b) (f := fun i x ↦ 1 - eta_q i x)
      (by fun_prop)).congr
    simp

<<<<<<< HEAD
lemma eta_DifferentiableAt_UpperHalfPlane (z : ℍ) : DifferentiableAt ℂ eta z :=
  DifferentiableAt.mul (by fun_prop) (etaProdTerm_DifferentiableAt z)

lemma summable_log_deriv_one_sub_eta_q (z : ℍ) :
    Summable fun i ↦ logDeriv (fun x ↦ 1 - eta_q i x) z := by
  simp only [one_sub_eta_logDeriv_eq]
  apply ((summable_nat_add_iff 1).mpr ((summable_norm_pow_mul_geometric_div_one_sub (r := 𝕢 1 z) 1
    (by simpa [Periodic.qParam] using UpperHalfPlane.norm_exp_two_pi_I_lt_one z)).mul_left
    (-2 * π * Complex.I))).congr
  intro b
  have := one_add_eta_q_ne_zero b z
  simp only [UpperHalfPlane.coe, ne_eq, neg_mul, Nat.cast_add, Nat.cast_one, mul_neg] at *
  field_simp
  left
  ring

lemma multipliableLocallyUniformlyOn_one_sub_eta_q :
    MultipliableLocallyUniformlyOn (fun n x ↦ 1 - eta_q n x) ℍₒ :=
  ⟨ηₚ, (hasProdLocallyUniformlyOn_eta).congr fun n x _ ↦ Eq.refl ((fun b ↦ ∏ i ∈ n,
    (fun n a ↦ 1 - eta_q n a) i b) x)⟩

lemma eta_logDeriv (z : ℍ) : logDeriv ModularForm.eta z = (π * Complex.I / 12) * E2 z := by
  unfold ModularForm.eta etaProdTerm
  rw [logDeriv_mul (UpperHalfPlane.coe z) (by simp [ne_eq, exp_ne_zero, not_false_eq_true,
    Periodic.qParam]) (etaProdTerm_ne_zero z) (by fun_prop) (etaProdTerm_DifferentiableAt z)]
  have HG := logDeriv_tprod_eq_tsum (upperHalfPlaneSet_isOpen) (x := z)
    (f := fun n x => 1 - eta_q n x) (fun i ↦ one_add_eta_q_ne_zero i z)
    (by simp_rw [eta_q_eq_pow]; fun_prop) (summable_log_deriv_one_sub_eta_q z)
    (multipliableLocallyUniformlyOn_one_sub_eta_q) (etaProdTerm_ne_zero z)
  rw [show z.1 = UpperHalfPlane.coe z by rfl] at HG
  simp only [logDeriv_q_term z, HG, tsum_log_deriv_one_sub_eta_q z, E2, one_div,
    mul_inv_rev, Pi.smul_apply, smul_eq_mul]
  rw [G2_q_exp, riemannZeta_two, ← tsum_pow_div_one_sub_eq_tsum_sigma
    (by apply UpperHalfPlane.norm_exp_two_pi_I_lt_one z), mul_sub, sub_eq_add_neg, mul_add]
  congr 1
  · field_simp
    ring
  · field_simp [tsum_pnat_eq_tsum_succ (f := fun n ↦ n * cexp (2 * π * Complex.I * z) ^ n
      / (1 - cexp (2 * π * Complex.I * z) ^ n )), Periodic.qParam, eta_q_eq_pow]
    ring_nf
    congr
    ext n
    ring_nf
=======
lemma eta_DifferentiableAt_UpperHalfPlane {z : ℂ} (hz : z ∈ ℍₒ) : DifferentiableAt ℂ eta z :=
  DifferentiableAt.mul (by fun_prop) (etaProdTerm_differentiableAt hz)
>>>>>>> 0a387e58
<|MERGE_RESOLUTION|>--- conflicted
+++ resolved
@@ -131,54 +131,36 @@
   simp_rw [eta_q_eq_cexp, h2, logDeriv_one_sub_mul_cexp_comp 1
     (g := fun x ↦ (2 * π * Complex.I * (i + 1) * x)) (by fun_prop), h3, neg_mul, one_mul, mul_neg]
 
-<<<<<<< HEAD
 lemma tsum_log_deriv_one_sub_eta_q (z : ℂ) : ∑' (i : ℕ), logDeriv (fun x ↦ 1 - eta_q i x) z =
   -(2 * π * Complex.I) * ∑' n : ℕ, (n + 1) * (eta_q n z) / (1 - eta_q n z) := by
   suffices ∑' (i : ℕ), logDeriv (fun x ↦ 1 - eta_q i x) z =
       ∑' n : ℕ, (2 * ↑π * Complex.I * (n + 1)) * (-eta_q n z) / (1 - eta_q n z) by
-=======
-lemma tsum_log_deriv_eta_q (z : ℂ) : ∑' (i : ℕ), logDeriv (fun x ↦ 1 - eta_q i x) z =
-    (2 * π * Complex.I) * ∑' n : ℕ, (n + 1) * (-eta_q n z) / (1 - eta_q n z) := by
-  suffices ∑' (i : ℕ), logDeriv (fun x ↦ 1 - eta_q i x) z =
-    ∑' n : ℕ, (2 * ↑π * Complex.I * (n + 1)) * (-eta_q n z) / (1 - eta_q n z) by
->>>>>>> 0a387e58
     rw [this, ← tsum_mul_left]
     congr 1
     ext i
     ring
   exact tsum_congr (fun i ↦ one_sub_eta_logDeriv_eq z i)
 
-<<<<<<< HEAD
-theorem etaProdTerm_DifferentiableAt (z : ℍ) : DifferentiableAt ℂ ηₚ z := by
-  have hD := hasProdLocallyUniformlyOn_eta.tendstoLocallyUniformlyOn_finsetRange.differentiableOn ?_
-    upperHalfPlaneSet_isOpen
-  · exact (hD z z.2).differentiableAt (upperHalfPlaneSet_isOpen.mem_nhds z.2)
-=======
 theorem etaProdTerm_differentiableAt {z : ℂ} (hz : z ∈ ℍₒ) : DifferentiableAt ℂ ηₚ z := by
   have hD := hasProdLocallyUniformlyOn_eta.tendstoLocallyUniformlyOn_finsetRange.differentiableOn ?_
     upperHalfPlaneSet_isOpen
   · exact (hD z hz).differentiableAt (upperHalfPlaneSet_isOpen.mem_nhds hz)
->>>>>>> 0a387e58
   · filter_upwards with b y
     apply (DifferentiableOn.finset_prod (u := Finset.range b) (f := fun i x ↦ 1 - eta_q i x)
       (by fun_prop)).congr
     simp
 
-<<<<<<< HEAD
-lemma eta_DifferentiableAt_UpperHalfPlane (z : ℍ) : DifferentiableAt ℂ eta z :=
-  DifferentiableAt.mul (by fun_prop) (etaProdTerm_DifferentiableAt z)
+lemma eta_DifferentiableAt_UpperHalfPlane {z : ℂ} (hz : z ∈ ℍₒ) : DifferentiableAt ℂ eta z :=
+  DifferentiableAt.mul (by fun_prop) (etaProdTerm_differentiableAt hz)
 
-lemma summable_log_deriv_one_sub_eta_q (z : ℍ) :
+lemma summable_log_deriv_one_sub_eta_q {z : ℂ} (hz : z ∈ ℍₒ) :
     Summable fun i ↦ logDeriv (fun x ↦ 1 - eta_q i x) z := by
   simp only [one_sub_eta_logDeriv_eq]
   apply ((summable_nat_add_iff 1).mpr ((summable_norm_pow_mul_geometric_div_one_sub (r := 𝕢 1 z) 1
-    (by simpa [Periodic.qParam] using UpperHalfPlane.norm_exp_two_pi_I_lt_one z)).mul_left
+    (by simpa [Periodic.qParam] using UpperHalfPlane.norm_exp_two_pi_I_lt_one ⟨z, hz⟩)).mul_left
     (-2 * π * Complex.I))).congr
   intro b
-  have := one_add_eta_q_ne_zero b z
-  simp only [UpperHalfPlane.coe, ne_eq, neg_mul, Nat.cast_add, Nat.cast_one, mul_neg] at *
-  field_simp
-  left
+  field_simp [one_sub_eta_q_ne_zero b hz]
   ring
 
 lemma multipliableLocallyUniformlyOn_one_sub_eta_q :
@@ -189,11 +171,11 @@
 lemma eta_logDeriv (z : ℍ) : logDeriv ModularForm.eta z = (π * Complex.I / 12) * E2 z := by
   unfold ModularForm.eta etaProdTerm
   rw [logDeriv_mul (UpperHalfPlane.coe z) (by simp [ne_eq, exp_ne_zero, not_false_eq_true,
-    Periodic.qParam]) (etaProdTerm_ne_zero z) (by fun_prop) (etaProdTerm_DifferentiableAt z)]
+    Periodic.qParam]) (etaProdTerm_ne_zero z.2) (by fun_prop) (etaProdTerm_differentiableAt z.2)]
   have HG := logDeriv_tprod_eq_tsum (upperHalfPlaneSet_isOpen) (x := z)
-    (f := fun n x => 1 - eta_q n x) (fun i ↦ one_add_eta_q_ne_zero i z)
-    (by simp_rw [eta_q_eq_pow]; fun_prop) (summable_log_deriv_one_sub_eta_q z)
-    (multipliableLocallyUniformlyOn_one_sub_eta_q) (etaProdTerm_ne_zero z)
+    (f := fun n x => 1 - eta_q n x) (fun i ↦ one_sub_eta_q_ne_zero i z.2)
+    (by simp_rw [eta_q_eq_pow]; fun_prop) (summable_log_deriv_one_sub_eta_q z.2)
+    (multipliableLocallyUniformlyOn_one_sub_eta_q) (etaProdTerm_ne_zero z.2)
   rw [show z.1 = UpperHalfPlane.coe z by rfl] at HG
   simp only [logDeriv_q_term z, HG, tsum_log_deriv_one_sub_eta_q z, E2, one_div,
     mul_inv_rev, Pi.smul_apply, smul_eq_mul]
@@ -207,8 +189,4 @@
     ring_nf
     congr
     ext n
-    ring_nf
-=======
-lemma eta_DifferentiableAt_UpperHalfPlane {z : ℂ} (hz : z ∈ ℍₒ) : DifferentiableAt ℂ eta z :=
-  DifferentiableAt.mul (by fun_prop) (etaProdTerm_differentiableAt hz)
->>>>>>> 0a387e58
+    ring_nf