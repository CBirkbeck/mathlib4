/-
Copyright (c) 2023 Dagur Asgeirsson. All rights reserved.
Released under Apache 2.0 license as described in the file LICENSE.
Authors: Dagur Asgeirsson
-/
import Mathlib.CategoryTheory.Sites.Coherent.CoherentSheaves
import Mathlib.Condensed.Light.Basic

/-!
# Functors from categories of topological spaces to light condensed sets

This file defines the embedding of the test objects (light profinite sets) into light condensed
sets.

## Main definitions

* `lightProfiniteToLightCondSet : LightProfinite.{u} ⥤ LightCondSet.{u}`
  is the yoneda presheaf functor.

<<<<<<< HEAD
TODO (Dagur):

* Define the functor `Type u ⥤ LightCondSet.{u}` which takes a set `X` to the presheaf given by
  mapping a light profinite space `S` to `LocallyConstant S X`, along with the isomorphism with
  the functor that goes through `TopCat.{u+1}`.

=======
>>>>>>> d0df76bd
-/

universe u v

open CategoryTheory Limits

/-- The functor from `LightProfinite.{u}` to `LightCondSet.{u}` given by the Yoneda sheaf. -/
def lightProfiniteToLightCondSet : LightProfinite.{u} ⥤ LightCondSet.{u} :=
  (coherentTopology LightProfinite).yoneda

/-- Dot notation for the value of `lightProfiniteToLightCondSet`. -/
abbrev LightProfinite.toCondensed (S : LightProfinite.{u}) : LightCondSet.{u} :=
  lightProfiniteToLightCondSet.obj S

/-- `lightProfiniteToLightCondSet` is fully faithful. -/
abbrev lightProfiniteToLightCondSetFullyFaithful :
    lightProfiniteToLightCondSet.FullyFaithful :=
  (coherentTopology LightProfinite).yonedaFullyFaithful

instance : lightProfiniteToLightCondSet.Full :=
  inferInstanceAs ((coherentTopology LightProfinite).yoneda).Full

instance : lightProfiniteToLightCondSet.Faithful :=
  inferInstanceAs ((coherentTopology LightProfinite).yoneda).Faithful<|MERGE_RESOLUTION|>--- conflicted
+++ resolved
@@ -17,15 +17,6 @@
 * `lightProfiniteToLightCondSet : LightProfinite.{u} ⥤ LightCondSet.{u}`
   is the yoneda presheaf functor.
 
-<<<<<<< HEAD
-TODO (Dagur):
-
-* Define the functor `Type u ⥤ LightCondSet.{u}` which takes a set `X` to the presheaf given by
-  mapping a light profinite space `S` to `LocallyConstant S X`, along with the isomorphism with
-  the functor that goes through `TopCat.{u+1}`.
-
-=======
->>>>>>> d0df76bd
 -/
 
 universe u v
