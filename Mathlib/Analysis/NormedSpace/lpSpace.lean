/-
Copyright (c) 2021 Heather Macbeth. All rights reserved.
Released under Apache 2.0 license as described in the file LICENSE.
Authors: Heather Macbeth
-/
import Mathlib.Analysis.MeanInequalities
import Mathlib.Analysis.MeanInequalitiesPow
import Mathlib.Analysis.SpecialFunctions.Pow.Continuity
import Mathlib.Data.Set.Image
import Mathlib.Topology.Algebra.Order.LiminfLimsup

/-!
# ℓp space

This file describes properties of elements `f` of a pi-type `∀ i, E i` with finite "norm",
defined for `p : ℝ≥0∞` as the size of the support of `f` if `p=0`, `(∑' a, ‖f a‖^p) ^ (1/p)` for
`0 < p < ∞` and `⨆ a, ‖f a‖` for `p=∞`.

The Prop-valued `Memℓp f p` states that a function `f : ∀ i, E i` has finite norm according
to the above definition; that is, `f` has finite support if `p = 0`, `Summable (fun a ↦ ‖f a‖^p)` if
`0 < p < ∞`, and `BddAbove (norm '' (Set.range f))` if `p = ∞`.

The space `lp E p` is the subtype of elements of `∀ i : α, E i` which satisfy `Memℓp f p`. For
`1 ≤ p`, the "norm" is genuinely a norm and `lp` is a complete metric space.

## Main definitions

* `Memℓp f p` : property that the function `f` satisfies, as appropriate, `f` finitely supported
  if `p = 0`, `Summable (fun a ↦ ‖f a‖^p)` if `0 < p < ∞`, and `BddAbove (norm '' (Set.range f))` if
  `p = ∞`.
* `lp E p` : elements of `∀ i : α, E i` such that `Memℓp f p`. Defined as an `AddSubgroup` of
  a type synonym `PreLp` for `∀ i : α, E i`, and equipped with a `NormedAddCommGroup` structure.
  Under appropriate conditions, this is also equipped with the instances `lp.normedSpace`,
  `lp.completeSpace`. For `p=∞`, there is also `lp.inftyNormedRing`,
  `lp.inftyNormedAlgebra`, `lp.inftyStarRing` and `lp.inftyCstarRing`.

## Main results

* `Memℓp.of_exponent_ge`: For `q ≤ p`, a function which is `Memℓp` for `q` is also `Memℓp` for `p`.
* `lp.memℓp_of_tendsto`, `lp.norm_le_of_tendsto`: A pointwise limit of functions in `lp`, all with
  `lp` norm `≤ C`, is itself in `lp` and has `lp` norm `≤ C`.
* `lp.tsum_mul_le_mul_norm`: basic form of Hölder's inequality

## Implementation

Since `lp` is defined as an `AddSubgroup`, dot notation does not work. Use `lp.norm_neg f` to
say that `‖-f‖ = ‖f‖`, instead of the non-working `f.norm_neg`.

## TODO

* More versions of Hölder's inequality (for example: the case `p = 1`, `q = ∞`; a version for normed
  rings which has `‖∑' i, f i * g i‖` rather than `∑' i, ‖f i‖ * g i‖` on the RHS; a version for
  three exponents satisfying `1 / r = 1 / p + 1 / q`)

-/

noncomputable section

open scoped NNReal ENNReal Function

variable {α : Type*} {E : α → Type*} {p q : ℝ≥0∞} [∀ i, NormedAddCommGroup (E i)]

/-!
### `Memℓp` predicate

-/


/-- The property that `f : ∀ i : α, E i`
* is finitely supported, if `p = 0`, or
* admits an upper bound for `Set.range (fun i ↦ ‖f i‖)`, if `p = ∞`, or
* has the series `∑' i, ‖f i‖ ^ p` be summable, if `0 < p < ∞`. -/
def Memℓp (f : ∀ i, E i) (p : ℝ≥0∞) : Prop :=
  if p = 0 then Set.Finite { i | f i ≠ 0 }
  else if p = ∞ then BddAbove (Set.range fun i => ‖f i‖)
  else Summable fun i => ‖f i‖ ^ p.toReal

theorem memℓp_zero_iff {f : ∀ i, E i} : Memℓp f 0 ↔ Set.Finite { i | f i ≠ 0 } := by
  dsimp [Memℓp]
  rw [if_pos rfl]

theorem memℓp_zero {f : ∀ i, E i} (hf : Set.Finite { i | f i ≠ 0 }) : Memℓp f 0 :=
  memℓp_zero_iff.2 hf

theorem memℓp_infty_iff {f : ∀ i, E i} : Memℓp f ∞ ↔ BddAbove (Set.range fun i => ‖f i‖) := by
  simp [Memℓp]

theorem memℓp_infty {f : ∀ i, E i} (hf : BddAbove (Set.range fun i => ‖f i‖)) : Memℓp f ∞ :=
  memℓp_infty_iff.2 hf

theorem memℓp_gen_iff (hp : 0 < p.toReal) {f : ∀ i, E i} :
    Memℓp f p ↔ Summable fun i => ‖f i‖ ^ p.toReal := by
  rw [ENNReal.toReal_pos_iff] at hp
  dsimp [Memℓp]
  rw [if_neg hp.1.ne', if_neg hp.2.ne]

theorem memℓp_gen {f : ∀ i, E i} (hf : Summable fun i => ‖f i‖ ^ p.toReal) : Memℓp f p := by
  rcases p.trichotomy with (rfl | rfl | hp)
  · apply memℓp_zero
    have H : Summable fun _ : α => (1 : ℝ) := by simpa using hf
    exact (Set.Finite.of_summable_const (by norm_num) H).subset (Set.subset_univ _)
  · apply memℓp_infty
    have H : Summable fun _ : α => (1 : ℝ) := by simpa using hf
    simpa using ((Set.Finite.of_summable_const (by norm_num) H).image fun i => ‖f i‖).bddAbove
  exact (memℓp_gen_iff hp).2 hf

theorem memℓp_gen' {C : ℝ} {f : ∀ i, E i} (hf : ∀ s : Finset α, ∑ i ∈ s, ‖f i‖ ^ p.toReal ≤ C) :
    Memℓp f p := by
  apply memℓp_gen
  use ⨆ s : Finset α, ∑ i ∈ s, ‖f i‖ ^ p.toReal
  apply hasSum_of_isLUB_of_nonneg
  · intro b
    exact Real.rpow_nonneg (norm_nonneg _) _
  apply isLUB_ciSup
  use C
  rintro - ⟨s, rfl⟩
  exact hf s

theorem zero_memℓp : Memℓp (0 : ∀ i, E i) p := by
  rcases p.trichotomy with (rfl | rfl | hp)
  · apply memℓp_zero
    simp
  · apply memℓp_infty
    simp only [norm_zero, Pi.zero_apply]
    exact bddAbove_singleton.mono Set.range_const_subset
  · apply memℓp_gen
    simp [Real.zero_rpow hp.ne', summable_zero]

theorem zero_mem_ℓp' : Memℓp (fun i : α => (0 : E i)) p :=
  zero_memℓp

namespace Memℓp

theorem finite_dsupport {f : ∀ i, E i} (hf : Memℓp f 0) : Set.Finite { i | f i ≠ 0 } :=
  memℓp_zero_iff.1 hf

theorem bddAbove {f : ∀ i, E i} (hf : Memℓp f ∞) : BddAbove (Set.range fun i => ‖f i‖) :=
  memℓp_infty_iff.1 hf

theorem summable (hp : 0 < p.toReal) {f : ∀ i, E i} (hf : Memℓp f p) :
    Summable fun i => ‖f i‖ ^ p.toReal :=
  (memℓp_gen_iff hp).1 hf

theorem neg {f : ∀ i, E i} (hf : Memℓp f p) : Memℓp (-f) p := by
  rcases p.trichotomy with (rfl | rfl | hp)
  · apply memℓp_zero
    simp [hf.finite_dsupport]
  · apply memℓp_infty
    simpa using hf.bddAbove
  · apply memℓp_gen
    simpa using hf.summable hp

@[simp]
theorem neg_iff {f : ∀ i, E i} : Memℓp (-f) p ↔ Memℓp f p :=
  ⟨fun h => neg_neg f ▸ h.neg, Memℓp.neg⟩

theorem of_exponent_ge {p q : ℝ≥0∞} {f : ∀ i, E i} (hfq : Memℓp f q) (hpq : q ≤ p) : Memℓp f p := by
  rcases ENNReal.trichotomy₂ hpq with
    (⟨rfl, rfl⟩ | ⟨rfl, rfl⟩ | ⟨rfl, hp⟩ | ⟨rfl, rfl⟩ | ⟨hq, rfl⟩ | ⟨hq, _, hpq'⟩)
  · exact hfq
  · apply memℓp_infty
    obtain ⟨C, hC⟩ := (hfq.finite_dsupport.image fun i => ‖f i‖).bddAbove
    use max 0 C
    rintro x ⟨i, rfl⟩
    by_cases hi : f i = 0
    · simp [hi]
    · exact (hC ⟨i, hi, rfl⟩).trans (le_max_right _ _)
  · apply memℓp_gen
    have : ∀ i ∉ hfq.finite_dsupport.toFinset, ‖f i‖ ^ p.toReal = 0 := by
      intro i hi
      have : f i = 0 := by simpa using hi
      simp [this, Real.zero_rpow hp.ne']
    exact summable_of_ne_finset_zero this
  · exact hfq
  · apply memℓp_infty
    obtain ⟨A, hA⟩ := (hfq.summable hq).tendsto_cofinite_zero.bddAbove_range_of_cofinite
    use A ^ q.toReal⁻¹
    rintro x ⟨i, rfl⟩
    have : 0 ≤ ‖f i‖ ^ q.toReal := by positivity
    simpa [← Real.rpow_mul, mul_inv_cancel hq.ne'] using
      Real.rpow_le_rpow this (hA ⟨i, rfl⟩) (inv_nonneg.mpr hq.le)
  · apply memℓp_gen
    have hf' := hfq.summable hq
    refine .of_norm_bounded_eventually _ hf' (@Set.Finite.subset _ { i | 1 ≤ ‖f i‖ } ?_ _ ?_)
    · have H : { x : α | 1 ≤ ‖f x‖ ^ q.toReal }.Finite := by
        simpa using eventually_lt_of_tendsto_lt (by norm_num) hf'.tendsto_cofinite_zero
      exact H.subset fun i hi => Real.one_le_rpow hi hq.le
    · show ∀ i, ¬|‖f i‖ ^ p.toReal| ≤ ‖f i‖ ^ q.toReal → 1 ≤ ‖f i‖
      intro i hi
      have : 0 ≤ ‖f i‖ ^ p.toReal := Real.rpow_nonneg (norm_nonneg _) p.toReal
      simp only [abs_of_nonneg, this] at hi
      contrapose! hi
      exact Real.rpow_le_rpow_of_exponent_ge' (norm_nonneg _) hi.le hq.le hpq'

theorem add {f g : ∀ i, E i} (hf : Memℓp f p) (hg : Memℓp g p) : Memℓp (f + g) p := by
  rcases p.trichotomy with (rfl | rfl | hp)
  · apply memℓp_zero
    refine (hf.finite_dsupport.union hg.finite_dsupport).subset fun i => ?_
    simp only [Pi.add_apply, Ne, Set.mem_union, Set.mem_setOf_eq]
    contrapose!
    rintro ⟨hf', hg'⟩
    simp [hf', hg']
  · apply memℓp_infty
    obtain ⟨A, hA⟩ := hf.bddAbove
    obtain ⟨B, hB⟩ := hg.bddAbove
    refine ⟨A + B, ?_⟩
    rintro a ⟨i, rfl⟩
    exact le_trans (norm_add_le _ _) (add_le_add (hA ⟨i, rfl⟩) (hB ⟨i, rfl⟩))
  apply memℓp_gen
  let C : ℝ := if p.toReal < 1 then 1 else (2 : ℝ) ^ (p.toReal - 1)
  refine .of_nonneg_of_le ?_ (fun i => ?_) (((hf.summable hp).add (hg.summable hp)).mul_left C)
  · intro; positivity
  · refine (Real.rpow_le_rpow (norm_nonneg _) (norm_add_le _ _) hp.le).trans ?_
    dsimp only [C]
    split_ifs with h
    · simpa using NNReal.coe_le_coe.2 (NNReal.rpow_add_le_add_rpow ‖f i‖₊ ‖g i‖₊ hp.le h.le)
    · let F : Fin 2 → ℝ≥0 := ![‖f i‖₊, ‖g i‖₊]
      simp only [not_lt] at h
      simpa [Fin.sum_univ_succ] using
        Real.rpow_sum_le_const_mul_sum_rpow_of_nonneg Finset.univ h fun i _ => (F i).coe_nonneg

theorem sub {f g : ∀ i, E i} (hf : Memℓp f p) (hg : Memℓp g p) : Memℓp (f - g) p := by
  rw [sub_eq_add_neg]; exact hf.add hg.neg

theorem finset_sum {ι} (s : Finset ι) {f : ι → ∀ i, E i} (hf : ∀ i ∈ s, Memℓp (f i) p) :
    Memℓp (fun a => ∑ i ∈ s, f i a) p := by
  haveI : DecidableEq ι := Classical.decEq _
  revert hf
  refine Finset.induction_on s ?_ ?_
  · simp only [zero_mem_ℓp', Finset.sum_empty, imp_true_iff]
  · intro i s his ih hf
    simp only [his, Finset.sum_insert, not_false_iff]
    exact (hf i (s.mem_insert_self i)).add (ih fun j hj => hf j (Finset.mem_insert_of_mem hj))

section BoundedSMul

variable {𝕜 : Type*} [NormedRing 𝕜] [∀ i, Module 𝕜 (E i)] [∀ i, BoundedSMul 𝕜 (E i)]

theorem const_smul {f : ∀ i, E i} (hf : Memℓp f p) (c : 𝕜) : Memℓp (c • f) p := by
  rcases p.trichotomy with (rfl | rfl | hp)
  · apply memℓp_zero
    refine hf.finite_dsupport.subset fun i => (?_ : ¬c • f i = 0 → ¬f i = 0)
    exact not_imp_not.mpr fun hf' => hf'.symm ▸ smul_zero c
  · obtain ⟨A, hA⟩ := hf.bddAbove
    refine memℓp_infty ⟨‖c‖ * A, ?_⟩
    rintro a ⟨i, rfl⟩
    dsimp only [Pi.smul_apply]
    refine (norm_smul_le _ _).trans ?_
    gcongr
    exact hA ⟨i, rfl⟩
  · apply memℓp_gen
    dsimp only [Pi.smul_apply]
    have := (hf.summable hp).mul_left (↑(‖c‖₊ ^ p.toReal) : ℝ)
    simp_rw [← coe_nnnorm, ← NNReal.coe_rpow, ← NNReal.coe_mul, NNReal.summable_coe,
      ← NNReal.mul_rpow] at this ⊢
    refine NNReal.summable_of_le ?_ this
    intro i
    gcongr
    apply nnnorm_smul_le

theorem const_mul {f : α → 𝕜} (hf : Memℓp f p) (c : 𝕜) : Memℓp (fun x => c * f x) p :=
  @Memℓp.const_smul α (fun _ => 𝕜) _ _ 𝕜 _ _ (fun i => by infer_instance) _ hf c

end BoundedSMul

end Memℓp

/-!
### lp space

The space of elements of `∀ i, E i` satisfying the predicate `Memℓp`.
-/


/-- We define `PreLp E` to be a type synonym for `∀ i, E i` which, importantly, does not inherit
the `pi` topology on `∀ i, E i` (otherwise this topology would descend to `lp E p` and conflict
with the normed group topology we will later equip it with.)

We choose to deal with this issue by making a type synonym for `∀ i, E i` rather than for the `lp`
subgroup itself, because this allows all the spaces `lp E p` (for varying `p`) to be subgroups of
the same ambient group, which permits lemma statements like `lp.monotone` (below). -/
@[nolint unusedArguments]
def PreLp (E : α → Type*) [∀ i, NormedAddCommGroup (E i)] : Type _ :=
  ∀ i, E i --deriving AddCommGroup

instance : AddCommGroup (PreLp E) := by unfold PreLp; infer_instance

instance PreLp.unique [IsEmpty α] : Unique (PreLp E) :=
  Pi.uniqueOfIsEmpty E

/-- lp space -/
def lp (E : α → Type*) [∀ i, NormedAddCommGroup (E i)] (p : ℝ≥0∞) : AddSubgroup (PreLp E) where
  carrier := { f | Memℓp f p }
  zero_mem' := zero_memℓp
  add_mem' := Memℓp.add
  neg_mem' := Memℓp.neg

@[inherit_doc] scoped[lp] notation "ℓ^∞(" ι ", " E ")" => lp (fun i : ι => E) ∞
@[inherit_doc] scoped[lp] notation "ℓ^∞(" ι ")" => lp (fun i : ι => ℝ) ∞

namespace lp

-- Porting note: was `Coe`
instance : CoeOut (lp E p) (∀ i, E i) :=
  ⟨Subtype.val (α := ∀ i, E i)⟩ -- Porting note: Originally `coeSubtype`

instance coeFun : CoeFun (lp E p) fun _ => ∀ i, E i :=
  ⟨fun f => (f : ∀ i, E i)⟩

@[ext]
theorem ext {f g : lp E p} (h : (f : ∀ i, E i) = g) : f = g :=
  Subtype.ext h
<<<<<<< HEAD
#align lp.ext lp.ext
#align lp.ext_iff lp.ext_iff
=======

protected theorem ext_iff {f g : lp E p} : f = g ↔ (f : ∀ i, E i) = g :=
  Subtype.ext_iff
>>>>>>> 2fc87a94

theorem eq_zero' [IsEmpty α] (f : lp E p) : f = 0 :=
  Subsingleton.elim f 0

protected theorem monotone {p q : ℝ≥0∞} (hpq : q ≤ p) : lp E q ≤ lp E p :=
  fun _ hf => Memℓp.of_exponent_ge hf hpq

protected theorem memℓp (f : lp E p) : Memℓp f p :=
  f.prop

variable (E p)

@[simp]
theorem coeFn_zero : ⇑(0 : lp E p) = 0 :=
  rfl

variable {E p}

@[simp]
theorem coeFn_neg (f : lp E p) : ⇑(-f) = -f :=
  rfl

@[simp]
theorem coeFn_add (f g : lp E p) : ⇑(f + g) = f + g :=
  rfl

-- porting note (#10618): removed `@[simp]` because `simp` can prove this
theorem coeFn_sum {ι : Type*} (f : ι → lp E p) (s : Finset ι) :
    ⇑(∑ i ∈ s, f i) = ∑ i ∈ s, ⇑(f i) := by
  simp

@[simp]
theorem coeFn_sub (f g : lp E p) : ⇑(f - g) = f - g :=
  rfl

instance : Norm (lp E p) where
  norm f :=
    if hp : p = 0 then by
      subst hp
      exact ((lp.memℓp f).finite_dsupport.toFinset.card : ℝ)
    else if p = ∞ then ⨆ i, ‖f i‖ else (∑' i, ‖f i‖ ^ p.toReal) ^ (1 / p.toReal)

theorem norm_eq_card_dsupport (f : lp E 0) : ‖f‖ = (lp.memℓp f).finite_dsupport.toFinset.card :=
  dif_pos rfl

theorem norm_eq_ciSup (f : lp E ∞) : ‖f‖ = ⨆ i, ‖f i‖ := rfl

theorem isLUB_norm [Nonempty α] (f : lp E ∞) : IsLUB (Set.range fun i => ‖f i‖) ‖f‖ := by
  rw [lp.norm_eq_ciSup]
  exact isLUB_ciSup (lp.memℓp f)

theorem norm_eq_tsum_rpow (hp : 0 < p.toReal) (f : lp E p) :
    ‖f‖ = (∑' i, ‖f i‖ ^ p.toReal) ^ (1 / p.toReal) := by
  dsimp [norm]
  rw [ENNReal.toReal_pos_iff] at hp
  rw [dif_neg hp.1.ne', if_neg hp.2.ne]

theorem norm_rpow_eq_tsum (hp : 0 < p.toReal) (f : lp E p) :
    ‖f‖ ^ p.toReal = ∑' i, ‖f i‖ ^ p.toReal := by
  rw [norm_eq_tsum_rpow hp, ← Real.rpow_mul]
  · field_simp
  apply tsum_nonneg
  intro i
  calc
    (0 : ℝ) = (0 : ℝ) ^ p.toReal := by rw [Real.zero_rpow hp.ne']
    _ ≤ _ := by gcongr; apply norm_nonneg

theorem hasSum_norm (hp : 0 < p.toReal) (f : lp E p) :
    HasSum (fun i => ‖f i‖ ^ p.toReal) (‖f‖ ^ p.toReal) := by
  rw [norm_rpow_eq_tsum hp]
  exact ((lp.memℓp f).summable hp).hasSum

theorem norm_nonneg' (f : lp E p) : 0 ≤ ‖f‖ := by
  rcases p.trichotomy with (rfl | rfl | hp)
  · simp [lp.norm_eq_card_dsupport f]
  · cases' isEmpty_or_nonempty α with _i _i
    · rw [lp.norm_eq_ciSup]
      simp [Real.iSup_of_isEmpty]
    inhabit α
    exact (norm_nonneg (f default)).trans ((lp.isLUB_norm f).1 ⟨default, rfl⟩)
  · rw [lp.norm_eq_tsum_rpow hp f]
    refine Real.rpow_nonneg (tsum_nonneg ?_) _
    exact fun i => Real.rpow_nonneg (norm_nonneg _) _

@[simp]
theorem norm_zero : ‖(0 : lp E p)‖ = 0 := by
  rcases p.trichotomy with (rfl | rfl | hp)
  · simp [lp.norm_eq_card_dsupport]
  · simp [lp.norm_eq_ciSup]
  · rw [lp.norm_eq_tsum_rpow hp]
    have hp' : 1 / p.toReal ≠ 0 := one_div_ne_zero hp.ne'
    simpa [Real.zero_rpow hp.ne'] using Real.zero_rpow hp'

theorem norm_eq_zero_iff {f : lp E p} : ‖f‖ = 0 ↔ f = 0 := by
  refine ⟨fun h => ?_, by rintro rfl; exact norm_zero⟩
  rcases p.trichotomy with (rfl | rfl | hp)
  · ext i
    have : { i : α | ¬f i = 0 } = ∅ := by simpa [lp.norm_eq_card_dsupport f] using h
    have : (¬f i = 0) = False := congr_fun this i
    tauto
  · cases' isEmpty_or_nonempty α with _i _i
    · simp [eq_iff_true_of_subsingleton]
    have H : IsLUB (Set.range fun i => ‖f i‖) 0 := by simpa [h] using lp.isLUB_norm f
    ext i
    have : ‖f i‖ = 0 := le_antisymm (H.1 ⟨i, rfl⟩) (norm_nonneg _)
    simpa using this
  · have hf : HasSum (fun i : α => ‖f i‖ ^ p.toReal) 0 := by
      have := lp.hasSum_norm hp f
      rwa [h, Real.zero_rpow hp.ne'] at this
    have : ∀ i, 0 ≤ ‖f i‖ ^ p.toReal := fun i => Real.rpow_nonneg (norm_nonneg _) _
    rw [hasSum_zero_iff_of_nonneg this] at hf
    ext i
    have : f i = 0 ∧ p.toReal ≠ 0 := by
      simpa [Real.rpow_eq_zero_iff_of_nonneg (norm_nonneg (f i))] using congr_fun hf i
    exact this.1

theorem eq_zero_iff_coeFn_eq_zero {f : lp E p} : f = 0 ↔ ⇑f = 0 := by
  rw [lp.ext_iff, coeFn_zero]

-- porting note (#11083): this was very slow, so I squeezed the `simp` calls
@[simp]
theorem norm_neg ⦃f : lp E p⦄ : ‖-f‖ = ‖f‖ := by
  rcases p.trichotomy with (rfl | rfl | hp)
  · simp only [norm_eq_card_dsupport, coeFn_neg, Pi.neg_apply, ne_eq, neg_eq_zero]
  · cases isEmpty_or_nonempty α
    · simp only [lp.eq_zero' f, neg_zero, norm_zero]
    apply (lp.isLUB_norm (-f)).unique
    simpa only [coeFn_neg, Pi.neg_apply, norm_neg] using lp.isLUB_norm f
  · suffices ‖-f‖ ^ p.toReal = ‖f‖ ^ p.toReal by
      exact Real.rpow_left_injOn hp.ne' (norm_nonneg' _) (norm_nonneg' _) this
    apply (lp.hasSum_norm hp (-f)).unique
    simpa only [coeFn_neg, Pi.neg_apply, _root_.norm_neg] using lp.hasSum_norm hp f

instance normedAddCommGroup [hp : Fact (1 ≤ p)] : NormedAddCommGroup (lp E p) :=
  AddGroupNorm.toNormedAddCommGroup
    { toFun := norm
      map_zero' := norm_zero
      neg' := norm_neg
      add_le' := fun f g => by
        rcases p.dichotomy with (rfl | hp')
        · cases isEmpty_or_nonempty α
          · simp only [lp.eq_zero' f, zero_add, norm_zero, le_refl]
          refine (lp.isLUB_norm (f + g)).2 ?_
          rintro x ⟨i, rfl⟩
          refine le_trans ?_ (add_mem_upperBounds_add
            (lp.isLUB_norm f).1 (lp.isLUB_norm g).1 ⟨_, ⟨i, rfl⟩, _, ⟨i, rfl⟩, rfl⟩)
          exact norm_add_le (f i) (g i)
        · have hp'' : 0 < p.toReal := zero_lt_one.trans_le hp'
          have hf₁ : ∀ i, 0 ≤ ‖f i‖ := fun i => norm_nonneg _
          have hg₁ : ∀ i, 0 ≤ ‖g i‖ := fun i => norm_nonneg _
          have hf₂ := lp.hasSum_norm hp'' f
          have hg₂ := lp.hasSum_norm hp'' g
          -- apply Minkowski's inequality
          obtain ⟨C, hC₁, hC₂, hCfg⟩ :=
            Real.Lp_add_le_hasSum_of_nonneg hp' hf₁ hg₁ (norm_nonneg' _) (norm_nonneg' _) hf₂ hg₂
          refine le_trans ?_ hC₂
          rw [← Real.rpow_le_rpow_iff (norm_nonneg' (f + g)) hC₁ hp'']
          refine hasSum_le ?_ (lp.hasSum_norm hp'' (f + g)) hCfg
          intro i
          gcongr
          apply norm_add_le
      eq_zero_of_map_eq_zero' := fun f => norm_eq_zero_iff.1 }

-- TODO: define an `ENNReal` version of `IsConjExponent`, and then express this inequality
-- in a better version which also covers the case `p = 1, q = ∞`.
/-- Hölder inequality -/
protected theorem tsum_mul_le_mul_norm {p q : ℝ≥0∞} (hpq : p.toReal.IsConjExponent q.toReal)
    (f : lp E p) (g : lp E q) :
    (Summable fun i => ‖f i‖ * ‖g i‖) ∧ ∑' i, ‖f i‖ * ‖g i‖ ≤ ‖f‖ * ‖g‖ := by
  have hf₁ : ∀ i, 0 ≤ ‖f i‖ := fun i => norm_nonneg _
  have hg₁ : ∀ i, 0 ≤ ‖g i‖ := fun i => norm_nonneg _
  have hf₂ := lp.hasSum_norm hpq.pos f
  have hg₂ := lp.hasSum_norm hpq.symm.pos g
  obtain ⟨C, -, hC', hC⟩ :=
    Real.inner_le_Lp_mul_Lq_hasSum_of_nonneg hpq (norm_nonneg' _) (norm_nonneg' _) hf₁ hg₁ hf₂ hg₂
  rw [← hC.tsum_eq] at hC'
  exact ⟨hC.summable, hC'⟩

protected theorem summable_mul {p q : ℝ≥0∞} (hpq : p.toReal.IsConjExponent q.toReal)
    (f : lp E p) (g : lp E q) : Summable fun i => ‖f i‖ * ‖g i‖ :=
  (lp.tsum_mul_le_mul_norm hpq f g).1

protected theorem tsum_mul_le_mul_norm' {p q : ℝ≥0∞} (hpq : p.toReal.IsConjExponent q.toReal)
    (f : lp E p) (g : lp E q) : ∑' i, ‖f i‖ * ‖g i‖ ≤ ‖f‖ * ‖g‖ :=
  (lp.tsum_mul_le_mul_norm hpq f g).2

section ComparePointwise

theorem norm_apply_le_norm (hp : p ≠ 0) (f : lp E p) (i : α) : ‖f i‖ ≤ ‖f‖ := by
  rcases eq_or_ne p ∞ with (rfl | hp')
  · haveI : Nonempty α := ⟨i⟩
    exact (isLUB_norm f).1 ⟨i, rfl⟩
  have hp'' : 0 < p.toReal := ENNReal.toReal_pos hp hp'
  have : ∀ i, 0 ≤ ‖f i‖ ^ p.toReal := fun i => Real.rpow_nonneg (norm_nonneg _) _
  rw [← Real.rpow_le_rpow_iff (norm_nonneg _) (norm_nonneg' _) hp'']
  convert le_hasSum (hasSum_norm hp'' f) i fun i _ => this i

theorem sum_rpow_le_norm_rpow (hp : 0 < p.toReal) (f : lp E p) (s : Finset α) :
    ∑ i ∈ s, ‖f i‖ ^ p.toReal ≤ ‖f‖ ^ p.toReal := by
  rw [lp.norm_rpow_eq_tsum hp f]
  have : ∀ i, 0 ≤ ‖f i‖ ^ p.toReal := fun i => Real.rpow_nonneg (norm_nonneg _) _
  refine sum_le_tsum _ (fun i _ => this i) ?_
  exact (lp.memℓp f).summable hp

theorem norm_le_of_forall_le' [Nonempty α] {f : lp E ∞} (C : ℝ) (hCf : ∀ i, ‖f i‖ ≤ C) :
    ‖f‖ ≤ C := by
  refine (isLUB_norm f).2 ?_
  rintro - ⟨i, rfl⟩
  exact hCf i

theorem norm_le_of_forall_le {f : lp E ∞} {C : ℝ} (hC : 0 ≤ C) (hCf : ∀ i, ‖f i‖ ≤ C) :
    ‖f‖ ≤ C := by
  cases isEmpty_or_nonempty α
  · simpa [eq_zero' f] using hC
  · exact norm_le_of_forall_le' C hCf

theorem norm_le_of_tsum_le (hp : 0 < p.toReal) {C : ℝ} (hC : 0 ≤ C) {f : lp E p}
    (hf : ∑' i, ‖f i‖ ^ p.toReal ≤ C ^ p.toReal) : ‖f‖ ≤ C := by
  rw [← Real.rpow_le_rpow_iff (norm_nonneg' _) hC hp, norm_rpow_eq_tsum hp]
  exact hf

theorem norm_le_of_forall_sum_le (hp : 0 < p.toReal) {C : ℝ} (hC : 0 ≤ C) {f : lp E p}
    (hf : ∀ s : Finset α, ∑ i ∈ s, ‖f i‖ ^ p.toReal ≤ C ^ p.toReal) : ‖f‖ ≤ C :=
  norm_le_of_tsum_le hp hC (tsum_le_of_sum_le ((lp.memℓp f).summable hp) hf)

end ComparePointwise

section BoundedSMul

variable {𝕜 : Type*} {𝕜' : Type*}
variable [NormedRing 𝕜] [NormedRing 𝕜']
variable [∀ i, Module 𝕜 (E i)] [∀ i, Module 𝕜' (E i)]

instance : Module 𝕜 (PreLp E) :=
  Pi.module α E 𝕜

instance [∀ i, SMulCommClass 𝕜' 𝕜 (E i)] : SMulCommClass 𝕜' 𝕜 (PreLp E) :=
  Pi.smulCommClass

instance [SMul 𝕜' 𝕜] [∀ i, IsScalarTower 𝕜' 𝕜 (E i)] : IsScalarTower 𝕜' 𝕜 (PreLp E) :=
  Pi.isScalarTower

instance [∀ i, Module 𝕜ᵐᵒᵖ (E i)] [∀ i, IsCentralScalar 𝕜 (E i)] : IsCentralScalar 𝕜 (PreLp E) :=
  Pi.isCentralScalar

variable [∀ i, BoundedSMul 𝕜 (E i)] [∀ i, BoundedSMul 𝕜' (E i)]

theorem mem_lp_const_smul (c : 𝕜) (f : lp E p) : c • (f : PreLp E) ∈ lp E p :=
  (lp.memℓp f).const_smul c

variable (E p 𝕜)

/-- The `𝕜`-submodule of elements of `∀ i : α, E i` whose `lp` norm is finite. This is `lp E p`,
with extra structure. -/
def _root_.lpSubmodule : Submodule 𝕜 (PreLp E) :=
  { lp E p with smul_mem' := fun c f hf => by simpa using mem_lp_const_smul c ⟨f, hf⟩ }

variable {E p 𝕜}

theorem coe_lpSubmodule : (lpSubmodule E p 𝕜).toAddSubgroup = lp E p :=
  rfl

instance : Module 𝕜 (lp E p) :=
  { (lpSubmodule E p 𝕜).module with }

@[simp]
theorem coeFn_smul (c : 𝕜) (f : lp E p) : ⇑(c • f) = c • ⇑f :=
  rfl

instance [∀ i, SMulCommClass 𝕜' 𝕜 (E i)] : SMulCommClass 𝕜' 𝕜 (lp E p) :=
  ⟨fun _ _ _ => Subtype.ext <| smul_comm _ _ _⟩

instance [SMul 𝕜' 𝕜] [∀ i, IsScalarTower 𝕜' 𝕜 (E i)] : IsScalarTower 𝕜' 𝕜 (lp E p) :=
  ⟨fun _ _ _ => Subtype.ext <| smul_assoc _ _ _⟩

instance [∀ i, Module 𝕜ᵐᵒᵖ (E i)] [∀ i, IsCentralScalar 𝕜 (E i)] : IsCentralScalar 𝕜 (lp E p) :=
  ⟨fun _ _ => Subtype.ext <| op_smul_eq_smul _ _⟩

theorem norm_const_smul_le (hp : p ≠ 0) (c : 𝕜) (f : lp E p) : ‖c • f‖ ≤ ‖c‖ * ‖f‖ := by
  rcases p.trichotomy with (rfl | rfl | hp)
  · exact absurd rfl hp
  · cases isEmpty_or_nonempty α
    · simp [lp.eq_zero' f]
    have hcf := lp.isLUB_norm (c • f)
    have hfc := (lp.isLUB_norm f).mul_left (norm_nonneg c)
    simp_rw [← Set.range_comp, Function.comp] at hfc
    -- TODO: some `IsLUB` API should make it a one-liner from here.
    refine hcf.right ?_
    have := hfc.left
    simp_rw [mem_upperBounds, Set.mem_range,
      forall_exists_index, forall_apply_eq_imp_iff] at this ⊢
    intro a
    exact (norm_smul_le _ _).trans (this a)
  · letI inst : NNNorm (lp E p) := ⟨fun f => ⟨‖f‖, norm_nonneg' _⟩⟩
    have coe_nnnorm : ∀ f : lp E p, ↑‖f‖₊ = ‖f‖ := fun _ => rfl
    suffices ‖c • f‖₊ ^ p.toReal ≤ (‖c‖₊ * ‖f‖₊) ^ p.toReal by
      rwa [NNReal.rpow_le_rpow_iff hp] at this
    clear_value inst
    rw [NNReal.mul_rpow]
    have hLHS := lp.hasSum_norm hp (c • f)
    have hRHS := (lp.hasSum_norm hp f).mul_left (‖c‖ ^ p.toReal)
    simp_rw [← coe_nnnorm, ← _root_.coe_nnnorm, ← NNReal.coe_rpow, ← NNReal.coe_mul,
      NNReal.hasSum_coe] at hRHS hLHS
    refine hasSum_mono hLHS hRHS fun i => ?_
    dsimp only
    rw [← NNReal.mul_rpow]
    -- Porting note: added
    rw [lp.coeFn_smul, Pi.smul_apply]
    gcongr
    apply nnnorm_smul_le

instance [Fact (1 ≤ p)] : BoundedSMul 𝕜 (lp E p) :=
  BoundedSMul.of_norm_smul_le <| norm_const_smul_le (zero_lt_one.trans_le <| Fact.out).ne'

end BoundedSMul

section DivisionRing

variable {𝕜 : Type*}
variable [NormedDivisionRing 𝕜] [∀ i, Module 𝕜 (E i)] [∀ i, BoundedSMul 𝕜 (E i)]

theorem norm_const_smul (hp : p ≠ 0) {c : 𝕜} (f : lp E p) : ‖c • f‖ = ‖c‖ * ‖f‖ := by
  obtain rfl | hc := eq_or_ne c 0
  · simp
  refine le_antisymm (norm_const_smul_le hp c f) ?_
  have := mul_le_mul_of_nonneg_left (norm_const_smul_le hp c⁻¹ (c • f)) (norm_nonneg c)
  rwa [inv_smul_smul₀ hc, norm_inv, mul_inv_cancel_left₀ (norm_ne_zero_iff.mpr hc)] at this

end DivisionRing

section NormedSpace

variable {𝕜 : Type*} [NormedField 𝕜] [∀ i, NormedSpace 𝕜 (E i)]

instance instNormedSpace [Fact (1 ≤ p)] : NormedSpace 𝕜 (lp E p) where
  norm_smul_le c f := norm_smul_le c f

end NormedSpace

section NormedStarGroup

variable [∀ i, StarAddMonoid (E i)] [∀ i, NormedStarGroup (E i)]

theorem _root_.Memℓp.star_mem {f : ∀ i, E i} (hf : Memℓp f p) : Memℓp (star f) p := by
  rcases p.trichotomy with (rfl | rfl | hp)
  · apply memℓp_zero
    simp [hf.finite_dsupport]
  · apply memℓp_infty
    simpa using hf.bddAbove
  · apply memℓp_gen
    simpa using hf.summable hp

@[simp]
theorem _root_.Memℓp.star_iff {f : ∀ i, E i} : Memℓp (star f) p ↔ Memℓp f p :=
  ⟨fun h => star_star f ▸ Memℓp.star_mem h, Memℓp.star_mem⟩

instance : Star (lp E p) where
  star f := ⟨(star f : ∀ i, E i), f.property.star_mem⟩

@[simp]
theorem coeFn_star (f : lp E p) : ⇑(star f) = star (⇑f) :=
  rfl

@[simp]
protected theorem star_apply (f : lp E p) (i : α) : star f i = star (f i) :=
  rfl

instance instInvolutiveStar : InvolutiveStar (lp E p) where
  star_involutive x := by simp [star]

instance instStarAddMonoid : StarAddMonoid (lp E p) where
  star_add _f _g := ext <| star_add (R := ∀ i, E i) _ _

instance [hp : Fact (1 ≤ p)] : NormedStarGroup (lp E p) where
  norm_star f := by
    rcases p.trichotomy with (rfl | rfl | h)
    · exfalso
      have := ENNReal.toReal_mono ENNReal.zero_ne_top hp.elim
      norm_num at this
    · simp only [lp.norm_eq_ciSup, lp.star_apply, norm_star]
    · simp only [lp.norm_eq_tsum_rpow h, lp.star_apply, norm_star]

variable {𝕜 : Type*} [Star 𝕜] [NormedRing 𝕜]
variable [∀ i, Module 𝕜 (E i)] [∀ i, BoundedSMul 𝕜 (E i)] [∀ i, StarModule 𝕜 (E i)]

instance : StarModule 𝕜 (lp E p) where
  star_smul _r _f := ext <| star_smul (A := ∀ i, E i) _ _

end NormedStarGroup

section NonUnitalNormedRing

variable {I : Type*} {B : I → Type*} [∀ i, NonUnitalNormedRing (B i)]

theorem _root_.Memℓp.infty_mul {f g : ∀ i, B i} (hf : Memℓp f ∞) (hg : Memℓp g ∞) :
    Memℓp (f * g) ∞ := by
  rw [memℓp_infty_iff]
  obtain ⟨⟨Cf, hCf⟩, ⟨Cg, hCg⟩⟩ := hf.bddAbove, hg.bddAbove
  refine ⟨Cf * Cg, ?_⟩
  rintro _ ⟨i, rfl⟩
  calc
    ‖(f * g) i‖ ≤ ‖f i‖ * ‖g i‖ := norm_mul_le (f i) (g i)
    _ ≤ Cf * Cg :=
      mul_le_mul (hCf ⟨i, rfl⟩) (hCg ⟨i, rfl⟩) (norm_nonneg _)
        ((norm_nonneg _).trans (hCf ⟨i, rfl⟩))

instance : Mul (lp B ∞) where
  mul f g := ⟨HMul.hMul (α := ∀ i, B i) _ _ , f.property.infty_mul g.property⟩

@[simp]
theorem infty_coeFn_mul (f g : lp B ∞) : ⇑(f * g) = ⇑f * ⇑g :=
  rfl

instance nonUnitalRing : NonUnitalRing (lp B ∞) :=
  Function.Injective.nonUnitalRing lp.coeFun.coe Subtype.coe_injective (lp.coeFn_zero B ∞)
    lp.coeFn_add infty_coeFn_mul lp.coeFn_neg lp.coeFn_sub (fun _ _ => rfl) fun _ _ => rfl

instance nonUnitalNormedRing : NonUnitalNormedRing (lp B ∞) :=
  { lp.normedAddCommGroup, lp.nonUnitalRing with
    norm_mul := fun f g =>
      lp.norm_le_of_forall_le (mul_nonneg (norm_nonneg f) (norm_nonneg g)) fun i =>
        calc
          ‖(f * g) i‖ ≤ ‖f i‖ * ‖g i‖ := norm_mul_le _ _
          _ ≤ ‖f‖ * ‖g‖ :=
            mul_le_mul (lp.norm_apply_le_norm ENNReal.top_ne_zero f i)
              (lp.norm_apply_le_norm ENNReal.top_ne_zero g i) (norm_nonneg _) (norm_nonneg _) }

-- we also want a `NonUnitalNormedCommRing` instance, but this has to wait for mathlib3 #13719
instance infty_isScalarTower {𝕜} [NormedRing 𝕜] [∀ i, Module 𝕜 (B i)] [∀ i, BoundedSMul 𝕜 (B i)]
    [∀ i, IsScalarTower 𝕜 (B i) (B i)] : IsScalarTower 𝕜 (lp B ∞) (lp B ∞) :=
  ⟨fun r f g => lp.ext <| smul_assoc (N := ∀ i, B i) (α := ∀ i, B i) r (⇑f) (⇑g)⟩

instance infty_smulCommClass {𝕜} [NormedRing 𝕜] [∀ i, Module 𝕜 (B i)] [∀ i, BoundedSMul 𝕜 (B i)]
    [∀ i, SMulCommClass 𝕜 (B i) (B i)] : SMulCommClass 𝕜 (lp B ∞) (lp B ∞) :=
  ⟨fun r f g => lp.ext <| smul_comm (N := ∀ i, B i) (α := ∀ i, B i) r (⇑f) (⇑g)⟩

section StarRing

variable [∀ i, StarRing (B i)] [∀ i, NormedStarGroup (B i)]

instance inftyStarRing : StarRing (lp B ∞) :=
  { lp.instStarAddMonoid with
    star_mul := fun _f _g => ext <| star_mul (R := ∀ i, B i) _ _ }

instance inftyCstarRing [∀ i, CstarRing (B i)] : CstarRing (lp B ∞) where
  norm_mul_self_le f := by
    rw [← sq, ← Real.le_sqrt (norm_nonneg _) (norm_nonneg _)]
    refine lp.norm_le_of_forall_le ‖star f * f‖.sqrt_nonneg fun i => ?_
    rw [Real.le_sqrt (norm_nonneg _) (norm_nonneg _), sq, ← CstarRing.norm_star_mul_self]
    exact lp.norm_apply_le_norm ENNReal.top_ne_zero (star f * f) i

end StarRing

end NonUnitalNormedRing

section NormedRing

variable {I : Type*} {B : I → Type*} [∀ i, NormedRing (B i)]

instance _root_.PreLp.ring : Ring (PreLp B) :=
  Pi.ring

variable [∀ i, NormOneClass (B i)]

theorem _root_.one_memℓp_infty : Memℓp (1 : ∀ i, B i) ∞ :=
  ⟨1, by rintro i ⟨i, rfl⟩; exact norm_one.le⟩

variable (B)

/-- The `𝕜`-subring of elements of `∀ i : α, B i` whose `lp` norm is finite. This is `lp E ∞`,
with extra structure. -/
def _root_.lpInftySubring : Subring (PreLp B) :=
  { lp B ∞ with
    carrier := { f | Memℓp f ∞ }
    one_mem' := one_memℓp_infty
    mul_mem' := Memℓp.infty_mul }

variable {B}

instance inftyRing : Ring (lp B ∞) :=
  (lpInftySubring B).toRing

theorem _root_.Memℓp.infty_pow {f : ∀ i, B i} (hf : Memℓp f ∞) (n : ℕ) : Memℓp (f ^ n) ∞ :=
  (lpInftySubring B).pow_mem hf n

theorem _root_.natCast_memℓp_infty (n : ℕ) : Memℓp (n : ∀ i, B i) ∞ :=
  natCast_mem (lpInftySubring B) n

@[deprecated (since := "2024-04-17")]
alias _root_.nat_cast_memℓp_infty := _root_.natCast_memℓp_infty

theorem _root_.intCast_memℓp_infty (z : ℤ) : Memℓp (z : ∀ i, B i) ∞ :=
  intCast_mem (lpInftySubring B) z

@[deprecated (since := "2024-04-17")]
alias _root_.int_cast_memℓp_infty := _root_.intCast_memℓp_infty

@[simp]
theorem infty_coeFn_one : ⇑(1 : lp B ∞) = 1 :=
  rfl

@[simp]
theorem infty_coeFn_pow (f : lp B ∞) (n : ℕ) : ⇑(f ^ n) = (⇑f) ^ n :=
  rfl

@[simp]
theorem infty_coeFn_natCast (n : ℕ) : ⇑(n : lp B ∞) = n :=
  rfl

@[deprecated (since := "2024-04-17")]
alias infty_coeFn_nat_cast := infty_coeFn_natCast

@[simp]
theorem infty_coeFn_intCast (z : ℤ) : ⇑(z : lp B ∞) = z :=
  rfl

@[deprecated (since := "2024-04-17")]
alias infty_coeFn_int_cast := infty_coeFn_intCast

instance [Nonempty I] : NormOneClass (lp B ∞) where
  norm_one := by simp_rw [lp.norm_eq_ciSup, infty_coeFn_one, Pi.one_apply, norm_one, ciSup_const]

instance inftyNormedRing : NormedRing (lp B ∞) :=
  { lp.inftyRing, lp.nonUnitalNormedRing with }

end NormedRing

section NormedCommRing

variable {I : Type*} {B : I → Type*} [∀ i, NormedCommRing (B i)] [∀ i, NormOneClass (B i)]

instance inftyCommRing : CommRing (lp B ∞) :=
  { lp.inftyRing with
    mul_comm := fun f g => by ext; simp only [lp.infty_coeFn_mul, Pi.mul_apply, mul_comm] }

instance inftyNormedCommRing : NormedCommRing (lp B ∞) :=
  { lp.inftyCommRing, lp.inftyNormedRing with }

end NormedCommRing

section Algebra

variable {I : Type*} {𝕜 : Type*} {B : I → Type*}
variable [NormedField 𝕜] [∀ i, NormedRing (B i)] [∀ i, NormedAlgebra 𝕜 (B i)]

/-- A variant of `Pi.algebra` that lean can't find otherwise. -/
instance _root_.Pi.algebraOfNormedAlgebra : Algebra 𝕜 (∀ i, B i) :=
  @Pi.algebra I 𝕜 B _ _ fun _ => NormedAlgebra.toAlgebra

instance _root_.PreLp.algebra : Algebra 𝕜 (PreLp B) :=
  Pi.algebraOfNormedAlgebra

variable [∀ i, NormOneClass (B i)]

theorem _root_.algebraMap_memℓp_infty (k : 𝕜) : Memℓp (algebraMap 𝕜 (∀ i, B i) k) ∞ := by
  rw [Algebra.algebraMap_eq_smul_one]
  exact (one_memℓp_infty.const_smul k : Memℓp (k • (1 : ∀ i, B i)) ∞)

variable (𝕜 B)

/-- The `𝕜`-subalgebra of elements of `∀ i : α, B i` whose `lp` norm is finite. This is `lp E ∞`,
with extra structure. -/
def _root_.lpInftySubalgebra : Subalgebra 𝕜 (PreLp B) :=
  { lpInftySubring B with
    carrier := { f | Memℓp f ∞ }
    algebraMap_mem' := algebraMap_memℓp_infty }

variable {𝕜 B}

instance inftyNormedAlgebra : NormedAlgebra 𝕜 (lp B ∞) :=
  { (lpInftySubalgebra 𝕜 B).algebra, (lp.instNormedSpace : NormedSpace 𝕜 (lp B ∞)) with }

end Algebra

section Single

variable {𝕜 : Type*} [NormedRing 𝕜] [∀ i, Module 𝕜 (E i)] [∀ i, BoundedSMul 𝕜 (E i)]
variable [DecidableEq α]

/-- The element of `lp E p` which is `a : E i` at the index `i`, and zero elsewhere. -/
protected def single (p) (i : α) (a : E i) : lp E p :=
  ⟨fun j => if h : j = i then Eq.ndrec a h.symm else 0, by
    refine (memℓp_zero ?_).of_exponent_ge (zero_le p)
    refine (Set.finite_singleton i).subset ?_
    intro j
    simp only [forall_exists_index, Set.mem_singleton_iff, Ne, dite_eq_right_iff,
      Set.mem_setOf_eq, not_forall]
    rintro rfl
    simp⟩

protected theorem single_apply (p) (i : α) (a : E i) (j : α) :
    lp.single p i a j = if h : j = i then Eq.ndrec a h.symm else 0 :=
  rfl

protected theorem single_apply_self (p) (i : α) (a : E i) : lp.single p i a i = a := by
  rw [lp.single_apply, dif_pos rfl]

protected theorem single_apply_ne (p) (i : α) (a : E i) {j : α} (hij : j ≠ i) :
    lp.single p i a j = 0 := by
  rw [lp.single_apply, dif_neg hij]

@[simp]
protected theorem single_neg (p) (i : α) (a : E i) : lp.single p i (-a) = -lp.single p i a := by
  refine ext (funext (fun (j : α) => ?_))
  by_cases hi : j = i
  · subst hi
    simp [lp.single_apply_self]
  · simp [lp.single_apply_ne p i _ hi]

@[simp]
protected theorem single_smul (p) (i : α) (a : E i) (c : 𝕜) :
    lp.single p i (c • a) = c • lp.single p i a := by
  refine ext (funext (fun (j : α) => ?_))
  by_cases hi : j = i
  · subst hi
    dsimp
    simp [lp.single_apply_self]
  · dsimp
    simp [lp.single_apply_ne p i _ hi]

protected theorem norm_sum_single (hp : 0 < p.toReal) (f : ∀ i, E i) (s : Finset α) :
    ‖∑ i ∈ s, lp.single p i (f i)‖ ^ p.toReal = ∑ i ∈ s, ‖f i‖ ^ p.toReal := by
  refine (hasSum_norm hp (∑ i ∈ s, lp.single p i (f i))).unique ?_
  simp only [lp.single_apply, coeFn_sum, Finset.sum_apply, Finset.sum_dite_eq]
  have h : ∀ i ∉ s, ‖ite (i ∈ s) (f i) 0‖ ^ p.toReal = 0 := fun i hi ↦ by
    simp [if_neg hi, Real.zero_rpow hp.ne']
  have h' : ∀ i ∈ s, ‖f i‖ ^ p.toReal = ‖ite (i ∈ s) (f i) 0‖ ^ p.toReal := by
    intro i hi
    rw [if_pos hi]
  simpa [Finset.sum_congr rfl h'] using hasSum_sum_of_ne_finset_zero h

protected theorem norm_single (hp : 0 < p.toReal) (f : ∀ i, E i) (i : α) :
    ‖lp.single p i (f i)‖ = ‖f i‖ := by
  refine Real.rpow_left_injOn hp.ne' (norm_nonneg' _) (norm_nonneg _) ?_
  simpa using lp.norm_sum_single hp f {i}

protected theorem norm_sub_norm_compl_sub_single (hp : 0 < p.toReal) (f : lp E p) (s : Finset α) :
    ‖f‖ ^ p.toReal - ‖f - ∑ i ∈ s, lp.single p i (f i)‖ ^ p.toReal =
      ∑ i ∈ s, ‖f i‖ ^ p.toReal := by
  refine ((hasSum_norm hp f).sub (hasSum_norm hp (f - ∑ i ∈ s, lp.single p i (f i)))).unique ?_
  let F : α → ℝ := fun i => ‖f i‖ ^ p.toReal - ‖(f - ∑ i ∈ s, lp.single p i (f i)) i‖ ^ p.toReal
  have hF : ∀ i ∉ s, F i = 0 := by
    intro i hi
    suffices ‖f i‖ ^ p.toReal - ‖f i - ite (i ∈ s) (f i) 0‖ ^ p.toReal = 0 by
      simpa only [F, coeFn_sum, lp.single_apply, coeFn_sub, Pi.sub_apply, Finset.sum_apply,
        Finset.sum_dite_eq] using this
    simp only [if_neg hi, sub_zero, sub_self]
  have hF' : ∀ i ∈ s, F i = ‖f i‖ ^ p.toReal := by
    intro i hi
    simp only [F, coeFn_sum, lp.single_apply, if_pos hi, sub_self, eq_self_iff_true, coeFn_sub,
      Pi.sub_apply, Finset.sum_apply, Finset.sum_dite_eq, sub_eq_self]
    simp [Real.zero_rpow hp.ne']
  have : HasSum F (∑ i ∈ s, F i) := hasSum_sum_of_ne_finset_zero hF
  rwa [Finset.sum_congr rfl hF'] at this

protected theorem norm_compl_sum_single (hp : 0 < p.toReal) (f : lp E p) (s : Finset α) :
    ‖f - ∑ i ∈ s, lp.single p i (f i)‖ ^ p.toReal = ‖f‖ ^ p.toReal - ∑ i ∈ s, ‖f i‖ ^ p.toReal := by
  linarith [lp.norm_sub_norm_compl_sub_single hp f s]

/-- The canonical finitely-supported approximations to an element `f` of `lp` converge to it, in the
`lp` topology. -/
protected theorem hasSum_single [Fact (1 ≤ p)] (hp : p ≠ ⊤) (f : lp E p) :
    HasSum (fun i : α => lp.single p i (f i : E i)) f := by
  have hp₀ : 0 < p := zero_lt_one.trans_le Fact.out
  have hp' : 0 < p.toReal := ENNReal.toReal_pos hp₀.ne' hp
  have := lp.hasSum_norm hp' f
  rw [HasSum, Metric.tendsto_nhds] at this ⊢
  intro ε hε
  refine (this _ (Real.rpow_pos_of_pos hε p.toReal)).mono ?_
  intro s hs
  rw [← Real.rpow_lt_rpow_iff dist_nonneg (le_of_lt hε) hp']
  rw [dist_comm] at hs
  simp only [dist_eq_norm, Real.norm_eq_abs] at hs ⊢
  have H : ‖(∑ i ∈ s, lp.single p i (f i : E i)) - f‖ ^ p.toReal =
      ‖f‖ ^ p.toReal - ∑ i ∈ s, ‖f i‖ ^ p.toReal := by
    simpa only [coeFn_neg, Pi.neg_apply, lp.single_neg, Finset.sum_neg_distrib, neg_sub_neg,
      norm_neg, _root_.norm_neg] using lp.norm_compl_sum_single hp' (-f) s
  rw [← H] at hs
  have : |‖(∑ i ∈ s, lp.single p i (f i : E i)) - f‖ ^ p.toReal| =
      ‖(∑ i ∈ s, lp.single p i (f i : E i)) - f‖ ^ p.toReal := by
    simp only [Real.abs_rpow_of_nonneg (norm_nonneg _), abs_norm]
  exact this ▸ hs

end Single

section Topology

open Filter

open scoped Topology uniformity

/-- The coercion from `lp E p` to `∀ i, E i` is uniformly continuous. -/
theorem uniformContinuous_coe [_i : Fact (1 ≤ p)] :
    UniformContinuous (α := lp E p) ((↑) : lp E p → ∀ i, E i) := by
  have hp : p ≠ 0 := (zero_lt_one.trans_le _i.elim).ne'
  rw [uniformContinuous_pi]
  intro i
  rw [NormedAddCommGroup.uniformity_basis_dist.uniformContinuous_iff
    NormedAddCommGroup.uniformity_basis_dist]
  intro ε hε
  refine ⟨ε, hε, ?_⟩
  rintro f g (hfg : ‖f - g‖ < ε)
  have : ‖f i - g i‖ ≤ ‖f - g‖ := norm_apply_le_norm hp (f - g) i
  exact this.trans_lt hfg

variable {ι : Type*} {l : Filter ι} [Filter.NeBot l]

theorem norm_apply_le_of_tendsto {C : ℝ} {F : ι → lp E ∞} (hCF : ∀ᶠ k in l, ‖F k‖ ≤ C)
    {f : ∀ a, E a} (hf : Tendsto (id fun i => F i : ι → ∀ a, E a) l (𝓝 f)) (a : α) : ‖f a‖ ≤ C := by
  have : Tendsto (fun k => ‖F k a‖) l (𝓝 ‖f a‖) :=
    (Tendsto.comp (continuous_apply a).continuousAt hf).norm
  refine le_of_tendsto this (hCF.mono ?_)
  intro k hCFk
  exact (norm_apply_le_norm ENNReal.top_ne_zero (F k) a).trans hCFk

variable [_i : Fact (1 ≤ p)]

theorem sum_rpow_le_of_tendsto (hp : p ≠ ∞) {C : ℝ} {F : ι → lp E p} (hCF : ∀ᶠ k in l, ‖F k‖ ≤ C)
    {f : ∀ a, E a} (hf : Tendsto (id fun i => F i : ι → ∀ a, E a) l (𝓝 f)) (s : Finset α) :
    ∑ i ∈ s, ‖f i‖ ^ p.toReal ≤ C ^ p.toReal := by
  have hp' : p ≠ 0 := (zero_lt_one.trans_le _i.elim).ne'
  have hp'' : 0 < p.toReal := ENNReal.toReal_pos hp' hp
  let G : (∀ a, E a) → ℝ := fun f => ∑ a ∈ s, ‖f a‖ ^ p.toReal
  have hG : Continuous G := by
    refine continuous_finset_sum s ?_
    intro a _
    have : Continuous fun f : ∀ a, E a => f a := continuous_apply a
    exact this.norm.rpow_const fun _ => Or.inr hp''.le
  refine le_of_tendsto (hG.continuousAt.tendsto.comp hf) ?_
  refine hCF.mono ?_
  intro k hCFk
  refine (lp.sum_rpow_le_norm_rpow hp'' (F k) s).trans ?_
  gcongr

/-- "Semicontinuity of the `lp` norm": If all sufficiently large elements of a sequence in `lp E p`
 have `lp` norm `≤ C`, then the pointwise limit, if it exists, also has `lp` norm `≤ C`. -/
theorem norm_le_of_tendsto {C : ℝ} {F : ι → lp E p} (hCF : ∀ᶠ k in l, ‖F k‖ ≤ C) {f : lp E p}
    (hf : Tendsto (id fun i => F i : ι → ∀ a, E a) l (𝓝 f)) : ‖f‖ ≤ C := by
  obtain ⟨i, hi⟩ := hCF.exists
  have hC : 0 ≤ C := (norm_nonneg _).trans hi
  rcases eq_top_or_lt_top p with (rfl | hp)
  · apply norm_le_of_forall_le hC
    exact norm_apply_le_of_tendsto hCF hf
  · have : 0 < p := zero_lt_one.trans_le _i.elim
    have hp' : 0 < p.toReal := ENNReal.toReal_pos this.ne' hp.ne
    apply norm_le_of_forall_sum_le hp' hC
    exact sum_rpow_le_of_tendsto hp.ne hCF hf

/-- If `f` is the pointwise limit of a bounded sequence in `lp E p`, then `f` is in `lp E p`. -/
theorem memℓp_of_tendsto {F : ι → lp E p} (hF : Bornology.IsBounded (Set.range F)) {f : ∀ a, E a}
    (hf : Tendsto (id fun i => F i : ι → ∀ a, E a) l (𝓝 f)) : Memℓp f p := by
  obtain ⟨C, hCF⟩ : ∃ C, ∀ k, ‖F k‖ ≤ C := hF.exists_norm_le.imp fun _ ↦ Set.forall_mem_range.1
  rcases eq_top_or_lt_top p with (rfl | hp)
  · apply memℓp_infty
    use C
    rintro _ ⟨a, rfl⟩
    exact norm_apply_le_of_tendsto (eventually_of_forall hCF) hf a
  · apply memℓp_gen'
    exact sum_rpow_le_of_tendsto hp.ne (eventually_of_forall hCF) hf

/-- If a sequence is Cauchy in the `lp E p` topology and pointwise convergent to an element `f` of
`lp E p`, then it converges to `f` in the `lp E p` topology. -/
theorem tendsto_lp_of_tendsto_pi {F : ℕ → lp E p} (hF : CauchySeq F) {f : lp E p}
    (hf : Tendsto (id fun i => F i : ℕ → ∀ a, E a) atTop (𝓝 f)) : Tendsto F atTop (𝓝 f) := by
  rw [Metric.nhds_basis_closedBall.tendsto_right_iff]
  intro ε hε
  have hε' : { p : lp E p × lp E p | ‖p.1 - p.2‖ < ε } ∈ uniformity (lp E p) :=
    NormedAddCommGroup.uniformity_basis_dist.mem_of_mem hε
  refine (hF.eventually_eventually hε').mono ?_
  rintro n (hn : ∀ᶠ l in atTop, ‖(fun f => F n - f) (F l)‖ < ε)
  refine norm_le_of_tendsto (hn.mono fun k hk => hk.le) ?_
  rw [tendsto_pi_nhds]
  intro a
  exact (hf.apply_nhds a).const_sub (F n a)

variable [∀ a, CompleteSpace (E a)]

instance completeSpace : CompleteSpace (lp E p) :=
  Metric.complete_of_cauchySeq_tendsto (by
    intro F hF
    -- A Cauchy sequence in `lp E p` is pointwise convergent; let `f` be the pointwise limit.
    obtain ⟨f, hf⟩ := cauchySeq_tendsto_of_complete
      ((uniformContinuous_coe (p := p)).comp_cauchySeq hF)
    -- Since the Cauchy sequence is bounded, its pointwise limit `f` is in `lp E p`.
    have hf' : Memℓp f p := memℓp_of_tendsto hF.isBounded_range hf
    -- And therefore `f` is its limit in the `lp E p` topology as well as pointwise.
    exact ⟨⟨f, hf'⟩, tendsto_lp_of_tendsto_pi hF hf⟩)

end Topology

end lp

section Lipschitz

open ENNReal lp
variable {ι : Type*}

lemma LipschitzWith.uniformly_bounded [PseudoMetricSpace α] (g : α → ι → ℝ) {K : ℝ≥0}
    (hg : ∀ i, LipschitzWith K (g · i)) (a₀ : α) (hga₀b : Memℓp (g a₀) ∞) (a : α) :
    Memℓp (g a) ∞ := by
  rcases hga₀b with ⟨M, hM⟩
  use ↑K * dist a a₀ + M
  rintro - ⟨i, rfl⟩
  calc
    |g a i| = |g a i - g a₀ i + g a₀ i| := by simp
    _ ≤ |g a i - g a₀ i| + |g a₀ i| := abs_add _ _
    _ ≤ ↑K * dist a a₀ + M := by
        gcongr
        · exact lipschitzWith_iff_dist_le_mul.1 (hg i) a a₀
        · exact hM ⟨i, rfl⟩

theorem LipschitzOnWith.coordinate [PseudoMetricSpace α] (f : α → ℓ^∞(ι)) (s : Set α) (K : ℝ≥0) :
    LipschitzOnWith K f s ↔ ∀ i : ι, LipschitzOnWith K (fun a : α ↦ f a i) s := by
  simp_rw [lipschitzOnWith_iff_dist_le_mul]
  constructor
  · intro hfl i x hx y hy
    calc
      dist (f x i) (f y i) ≤ dist (f x) (f y) := lp.norm_apply_le_norm top_ne_zero (f x - f y) i
      _ ≤ K * dist x y := hfl x hx y hy
  · intro hgl x hx y hy
    apply lp.norm_le_of_forall_le
    · positivity
    intro i
    apply hgl i x hx y hy

theorem LipschitzWith.coordinate [PseudoMetricSpace α] {f : α → ℓ^∞(ι)} (K : ℝ≥0) :
    LipschitzWith K f ↔ ∀ i : ι, LipschitzWith K (fun a : α ↦ f a i) := by
  simp_rw [← lipschitzOnWith_univ]
  apply LipschitzOnWith.coordinate

end Lipschitz<|MERGE_RESOLUTION|>--- conflicted
+++ resolved
@@ -310,14 +310,9 @@
 @[ext]
 theorem ext {f g : lp E p} (h : (f : ∀ i, E i) = g) : f = g :=
   Subtype.ext h
-<<<<<<< HEAD
-#align lp.ext lp.ext
-#align lp.ext_iff lp.ext_iff
-=======
 
 protected theorem ext_iff {f g : lp E p} : f = g ↔ (f : ∀ i, E i) = g :=
   Subtype.ext_iff
->>>>>>> 2fc87a94
 
 theorem eq_zero' [IsEmpty α] (f : lp E p) : f = 0 :=
   Subsingleton.elim f 0
