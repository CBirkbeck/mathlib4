/-
Copyright (c) 2022 Eric Wieser. All rights reserved.
Released under Apache 2.0 license as described in the file LICENSE.
Authors: Eric Wieser
-/
import Mathlib.Analysis.NormedSpace.Exponential
import Mathlib.Analysis.Matrix
import Mathlib.LinearAlgebra.Matrix.ZPow
import Mathlib.LinearAlgebra.Matrix.Hermitian
import Mathlib.LinearAlgebra.Matrix.Symmetric
import Mathlib.Topology.UniformSpace.Matrix

#align_import analysis.normed_space.matrix_exponential from "leanprover-community/mathlib"@"1e3201306d4d9eb1fd54c60d7c4510ad5126f6f9"

/-!
# Lemmas about the matrix exponential

In this file, we provide results about `exp` on `Matrix`s over a topological or normed algebra.
Note that generic results over all topological spaces such as `exp_zero` can be used on matrices
without issue, so are not repeated here. The topological results specific to matrices are:

* `Matrix.exp_transpose`
* `Matrix.exp_conjTranspose`
* `Matrix.exp_diagonal`
* `Matrix.exp_blockDiagonal`
* `Matrix.exp_blockDiagonal'`

Lemmas like `exp_add_of_commute` require a canonical norm on the type; while there are multiple
sensible choices for the norm of a `Matrix` (`Matrix.normedAddCommGroup`,
`Matrix.frobeniusNormedAddCommGroup`, `Matrix.linftyOpNormedAddCommGroup`), none of them
are canonical. In an application where a particular norm is chosen using
`attribute [local instance]`, then the usual lemmas about `exp` are fine. When choosing a norm is
undesirable, the results in this file can be used.

In this file, we copy across the lemmas about `exp`, but hide the requirement for a norm inside the
proof.

* `Matrix.exp_add_of_commute`
* `Matrix.exp_sum_of_commute`
* `Matrix.exp_nsmul`
* `Matrix.isUnit_exp`
* `Matrix.exp_units_conj`
* `Matrix.exp_units_conj'`

Additionally, we prove some results about `matrix.has_inv` and `matrix.div_inv_monoid`, as the
results for general rings are instead stated about `Ring.inverse`:

* `Matrix.exp_neg`
* `Matrix.exp_zsmul`
* `Matrix.exp_conj`
* `Matrix.exp_conj'`

## TODO

* Show that `Matrix.det (exp A) = exp (Matrix.trace A)`

## References

* https://en.wikipedia.org/wiki/Matrix_exponential
-/


open scoped Matrix BigOperators

open NormedSpace -- For `exp`.

variable (𝕂 : Type*) {m n p : Type*} {n' : m → Type*} {𝔸 : Type*}

namespace Matrix

section Topological

section Ring

variable [Fintype m] [DecidableEq m] [Fintype n] [DecidableEq n] [∀ i, Fintype (n' i)]
  [∀ i, DecidableEq (n' i)] [Ring 𝔸] [TopologicalSpace 𝔸] [TopologicalRing 𝔸]
  [Algebra ℚ 𝔸] [T2Space 𝔸]

theorem exp_diagonal (v : m → 𝔸) : exp (diagonal v) = diagonal (exp v) := by
  simp_rw [exp_eq_tsum, diagonal_pow, ← diagonal_smul, ← diagonal_tsum]
#align matrix.exp_diagonal Matrix.exp_diagonal

theorem exp_blockDiagonal (v : m → Matrix n n 𝔸) :
    exp (blockDiagonal v) = blockDiagonal (exp v) := by
  simp_rw [exp_eq_tsum, ← blockDiagonal_pow, ← blockDiagonal_smul, ← blockDiagonal_tsum]
#align matrix.exp_block_diagonal Matrix.exp_blockDiagonal

theorem exp_blockDiagonal' (v : ∀ i, Matrix (n' i) (n' i) 𝔸) :
    exp (blockDiagonal' v) = blockDiagonal' (exp v) := by
  simp_rw [exp_eq_tsum, ← blockDiagonal'_pow, ← blockDiagonal'_smul, ← blockDiagonal'_tsum]
#align matrix.exp_block_diagonal' Matrix.exp_blockDiagonal'

theorem exp_conjTranspose [StarRing 𝔸] [ContinuousStar 𝔸] (A : Matrix m m 𝔸) :
    exp Aᴴ = (exp A)ᴴ :=
  (star_exp A).symm
#align matrix.exp_conj_transpose Matrix.exp_conjTranspose

theorem IsHermitian.exp [StarRing 𝔸] [ContinuousStar 𝔸] {A : Matrix m m 𝔸} (h : A.IsHermitian) :
    (exp A).IsHermitian :=
  (exp_conjTranspose _).symm.trans <| congr_arg _ h
#align matrix.is_hermitian.exp Matrix.IsHermitian.exp

end Ring

section CommRing

variable [Fintype m] [DecidableEq m] [CommRing 𝔸] [TopologicalSpace 𝔸] [TopologicalRing 𝔸]
  [Algebra ℚ 𝔸] [T2Space 𝔸]

theorem exp_transpose (A : Matrix m m 𝔸) : exp Aᵀ = (exp A)ᵀ := by
  simp_rw [exp_eq_tsum, transpose_tsum, transpose_smul, transpose_pow]
#align matrix.exp_transpose Matrix.exp_transpose

theorem IsSymm.exp {A : Matrix m m 𝔸} (h : A.IsSymm) : (exp A).IsSymm :=
  (exp_transpose _).symm.trans <| congr_arg _ h
#align matrix.is_symm.exp Matrix.IsSymm.exp

end CommRing

end Topological

section Normed

<<<<<<< HEAD
variable [IsROrC 𝕂] [Fintype m] [DecidableEq m] [Fintype n] [DecidableEq n] [∀ i, Fintype (n' i)]
  [∀ i, DecidableEq (n' i)] [NormedRing 𝔸] [Algebra ℚ 𝔸] [NormedAlgebra 𝕂 𝔸] [CompleteSpace 𝔸]
=======
variable [RCLike 𝕂] [Fintype m] [DecidableEq m] [Fintype n] [DecidableEq n] [∀ i, Fintype (n' i)]
  [∀ i, DecidableEq (n' i)] [NormedRing 𝔸] [NormedAlgebra 𝕂 𝔸] [CompleteSpace 𝔸]
>>>>>>> a437be7c

nonrec theorem exp_add_of_commute (A B : Matrix m m 𝔸) (h : Commute A B) :
    exp (A + B) = exp A * exp B := by
  letI : SeminormedRing (Matrix m m 𝔸) := Matrix.linftyOpSemiNormedRing
  letI : NormedRing (Matrix m m 𝔸) := Matrix.linftyOpNormedRing
  letI : NormedAlgebra 𝕂 (Matrix m m 𝔸) := Matrix.linftyOpNormedAlgebra
  exact exp_add_of_commute 𝕂 h
#align matrix.exp_add_of_commute Matrix.exp_add_of_commute

nonrec theorem exp_sum_of_commute {ι} (s : Finset ι) (f : ι → Matrix m m 𝔸)
    (h : (s : Set ι).Pairwise fun i j => Commute (f i) (f j)) :
    exp (∑ i in s, f i) =
      s.noncommProd (fun i => exp (f i)) fun i hi j hj _ => (h.of_refl hi hj).exp := by
  letI : SeminormedRing (Matrix m m 𝔸) := Matrix.linftyOpSemiNormedRing
  letI : NormedRing (Matrix m m 𝔸) := Matrix.linftyOpNormedRing
  letI : NormedAlgebra 𝕂 (Matrix m m 𝔸) := Matrix.linftyOpNormedAlgebra
  exact exp_sum_of_commute 𝕂 s f h
#align matrix.exp_sum_of_commute Matrix.exp_sum_of_commute

nonrec theorem exp_nsmul (n : ℕ) (A : Matrix m m 𝔸) : exp (n • A) = exp A ^ n := by
  letI : SeminormedRing (Matrix m m 𝔸) := Matrix.linftyOpSemiNormedRing
  letI : NormedRing (Matrix m m 𝔸) := Matrix.linftyOpNormedRing
  letI : NormedAlgebra 𝕂 (Matrix m m 𝔸) := Matrix.linftyOpNormedAlgebra
  exact exp_nsmul 𝕂 n A
#align matrix.exp_nsmul Matrix.exp_nsmul

nonrec theorem isUnit_exp (A : Matrix m m 𝔸) : IsUnit (exp A) := by
  letI : SeminormedRing (Matrix m m 𝔸) := Matrix.linftyOpSemiNormedRing
  letI : NormedRing (Matrix m m 𝔸) := Matrix.linftyOpNormedRing
  letI : NormedAlgebra 𝕂 (Matrix m m 𝔸) := Matrix.linftyOpNormedAlgebra
  exact isUnit_exp 𝕂 A
#align matrix.is_unit_exp Matrix.isUnit_exp

-- TODO(mathlib4#6607): fix elaboration so `val` isn't needed
nonrec theorem exp_units_conj (U : (Matrix m m 𝔸)ˣ) (A : Matrix m m 𝔸) :
    exp (U.val * A * (U⁻¹).val) = U.val * exp A * (U⁻¹).val := by
  letI : SeminormedRing (Matrix m m 𝔸) := Matrix.linftyOpSemiNormedRing
  letI : NormedRing (Matrix m m 𝔸) := Matrix.linftyOpNormedRing
  letI : NormedAlgebra 𝕂 (Matrix m m 𝔸) := Matrix.linftyOpNormedAlgebra
  exact exp_units_conj 𝕂 U A
#align matrix.exp_units_conj Matrix.exp_units_conj

-- TODO(mathlib4#6607): fix elaboration so `val` isn't needed
theorem exp_units_conj' (U : (Matrix m m 𝔸)ˣ) (A : Matrix m m 𝔸) :
    exp ((U⁻¹).val * A * U.val) = (U⁻¹).val * exp A * U.val :=
  exp_units_conj 𝕂 U⁻¹ A
#align matrix.exp_units_conj' Matrix.exp_units_conj'

end Normed

section NormedComm

<<<<<<< HEAD
variable [IsROrC 𝕂] [Fintype m] [DecidableEq m] [Fintype n] [DecidableEq n] [∀ i, Fintype (n' i)]
  [∀ i, DecidableEq (n' i)] [NormedCommRing 𝔸] [Algebra ℚ 𝔸] [NormedAlgebra 𝕂 𝔸] [CompleteSpace 𝔸]
=======
variable [RCLike 𝕂] [Fintype m] [DecidableEq m] [Fintype n] [DecidableEq n] [∀ i, Fintype (n' i)]
  [∀ i, DecidableEq (n' i)] [NormedCommRing 𝔸] [NormedAlgebra 𝕂 𝔸] [CompleteSpace 𝔸]
>>>>>>> a437be7c

theorem exp_neg (A : Matrix m m 𝔸) : exp (-A) = (exp A)⁻¹ := by
  rw [nonsing_inv_eq_ring_inverse]
  letI : SeminormedRing (Matrix m m 𝔸) := Matrix.linftyOpSemiNormedRing
  letI : NormedRing (Matrix m m 𝔸) := Matrix.linftyOpNormedRing
  letI : NormedAlgebra 𝕂 (Matrix m m 𝔸) := Matrix.linftyOpNormedAlgebra
  exact (Ring.inverse_exp 𝕂 A).symm
#align matrix.exp_neg Matrix.exp_neg

theorem exp_zsmul (z : ℤ) (A : Matrix m m 𝔸) : exp (z • A) = exp A ^ z := by
  obtain ⟨n, rfl | rfl⟩ := z.eq_nat_or_neg
<<<<<<< HEAD
  · rw [zpow_coe_nat, coe_nat_zsmul, exp_nsmul 𝕂]
  · have : IsUnit (exp A).det := (Matrix.isUnit_iff_isUnit_det _).mp (isUnit_exp 𝕂 _)
    rw [Matrix.zpow_neg this, zpow_coe_nat, neg_smul, exp_neg 𝕂, coe_nat_zsmul, exp_nsmul 𝕂]
=======
  · rw [zpow_coe_nat, natCast_zsmul, exp_nsmul]
  · have : IsUnit (exp 𝕂 A).det := (Matrix.isUnit_iff_isUnit_det _).mp (isUnit_exp _ _)
    rw [Matrix.zpow_neg this, zpow_coe_nat, neg_smul, exp_neg, natCast_zsmul, exp_nsmul]
>>>>>>> a437be7c
#align matrix.exp_zsmul Matrix.exp_zsmul

theorem exp_conj (U : Matrix m m 𝔸) (A : Matrix m m 𝔸) (hy : IsUnit U) :
    exp (U * A * U⁻¹) = U * exp A * U⁻¹ :=
  let ⟨u, hu⟩ := hy
  hu ▸ by simpa only [Matrix.coe_units_inv] using exp_units_conj 𝕂 u A
#align matrix.exp_conj Matrix.exp_conj

theorem exp_conj' (U : Matrix m m 𝔸) (A : Matrix m m 𝔸) (hy : IsUnit U) :
    exp (U⁻¹ * A * U) = U⁻¹ * exp A * U :=
  let ⟨u, hu⟩ := hy
  hu ▸ by simpa only [Matrix.coe_units_inv] using exp_units_conj' 𝕂 u A
#align matrix.exp_conj' Matrix.exp_conj'

end NormedComm

end Matrix<|MERGE_RESOLUTION|>--- conflicted
+++ resolved
@@ -121,13 +121,8 @@
 
 section Normed
 
-<<<<<<< HEAD
-variable [IsROrC 𝕂] [Fintype m] [DecidableEq m] [Fintype n] [DecidableEq n] [∀ i, Fintype (n' i)]
+variable [RCLike 𝕂] [Fintype m] [DecidableEq m] [Fintype n] [DecidableEq n] [∀ i, Fintype (n' i)]
   [∀ i, DecidableEq (n' i)] [NormedRing 𝔸] [Algebra ℚ 𝔸] [NormedAlgebra 𝕂 𝔸] [CompleteSpace 𝔸]
-=======
-variable [RCLike 𝕂] [Fintype m] [DecidableEq m] [Fintype n] [DecidableEq n] [∀ i, Fintype (n' i)]
-  [∀ i, DecidableEq (n' i)] [NormedRing 𝔸] [NormedAlgebra 𝕂 𝔸] [CompleteSpace 𝔸]
->>>>>>> a437be7c
 
 nonrec theorem exp_add_of_commute (A B : Matrix m m 𝔸) (h : Commute A B) :
     exp (A + B) = exp A * exp B := by
@@ -180,13 +175,8 @@
 
 section NormedComm
 
-<<<<<<< HEAD
-variable [IsROrC 𝕂] [Fintype m] [DecidableEq m] [Fintype n] [DecidableEq n] [∀ i, Fintype (n' i)]
+variable [RCLike 𝕂] [Fintype m] [DecidableEq m] [Fintype n] [DecidableEq n] [∀ i, Fintype (n' i)]
   [∀ i, DecidableEq (n' i)] [NormedCommRing 𝔸] [Algebra ℚ 𝔸] [NormedAlgebra 𝕂 𝔸] [CompleteSpace 𝔸]
-=======
-variable [RCLike 𝕂] [Fintype m] [DecidableEq m] [Fintype n] [DecidableEq n] [∀ i, Fintype (n' i)]
-  [∀ i, DecidableEq (n' i)] [NormedCommRing 𝔸] [NormedAlgebra 𝕂 𝔸] [CompleteSpace 𝔸]
->>>>>>> a437be7c
 
 theorem exp_neg (A : Matrix m m 𝔸) : exp (-A) = (exp A)⁻¹ := by
   rw [nonsing_inv_eq_ring_inverse]
@@ -198,15 +188,9 @@
 
 theorem exp_zsmul (z : ℤ) (A : Matrix m m 𝔸) : exp (z • A) = exp A ^ z := by
   obtain ⟨n, rfl | rfl⟩ := z.eq_nat_or_neg
-<<<<<<< HEAD
-  · rw [zpow_coe_nat, coe_nat_zsmul, exp_nsmul 𝕂]
+  · rw [zpow_coe_nat, natCast_zsmul, exp_nsmul 𝕂]
   · have : IsUnit (exp A).det := (Matrix.isUnit_iff_isUnit_det _).mp (isUnit_exp 𝕂 _)
-    rw [Matrix.zpow_neg this, zpow_coe_nat, neg_smul, exp_neg 𝕂, coe_nat_zsmul, exp_nsmul 𝕂]
-=======
-  · rw [zpow_coe_nat, natCast_zsmul, exp_nsmul]
-  · have : IsUnit (exp 𝕂 A).det := (Matrix.isUnit_iff_isUnit_det _).mp (isUnit_exp _ _)
-    rw [Matrix.zpow_neg this, zpow_coe_nat, neg_smul, exp_neg, natCast_zsmul, exp_nsmul]
->>>>>>> a437be7c
+    rw [Matrix.zpow_neg this, zpow_coe_nat, neg_smul, exp_neg 𝕂, natCast_zsmul, exp_nsmul 𝕂]
 #align matrix.exp_zsmul Matrix.exp_zsmul
 
 theorem exp_conj (U : Matrix m m 𝔸) (A : Matrix m m 𝔸) (hy : IsUnit U) :
