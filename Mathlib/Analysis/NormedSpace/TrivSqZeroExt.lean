/-
Copyright (c) 2023 Eric Wieser. All rights reserved.
Released under Apache 2.0 license as described in the file LICENSE.
Authors: Eric Wieser
-/
import Mathlib.Analysis.NormedSpace.Basic
import Mathlib.Analysis.NormedSpace.Exponential
import Mathlib.Topology.Instances.TrivSqZeroExt
import Mathlib.MeasureTheory.Integral.IntervalIntegral

#align_import analysis.normed_space.triv_sq_zero_ext from "leanprover-community/mathlib"@"88a563b158f59f2983cfad685664da95502e8cdd"

/-!
# Results on `TrivSqZeroExt R M` related to the norm

For now, this file contains results about `exp` for this type.

## Main results

* `TrivSqZeroExt.fst_exp`
* `TrivSqZeroExt.snd_exp`
* `TrivSqZeroExt.exp_inl`
* `TrivSqZeroExt.exp_inr`

## TODO

* Actually define a sensible norm on `TrivSqZeroExt R M`, so that we have access to lemmas
  like `exp_add`.
* Generalize more of these results to non-commutative `R`. In principle, under sufficient conditions
  we should expect
 `(exp 𝕜 x).snd = ∫ t in 0..1, exp 𝕜 (t • x.fst) • op (exp 𝕜 ((1 - t) • x.fst)) • x.snd`
  ([Physics.SE](https://physics.stackexchange.com/a/41671/185147), and
  https://link.springer.com/chapter/10.1007/978-3-540-44953-9_2).

-/


variable (𝕜 : Type*) {R M : Type*}

local notation "tsze" => TrivSqZeroExt

open NormedSpace -- For `exp`.

namespace TrivSqZeroExt

section Topology

section not_charZero
variable [Field 𝕜] [Ring R] [AddCommGroup M]
  [Algebra 𝕜 R] [Module 𝕜 M] [Module R M] [Module Rᵐᵒᵖ M]
  [SMulCommClass R Rᵐᵒᵖ M] [IsScalarTower 𝕜 R M] [IsScalarTower 𝕜 Rᵐᵒᵖ M]
  [TopologicalSpace R] [TopologicalSpace M]
  [TopologicalRing R] [TopologicalAddGroup M] [ContinuousSMul R M] [ContinuousSMul Rᵐᵒᵖ M]

@[simp] theorem fst_expSeries (x : tsze R M) (n : ℕ) :
    fst (expSeries 𝕜 (tsze R M) n fun _ => x) = expSeries 𝕜 R n fun _ => x.fst := by
  simp [expSeries_apply_eq]

end not_charZero

section Ring
variable [Field 𝕜] [CharZero 𝕜] [Ring R] [AddCommGroup M]
  [Algebra 𝕜 R] [Module 𝕜 M] [Module R M] [Module Rᵐᵒᵖ M]
  [SMulCommClass R Rᵐᵒᵖ M] [IsScalarTower 𝕜 R M] [IsScalarTower 𝕜 Rᵐᵒᵖ M]
  [TopologicalSpace R] [TopologicalSpace M]
  [TopologicalRing R] [TopologicalAddGroup M] [ContinuousSMul R M] [ContinuousSMul Rᵐᵒᵖ M]

theorem snd_expSeries_of_smul_comm
    (x : tsze R M) (hx : MulOpposite.op x.fst • x.snd = x.fst • x.snd) (n : ℕ) :
    snd (expSeries 𝕜 (tsze R M) (n + 1) fun _ => x) = (expSeries 𝕜 R n fun _ => x.fst) • x.snd := by
  simp_rw [expSeries_apply_eq, snd_smul, snd_pow_of_smul_comm _ _ hx, nsmul_eq_smul_cast 𝕜 (n + 1),
    smul_smul, smul_assoc, Nat.factorial_succ, Nat.pred_succ, Nat.cast_mul, mul_inv_rev,
    inv_mul_cancel_right₀ ((Nat.cast_ne_zero (R := 𝕜)).mpr <| Nat.succ_ne_zero n)]

/-- If `exp R x.fst` converges to `e` then `(exp R x).snd` converges to `e • x.snd`. -/
theorem hasSum_snd_expSeries_of_smul_comm (x : tsze R M)
    (hx : MulOpposite.op x.fst • x.snd = x.fst • x.snd) {e : R}
    (h : HasSum (fun n => expSeries 𝕜 R n fun _ => x.fst) e) :
    HasSum (fun n => snd (expSeries 𝕜 (tsze R M) n fun _ => x)) (e • x.snd) := by
  rw [← hasSum_nat_add_iff' 1]
<<<<<<< HEAD
  rw [Finset.range_one, Finset.sum_singleton, Nat.cast_zero, div_zero, inv_zero, zero_smul,
    sub_zero]
  simp_rw [← Nat.succ_eq_add_one, Nat.pred_succ, Nat.factorial_succ, Nat.cast_mul, ←
    Nat.succ_eq_add_one,
    mul_div_cancel_left _ ((@Nat.cast_ne_zero 𝕜 _ _ _).mpr <| Nat.succ_ne_zero _)]
  exact h

open scoped BigOperators

@[simp]
theorem List.toFinset_range (n) : List.toFinset (List.range n) = Finset.range n := by ext; simp


/-- An infinite triangular sum can be transposed. -/
theorem HasSum_sum_range_iff {α} [TopologicalSpace α] [AddCommMonoid α] [ContinuousAdd α]
    (f : ℕ → ℕ → α) (a : α):
    HasSum (fun n => ∑ k in .range (n + 1), f n k) a ↔ HasSum (fun nk : ℕ × ℕ => f (nk.1 + nk.2) nk.2) a :=
  sorry
open unitInterval

noncomputable instance : MeasureTheory.MeasureSpace I where
  volume := MeasureTheory.MeasureSpace.volume.comap Subtype.val

open Nat in
theorem beta_aux (a b : ℕ) :
  ((a + b + 1)! : ℝ)⁻¹ =
      ∫ x : I, ((a ! : ℝ)⁻¹ • (x.val : ℝ) ^ a) * (b ! : ℝ)⁻¹ • (1 - x.val : ℝ)^ b :=
  sorry

theorem _root_.MeasureTheory.AEStronglyMeasurable.pow_const
  {α : Type u_1} {β : Type u_2}
  {_ : MeasurableSpace α} {μ : MeasureTheory.Measure α} [TopologicalSpace β]
  {f : α → β} [Monoid β] [ContinuousMul β] (hf : MeasureTheory.AEStronglyMeasurable f μ) (n : ℕ) :
    MeasureTheory.AEStronglyMeasurable (f ^ n) μ :=
  let s : Submonoid (α → β) :=
    {carrier := { f | MeasureTheory.AEStronglyMeasurable f μ}
     mul_mem' := MeasureTheory.AEStronglyMeasurable.mul
     one_mem' := MeasureTheory.stronglyMeasurable_const.aestronglyMeasurable}
  pow_mem (show f ∈ s from hf) n

/-- If `exp R x.fst` converges to `e` then `(exp R x).snd` converges to `e • x.snd`. -/
theorem hasSum_snd_expSeries' {R M} [NormedRing R] [NormedAddCommGroup M]
    [NormedAlgebra ℝ R] [NormOneClass R] [Module R M] [BoundedSMul R M] [Module Rᵐᵒᵖ M]
    [BoundedSMul Rᵐᵒᵖ M] [SMulCommClass R Rᵐᵒᵖ M] [NormedSpace ℝ M]
    [IsScalarTower ℝ R M] [IsScalarTower ℝ Rᵐᵒᵖ M]
    [ContinuousSMul R M] [ContinuousSMul Rᵐᵒᵖ M] [CompleteSpace M] (x : tsze R M)
    {e : Set.Icc 0 (1 : ℝ) → R}
    (h : ∀ t, HasSum (fun n => expSeries ℝ R n fun _ => t.val • x.fst) (e t)) :
    HasSum (fun n => snd (expSeries ℝ (tsze R M) n fun _ => x))
      (∫ t : I, e t • MulOpposite.op (e (unitInterval.symm t)) • x.snd) := by
  replace h : ∀ t : I, HasSum _ _ := fun t =>
    (h t).smul ((h (unitInterval.symm t)).op.smul_const x.snd) sorry
  simp_rw [expSeries_apply_eq] at *
  conv =>
    congr
    ext n
    rw [snd_smul, snd_pow_eq_sum, ← List.sum_toFinset _ (List.nodup_range n), List.toFinset_range,
      Finset.smul_sum]
  rw [← hasSum_nat_add_iff' 1]
  rw [Finset.range_one, Finset.sum_singleton, Finset.range_zero, Finset.sum_empty,
    sub_zero]
  simp_rw [Nat.pred_succ]
  rw [HasSum_sum_range_iff]
  simp only [add_tsub_cancel_right]
  simp_rw [beta_aux, ← integral_smul_const, mul_smul, smul_comm (_ • (1 - _)^_ : ℝ) (_ : R),
    ← smul_assoc, ← MulOpposite.op_smul, smul_assoc _ (_ ^ _), ← smul_pow]
  apply MeasureTheory.hasSum_integral_of_dominated_convergence
  case bound =>
    intro ⟨m, n⟩ a
    exact ((Nat.factorial m : ℝ)⁻¹ * (‖a.val‖ ^ m * ‖fst x‖ ^ m)) *
        (((Nat.factorial n : ℝ)⁻¹ * (‖1 - a.val‖ ^ n * ‖fst x‖ ^ n)) * ‖snd x‖)
  case h_lim =>
    filter_upwards
    exact h
  · intro n
    refine .smul (.const_smul (.pow_const (.smul_const ?_ _) _) _) (.smul ?_ ?_)
    · sorry
    · sorry
    · exact MeasureTheory.stronglyMeasurable_const.aestronglyMeasurable
  · intro ⟨m, n⟩
    dsimp
    filter_upwards with a
    refine le_trans (norm_smul_le _ _) ?_
    gcongr
    · refine (_root_.norm_smul_le _ _).trans ?_
      gcongr
      · simp
      · refine (norm_pow_le _ _).trans ?_
        rw [←mul_pow]
        gcongr
        refine (_root_.norm_smul_le _ _).trans ?_
        simp
    · refine (_root_.norm_smul_le _ _).trans ?_
      gcongr
      refine (_root_.norm_smul_le _ _).trans ?_
      gcongr
      · simp
      · refine (norm_pow_le _ _).trans ?_
        rw [←mul_pow]
        gcongr
        refine (_root_.norm_smul_le _ _).trans ?_
        gcongr
        sorry
  · sorry
  · sorry
=======
  simp_rw [snd_expSeries_of_smul_comm _ _ hx]
  simp_rw [expSeries_apply_eq] at *
  rw [Finset.range_one, Finset.sum_singleton, Nat.factorial_zero, Nat.cast_one, pow_zero,
    inv_one, one_smul, snd_one, sub_zero]
  exact h.smul_const _
>>>>>>> 03a7bc56
#align triv_sq_zero_ext.has_sum_snd_exp_series_of_smul_comm TrivSqZeroExt.hasSum_snd_expSeries_of_smul_comm

/-- If `exp R x.fst` converges to `e` then `exp R x` converges to `inl e + inr (e • x.snd)`. -/
theorem hasSum_expSeries_of_smul_comm
    (x : tsze R M) (hx : MulOpposite.op x.fst • x.snd = x.fst • x.snd)
    {e : R} (h : HasSum (fun n => expSeries 𝕜 R n fun _ => x.fst) e) :
    HasSum (fun n => expSeries 𝕜 (tsze R M) n fun _ => x) (inl e + inr (e • x.snd)) := by
  have : HasSum (fun n => fst (expSeries 𝕜 (tsze R M) n fun _ => x)) e := by
    simpa [fst_expSeries] using h
  simpa only [inl_fst_add_inr_snd_eq] using
    (hasSum_inl _ <| this).add (hasSum_inr _ <| hasSum_snd_expSeries_of_smul_comm 𝕜 x hx h)
#align triv_sq_zero_ext.has_sum_exp_series_of_smul_comm TrivSqZeroExt.hasSum_expSeries_of_smul_comm

variable [T2Space R] [T2Space M]

theorem exp_def_of_smul_comm (x : tsze R M) (hx : MulOpposite.op x.fst • x.snd = x.fst • x.snd) :
    exp 𝕜 x = inl (exp 𝕜 x.fst) + inr (exp 𝕜 x.fst • x.snd) := by
  simp_rw [exp, FormalMultilinearSeries.sum]
  by_cases h : Summable (fun (n : ℕ) => (expSeries 𝕜 R n) fun x_1 ↦ fst x)
  · refine (hasSum_expSeries_of_smul_comm 𝕜 x hx ?_).tsum_eq
    exact h.hasSum
  · rw [tsum_eq_zero_of_not_summable h, zero_smul, inr_zero, inl_zero, zero_add,
      tsum_eq_zero_of_not_summable]
    simp_rw [← fst_expSeries] at h
    refine mt ?_ h
    exact (Summable.map · (TrivSqZeroExt.fstHom 𝕜 R M).toLinearMap continuous_fst)

@[simp]
theorem exp_inl (x : R) : exp 𝕜 (inl x : tsze R M) = inl (exp 𝕜 x) := by
  rw [exp_def_of_smul_comm, snd_inl, fst_inl, smul_zero, inr_zero, add_zero]
  · rw [snd_inl, fst_inl, smul_zero, smul_zero]
#align triv_sq_zero_ext.exp_inl TrivSqZeroExt.exp_inl

@[simp]
theorem exp_inr (m : M) : exp 𝕜 (inr m : tsze R M) = 1 + inr m := by
  rw [exp_def_of_smul_comm, snd_inr, fst_inr, exp_zero, one_smul, inl_one]
  · rw [snd_inr, fst_inr, MulOpposite.op_zero, zero_smul, zero_smul]
#align triv_sq_zero_ext.exp_inr TrivSqZeroExt.exp_inr

end Ring

section CommRing
variable [Field 𝕜] [CharZero 𝕜] [CommRing R] [AddCommGroup M]
  [Algebra 𝕜 R] [Module 𝕜 M] [Module R M] [Module Rᵐᵒᵖ M]
  [IsCentralScalar R M] [IsScalarTower 𝕜 R M]
  [TopologicalSpace R] [TopologicalSpace M]
  [TopologicalRing R] [TopologicalAddGroup M] [ContinuousSMul R M] [ContinuousSMul Rᵐᵒᵖ M]

variable [T2Space R] [T2Space M]

theorem exp_def (x : tsze R M) : exp 𝕜 x = inl (exp 𝕜 x.fst) + inr (exp 𝕜 x.fst • x.snd) :=
  exp_def_of_smul_comm 𝕜 x (op_smul_eq_smul _ _)
#align triv_sq_zero_ext.exp_def TrivSqZeroExt.exp_def

@[simp]
theorem fst_exp (x : tsze R M) : fst (exp 𝕜 x) = exp 𝕜 x.fst := by
  rw [exp_def, fst_add, fst_inl, fst_inr, add_zero]
#align triv_sq_zero_ext.fst_exp TrivSqZeroExt.fst_exp

@[simp]
theorem snd_exp (x : tsze R M) : snd (exp 𝕜 x) = exp 𝕜 x.fst • x.snd := by
  rw [exp_def, snd_add, snd_inl, snd_inr, zero_add]
#align triv_sq_zero_ext.snd_exp TrivSqZeroExt.snd_exp

/-- Polar form of trivial-square-zero extension. -/
theorem eq_smul_exp_of_invertible (x : tsze R M) [Invertible x.fst] :
    x = x.fst • exp 𝕜 (⅟ x.fst • inr x.snd) := by
  rw [← inr_smul, exp_inr, smul_add, ← inl_one, ← inl_smul, ← inr_smul, smul_eq_mul, mul_one,
    smul_smul, mul_invOf_self, one_smul, inl_fst_add_inr_snd_eq]
#align triv_sq_zero_ext.eq_smul_exp_of_invertible TrivSqZeroExt.eq_smul_exp_of_invertible

end CommRing

section Field
variable [Field 𝕜] [CharZero 𝕜] [Field R] [AddCommGroup M]
  [Algebra 𝕜 R] [Module 𝕜 M] [Module R M] [Module Rᵐᵒᵖ M]
  [IsCentralScalar R M] [IsScalarTower 𝕜 R M]
  [TopologicalSpace R] [TopologicalSpace M]
  [TopologicalRing R] [TopologicalAddGroup M] [ContinuousSMul R M] [ContinuousSMul Rᵐᵒᵖ M]

variable [T2Space R] [T2Space M]

/-- More convenient version of `TrivSqZeroExt.eq_smul_exp_of_invertible` for when `R` is a
field. -/
theorem eq_smul_exp_of_ne_zero (x : tsze R M) (hx : x.fst ≠ 0) :
    x = x.fst • exp 𝕜 (x.fst⁻¹ • inr x.snd) :=
  letI : Invertible x.fst := invertibleOfNonzero hx
  eq_smul_exp_of_invertible _ _
#align triv_sq_zero_ext.eq_smul_exp_of_ne_zero TrivSqZeroExt.eq_smul_exp_of_ne_zero

end Field

end Topology

end TrivSqZeroExt<|MERGE_RESOLUTION|>--- conflicted
+++ resolved
@@ -6,7 +6,6 @@
 import Mathlib.Analysis.NormedSpace.Basic
 import Mathlib.Analysis.NormedSpace.Exponential
 import Mathlib.Topology.Instances.TrivSqZeroExt
-import Mathlib.MeasureTheory.Integral.IntervalIntegral
 
 #align_import analysis.normed_space.triv_sq_zero_ext from "leanprover-community/mathlib"@"88a563b158f59f2983cfad685664da95502e8cdd"
 
@@ -78,13 +77,106 @@
     (h : HasSum (fun n => expSeries 𝕜 R n fun _ => x.fst) e) :
     HasSum (fun n => snd (expSeries 𝕜 (tsze R M) n fun _ => x)) (e • x.snd) := by
   rw [← hasSum_nat_add_iff' 1]
-<<<<<<< HEAD
-  rw [Finset.range_one, Finset.sum_singleton, Nat.cast_zero, div_zero, inv_zero, zero_smul,
-    sub_zero]
-  simp_rw [← Nat.succ_eq_add_one, Nat.pred_succ, Nat.factorial_succ, Nat.cast_mul, ←
-    Nat.succ_eq_add_one,
-    mul_div_cancel_left _ ((@Nat.cast_ne_zero 𝕜 _ _ _).mpr <| Nat.succ_ne_zero _)]
-  exact h
+  simp_rw [snd_expSeries_of_smul_comm _ _ hx]
+  simp_rw [expSeries_apply_eq] at *
+  rw [Finset.range_one, Finset.sum_singleton, Nat.factorial_zero, Nat.cast_one, pow_zero,
+    inv_one, one_smul, snd_one, sub_zero]
+  exact h.smul_const _
+#align triv_sq_zero_ext.has_sum_snd_exp_series_of_smul_comm TrivSqZeroExt.hasSum_snd_expSeries_of_smul_comm
+
+/-- If `exp R x.fst` converges to `e` then `exp R x` converges to `inl e + inr (e • x.snd)`. -/
+theorem hasSum_expSeries_of_smul_comm
+    (x : tsze R M) (hx : MulOpposite.op x.fst • x.snd = x.fst • x.snd)
+    {e : R} (h : HasSum (fun n => expSeries 𝕜 R n fun _ => x.fst) e) :
+    HasSum (fun n => expSeries 𝕜 (tsze R M) n fun _ => x) (inl e + inr (e • x.snd)) := by
+  have : HasSum (fun n => fst (expSeries 𝕜 (tsze R M) n fun _ => x)) e := by
+    simpa [fst_expSeries] using h
+  simpa only [inl_fst_add_inr_snd_eq] using
+    (hasSum_inl _ <| this).add (hasSum_inr _ <| hasSum_snd_expSeries_of_smul_comm 𝕜 x hx h)
+#align triv_sq_zero_ext.has_sum_exp_series_of_smul_comm TrivSqZeroExt.hasSum_expSeries_of_smul_comm
+
+variable [T2Space R] [T2Space M]
+
+theorem exp_def_of_smul_comm (x : tsze R M) (hx : MulOpposite.op x.fst • x.snd = x.fst • x.snd) :
+    exp 𝕜 x = inl (exp 𝕜 x.fst) + inr (exp 𝕜 x.fst • x.snd) := by
+  simp_rw [exp, FormalMultilinearSeries.sum]
+  by_cases h : Summable (fun (n : ℕ) => (expSeries 𝕜 R n) fun x_1 ↦ fst x)
+  · refine (hasSum_expSeries_of_smul_comm 𝕜 x hx ?_).tsum_eq
+    exact h.hasSum
+  · rw [tsum_eq_zero_of_not_summable h, zero_smul, inr_zero, inl_zero, zero_add,
+      tsum_eq_zero_of_not_summable]
+    simp_rw [← fst_expSeries] at h
+    refine mt ?_ h
+    exact (Summable.map · (TrivSqZeroExt.fstHom 𝕜 R M).toLinearMap continuous_fst)
+
+@[simp]
+theorem exp_inl (x : R) : exp 𝕜 (inl x : tsze R M) = inl (exp 𝕜 x) := by
+  rw [exp_def_of_smul_comm, snd_inl, fst_inl, smul_zero, inr_zero, add_zero]
+  · rw [snd_inl, fst_inl, smul_zero, smul_zero]
+#align triv_sq_zero_ext.exp_inl TrivSqZeroExt.exp_inl
+
+@[simp]
+theorem exp_inr (m : M) : exp 𝕜 (inr m : tsze R M) = 1 + inr m := by
+  rw [exp_def_of_smul_comm, snd_inr, fst_inr, exp_zero, one_smul, inl_one]
+  · rw [snd_inr, fst_inr, MulOpposite.op_zero, zero_smul, zero_smul]
+#align triv_sq_zero_ext.exp_inr TrivSqZeroExt.exp_inr
+
+end Ring
+
+section CommRing
+variable [Field 𝕜] [CharZero 𝕜] [CommRing R] [AddCommGroup M]
+  [Algebra 𝕜 R] [Module 𝕜 M] [Module R M] [Module Rᵐᵒᵖ M]
+  [IsCentralScalar R M] [IsScalarTower 𝕜 R M]
+  [TopologicalSpace R] [TopologicalSpace M]
+  [TopologicalRing R] [TopologicalAddGroup M] [ContinuousSMul R M] [ContinuousSMul Rᵐᵒᵖ M]
+
+variable [T2Space R] [T2Space M]
+
+theorem exp_def (x : tsze R M) : exp 𝕜 x = inl (exp 𝕜 x.fst) + inr (exp 𝕜 x.fst • x.snd) :=
+  exp_def_of_smul_comm 𝕜 x (op_smul_eq_smul _ _)
+#align triv_sq_zero_ext.exp_def TrivSqZeroExt.exp_def
+
+@[simp]
+theorem fst_exp (x : tsze R M) : fst (exp 𝕜 x) = exp 𝕜 x.fst := by
+  rw [exp_def, fst_add, fst_inl, fst_inr, add_zero]
+#align triv_sq_zero_ext.fst_exp TrivSqZeroExt.fst_exp
+
+@[simp]
+theorem snd_exp (x : tsze R M) : snd (exp 𝕜 x) = exp 𝕜 x.fst • x.snd := by
+  rw [exp_def, snd_add, snd_inl, snd_inr, zero_add]
+#align triv_sq_zero_ext.snd_exp TrivSqZeroExt.snd_exp
+
+/-- Polar form of trivial-square-zero extension. -/
+theorem eq_smul_exp_of_invertible (x : tsze R M) [Invertible x.fst] :
+    x = x.fst • exp 𝕜 (⅟ x.fst • inr x.snd) := by
+  rw [← inr_smul, exp_inr, smul_add, ← inl_one, ← inl_smul, ← inr_smul, smul_eq_mul, mul_one,
+    smul_smul, mul_invOf_self, one_smul, inl_fst_add_inr_snd_eq]
+#align triv_sq_zero_ext.eq_smul_exp_of_invertible TrivSqZeroExt.eq_smul_exp_of_invertible
+
+end CommRing
+
+section Field
+variable [Field 𝕜] [CharZero 𝕜] [Field R] [AddCommGroup M]
+  [Algebra 𝕜 R] [Module 𝕜 M] [Module R M] [Module Rᵐᵒᵖ M]
+  [IsCentralScalar R M] [IsScalarTower 𝕜 R M]
+  [TopologicalSpace R] [TopologicalSpace M]
+  [TopologicalRing R] [TopologicalAddGroup M] [ContinuousSMul R M] [ContinuousSMul Rᵐᵒᵖ M]
+
+variable [T2Space R] [T2Space M]
+
+/-- More convenient version of `TrivSqZeroExt.eq_smul_exp_of_invertible` for when `R` is a
+field. -/
+theorem eq_smul_exp_of_ne_zero (x : tsze R M) (hx : x.fst ≠ 0) :
+    x = x.fst • exp 𝕜 (x.fst⁻¹ • inr x.snd) :=
+  letI : Invertible x.fst := invertibleOfNonzero hx
+  eq_smul_exp_of_invertible _ _
+#align triv_sq_zero_ext.eq_smul_exp_of_ne_zero TrivSqZeroExt.eq_smul_exp_of_ne_zero
+
+end Field
+
+end Topology
+
+
 
 open scoped BigOperators
 
@@ -184,105 +276,6 @@
         sorry
   · sorry
   · sorry
-=======
-  simp_rw [snd_expSeries_of_smul_comm _ _ hx]
-  simp_rw [expSeries_apply_eq] at *
-  rw [Finset.range_one, Finset.sum_singleton, Nat.factorial_zero, Nat.cast_one, pow_zero,
-    inv_one, one_smul, snd_one, sub_zero]
-  exact h.smul_const _
->>>>>>> 03a7bc56
-#align triv_sq_zero_ext.has_sum_snd_exp_series_of_smul_comm TrivSqZeroExt.hasSum_snd_expSeries_of_smul_comm
-
-/-- If `exp R x.fst` converges to `e` then `exp R x` converges to `inl e + inr (e • x.snd)`. -/
-theorem hasSum_expSeries_of_smul_comm
-    (x : tsze R M) (hx : MulOpposite.op x.fst • x.snd = x.fst • x.snd)
-    {e : R} (h : HasSum (fun n => expSeries 𝕜 R n fun _ => x.fst) e) :
-    HasSum (fun n => expSeries 𝕜 (tsze R M) n fun _ => x) (inl e + inr (e • x.snd)) := by
-  have : HasSum (fun n => fst (expSeries 𝕜 (tsze R M) n fun _ => x)) e := by
-    simpa [fst_expSeries] using h
-  simpa only [inl_fst_add_inr_snd_eq] using
-    (hasSum_inl _ <| this).add (hasSum_inr _ <| hasSum_snd_expSeries_of_smul_comm 𝕜 x hx h)
-#align triv_sq_zero_ext.has_sum_exp_series_of_smul_comm TrivSqZeroExt.hasSum_expSeries_of_smul_comm
-
-variable [T2Space R] [T2Space M]
-
-theorem exp_def_of_smul_comm (x : tsze R M) (hx : MulOpposite.op x.fst • x.snd = x.fst • x.snd) :
-    exp 𝕜 x = inl (exp 𝕜 x.fst) + inr (exp 𝕜 x.fst • x.snd) := by
-  simp_rw [exp, FormalMultilinearSeries.sum]
-  by_cases h : Summable (fun (n : ℕ) => (expSeries 𝕜 R n) fun x_1 ↦ fst x)
-  · refine (hasSum_expSeries_of_smul_comm 𝕜 x hx ?_).tsum_eq
-    exact h.hasSum
-  · rw [tsum_eq_zero_of_not_summable h, zero_smul, inr_zero, inl_zero, zero_add,
-      tsum_eq_zero_of_not_summable]
-    simp_rw [← fst_expSeries] at h
-    refine mt ?_ h
-    exact (Summable.map · (TrivSqZeroExt.fstHom 𝕜 R M).toLinearMap continuous_fst)
-
-@[simp]
-theorem exp_inl (x : R) : exp 𝕜 (inl x : tsze R M) = inl (exp 𝕜 x) := by
-  rw [exp_def_of_smul_comm, snd_inl, fst_inl, smul_zero, inr_zero, add_zero]
-  · rw [snd_inl, fst_inl, smul_zero, smul_zero]
-#align triv_sq_zero_ext.exp_inl TrivSqZeroExt.exp_inl
-
-@[simp]
-theorem exp_inr (m : M) : exp 𝕜 (inr m : tsze R M) = 1 + inr m := by
-  rw [exp_def_of_smul_comm, snd_inr, fst_inr, exp_zero, one_smul, inl_one]
-  · rw [snd_inr, fst_inr, MulOpposite.op_zero, zero_smul, zero_smul]
-#align triv_sq_zero_ext.exp_inr TrivSqZeroExt.exp_inr
-
-end Ring
-
-section CommRing
-variable [Field 𝕜] [CharZero 𝕜] [CommRing R] [AddCommGroup M]
-  [Algebra 𝕜 R] [Module 𝕜 M] [Module R M] [Module Rᵐᵒᵖ M]
-  [IsCentralScalar R M] [IsScalarTower 𝕜 R M]
-  [TopologicalSpace R] [TopologicalSpace M]
-  [TopologicalRing R] [TopologicalAddGroup M] [ContinuousSMul R M] [ContinuousSMul Rᵐᵒᵖ M]
-
-variable [T2Space R] [T2Space M]
-
-theorem exp_def (x : tsze R M) : exp 𝕜 x = inl (exp 𝕜 x.fst) + inr (exp 𝕜 x.fst • x.snd) :=
-  exp_def_of_smul_comm 𝕜 x (op_smul_eq_smul _ _)
-#align triv_sq_zero_ext.exp_def TrivSqZeroExt.exp_def
-
-@[simp]
-theorem fst_exp (x : tsze R M) : fst (exp 𝕜 x) = exp 𝕜 x.fst := by
-  rw [exp_def, fst_add, fst_inl, fst_inr, add_zero]
-#align triv_sq_zero_ext.fst_exp TrivSqZeroExt.fst_exp
-
-@[simp]
-theorem snd_exp (x : tsze R M) : snd (exp 𝕜 x) = exp 𝕜 x.fst • x.snd := by
-  rw [exp_def, snd_add, snd_inl, snd_inr, zero_add]
-#align triv_sq_zero_ext.snd_exp TrivSqZeroExt.snd_exp
-
-/-- Polar form of trivial-square-zero extension. -/
-theorem eq_smul_exp_of_invertible (x : tsze R M) [Invertible x.fst] :
-    x = x.fst • exp 𝕜 (⅟ x.fst • inr x.snd) := by
-  rw [← inr_smul, exp_inr, smul_add, ← inl_one, ← inl_smul, ← inr_smul, smul_eq_mul, mul_one,
-    smul_smul, mul_invOf_self, one_smul, inl_fst_add_inr_snd_eq]
-#align triv_sq_zero_ext.eq_smul_exp_of_invertible TrivSqZeroExt.eq_smul_exp_of_invertible
-
-end CommRing
-
-section Field
-variable [Field 𝕜] [CharZero 𝕜] [Field R] [AddCommGroup M]
-  [Algebra 𝕜 R] [Module 𝕜 M] [Module R M] [Module Rᵐᵒᵖ M]
-  [IsCentralScalar R M] [IsScalarTower 𝕜 R M]
-  [TopologicalSpace R] [TopologicalSpace M]
-  [TopologicalRing R] [TopologicalAddGroup M] [ContinuousSMul R M] [ContinuousSMul Rᵐᵒᵖ M]
-
-variable [T2Space R] [T2Space M]
-
-/-- More convenient version of `TrivSqZeroExt.eq_smul_exp_of_invertible` for when `R` is a
-field. -/
-theorem eq_smul_exp_of_ne_zero (x : tsze R M) (hx : x.fst ≠ 0) :
-    x = x.fst • exp 𝕜 (x.fst⁻¹ • inr x.snd) :=
-  letI : Invertible x.fst := invertibleOfNonzero hx
-  eq_smul_exp_of_invertible _ _
-#align triv_sq_zero_ext.eq_smul_exp_of_ne_zero TrivSqZeroExt.eq_smul_exp_of_ne_zero
-
-end Field
-
-end Topology
+
 
 end TrivSqZeroExt