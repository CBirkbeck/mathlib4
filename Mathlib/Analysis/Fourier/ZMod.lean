--- conflicted
+++ resolved
@@ -29,7 +29,6 @@
 namespace ZMod
 
 variable {N : ℕ} [NeZero N] {E : Type*} [AddCommGroup E] [Module ℂ E]
-<<<<<<< HEAD
 
 section private_defs
 /-
@@ -40,18 +39,6 @@
 **Do not add more lemmas about `auxDFT`**: it should be invisible to end-users.
 -/
 
-=======
-
-section private_defs
-/-
-It doesn't _quite_ work to define the Fourier transform as a `LinearEquiv` in one go, because that
-leads to annoying repetition between the proof fields. So we set up a private definition first,
-prove a minimal set of lemmas about it, and then define the `LinearEquiv` using that.
-
-**Do not add more lemmas about `auxDFT`**: it should be invisible to end-users.
--/
-
->>>>>>> d0df76bd
 /--
 The discrete Fourier transform on `ℤ / N ℤ` (with the counting measure). This definition is
 private because it is superseded by the bundled `LinearEquiv` version.
@@ -121,7 +108,6 @@
 lemma invDFT_apply (Ψ : ZMod N → E) (k : ZMod N) :
     𝓕⁻ Ψ k = (N : ℂ)⁻¹ • ∑ j : ZMod N, stdAddChar (j * k) • Ψ j := by
   simp only [dft, LinearEquiv.coe_symm_mk, auxDFT, mul_neg, neg_neg]
-<<<<<<< HEAD
 
 lemma invDFT_def (Ψ : ZMod N → E) :
     𝓕⁻ Ψ = fun k ↦ (N : ℂ)⁻¹ • ∑ j : ZMod N, stdAddChar (j * k) • Ψ j :=
@@ -153,39 +139,6 @@
 /-!
 ## Compatibility with scalar multiplication
 
-=======
-
-lemma invDFT_def (Ψ : ZMod N → E) :
-    𝓕⁻ Ψ = fun k ↦ (N : ℂ)⁻¹ • ∑ j : ZMod N, stdAddChar (j * k) • Ψ j :=
-  funext <| invDFT_apply Ψ
-
-lemma invDFT_apply' (Ψ : ZMod N → E) (k : ZMod N) : 𝓕⁻ Ψ k = (N : ℂ)⁻¹ • 𝓕 Ψ (-k) :=
-  rfl
-
-lemma invDFT_def' (Ψ : ZMod N → E) : 𝓕⁻ Ψ = fun k ↦ (N : ℂ)⁻¹ • 𝓕 Ψ (-k) :=
-  rfl
-
-lemma dft_apply_zero (Φ : ZMod N → E) : 𝓕 Φ 0 = ∑ j, Φ j := by
-  simp only [dft_apply, mul_zero, neg_zero, map_zero_eq_one, one_smul]
-
-/--
-The discrete Fourier transform agrees with the general one (assuming the target space is a complete
-normed space).
--/
-lemma dft_eq_fourier {E : Type*} [NormedAddCommGroup E] [NormedSpace ℂ E] [CompleteSpace E]
-    (Φ : ZMod N → E) (k : ZMod N) :
-    𝓕 Φ k = Fourier.fourierIntegral toCircle Measure.count Φ k := by
-  simp only [dft_apply, stdAddChar_apply, Fourier.fourierIntegral_def, Circle.smul_def,
-    integral_countable' <| .of_finite .., Measure.count_singleton, ENNReal.one_toReal, one_smul,
-    tsum_fintype]
-
-end defs
-
-section arith
-/-!
-## Compatibility with scalar multiplication
-
->>>>>>> d0df76bd
 These lemmas are more general than `LinearEquiv.map_mul` etc, since they allow any scalars that
 commute with the `ℂ`-action, rather than just `ℂ` itself.
 -/
