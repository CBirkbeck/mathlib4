/-
Copyright (c) 2022 Moritz Doll. All rights reserved.
Released under Apache 2.0 license as described in the file LICENSE.
Authors: Moritz Doll, Kalle Kytölä
-/
import Mathlib.Analysis.Normed.Field.Basic
import Mathlib.LinearAlgebra.SesquilinearForm
import Mathlib.Topology.Algebra.Module.WeakBilin

/-!
# Polar set

In this file we define the polar set. There are different notions of the polar, we will define the
*absolute polar*. The advantage over the real polar is that we can define the absolute polar for
any bilinear form `B : E →ₗ[𝕜] F →ₗ[𝕜] 𝕜`, where `𝕜` is a normed commutative ring and
`E` and `F` are modules over `𝕜`.

## Main definitions

* `LinearMap.polar`: The polar of a bilinear form `B : E →ₗ[𝕜] F →ₗ[𝕜] 𝕜`.

## Main statements

* `LinearMap.polar_eq_iInter`: The polar as an intersection.
* `LinearMap.subset_bipolar`: The polar is a subset of the bipolar.
* `LinearMap.polar_weak_closed`: The polar is closed in the weak topology induced by `B.flip`.

## References

* [H. H. Schaefer, *Topological Vector Spaces*][schaefer1966]

## Tags

polar
-/


variable {𝕜 E F : Type*}

open Topology

namespace LinearMap

section NormedRing

variable [NormedCommRing 𝕜] [AddCommMonoid E] [AddCommMonoid F]
variable [Module 𝕜 E] [Module 𝕜 F]


variable (B : E →ₗ[𝕜] F →ₗ[𝕜] 𝕜)

/-- The (absolute) polar of `s : Set E` is given by the set of all `y : F` such that `‖B x y‖ ≤ 1`
for all `x ∈ s`. -/
def polar (s : Set E) : Set F :=
  { y : F | ∀ x ∈ s, ‖B x y‖ ≤ 1 }

theorem polar_mem_iff (s : Set E) (y : F) : y ∈ B.polar s ↔ ∀ x ∈ s, ‖B x y‖ ≤ 1 :=
  Iff.rfl

theorem polar_mem (s : Set E) (y : F) (hy : y ∈ B.polar s) : ∀ x ∈ s, ‖B x y‖ ≤ 1 :=
  hy

@[simp]
theorem zero_mem_polar (s : Set E) : (0 : F) ∈ B.polar s := fun _ _ => by
  simp only [map_zero, norm_zero, zero_le_one]

<<<<<<< HEAD
theorem polar_nonempty (s : Set E) : Nonempty (B.polar s) := by
=======
theorem polar_nonempty (s : Set E) : Set.Nonempty (B.polar s) := by
>>>>>>> 8192b1ae
  use 0
  exact zero_mem_polar B s

theorem polar_eq_iInter {s : Set E} : B.polar s = ⋂ x ∈ s, { y : F | ‖B x y‖ ≤ 1 } := by
  ext
  simp only [polar_mem_iff, Set.mem_iInter, Set.mem_setOf_eq]

/-- The map `B.polar : Set E → Set F` forms an order-reversing Galois connection with
`B.flip.polar : Set F → Set E`. We use `OrderDual.toDual` and `OrderDual.ofDual` to express
that `polar` is order-reversing. -/
theorem polar_gc :
    GaloisConnection (OrderDual.toDual ∘ B.polar) (B.flip.polar ∘ OrderDual.ofDual) := fun _ _ =>
  ⟨fun h _ hx _ hy => h hy _ hx, fun h _ hx _ hy => h hy _ hx⟩

@[simp]
theorem polar_iUnion {ι} {s : ι → Set E} : B.polar (⋃ i, s i) = ⋂ i, B.polar (s i) :=
  B.polar_gc.l_iSup

@[simp]
theorem polar_union {s t : Set E} : B.polar (s ∪ t) = B.polar s ∩ B.polar t :=
  B.polar_gc.l_sup

theorem polar_antitone : Antitone (B.polar : Set E → Set F) :=
  B.polar_gc.monotone_l

@[simp]
theorem polar_empty : B.polar ∅ = Set.univ :=
  B.polar_gc.l_bot

@[simp]
theorem polar_singleton {a : E} : B.polar {a} = { y | ‖B a y‖ ≤ 1 } := le_antisymm
  (fun _ hy => hy _ rfl)
  (fun y hy => (polar_mem_iff _ _ _).mp (fun _ hb => by rw [Set.mem_singleton_iff.mp hb]; exact hy))

theorem mem_polar_singleton {x : E} (y : F) : y ∈ B.polar {x} ↔ ‖B x y‖ ≤ 1 := by
  simp only [polar_singleton, Set.mem_setOf_eq]

theorem polar_zero : B.polar ({0} : Set E) = Set.univ := by
  simp only [polar_singleton, map_zero, zero_apply, norm_zero, zero_le_one, Set.setOf_true]

theorem subset_bipolar (s : Set E) : s ⊆ B.flip.polar (B.polar s) := fun x hx y hy => by
  rw [B.flip_apply]
  exact hy x hx

@[simp]
theorem tripolar_eq_polar (s : Set E) : B.polar (B.flip.polar (B.polar s)) = B.polar s :=
  (B.polar_antitone (B.subset_bipolar s)).antisymm (subset_bipolar B.flip (B.polar s))

/-- The polar set is closed in the weak topology induced by `B.flip`. -/
theorem polar_weak_closed (s : Set E) : IsClosed[WeakBilin.instTopologicalSpace B.flip]
    (B.polar s) := by
  rw [polar_eq_iInter]
  refine isClosed_iInter fun x => isClosed_iInter fun _ => ?_
  exact isClosed_le (WeakBilin.eval_continuous B.flip x).norm continuous_const

theorem sInter_polar_finite_subset_eq_polar (s : Set E) :
    ⋂₀ (B.polar '' { F | F.Finite ∧ F ⊆ s }) = B.polar s := by
  ext x
  simp only [Set.sInter_image, Set.mem_setOf_eq, Set.mem_iInter, and_imp]
  refine ⟨fun hx a ha ↦ ?_, fun hx F _ hF₂ => polar_antitone _ hF₂ hx⟩
  simpa [mem_polar_singleton] using hx _ (Set.finite_singleton a) (Set.singleton_subset_iff.mpr ha)

theorem iInter_polar_singleton_eq_polar (s : Set E) :
    ⋂ i ∈ s, (B.polar { i }) = B.polar s := by
  ext x
  simp only [Set.sInter_image, Set.mem_setOf_eq, Set.mem_iInter, and_imp]
  refine ⟨fun hx a ha ↦ ?_, fun hx a ha => (mem_polar_singleton B x).mpr (hx a ha)⟩
  simpa [mem_polar_singleton] using hx _ ha

end NormedRing

section NontriviallyNormedField

variable [NontriviallyNormedField 𝕜] [AddCommMonoid E] [AddCommMonoid F]
variable [Module 𝕜 E] [Module 𝕜 F]


variable (B : E →ₗ[𝕜] F →ₗ[𝕜] 𝕜)

theorem polar_univ (h : SeparatingRight B) : B.polar Set.univ = {(0 : F)} := by
  rw [Set.eq_singleton_iff_unique_mem]
  refine ⟨by simp only [zero_mem_polar], fun y hy => h _ fun x => ?_⟩
  refine norm_le_zero_iff.mp (le_of_forall_le_of_dense fun ε hε => ?_)
  rcases NormedField.exists_norm_lt 𝕜 hε with ⟨c, hc, hcε⟩
  calc
    ‖B x y‖ = ‖c‖ * ‖B (c⁻¹ • x) y‖ := by
      rw [B.map_smul, LinearMap.smul_apply, Algebra.id.smul_eq_mul, norm_mul, norm_inv,
        mul_inv_cancel_left₀ hc.ne']
    _ ≤ ε * 1 := by gcongr; exact hy _ trivial
    _ = ε := mul_one _

theorem polar_subMulAction {S : Type*} [SetLike S E] [SMulMemClass S 𝕜 E] (m : S) :
    B.polar m = { y | ∀ x ∈ m, B x y = 0 } := by
  ext y
  constructor
  · intro hy x hx
    obtain ⟨r, hr⟩ := NormedField.exists_lt_norm 𝕜 ‖B x y‖⁻¹
    contrapose! hr
    rw [← one_div, le_div_iff₀ (norm_pos_iff.2 hr)]
    simpa using hy _ (SMulMemClass.smul_mem r hx)
  · intro h x hx
    simp [h x hx]

/-- The polar of a set closed under scalar multiplication as a submodule -/
def polarSubmodule {S : Type*} [SetLike S E] [SMulMemClass S 𝕜 E] (m : S) : Submodule 𝕜 F :=
  .copy (⨅ x ∈ m, LinearMap.ker (B x)) (B.polar m) <| by ext; simp [polar_subMulAction]

end NontriviallyNormedField

end LinearMap<|MERGE_RESOLUTION|>--- conflicted
+++ resolved
@@ -64,11 +64,7 @@
 theorem zero_mem_polar (s : Set E) : (0 : F) ∈ B.polar s := fun _ _ => by
   simp only [map_zero, norm_zero, zero_le_one]
 
-<<<<<<< HEAD
-theorem polar_nonempty (s : Set E) : Nonempty (B.polar s) := by
-=======
 theorem polar_nonempty (s : Set E) : Set.Nonempty (B.polar s) := by
->>>>>>> 8192b1ae
   use 0
   exact zero_mem_polar B s
 
