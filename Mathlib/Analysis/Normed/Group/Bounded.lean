/-
Copyright (c) 2018 Patrick Massot. All rights reserved.
Released under Apache 2.0 license as described in the file LICENSE.
Authors: Patrick Massot, Johannes Hölzl, Yaël Dillies
-/
import Mathlib.Analysis.Normed.Group.Continuity
import Mathlib.Topology.MetricSpace.Bounded
import Mathlib.Order.Filter.Pointwise

/-!
# Boundedness in normed groups

This file rephrases metric boundedness in terms of norms.

## Tags

normed group
-/

open Filter Metric Bornology
open scoped Pointwise Topology

variable {α E F G : Type*}

section SeminormedGroup
variable [SeminormedGroup E] [SeminormedGroup F] [SeminormedGroup G] {s : Set E}

@[to_additive (attr := simp) comap_norm_atTop]
lemma comap_norm_atTop' : comap norm atTop = cobounded E := by
  simpa only [dist_one_right] using comap_dist_right_atTop (1 : E)

@[to_additive Filter.HasBasis.cobounded_of_norm]
lemma Filter.HasBasis.cobounded_of_norm' {ι : Sort*} {p : ι → Prop} {s : ι → Set ℝ}
    (h : HasBasis atTop p s) : HasBasis (cobounded E) p fun i ↦ norm ⁻¹' s i :=
  comap_norm_atTop' (E := E) ▸ h.comap _

@[to_additive Filter.hasBasis_cobounded_norm]
lemma Filter.hasBasis_cobounded_norm' : HasBasis (cobounded E) (fun _ ↦ True) ({x | · ≤ ‖x‖}) :=
  atTop_basis.cobounded_of_norm'

@[to_additive (attr := simp) tendsto_norm_atTop_iff_cobounded]
lemma tendsto_norm_atTop_iff_cobounded' {f : α → E} {l : Filter α} :
    Tendsto (‖f ·‖) l atTop ↔ Tendsto f l (cobounded E) := by
  rw [← comap_norm_atTop', tendsto_comap_iff]; rfl

@[to_additive tendsto_norm_cobounded_atTop]
lemma tendsto_norm_cobounded_atTop' : Tendsto norm (cobounded E) atTop :=
  tendsto_norm_atTop_iff_cobounded'.2 tendsto_id

@[to_additive eventually_cobounded_le_norm]
lemma eventually_cobounded_le_norm' (a : ℝ) : ∀ᶠ x in cobounded E, a ≤ ‖x‖ :=
  tendsto_norm_cobounded_atTop'.eventually_ge_atTop a

@[to_additive tendsto_norm_cocompact_atTop]
lemma tendsto_norm_cocompact_atTop' [ProperSpace E] : Tendsto norm (cocompact E) atTop :=
  cobounded_eq_cocompact (α := E) ▸ tendsto_norm_cobounded_atTop'

@[to_additive (attr := simp)]
lemma Filter.inv_cobounded : (cobounded E)⁻¹ = cobounded E := by
  simp only [← comap_norm_atTop', ← Filter.comap_inv, comap_comap, Function.comp_def, norm_inv']

/-- In a (semi)normed group, inversion `x ↦ x⁻¹` tends to infinity at infinity. -/
@[to_additive "In a (semi)normed group, negation `x ↦ -x` tends to infinity at infinity."]
theorem Filter.tendsto_inv_cobounded : Tendsto Inv.inv (cobounded E) (cobounded E) :=
  inv_cobounded.le

@[to_additive isBounded_iff_forall_norm_le]
lemma isBounded_iff_forall_norm_le' : Bornology.IsBounded s ↔ ∃ C, ∀ x ∈ s, ‖x‖ ≤ C := by
  simpa only [Set.subset_def, mem_closedBall_one_iff] using isBounded_iff_subset_closedBall (1 : E)

alias ⟨Bornology.IsBounded.exists_norm_le', _⟩ := isBounded_iff_forall_norm_le'

alias ⟨Bornology.IsBounded.exists_norm_le, _⟩ := isBounded_iff_forall_norm_le

attribute [to_additive existing exists_norm_le] Bornology.IsBounded.exists_norm_le'

@[to_additive exists_pos_norm_le]
lemma Bornology.IsBounded.exists_pos_norm_le' (hs : IsBounded s) : ∃ R > 0, ∀ x ∈ s, ‖x‖ ≤ R :=
  let ⟨R₀, hR₀⟩ := hs.exists_norm_le'
  ⟨max R₀ 1, by positivity, fun x hx => (hR₀ x hx).trans <| le_max_left _ _⟩

@[to_additive Bornology.IsBounded.exists_pos_norm_lt]
lemma Bornology.IsBounded.exists_pos_norm_lt' (hs : IsBounded s) : ∃ R > 0, ∀ x ∈ s, ‖x‖ < R :=
  let ⟨R, hR₀, hR⟩ := hs.exists_pos_norm_le'
  ⟨R + 1, by positivity, fun x hx ↦ (hR x hx).trans_lt (lt_add_one _)⟩

@[to_additive]
lemma NormedCommGroup.cauchySeq_iff [Nonempty α] [SemilatticeSup α] {u : α → E} :
    CauchySeq u ↔ ∀ ε > 0, ∃ N, ∀ m, N ≤ m → ∀ n, N ≤ n → ‖u m / u n‖ < ε := by
  simp [Metric.cauchySeq_iff, dist_eq_norm_div]

@[to_additive IsCompact.exists_bound_of_continuousOn]
lemma IsCompact.exists_bound_of_continuousOn' [TopologicalSpace α] {s : Set α} (hs : IsCompact s)
    {f : α → E} (hf : ContinuousOn f s) : ∃ C, ∀ x ∈ s, ‖f x‖ ≤ C :=
  (isBounded_iff_forall_norm_le'.1 (hs.image_of_continuousOn hf).isBounded).imp fun _C hC _x hx =>
    hC _ <| Set.mem_image_of_mem _ hx

@[to_additive]
lemma HasCompactMulSupport.exists_bound_of_continuous [TopologicalSpace α]
    {f : α → E} (hf : HasCompactMulSupport f) (h'f : Continuous f) : ∃ C, ∀ x, ‖f x‖ ≤ C := by
  simpa using (hf.isCompact_range h'f).isBounded.exists_norm_le'

/-- A helper lemma used to prove that the (scalar or usual) product of a function that tends to one
and a bounded function tends to one. This lemma is formulated for any binary operation
`op : E → F → G` with an estimate `‖op x y‖ ≤ A * ‖x‖ * ‖y‖` for some constant A instead of
multiplication so that it can be applied to `(*)`, `flip (*)`, `(•)`, and `flip (•)`. -/
@[to_additive "A helper lemma used to prove that the (scalar or usual) product of a function that
tends to zero and a bounded function tends to zero. This lemma is formulated for any binary
operation `op : E → F → G` with an estimate `‖op x y‖ ≤ A * ‖x‖ * ‖y‖` for some constant A instead
of multiplication so that it can be applied to `(*)`, `flip (*)`, `(•)`, and `flip (•)`."]
lemma Filter.Tendsto.op_one_isBoundedUnder_le' {f : α → E} {g : α → F} {l : Filter α}
    (hf : Tendsto f l (𝓝 1)) (hg : IsBoundedUnder (· ≤ ·) l (Norm.norm ∘ g)) (op : E → F → G)
    (h_op : ∃ A, ∀ x y, ‖op x y‖ ≤ A * ‖x‖ * ‖y‖) : Tendsto (fun x => op (f x) (g x)) l (𝓝 1) := by
  obtain ⟨A, h_op⟩ := h_op
  rcases hg with ⟨C, hC⟩; rw [eventually_map] at hC
  rw [NormedCommGroup.tendsto_nhds_one] at hf ⊢
  intro ε ε₀
  rcases exists_pos_mul_lt ε₀ (A * C) with ⟨δ, δ₀, hδ⟩
  filter_upwards [hf δ δ₀, hC] with i hf hg
  refine (h_op _ _).trans_lt ?_
  rcases le_total A 0 with hA | hA
  · exact (mul_nonpos_of_nonpos_of_nonneg (mul_nonpos_of_nonpos_of_nonneg hA <| norm_nonneg' _) <|
      norm_nonneg' _).trans_lt ε₀
  calc
    A * ‖f i‖ * ‖g i‖ ≤ A * δ * C := by gcongr; exact hg
    _ = A * C * δ := mul_right_comm _ _ _
    _ < ε := hδ

/-- A helper lemma used to prove that the (scalar or usual) product of a function that tends to one
and a bounded function tends to one. This lemma is formulated for any binary operation
`op : E → F → G` with an estimate `‖op x y‖ ≤ ‖x‖ * ‖y‖` instead of multiplication so that it
can be applied to `(*)`, `flip (*)`, `(•)`, and `flip (•)`. -/
@[to_additive "A helper lemma used to prove that the (scalar or usual) product of a function that
tends to zero and a bounded function tends to zero. This lemma is formulated for any binary
operation `op : E → F → G` with an estimate `‖op x y‖ ≤ ‖x‖ * ‖y‖` instead of multiplication so
that it can be applied to `(*)`, `flip (*)`, `(•)`, and `flip (•)`."]
theorem Filter.Tendsto.op_one_isBoundedUnder_le {f : α → E} {g : α → F} {l : Filter α}
    (hf : Tendsto f l (𝓝 1)) (hg : IsBoundedUnder (· ≤ ·) l (Norm.norm ∘ g)) (op : E → F → G)
    (h_op : ∀ x y, ‖op x y‖ ≤ ‖x‖ * ‖y‖) : Tendsto (fun x => op (f x) (g x)) l (𝓝 1) :=
  hf.op_one_isBoundedUnder_le' hg op ⟨1, fun x y => (one_mul ‖x‖).symm ▸ h_op x y⟩

<<<<<<< HEAD
lemma tendsto_norm_comp_cofinite_atTop_of_isClosedEmbedding {X E : Type*} [TopologicalSpace X]
    [DiscreteTopology X] [SeminormedAddGroup E] [ProperSpace E] {e : X → E}
    (he : Topology.IsClosedEmbedding e) : Tendsto (norm ∘ e) cofinite atTop := by
  rw [← Filter.cocompact_eq_cofinite X]
  apply tendsto_norm_cocompact_atTop.comp (Topology.IsClosedEmbedding.tendsto_cocompact he)
=======
@[to_additive tendsto_norm_comp_cofinite_atTop_of_isClosedEmbedding]
lemma tendsto_norm_comp_cofinite_atTop_of_isClosedEmbedding' {X : Type*} [TopologicalSpace X]
    [DiscreteTopology X] [ProperSpace E] {e : X → E}
    (he : Topology.IsClosedEmbedding e) : Tendsto (norm ∘ e) cofinite atTop := by
  rw [← Filter.cocompact_eq_cofinite X]
  apply tendsto_norm_cocompact_atTop'.comp (Topology.IsClosedEmbedding.tendsto_cocompact he)
>>>>>>> 07cd79f9

end SeminormedGroup

section NormedAddGroup
variable [NormedAddGroup E] [TopologicalSpace α] {f : α → E}

lemma Continuous.bounded_above_of_compact_support (hf : Continuous f) (h : HasCompactSupport f) :
    ∃ C, ∀ x, ‖f x‖ ≤ C := by
  simpa [bddAbove_def] using hf.norm.bddAbove_range_of_hasCompactSupport h.norm

end NormedAddGroup

section NormedAddGroupSource
variable [NormedAddGroup α] {f : α → E}

@[to_additive]
lemma HasCompactMulSupport.exists_pos_le_norm [One E] (hf : HasCompactMulSupport f) :
    ∃ R : ℝ, 0 < R ∧ ∀ x : α, R ≤ ‖x‖ → f x = 1 := by
  obtain ⟨K, ⟨hK1, hK2⟩⟩ := exists_compact_iff_hasCompactMulSupport.mpr hf
  obtain ⟨S, hS, hS'⟩ := hK1.isBounded.exists_pos_norm_le
  refine ⟨S + 1, by positivity, fun x hx => hK2 x ((mt <| hS' x) ?_)⟩
  contrapose! hx
  exact lt_add_of_le_of_pos hx zero_lt_one

end NormedAddGroupSource<|MERGE_RESOLUTION|>--- conflicted
+++ resolved
@@ -139,20 +139,12 @@
     (h_op : ∀ x y, ‖op x y‖ ≤ ‖x‖ * ‖y‖) : Tendsto (fun x => op (f x) (g x)) l (𝓝 1) :=
   hf.op_one_isBoundedUnder_le' hg op ⟨1, fun x y => (one_mul ‖x‖).symm ▸ h_op x y⟩
 
-<<<<<<< HEAD
-lemma tendsto_norm_comp_cofinite_atTop_of_isClosedEmbedding {X E : Type*} [TopologicalSpace X]
-    [DiscreteTopology X] [SeminormedAddGroup E] [ProperSpace E] {e : X → E}
-    (he : Topology.IsClosedEmbedding e) : Tendsto (norm ∘ e) cofinite atTop := by
-  rw [← Filter.cocompact_eq_cofinite X]
-  apply tendsto_norm_cocompact_atTop.comp (Topology.IsClosedEmbedding.tendsto_cocompact he)
-=======
 @[to_additive tendsto_norm_comp_cofinite_atTop_of_isClosedEmbedding]
 lemma tendsto_norm_comp_cofinite_atTop_of_isClosedEmbedding' {X : Type*} [TopologicalSpace X]
     [DiscreteTopology X] [ProperSpace E] {e : X → E}
     (he : Topology.IsClosedEmbedding e) : Tendsto (norm ∘ e) cofinite atTop := by
   rw [← Filter.cocompact_eq_cofinite X]
   apply tendsto_norm_cocompact_atTop'.comp (Topology.IsClosedEmbedding.tendsto_cocompact he)
->>>>>>> 07cd79f9
 
 end SeminormedGroup
 
