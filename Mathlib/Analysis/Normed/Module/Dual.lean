/-
Copyright (c) 2020 Heather Macbeth. All rights reserved.
Released under Apache 2.0 license as described in the file LICENSE.
Authors: Heather Macbeth
-/
import Mathlib.Analysis.LocallyConvex.Polar
import Mathlib.Analysis.NormedSpace.HahnBanach.Extension
import Mathlib.Analysis.NormedSpace.RCLike
<<<<<<< HEAD
import Mathlib.Analysis.LocallyConvex.Polar
import Mathlib.Data.Set.Finite
=======
import Mathlib.Data.Set.Finite.Lemmas
>>>>>>> d0df76bd

/-!
# The topological dual of a normed space

In this file we define the topological dual `NormedSpace.Dual` of a normed space, and the
continuous linear map `NormedSpace.inclusionInDoubleDual` from a normed space into its double
dual.

For base field `𝕜 = ℝ` or `𝕜 = ℂ`, this map is actually an isometric embedding; we provide a
version `NormedSpace.inclusionInDoubleDualLi` of the map which is of type a bundled linear
isometric embedding, `E →ₗᵢ[𝕜] (Dual 𝕜 (Dual 𝕜 E))`.

Since a lot of elementary properties don't require `eq_of_dist_eq_zero` we start setting up the
theory for `SeminormedAddCommGroup` and we specialize to `NormedAddCommGroup` when needed.

## Main definitions

* `inclusionInDoubleDual` and `inclusionInDoubleDualLi` are the inclusion of a normed space
  in its double dual, considered as a bounded linear map and as a linear isometry, respectively.
* `polar 𝕜 s` is the subset of `Dual 𝕜 E` consisting of those functionals `x'` for which
  `‖x' z‖ ≤ 1` for every `z ∈ s`.

## References

* [Conway, John B., A course in functional analysis][conway1990]

## Tags

dual, polar
-/


noncomputable section

open scoped Classical
open Topology Bornology

universe u v

namespace NormedSpace

section General

variable (𝕜 : Type*) [NontriviallyNormedField 𝕜]
variable (E : Type*) [SeminormedAddCommGroup E] [NormedSpace 𝕜 E]
variable (F : Type*) [NormedAddCommGroup F] [NormedSpace 𝕜 F]

/-- The topological dual of a seminormed space `E`. -/
abbrev Dual : Type _ := E →L[𝕜] 𝕜

-- TODO: helper instance for elaboration of inclusionInDoubleDual_norm_eq until
-- https://github.com/leanprover/lean4/issues/2522 is resolved; remove once fixed
instance : NormedSpace 𝕜 (Dual 𝕜 E) := inferInstance

-- TODO: helper instance for elaboration of inclusionInDoubleDual_norm_le until
-- https://github.com/leanprover/lean4/issues/2522 is resolved; remove once fixed
instance : SeminormedAddCommGroup (Dual 𝕜 E) := inferInstance

/-- The inclusion of a normed space in its double (topological) dual, considered
   as a bounded linear map. -/
def inclusionInDoubleDual : E →L[𝕜] Dual 𝕜 (Dual 𝕜 E) :=
  ContinuousLinearMap.apply 𝕜 𝕜

@[simp]
theorem dual_def (x : E) (f : Dual 𝕜 E) : inclusionInDoubleDual 𝕜 E x f = f x :=
  rfl

theorem inclusionInDoubleDual_norm_eq :
    ‖inclusionInDoubleDual 𝕜 E‖ = ‖ContinuousLinearMap.id 𝕜 (Dual 𝕜 E)‖ :=
  ContinuousLinearMap.opNorm_flip _

theorem inclusionInDoubleDual_norm_le : ‖inclusionInDoubleDual 𝕜 E‖ ≤ 1 := by
  rw [inclusionInDoubleDual_norm_eq]
  exact ContinuousLinearMap.norm_id_le

theorem double_dual_bound (x : E) : ‖(inclusionInDoubleDual 𝕜 E) x‖ ≤ ‖x‖ := by
  simpa using ContinuousLinearMap.le_of_opNorm_le _ (inclusionInDoubleDual_norm_le 𝕜 E) x

/-- The dual pairing as a bilinear form. -/
def dualPairing : Dual 𝕜 E →ₗ[𝕜] E →ₗ[𝕜] 𝕜 :=
  ContinuousLinearMap.coeLM 𝕜

@[simp]
theorem dualPairing_apply {v : Dual 𝕜 E} {x : E} : dualPairing 𝕜 E v x = v x :=
  rfl

theorem dualPairing_separatingLeft : (dualPairing 𝕜 E).SeparatingLeft := by
  rw [LinearMap.separatingLeft_iff_ker_eq_bot, LinearMap.ker_eq_bot]
  exact ContinuousLinearMap.coe_injective

end General

section BidualIsometry

variable (𝕜 : Type v) [RCLike 𝕜] {E : Type u} [NormedAddCommGroup E] [NormedSpace 𝕜 E]

/-- If one controls the norm of every `f x`, then one controls the norm of `x`.
    Compare `ContinuousLinearMap.opNorm_le_bound`. -/
theorem norm_le_dual_bound (x : E) {M : ℝ} (hMp : 0 ≤ M) (hM : ∀ f : Dual 𝕜 E, ‖f x‖ ≤ M * ‖f‖) :
    ‖x‖ ≤ M := by
  classical
    by_cases h : x = 0
    · simp only [h, hMp, norm_zero]
    · obtain ⟨f, hf₁, hfx⟩ : ∃ f : E →L[𝕜] 𝕜, ‖f‖ = 1 ∧ f x = ‖x‖ := exists_dual_vector 𝕜 x h
      calc
        ‖x‖ = ‖(‖x‖ : 𝕜)‖ := RCLike.norm_coe_norm.symm
        _ = ‖f x‖ := by rw [hfx]
        _ ≤ M * ‖f‖ := hM f
        _ = M := by rw [hf₁, mul_one]

theorem eq_zero_of_forall_dual_eq_zero {x : E} (h : ∀ f : Dual 𝕜 E, f x = (0 : 𝕜)) : x = 0 :=
  norm_le_zero_iff.mp (norm_le_dual_bound 𝕜 x le_rfl fun f => by simp [h f])

theorem eq_zero_iff_forall_dual_eq_zero (x : E) : x = 0 ↔ ∀ g : Dual 𝕜 E, g x = 0 :=
  ⟨fun hx => by simp [hx], fun h => eq_zero_of_forall_dual_eq_zero 𝕜 h⟩

/-- See also `geometric_hahn_banach_point_point`. -/
theorem eq_iff_forall_dual_eq {x y : E} : x = y ↔ ∀ g : Dual 𝕜 E, g x = g y := by
  rw [← sub_eq_zero, eq_zero_iff_forall_dual_eq_zero 𝕜 (x - y)]
  simp [sub_eq_zero]

/-- The inclusion of a normed space in its double dual is an isometry onto its image. -/
def inclusionInDoubleDualLi : E →ₗᵢ[𝕜] Dual 𝕜 (Dual 𝕜 E) :=
  { inclusionInDoubleDual 𝕜 E with
    norm_map' := by
      intro x
      apply le_antisymm
      · exact double_dual_bound 𝕜 E x
      rw [ContinuousLinearMap.norm_def]
      refine le_csInf ContinuousLinearMap.bounds_nonempty ?_
      rintro c ⟨hc1, hc2⟩
      exact norm_le_dual_bound 𝕜 x hc1 hc2 }

end BidualIsometry

section PolarSets

open Metric Set NormedSpace

/-- Given a subset `s` in a normed space `E` (over a field `𝕜`), the polar
`polar 𝕜 s` is the subset of `Dual 𝕜 E` consisting of those functionals which
evaluate to something of norm at most one at all points `z ∈ s`. -/
def polar (𝕜 : Type*) [NontriviallyNormedField 𝕜] {E : Type*} [SeminormedAddCommGroup E]
    [NormedSpace 𝕜 E] : Set E → Set (Dual 𝕜 E) :=
  (dualPairing 𝕜 E).flip.polar

variable (𝕜 : Type*) [NontriviallyNormedField 𝕜]
variable {E : Type*} [SeminormedAddCommGroup E] [NormedSpace 𝕜 E]

theorem mem_polar_iff {x' : Dual 𝕜 E} (s : Set E) : x' ∈ polar 𝕜 s ↔ ∀ z ∈ s, ‖x' z‖ ≤ 1 :=
  Iff.rfl

@[simp]
theorem zero_mem_polar (s : Set E) : (0 : Dual 𝕜 E) ∈ polar 𝕜 s :=
  LinearMap.zero_mem_polar _ s

theorem polar_nonempty (s : Set E) : Set.Nonempty (polar 𝕜 s) :=
  LinearMap.polar_nonempty _ _

@[simp]
theorem polar_univ : polar 𝕜 (univ : Set E) = {(0 : Dual 𝕜 E)} :=
  (dualPairing 𝕜 E).flip.polar_univ
    (LinearMap.flip_separatingRight.mpr (dualPairing_separatingLeft 𝕜 E))

theorem isClosed_polar (s : Set E) : IsClosed (polar 𝕜 s) := by
  dsimp only [NormedSpace.polar]
  simp only [LinearMap.polar_eq_iInter, LinearMap.flip_apply]
  refine isClosed_biInter fun z _ => ?_
  exact isClosed_Iic.preimage (ContinuousLinearMap.apply 𝕜 𝕜 z).continuous.norm

@[simp]
theorem polar_closure (s : Set E) : polar 𝕜 (closure s) = polar 𝕜 s :=
  ((dualPairing 𝕜 E).flip.polar_antitone subset_closure).antisymm <|
    (dualPairing 𝕜 E).flip.polar_gc.l_le <|
      closure_minimal ((dualPairing 𝕜 E).flip.polar_gc.le_u_l s) <| by
        simpa [LinearMap.flip_flip] using
          (isClosed_polar _ _).preimage (inclusionInDoubleDual 𝕜 E).continuous

variable {𝕜}

/-- If `x'` is a dual element such that the norms `‖x' z‖` are bounded for `z ∈ s`, then a
small scalar multiple of `x'` is in `polar 𝕜 s`. -/
theorem smul_mem_polar {s : Set E} {x' : Dual 𝕜 E} {c : 𝕜} (hc : ∀ z, z ∈ s → ‖x' z‖ ≤ ‖c‖) :
    c⁻¹ • x' ∈ polar 𝕜 s := by
  by_cases c_zero : c = 0
  · simp only [c_zero, inv_zero, zero_smul]
    exact (dualPairing 𝕜 E).flip.zero_mem_polar _
  have eq : ∀ z, ‖c⁻¹ • x' z‖ = ‖c⁻¹‖ * ‖x' z‖ := fun z => norm_smul c⁻¹ _
  have le : ∀ z, z ∈ s → ‖c⁻¹ • x' z‖ ≤ ‖c⁻¹‖ * ‖c‖ := by
    intro z hzs
    rw [eq z]
    apply mul_le_mul (le_of_eq rfl) (hc z hzs) (norm_nonneg _) (norm_nonneg _)
  have cancel : ‖c⁻¹‖ * ‖c‖ = 1 := by
    simp only [c_zero, norm_eq_zero, Ne, not_false_iff, inv_mul_cancel₀, norm_inv]
  rwa [cancel] at le

theorem polar_ball_subset_closedBall_div {c : 𝕜} (hc : 1 < ‖c‖) {r : ℝ} (hr : 0 < r) :
    polar 𝕜 (ball (0 : E) r) ⊆ closedBall (0 : Dual 𝕜 E) (‖c‖ / r) := by
  intro x' hx'
  rw [mem_polar_iff] at hx'
  simp only [polar, mem_setOf, mem_closedBall_zero_iff, mem_ball_zero_iff] at *
  have hcr : 0 < ‖c‖ / r := div_pos (zero_lt_one.trans hc) hr
  refine ContinuousLinearMap.opNorm_le_of_shell hr hcr.le hc fun x h₁ h₂ => ?_
  calc
    ‖x' x‖ ≤ 1 := hx' _ h₂
    _ ≤ ‖c‖ / r * ‖x‖ := (inv_le_iff_one_le_mul₀' hcr).1 (by rwa [inv_div])

variable (𝕜)

theorem closedBall_inv_subset_polar_closedBall {r : ℝ} :
    closedBall (0 : Dual 𝕜 E) r⁻¹ ⊆ polar 𝕜 (closedBall (0 : E) r) := fun x' hx' x hx =>
  calc
    ‖x' x‖ ≤ ‖x'‖ * ‖x‖ := x'.le_opNorm x
    _ ≤ r⁻¹ * r :=
      (mul_le_mul (mem_closedBall_zero_iff.1 hx') (mem_closedBall_zero_iff.1 hx) (norm_nonneg _)
        (dist_nonneg.trans hx'))
    _ = r / r := inv_mul_eq_div _ _
    _ ≤ 1 := div_self_le_one r

/-- The `polar` of closed ball in a normed space `E` is the closed ball of the dual with
inverse radius. -/
theorem polar_closedBall {𝕜 E : Type*} [RCLike 𝕜] [NormedAddCommGroup E] [NormedSpace 𝕜 E] {r : ℝ}
    (hr : 0 < r) : polar 𝕜 (closedBall (0 : E) r) = closedBall (0 : Dual 𝕜 E) r⁻¹ := by
  refine Subset.antisymm ?_ (closedBall_inv_subset_polar_closedBall 𝕜)
  intro x' h
  simp only [mem_closedBall_zero_iff]
  refine ContinuousLinearMap.opNorm_le_of_ball hr (inv_nonneg.mpr hr.le) fun z _ => ?_
  simpa only [one_div] using LinearMap.bound_of_ball_bound' hr 1 x'.toLinearMap h z

theorem polar_ball {𝕜 E : Type*} [RCLike 𝕜] [NormedAddCommGroup E] [NormedSpace 𝕜 E] {r : ℝ}
    (hr : 0 < r) : polar 𝕜 (ball (0 : E) r) = closedBall (0 : Dual 𝕜 E) r⁻¹ := by
  apply le_antisymm
  · intro x hx
    rw [mem_closedBall_zero_iff]
    apply le_of_forall_le_of_dense
    intro a ha
    rw [← mem_closedBall_zero_iff, ← (mul_div_cancel_left₀ a (Ne.symm (ne_of_lt hr)))]
    rw [← RCLike.norm_of_nonneg (K := 𝕜) (le_trans zero_le_one
<<<<<<< HEAD
      (le_of_lt ((inv_pos_lt_iff_one_lt_mul' hr).mp ha)))]
    apply polar_ball_subset_closedBall_div _ hr hx
    rw [RCLike.norm_of_nonneg (K := 𝕜) (le_trans zero_le_one
      (le_of_lt ((inv_pos_lt_iff_one_lt_mul' hr).mp ha)))]
    exact (inv_pos_lt_iff_one_lt_mul' hr).mp ha
=======
      (le_of_lt ((inv_lt_iff_one_lt_mul₀' hr).mp ha)))]
    apply polar_ball_subset_closedBall_div _ hr hx
    rw [RCLike.norm_of_nonneg (K := 𝕜) (le_trans zero_le_one
      (le_of_lt ((inv_lt_iff_one_lt_mul₀' hr).mp ha)))]
    exact (inv_lt_iff_one_lt_mul₀' hr).mp ha
>>>>>>> d0df76bd
  · rw [← polar_closedBall hr]
    exact LinearMap.polar_antitone _ ball_subset_closedBall

/-- Given a neighborhood `s` of the origin in a normed space `E`, the dual norms
of all elements of the polar `polar 𝕜 s` are bounded by a constant. -/
theorem isBounded_polar_of_mem_nhds_zero {s : Set E} (s_nhd : s ∈ 𝓝 (0 : E)) :
    IsBounded (polar 𝕜 s) := by
  obtain ⟨a, ha⟩ : ∃ a : 𝕜, 1 < ‖a‖ := NormedField.exists_one_lt_norm 𝕜
  obtain ⟨r, r_pos, r_ball⟩ : ∃ r : ℝ, 0 < r ∧ ball 0 r ⊆ s := Metric.mem_nhds_iff.1 s_nhd
  exact isBounded_closedBall.subset
    (((dualPairing 𝕜 E).flip.polar_antitone r_ball).trans <|
      polar_ball_subset_closedBall_div ha r_pos)

@[simp]
<<<<<<< HEAD
=======
theorem polar_empty : polar 𝕜 (∅ : Set E) = Set.univ :=
  LinearMap.polar_empty _

@[simp]
>>>>>>> d0df76bd
theorem polar_singleton {a : E} : polar 𝕜 {a} = { x | ‖x a‖ ≤ 1 } := by
  simp only [polar, LinearMap.polar_singleton, LinearMap.flip_apply, dualPairing_apply]

theorem mem_polar_singleton {a : E} (y : Dual 𝕜 E) : y ∈ polar 𝕜 {a} ↔ ‖y a‖ ≤ 1 := by
  simp only [polar_singleton, mem_setOf_eq]

<<<<<<< HEAD
=======
theorem polar_zero : polar 𝕜 ({0} : Set E) = Set.univ :=
  LinearMap.polar_zero _

>>>>>>> d0df76bd
theorem sInter_polar_eq_closedBall {𝕜 E : Type*} [RCLike 𝕜] [NormedAddCommGroup E] [NormedSpace 𝕜 E]
    {r : ℝ} (hr : 0 < r) :
    ⋂₀ (polar 𝕜 '' { F | F.Finite ∧ F ⊆ closedBall (0 : E) r⁻¹ }) = closedBall 0 r := by
  conv_rhs => rw [← inv_inv r]
  rw [← polar_closedBall (inv_pos_of_pos hr), polar,
    (dualPairing 𝕜 E).flip.sInter_polar_finite_subset_eq_polar (closedBall (0 : E) r⁻¹)]

end PolarSets

end NormedSpace<|MERGE_RESOLUTION|>--- conflicted
+++ resolved
@@ -6,12 +6,7 @@
 import Mathlib.Analysis.LocallyConvex.Polar
 import Mathlib.Analysis.NormedSpace.HahnBanach.Extension
 import Mathlib.Analysis.NormedSpace.RCLike
-<<<<<<< HEAD
-import Mathlib.Analysis.LocallyConvex.Polar
-import Mathlib.Data.Set.Finite
-=======
 import Mathlib.Data.Set.Finite.Lemmas
->>>>>>> d0df76bd
 
 /-!
 # The topological dual of a normed space
@@ -250,19 +245,11 @@
     intro a ha
     rw [← mem_closedBall_zero_iff, ← (mul_div_cancel_left₀ a (Ne.symm (ne_of_lt hr)))]
     rw [← RCLike.norm_of_nonneg (K := 𝕜) (le_trans zero_le_one
-<<<<<<< HEAD
-      (le_of_lt ((inv_pos_lt_iff_one_lt_mul' hr).mp ha)))]
-    apply polar_ball_subset_closedBall_div _ hr hx
-    rw [RCLike.norm_of_nonneg (K := 𝕜) (le_trans zero_le_one
-      (le_of_lt ((inv_pos_lt_iff_one_lt_mul' hr).mp ha)))]
-    exact (inv_pos_lt_iff_one_lt_mul' hr).mp ha
-=======
       (le_of_lt ((inv_lt_iff_one_lt_mul₀' hr).mp ha)))]
     apply polar_ball_subset_closedBall_div _ hr hx
     rw [RCLike.norm_of_nonneg (K := 𝕜) (le_trans zero_le_one
       (le_of_lt ((inv_lt_iff_one_lt_mul₀' hr).mp ha)))]
     exact (inv_lt_iff_one_lt_mul₀' hr).mp ha
->>>>>>> d0df76bd
   · rw [← polar_closedBall hr]
     exact LinearMap.polar_antitone _ ball_subset_closedBall
 
@@ -277,25 +264,19 @@
       polar_ball_subset_closedBall_div ha r_pos)
 
 @[simp]
-<<<<<<< HEAD
-=======
 theorem polar_empty : polar 𝕜 (∅ : Set E) = Set.univ :=
   LinearMap.polar_empty _
 
 @[simp]
->>>>>>> d0df76bd
 theorem polar_singleton {a : E} : polar 𝕜 {a} = { x | ‖x a‖ ≤ 1 } := by
   simp only [polar, LinearMap.polar_singleton, LinearMap.flip_apply, dualPairing_apply]
 
 theorem mem_polar_singleton {a : E} (y : Dual 𝕜 E) : y ∈ polar 𝕜 {a} ↔ ‖y a‖ ≤ 1 := by
   simp only [polar_singleton, mem_setOf_eq]
 
-<<<<<<< HEAD
-=======
 theorem polar_zero : polar 𝕜 ({0} : Set E) = Set.univ :=
   LinearMap.polar_zero _
 
->>>>>>> d0df76bd
 theorem sInter_polar_eq_closedBall {𝕜 E : Type*} [RCLike 𝕜] [NormedAddCommGroup E] [NormedSpace 𝕜 E]
     {r : ℝ} (hr : 0 < r) :
     ⋂₀ (polar 𝕜 '' { F | F.Finite ∧ F ⊆ closedBall (0 : E) r⁻¹ }) = closedBall 0 r := by
