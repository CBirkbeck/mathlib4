--- conflicted
+++ resolved
@@ -315,15 +315,9 @@
 
 protected theorem IsBoundedBilinearMap.isBigO (h : IsBoundedBilinearMap 𝕜 f) :
     f =O[⊤] fun p : E × F => ‖p.1‖ * ‖p.2‖ :=
-<<<<<<< HEAD
-  let ⟨C, _, hC⟩ := h.bound
+  let ⟨C, Cpos, hC⟩ := h.bound
   Asymptotics.IsBigO.of_bound C <|
-    Filter.eventually_of_forall fun ⟨x, y⟩ => by simpa [mul_assoc] using hC x y
-=======
-  let ⟨C, Cpos, hC⟩ := h.bound
-  Asymptotics.IsBigO.of_bound _ <|
     Filter.Eventually.of_forall fun ⟨x, y⟩ => by simpa [mul_assoc] using hC x y
->>>>>>> 74ed7693
 
 theorem IsBoundedBilinearMap.isBigO_comp {α : Type*} (H : IsBoundedBilinearMap 𝕜 f) {g : α → E}
     {h : α → F} {l : Filter α} : (fun x => f (g x, h x)) =O[l] fun x => ‖g x‖ * ‖h x‖ :=
