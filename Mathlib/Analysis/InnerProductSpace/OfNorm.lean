--- conflicted
+++ resolved
@@ -112,7 +112,6 @@
   rw [h₁, h₂]
   ring
 
-attribute [local simp] map_ofNat in -- use `ofNat` simp theorem with bad keys
 theorem inner_.conj_symm (x y : E) : conj (inner_ 𝕜 y x) = inner_ 𝕜 x y := by
   simp only [inner_, map_sub, map_add, map_mul, map_inv₀, map_ofNat, conj_ofReal, conj_I]
   rw [add_comm y x, norm_sub_rev]
@@ -177,43 +176,6 @@
 variable {𝕜}
 
 theorem add_left (x y z : E) : inner_ 𝕜 (x + y) z = inner_ 𝕜 x z + inner_ 𝕜 y z := by
-<<<<<<< HEAD
-  simp only [inner_, ← mul_add]
-  congr
-  simp only [mul_assoc, ← map_mul, add_sub_assoc, ← mul_sub, ← map_sub]
-  rw [add_add_add_comm]
-  simp only [← map_add, ← mul_add]
-  congr
-  · rw [← add_sub_assoc, add_left_aux2', add_left_aux4']
-  · rw [add_left_aux5, add_left_aux6, add_left_aux7, add_left_aux8]
-    simp only [map_sub, map_mul, map_add, div_eq_mul_inv]
-    ring
-
-theorem nat (n : ℕ) (x y : E) : inner_ 𝕜 ((n : 𝕜) • x) y = (n : 𝕜) * inner_ 𝕜 x y := by
-  induction' n with n ih
-  · simp only [inner_, zero_sub, Nat.cast_zero, zero_mul,
-      eq_self_iff_true, zero_smul, zero_add, mul_zero, sub_self, norm_neg, smul_zero]
-  · simp only [Nat.cast_succ, add_smul, one_smul]
-    rw [add_left, ih, add_mul, one_mul]
-
-private theorem nat_prop (r : ℕ) : innerProp' E (r : 𝕜) := fun x y => by
-  simp only [map_natCast]; exact nat r x y
-
-private theorem int_prop (n : ℤ) : innerProp' E (n : 𝕜) := by
-  intro x y
-  rw [← n.sign_mul_natAbs]
-  simp only [Int.cast_natCast, map_natCast, map_intCast, Int.cast_mul, map_mul, mul_smul]
-  obtain hn | rfl | hn := lt_trichotomy n 0
-  · rw [Int.sign_eq_neg_one_of_neg hn, innerProp_neg_one ((n.natAbs : 𝕜) • x), nat]
-    simp only [map_neg, neg_mul, one_mul, mul_eq_mul_left_iff, Int.natAbs_eq_zero,
-      eq_self_iff_true, Int.cast_one, map_one, neg_inj, Nat.cast_eq_zero, Int.cast_neg]
-  · simp only [inner_, Int.cast_zero, zero_sub, Nat.cast_zero, zero_mul,
-      eq_self_iff_true, Int.sign_zero, zero_smul, zero_add, mul_zero, smul_zero,
-      sub_self, norm_neg, Int.natAbs_zero]
-  · rw [Int.sign_eq_one_of_pos hn]
-    simp only [one_mul, mul_eq_mul_left_iff, Int.natAbs_eq_zero, eq_self_iff_true,
-      Int.cast_one, one_smul, Nat.cast_eq_zero, nat]
-=======
   have H_re := congr(- $(add_left_aux1 x y z) + $(add_left_aux2 x y z)
     + $(add_left_aux3 y z) - $(add_left_aux4 y z))
   have H_im := congr(- $(add_left_aux5 𝕜 x y z) + $(add_left_aux6 𝕜 x y z)
@@ -221,7 +183,6 @@
   have H := congr(𝓚 $H_re + I * 𝓚 $H_im)
   simp only [inner_, map_add, map_sub, map_neg, map_mul, map_ofNat] at H ⊢
   linear_combination H / 8
->>>>>>> d0df76bd
 
 private theorem rat_prop (r : ℚ) : innerProp' E (r : 𝕜) := by
   intro x y
@@ -244,17 +205,8 @@
   · rw [hI]
     simpa using real_prop (𝕜 := 𝕜) 0
   intro x y
-<<<<<<< HEAD
-  have hI' : (-I : 𝕜) * I = 1 := by rw [← inv_I, inv_mul_cancel₀ hI]
-  rw [conj_I, inner_, inner_, mul_left_comm]
-  congr 1
-  rw [smul_smul, I_mul_I_of_nonzero hI, neg_one_smul]
-  rw [mul_sub, mul_add, mul_sub, mul_assoc I (𝓚 ‖I • x - y‖), ← mul_assoc (-I) I, hI', one_mul,
-    mul_assoc I (𝓚 ‖I • x + y‖), ← mul_assoc (-I) I, hI', one_mul]
-=======
   have hI' := I_mul_I_of_nonzero hI
   rw [conj_I, inner_, inner_, mul_left_comm, smul_smul, hI', neg_one_smul]
->>>>>>> d0df76bd
   have h₁ : ‖-x - y‖ = ‖x + y‖ := by rw [← neg_add', norm_neg]
   have h₂ : ‖-x + y‖ = ‖x - y‖ := by rw [← neg_sub, norm_neg, sub_eq_neg_add]
   rw [h₁, h₂]
