--- conflicted
+++ resolved
@@ -215,11 +215,8 @@
         simp_rw [mul_assoc, Real.sqrt_mul (norm_nonneg _) (‖x‖ * ‖x‖),
           Real.sqrt_mul_self (norm_nonneg x)]
 
-<<<<<<< HEAD
-=======
 /-- The C⋆-algebra instance when `𝕜 := ℂ` can be found in
 `Analysis.CStarAlgebra.ContinuousLinearMap`. -/
->>>>>>> d0df76bd
 instance : CStarRing (E →L[𝕜] E) where
   norm_mul_self_le x := le_of_eq <| Eq.symm <| norm_adjoint_comp_self x
 
