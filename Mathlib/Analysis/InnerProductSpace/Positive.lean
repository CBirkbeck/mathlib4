--- conflicted
+++ resolved
@@ -177,8 +177,6 @@
     Function.comp_apply, LinearIsometryEquiv.inner_map_eq_flip]
   exact fun _ => ⟨fun h x => by simpa using h (f x), fun h x => h _⟩
 
-<<<<<<< HEAD
-=======
 open scoped ComplexOrder in
 /-- `A.toEuclideanLin` is positive if and only if `A` is positive semi-definite. -/
 @[simp] theorem _root_.Matrix.isPositive_toEuclideanLin_iff {n : Type*} [Fintype n] [DecidableEq n]
@@ -189,7 +187,6 @@
   refine fun hA ↦ (EuclideanSpace.equiv n 𝕜).forall_congr' fun x ↦ ?_
   simp [hA.im_star_dotProduct_mulVec_self]
 
->>>>>>> 78ec5ad6
 /-- A symmetric projection is positive. -/
 @[aesop 10% apply, grind →]
 theorem IsPositive.of_isSymmetricProjection {p : E →ₗ[𝕜] E} (hp : p.IsSymmetricProjection) :
