--- conflicted
+++ resolved
@@ -2432,16 +2432,9 @@
   rw [Completion.toInner, inner, uncurry_curry _]
   change
     Continuous
-<<<<<<< HEAD
-      (((denseInducing_toComplAddHom E).prod (denseInducing_toComplAddHom E)).extend
+      (((isDenseInducing_toComplAddHom E).prodMap (isDenseInducing_toComplAddHom E)).extend
         fun p : E × E => inner' p.1 p.2)
-  exact (denseInducing_toComplAddHom E).extend_Z_bilin (denseInducing_toComplAddHom E) this
-#align uniform_space.completion.continuous_inner UniformSpace.Completion.continuous_inner
-=======
-      (((isDenseInducing_toCompl E).prodMap (isDenseInducing_toCompl E)).extend fun p : E × E =>
-        inner' p.1 p.2)
-  exact (isDenseInducing_toCompl E).extend_Z_bilin (isDenseInducing_toCompl E) this
->>>>>>> e95e196c
+  exact (isDenseInducing_toComplAddHom E).extend_Z_bilin (isDenseInducing_toComplAddHom E) this
 
 protected theorem Continuous.inner {α : Type*} [TopologicalSpace α] {f g : α → Completion E}
     (hf : Continuous f) (hg : Continuous g) : Continuous (fun x : α => inner (f x) (g x) : α → 𝕜) :=
