/-
Copyright (c) 2021 Alex Kontorovich and Heather Macbeth and Marc Masdeu. All rights reserved.
Released under Apache 2.0 license as described in the file LICENSE.
Authors: Alex Kontorovich, Heather Macbeth, Marc Masdeu
-/
import Mathlib.Analysis.Complex.Basic
import Mathlib.Data.Fintype.Parity
import Mathlib.LinearAlgebra.Matrix.GeneralLinearGroup.Defs

/-!
# The upper half plane and its automorphisms

This file defines `UpperHalfPlane` to be the upper half plane in `ℂ`.

We furthermore equip it with the structure of a `GLPos 2 ℝ` action by
fractional linear transformations.

We define the notation `ℍ` for the upper half plane available in the locale
`UpperHalfPlane` so as not to conflict with the quaternions.
-/

noncomputable section

open Matrix Matrix.SpecialLinearGroup
open scoped MatrixGroups
<<<<<<< HEAD

/- Disable these instances as they are not the simp-normal form, and having them disabled ensures
we state lemmas in this file without spurious `coe_fn` terms. -/
attribute [-instance] Matrix.SpecialLinearGroup.instCoeFun
attribute [-instance] Matrix.GeneralLinearGroup.instCoeFun

local notation "GL(" n ", " R ")" "⁺" => Matrix.GLPos (Fin n) R
local notation:1024 "↑ₘ" A:1024 =>
  (((A : GL(2, ℝ)⁺) : GL (Fin 2) ℝ) : Matrix (Fin 2) (Fin 2) _)
local notation:1024 "↑ₘ[" R "]" A:1024 =>
  ((A : GL (Fin 2) R) : Matrix (Fin 2) (Fin 2) R)
=======
>>>>>>> d0df76bd

/-- The open upper half plane -/
def UpperHalfPlane :=
  { point : ℂ // 0 < point.im }

@[inherit_doc] scoped[UpperHalfPlane] notation "ℍ" => UpperHalfPlane

open UpperHalfPlane

namespace UpperHalfPlane

/-- The coercion first into an element of  `GL(2, ℝ)⁺`, then  `GL(2, ℝ)` and finally a 2 × 2
matrix.

This notation is scoped in namespace `UpperHalfPlane`. -/
scoped notation:1024 "↑ₘ" A:1024 =>
  (((A : GL(2, ℝ)⁺) : GL (Fin 2) ℝ) : Matrix (Fin 2) (Fin 2) _)

instance instCoeFun : CoeFun GL(2, ℝ)⁺ fun _ => Fin 2 → Fin 2 → ℝ where coe A := ↑ₘA

/-- The coercion into an element of  `GL(2, R)` and finally a 2 × 2 matrix over `R`. This is
similar to `↑ₘ`, but without positivity requirements, and allows the user to specify the ring `R`,
which can be useful to help Lean elaborate correctly.

This notation is scoped in namespace `UpperHalfPlane`. -/
scoped notation:1024 "↑ₘ[" R "]" A:1024 =>
  ((A : GL (Fin 2) R) : Matrix (Fin 2) (Fin 2) R)

/-- Canonical embedding of the upper half-plane into `ℂ`. -/
@[coe] protected def coe (z : ℍ) : ℂ := z.1

-- Porting note: added to replace `deriving`
instance : CoeOut ℍ ℂ := ⟨UpperHalfPlane.coe⟩

instance : Inhabited ℍ :=
  ⟨⟨Complex.I, by simp⟩⟩

@[ext] theorem ext {a b : ℍ} (h : (a : ℂ) = b) : a = b := Subtype.eq h

@[simp, norm_cast] theorem ext_iff' {a b : ℍ} : (a : ℂ) = b ↔ a = b := UpperHalfPlane.ext_iff.symm

instance canLift : CanLift ℂ ℍ ((↑) : ℍ → ℂ) fun z => 0 < z.im :=
  Subtype.canLift fun (z : ℂ) => 0 < z.im

/-- Imaginary part -/
def im (z : ℍ) :=
  (z : ℂ).im

/-- Real part -/
def re (z : ℍ) :=
  (z : ℂ).re

/-- Extensionality lemma in terms of `UpperHalfPlane.re` and `UpperHalfPlane.im`. -/
theorem ext' {a b : ℍ} (hre : a.re = b.re) (him : a.im = b.im) : a = b :=
  ext <| Complex.ext hre him

/-- Constructor for `UpperHalfPlane`. It is useful if `⟨z, h⟩` makes Lean use a wrong
typeclass instance. -/
def mk (z : ℂ) (h : 0 < z.im) : ℍ :=
  ⟨z, h⟩

@[simp]
theorem coe_im (z : ℍ) : (z : ℂ).im = z.im :=
  rfl

@[simp]
theorem coe_re (z : ℍ) : (z : ℂ).re = z.re :=
  rfl

@[simp]
theorem mk_re (z : ℂ) (h : 0 < z.im) : (mk z h).re = z.re :=
  rfl

@[simp]
theorem mk_im (z : ℂ) (h : 0 < z.im) : (mk z h).im = z.im :=
  rfl

@[simp]
theorem coe_mk (z : ℂ) (h : 0 < z.im) : (mk z h : ℂ) = z :=
  rfl

@[simp]
lemma coe_mk_subtype {z : ℂ} (hz : 0 < z.im) :
    UpperHalfPlane.coe ⟨z, hz⟩ = z := by
  rfl

@[simp]
theorem mk_coe (z : ℍ) (h : 0 < (z : ℂ).im := z.2) : mk z h = z :=
  rfl

theorem re_add_im (z : ℍ) : (z.re + z.im * Complex.I : ℂ) = z :=
  Complex.re_add_im z

theorem im_pos (z : ℍ) : 0 < z.im :=
  z.2

theorem im_ne_zero (z : ℍ) : z.im ≠ 0 :=
  z.im_pos.ne'

theorem ne_zero (z : ℍ) : (z : ℂ) ≠ 0 :=
  mt (congr_arg Complex.im) z.im_ne_zero

/-- Define I := √-1 as an element on the upper half plane. -/
def I : ℍ := ⟨Complex.I, by simp⟩

@[simp]
lemma I_im : I.im = 1 := rfl

@[simp]
lemma I_re : I.re = 0 := rfl

@[simp, norm_cast]
lemma coe_I : I = Complex.I := rfl

end UpperHalfPlane

namespace Mathlib.Meta.Positivity

open Lean Meta Qq

/-- Extension for the `positivity` tactic: `UpperHalfPlane.im`. -/
@[positivity UpperHalfPlane.im _]
def evalUpperHalfPlaneIm : PositivityExt where eval {u α} _zα _pα e := do
  match u, α, e with
  | 0, ~q(ℝ), ~q(UpperHalfPlane.im $a) =>
    assertInstancesCommute
    pure (.positive q(@UpperHalfPlane.im_pos $a))
  | _, _, _ => throwError "not UpperHalfPlane.im"

/-- Extension for the `positivity` tactic: `UpperHalfPlane.coe`. -/
@[positivity UpperHalfPlane.coe _]
def evalUpperHalfPlaneCoe : PositivityExt where eval {u α} _zα _pα e := do
  match u, α, e with
  | 0, ~q(ℂ), ~q(UpperHalfPlane.coe $a) =>
    assertInstancesCommute
    pure (.nonzero q(@UpperHalfPlane.ne_zero $a))
  | _, _, _ => throwError "not UpperHalfPlane.coe"

end Mathlib.Meta.Positivity

namespace UpperHalfPlane

theorem normSq_pos (z : ℍ) : 0 < Complex.normSq (z : ℂ) := by
  rw [Complex.normSq_pos]; exact z.ne_zero

theorem normSq_ne_zero (z : ℍ) : Complex.normSq (z : ℂ) ≠ 0 :=
  (normSq_pos z).ne'

theorem im_inv_neg_coe_pos (z : ℍ) : 0 < (-z : ℂ)⁻¹.im := by
  simpa using div_pos z.property (normSq_pos z)

lemma ne_nat (z : ℍ) : ∀ n : ℕ, z.1 ≠ n := by
  intro n
  have h1 := z.2
  aesop

lemma ne_int (z : ℍ) : ∀ n : ℤ, z.1 ≠ n := by
  intro n
  have h1 := z.2
  aesop

-- Porting note: removed `@[simp]` because it broke `field_simp` calls below.
/-- Numerator of the formula for a fractional linear transformation -/
def num (g : GL(2, ℝ)⁺) (z : ℍ) : ℂ := g 0 0 * z + g 0 1

-- Porting note: removed `@[simp]` because it broke `field_simp` calls below.
/-- Denominator of the formula for a fractional linear transformation -/
def denom (g : GL(2, ℝ)⁺) (z : ℍ) : ℂ := g 1 0 * z + g 1 1

theorem linear_ne_zero (cd : Fin 2 → ℝ) (z : ℍ) (h : cd ≠ 0) : (cd 0 : ℂ) * z + cd 1 ≠ 0 := by
  contrapose! h
  have : cd 0 = 0 := by
    -- we will need this twice
    apply_fun Complex.im at h
    simpa only [z.im_ne_zero, Complex.add_im, add_zero, coe_im, zero_mul, or_false,
      Complex.ofReal_im, Complex.zero_im, Complex.mul_im, mul_eq_zero] using h
  simp only [this, zero_mul, Complex.ofReal_zero, zero_add, Complex.ofReal_eq_zero]
    at h
  ext i
  fin_cases i <;> assumption

theorem denom_ne_zero (g : GL(2, ℝ)⁺) (z : ℍ) : denom g z ≠ 0 := by
  intro H
  have DET := (mem_glpos _).1 g.prop
  simp only [GeneralLinearGroup.val_det_apply] at DET
  obtain hg | hz : g 1 0 = 0 ∨ z.im = 0 := by simpa [num, denom] using congr_arg Complex.im H
  · simp only [hg, Complex.ofReal_zero, denom, zero_mul, zero_add, Complex.ofReal_eq_zero] at H
    simp only [Matrix.det_fin_two g.1.1, H, hg, mul_zero, sub_zero, lt_self_iff_false] at DET
  · exact z.prop.ne' hz

theorem normSq_denom_pos (g : GL(2, ℝ)⁺) (z : ℍ) : 0 < Complex.normSq (denom g z) :=
  Complex.normSq_pos.mpr (denom_ne_zero g z)

theorem normSq_denom_ne_zero (g : GL(2, ℝ)⁺) (z : ℍ) : Complex.normSq (denom g z) ≠ 0 :=
  ne_of_gt (normSq_denom_pos g z)

/-- Fractional linear transformation, also known as the Moebius transformation -/
def smulAux' (g : GL(2, ℝ)⁺) (z : ℍ) : ℂ :=
  num g z / denom g z

theorem smulAux'_im (g : GL(2, ℝ)⁺) (z : ℍ) :
    (smulAux' g z).im = det ↑ₘg * z.im / Complex.normSq (denom g z) := by
  simp only [smulAux', num, denom, Complex.div_im, Complex.add_im, Complex.mul_im,
    Complex.ofReal_re, coe_im, Complex.ofReal_im, coe_re, zero_mul, add_zero, Complex.add_re,
    Complex.mul_re, sub_zero, ← sub_div, g.1.1.det_fin_two]
  ring

/-- Fractional linear transformation, also known as the Moebius transformation -/
def smulAux (g : GL(2, ℝ)⁺) (z : ℍ) : ℍ :=
  mk (smulAux' g z) <| by
    rw [smulAux'_im]
    convert mul_pos ((mem_glpos _).1 g.prop)
        (div_pos z.im_pos (Complex.normSq_pos.mpr (denom_ne_zero g z))) using 1
    simp only [GeneralLinearGroup.val_det_apply]
    ring

theorem denom_cocycle (x y : GL(2, ℝ)⁺) (z : ℍ) :
    denom (x * y) z = denom x (smulAux y z) * denom y z := by
  change _ = (_ * (_ / _) + _) * _
  field_simp [denom_ne_zero]
  simp only [Matrix.mul_apply, dotProduct, Fin.sum_univ_succ, denom, num, Subgroup.coe_mul,
    GeneralLinearGroup.coe_mul, Fintype.univ_ofSubsingleton, Fin.mk_zero, Finset.sum_singleton,
    Fin.succ_zero_eq_one, Complex.ofReal_add, Complex.ofReal_mul]
  ring

theorem mul_smul' (x y : GL(2, ℝ)⁺) (z : ℍ) : smulAux (x * y) z = smulAux x (smulAux y z) := by
  ext1
  -- Porting note: was `change _ / _ = (_ * (_ / _) + _) * _`
  change _ / _ = (_ * (_ / _) + _) / _
  rw [denom_cocycle]
  field_simp [denom_ne_zero]
  simp only [Matrix.mul_apply, dotProduct, Fin.sum_univ_succ, num, denom, Subgroup.coe_mul,
    GeneralLinearGroup.coe_mul, Fintype.univ_ofSubsingleton, Fin.mk_zero, Finset.sum_singleton,
    Fin.succ_zero_eq_one, Complex.ofReal_add, Complex.ofReal_mul]
  ring

/-- The action of `GLPos 2 ℝ` on the upper half-plane by fractional linear transformations. -/
instance : MulAction GL(2, ℝ)⁺ ℍ where
  smul := smulAux
  one_smul z := by
    ext1
    change _ / _ = _
    simp [num, denom]
  mul_smul := mul_smul'

section ModularScalarTowers

instance SLAction {R : Type*} [CommRing R] [Algebra R ℝ] : MulAction SL(2, R) ℍ :=
  MulAction.compHom ℍ <| SpecialLinearGroup.toGLPos.comp <| map (algebraMap R ℝ)

namespace ModularGroup

variable (Γ : Subgroup (SpecialLinearGroup (Fin 2) ℤ))

/-- Canonical embedding of `SL(2, ℤ)` into `GL(2, ℝ)⁺`. -/
@[coe]
def coe' : SL(2, ℤ) → GL(2, ℝ)⁺ := fun g => ((g : SL(2, ℝ)) : GL(2, ℝ)⁺)

instance : Coe SL(2, ℤ) GL(2, ℝ)⁺ :=
  ⟨coe'⟩

@[simp]
theorem coe'_apply_complex {g : SL(2, ℤ)} {i j : Fin 2} :
    (Units.val <| Subtype.val <| coe' g) i j = (Subtype.val g i j : ℂ) :=
  rfl

@[simp]
theorem det_coe' {g : SL(2, ℤ)} : det (Units.val <| Subtype.val <| coe' g) = 1 := by
  simp only [SpecialLinearGroup.coe_GLPos_coe_GL_coe_matrix, SpecialLinearGroup.det_coe, coe']

lemma coe_one : UpperHalfPlane.ModularGroup.coe' 1 = 1 := by
  simp only [coe', _root_.map_one]

instance SLOnGLPos : SMul SL(2, ℤ) GL(2, ℝ)⁺ :=
  ⟨fun s g => s * g⟩

theorem SLOnGLPos_smul_apply (s : SL(2, ℤ)) (g : GL(2, ℝ)⁺) (z : ℍ) :
    (s • g) • z = ((s : GL(2, ℝ)⁺) * g) • z :=
  rfl

instance SL_to_GL_tower : IsScalarTower SL(2, ℤ) GL(2, ℝ)⁺ ℍ where
  smul_assoc s g z := by
    simp only [SLOnGLPos_smul_apply]
    apply mul_smul'

end ModularGroup

end ModularScalarTowers

-- Porting note: in the statement, we used to have coercions `↑· : ℝ`
-- rather than `algebraMap R ℝ ·`.
theorem specialLinearGroup_apply {R : Type*} [CommRing R] [Algebra R ℝ] (g : SL(2, R)) (z : ℍ) :
    g • z =
      mk
        (((algebraMap R ℝ (g 0 0) : ℂ) * z + (algebraMap R ℝ (g 0 1) : ℂ)) /
          ((algebraMap R ℝ (g 1 0) : ℂ) * z + (algebraMap R ℝ (g 1 1) : ℂ)))
        (g • z).property :=
  rfl

@[simp]
theorem coe_smul (g : GL(2, ℝ)⁺) (z : ℍ) : ↑(g • z) = num g z / denom g z :=
  rfl

@[simp]
theorem re_smul (g : GL(2, ℝ)⁺) (z : ℍ) : (g • z).re = (num g z / denom g z).re :=
  rfl

theorem im_smul (g : GL(2, ℝ)⁺) (z : ℍ) : (g • z).im = (num g z / denom g z).im :=
  rfl

theorem im_smul_eq_div_normSq (g : GL(2, ℝ)⁺) (z : ℍ) :
    (g • z).im = det ↑ₘg * z.im / Complex.normSq (denom g z) :=
  smulAux'_im g z

theorem c_mul_im_sq_le_normSq_denom (z : ℍ) (g : SL(2, ℝ)) :
    (g 1 0 * z.im) ^ 2 ≤ Complex.normSq (denom g z) := by
  set c := g 1 0
  set d := g 1 1
  calc
    (c * z.im) ^ 2 ≤ (c * z.im) ^ 2 + (c * z.re + d) ^ 2 := by nlinarith
    _ = Complex.normSq (denom g z) := by dsimp [c, d, denom, Complex.normSq]; ring

@[simp]
theorem neg_smul (g : GL(2, ℝ)⁺) (z : ℍ) : -g • z = g • z := by
  ext1
  change _ / _ = _ / _
  field_simp [denom_ne_zero]
  simp only [num, denom, Complex.ofReal_neg, neg_mul, GLPos.coe_neg_GL, Units.val_neg, neg_apply]
  ring_nf

section SLModularAction

namespace ModularGroup

variable (g : SL(2, ℤ)) (z : ℍ) (Γ : Subgroup SL(2, ℤ))

@[simp]
theorem sl_moeb (A : SL(2, ℤ)) (z : ℍ) : A • z = (A : GL(2, ℝ)⁺) • z :=
  rfl

@[simp high]
theorem SL_neg_smul (g : SL(2, ℤ)) (z : ℍ) : -g • z = g • z := by
  simp only [coe_GLPos_neg, sl_moeb, coe_int_neg, neg_smul, coe']

nonrec theorem im_smul_eq_div_normSq :
    (g • z).im = z.im / Complex.normSq (denom g z) := by
  convert im_smul_eq_div_normSq g z
  simp only [GeneralLinearGroup.val_det_apply, coe_GLPos_coe_GL_coe_matrix,
    Int.coe_castRingHom, (g : SL(2, ℝ)).prop, one_mul, coe']

theorem denom_apply (g : SL(2, ℤ)) (z : ℍ) :
    denom g z = (↑g : Matrix (Fin 2) (Fin 2) ℤ) 1 0 * z + (↑g : Matrix (Fin 2) (Fin 2) ℤ) 1 1 := by
  simp [denom, coe']

end ModularGroup

end SLModularAction

section PosRealAction

instance posRealAction : MulAction { x : ℝ // 0 < x } ℍ where
  smul x z := mk ((x : ℝ) • (z : ℂ)) <| by simpa using mul_pos x.2 z.2
  one_smul _ := Subtype.ext <| one_smul _ _
  mul_smul x y z := Subtype.ext <| mul_smul (x : ℝ) y (z : ℂ)

variable (x : { x : ℝ // 0 < x }) (z : ℍ)

@[simp]
theorem coe_pos_real_smul : ↑(x • z) = (x : ℝ) • (z : ℂ) :=
  rfl

@[simp]
theorem pos_real_im : (x • z).im = x * z.im :=
  Complex.smul_im _ _

@[simp]
theorem pos_real_re : (x • z).re = x * z.re :=
  Complex.smul_re _ _

end PosRealAction

section RealAddAction

instance : AddAction ℝ ℍ where
  vadd x z := mk (x + z) <| by simpa using z.im_pos
  zero_vadd _ := Subtype.ext <| by simp [HVAdd.hVAdd]
  add_vadd x y z := Subtype.ext <| by simp [HVAdd.hVAdd, add_assoc]

variable (x : ℝ) (z : ℍ)

@[simp]
theorem coe_vadd : ↑(x +ᵥ z) = (x + z : ℂ) :=
  rfl

@[simp]
theorem vadd_re : (x +ᵥ z).re = x + z.re :=
  rfl

@[simp]
theorem vadd_im : (x +ᵥ z).im = z.im :=
  zero_add _

end RealAddAction

/- these next few lemmas are *not* flagged `@simp` because of the constructors on the RHS;
instead we use the versions with coercions to `ℂ` as simp lemmas instead. -/
theorem modular_S_smul (z : ℍ) : ModularGroup.S • z = mk (-z : ℂ)⁻¹ z.im_inv_neg_coe_pos := by
  rw [specialLinearGroup_apply]; simp [ModularGroup.S, neg_div, inv_neg, coeToGL]

theorem modular_T_zpow_smul (z : ℍ) (n : ℤ) : ModularGroup.T ^ n • z = (n : ℝ) +ᵥ z := by
  rw [UpperHalfPlane.ext_iff, coe_vadd, add_comm, specialLinearGroup_apply, coe_mk]
  -- Porting note: added `coeToGL` and merged `rw` and `simp`
  simp [coeToGL, ModularGroup.coe_T_zpow,
    of_apply, cons_val_zero, algebraMap.coe_one, Complex.ofReal_one, one_mul, cons_val_one,
    head_cons, algebraMap.coe_zero, zero_mul, zero_add, div_one]

theorem modular_T_smul (z : ℍ) : ModularGroup.T • z = (1 : ℝ) +ᵥ z := by
  simpa only [Int.cast_one] using modular_T_zpow_smul z 1

theorem exists_SL2_smul_eq_of_apply_zero_one_eq_zero (g : SL(2, ℝ)) (hc : g 1 0 = 0) :
    ∃ (u : { x : ℝ // 0 < x }) (v : ℝ), (g • · : ℍ → ℍ) = (v +ᵥ ·) ∘ (u • ·) := by
  obtain ⟨a, b, ha, rfl⟩ := g.fin_two_exists_eq_mk_of_apply_zero_one_eq_zero hc
  refine ⟨⟨_, mul_self_pos.mpr ha⟩, b * a, ?_⟩
  ext1 ⟨z, hz⟩; ext1
  suffices ↑a * z * a + b * a = b * a + a * a * z by
    -- Porting note: added `coeToGL` and merged `rw` and `simpa`
    simpa [coeToGL, specialLinearGroup_apply, add_mul]
  ring

theorem exists_SL2_smul_eq_of_apply_zero_one_ne_zero (g : SL(2, ℝ)) (hc : g 1 0 ≠ 0) :
    ∃ (u : { x : ℝ // 0 < x }) (v w : ℝ),
      (g • · : ℍ → ℍ) =
        (w +ᵥ ·) ∘ (ModularGroup.S • · : ℍ → ℍ) ∘ (v +ᵥ · : ℍ → ℍ) ∘ (u • · : ℍ → ℍ) := by
  have h_denom := denom_ne_zero g
  induction' g using Matrix.SpecialLinearGroup.fin_two_induction with a b c d h
  replace hc : c ≠ 0 := by simpa using hc
  refine ⟨⟨_, mul_self_pos.mpr hc⟩, c * d, a / c, ?_⟩
  ext1 ⟨z, hz⟩; ext1
  suffices (↑a * z + b) / (↑c * z + d) = a / c - (c * d + ↑c * ↑c * z)⁻¹ by
    -- Porting note: golfed broken proof
    simpa only [modular_S_smul, inv_neg, Function.comp_apply, coe_vadd, Complex.ofReal_mul,
      coe_pos_real_smul, Complex.real_smul, Complex.ofReal_div, coe_mk]
  replace hc : (c : ℂ) ≠ 0 := by norm_cast
  replace h_denom : ↑c * z + d ≠ 0 := by simpa using h_denom ⟨z, hz⟩
  have h_aux : (c : ℂ) * d + ↑c * ↑c * z ≠ 0 := by
    rw [mul_assoc, ← mul_add, add_comm]
    exact mul_ne_zero hc h_denom
  replace h : (a * d - b * c : ℂ) = (1 : ℂ) := by norm_cast
  field_simp
  linear_combination (-(z * (c : ℂ) ^ 2) - c * d) * h

end UpperHalfPlane<|MERGE_RESOLUTION|>--- conflicted
+++ resolved
@@ -23,20 +23,6 @@
 
 open Matrix Matrix.SpecialLinearGroup
 open scoped MatrixGroups
-<<<<<<< HEAD
-
-/- Disable these instances as they are not the simp-normal form, and having them disabled ensures
-we state lemmas in this file without spurious `coe_fn` terms. -/
-attribute [-instance] Matrix.SpecialLinearGroup.instCoeFun
-attribute [-instance] Matrix.GeneralLinearGroup.instCoeFun
-
-local notation "GL(" n ", " R ")" "⁺" => Matrix.GLPos (Fin n) R
-local notation:1024 "↑ₘ" A:1024 =>
-  (((A : GL(2, ℝ)⁺) : GL (Fin 2) ℝ) : Matrix (Fin 2) (Fin 2) _)
-local notation:1024 "↑ₘ[" R "]" A:1024 =>
-  ((A : GL (Fin 2) R) : Matrix (Fin 2) (Fin 2) R)
-=======
->>>>>>> d0df76bd
 
 /-- The open upper half plane -/
 def UpperHalfPlane :=
