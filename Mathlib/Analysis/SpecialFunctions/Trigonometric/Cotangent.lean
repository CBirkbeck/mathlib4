/-
Copyright (c) 2024 Chris Birkbeck. All rights reserved.
Released under Apache 2.0 license as described in the file LICENSE.
Authors: Chris Birkbeck
-/
import Mathlib.Analysis.Calculus.IteratedDeriv.WithinZpow
import Mathlib.Analysis.Complex.UpperHalfPlane.Exp
import Mathlib.Analysis.Complex.IntegerCompl
import Mathlib.Analysis.Complex.LocallyUniformLimit
import Mathlib.Analysis.PSeries
import Mathlib.Analysis.SpecialFunctions.Trigonometric.EulerSineProd
import Mathlib.Analysis.NormedSpace.MultipliableUniformlyOn
import Mathlib.NumberTheory.ModularForms.EisensteinSeries.Summable
import Mathlib.Topology.Algebra.InfiniteSum.TsumUniformlyOn

/-!
# Cotangent

This file contains lemmas about the cotangent function, including useful series expansions.
In particular, we prove that
`π * cot (π * z) = π * I - 2 * π * I * ∑' n : ℕ, Complex.exp (2 * π * I * z) ^ n`
as well as the infinite sum representation of cotangent (also known as the Mittag-Leffler
expansion): `π * cot (π * z) = 1 / z + ∑' n : ℕ+, (1 / (z - n) + 1 / (z + n))`.
-/

open Real Complex

open scoped UpperHalfPlane

<<<<<<< HEAD
/-- The UpperHalfPlane as a subset of `ℂ`. This is convinient for takind derivatives of functions
on the upper half plane. -/
abbrev complexUpperHalfPlane := {z : ℂ | 0 < z.im}

local notation "ℍₒ" => complexUpperHalfPlane

lemma complexUpperHalPlane_isOpen : IsOpen ℍₒ := by
  exact (isOpen_lt continuous_const Complex.continuous_im)

local notation "ℂ_ℤ" => integerComplement

=======
local notation "ℂ_ℤ" => integerComplement

local notation "ℍₒ" => UpperHalfPlane.upperHalfPlaneSet

>>>>>>> 8effbd24
lemma Complex.cot_eq_exp_ratio (z : ℂ) :
    cot z = (Complex.exp (2 * I * z) + 1) / (I * (1 - Complex.exp (2 * I * z))) := by
  rw [Complex.cot, Complex.sin, Complex.cos]
  field_simp
  have h1 : exp (z * I) + exp (-(z * I)) = exp (-(z * I)) * (exp (2 * I * z) + 1) := by
    rw [mul_add, ← Complex.exp_add]
    simp only [mul_one, add_left_inj]
    ring_nf
  have h2 : (exp (-(z * I)) - exp (z * I)) * I = exp (-(z * I)) * (I * (1 - exp (2 * I * z))) := by
    ring_nf
    rw [mul_assoc, ← Complex.exp_add]
    ring_nf
  rw [h1, h2, mul_div_mul_left _ _ (Complex.exp_ne_zero _)]

/- The version one probably wants to use more. -/
lemma Complex.cot_pi_eq_exp_ratio (z : ℂ) :
    cot (π * z) = (Complex.exp (2 * π * I * z) + 1) / (I * (1 - Complex.exp (2 * π * I * z))) := by
  rw [cot_eq_exp_ratio (π * z)]
  ring_nf

/- This is the version one probably wants, which is why the pi's are there. -/
theorem pi_mul_cot_pi_q_exp (z : ℍ) :
    π * cot (π * z) = π * I - 2 * π * I * ∑' n : ℕ, Complex.exp (2 * π * I * z) ^ n := by
  have h1 : π * ((exp (2 * π * I * z) + 1) / (I * (1 - exp (2 * π * I * z)))) =
      -π * I * ((exp (2 * π * I * z) + 1) * (1 / (1 - exp (2 * π * I * z)))) := by
    simp only [div_mul_eq_div_mul_one_div, div_I, one_div, neg_mul, mul_neg, neg_inj]
    ring
  rw [cot_pi_eq_exp_ratio, h1, one_div, (tsum_geometric_of_norm_lt_one
    (UpperHalfPlane.norm_exp_two_pi_I_lt_one z)).symm, add_comm, geom_series_mul_one_add
      (Complex.exp (2 * π * I * (z : ℂ))) (UpperHalfPlane.norm_exp_two_pi_I_lt_one _)]
  ring

section MittagLeffler

open Filter Function

open scoped Topology BigOperators Nat Complex

variable {x : ℂ} {Z : Set ℂ}

/-- The main term in the infinite product for sine. -/
noncomputable abbrev sineTerm (x : ℂ) (n : ℕ) : ℂ := -x ^ 2 / (n + 1) ^ 2

lemma sineTerm_ne_zero {x : ℂ} (hx : x ∈ ℂ_ℤ) (n : ℕ) : 1 + sineTerm x n ≠ 0 := by
  simp only [sineTerm, ne_eq]
  rw [add_eq_zero_iff_eq_neg, neg_div', eq_div_iff]
  · have := (integerComplement_pow_two_ne_pow_two hx (n + 1 : ℤ))
    aesop
  · simp [Nat.cast_add_one_ne_zero n]

theorem tendsto_euler_sin_prod' (h0 : x ≠ 0) :
    Tendsto (fun n : ℕ ↦ ∏ i ∈ Finset.range n, (1 + sineTerm x i)) atTop
    (𝓝 (sin (π * x) / (π * x))) := by
  rw [show (sin (π * x) / (π * x)) = sin (π * x) * (1 / (π * x)) by ring]
  apply (Filter.Tendsto.mul_const (b := 1 / (π * x)) (tendsto_euler_sin_prod x)).congr
  exact fun n ↦ by field_simp [sineTerm, Real.pi_ne_zero, sub_eq_add_neg]

theorem multipliable_sineTerm (x : ℂ) : Multipliable fun i ↦ (1 + sineTerm x i) := by
  apply multipliable_one_add_of_summable
  have := summable_pow_div_add (x ^ 2) 2 1 Nat.one_lt_two
  simpa [sineTerm] using this

lemma euler_sineTerm_tprod (hx : x ∈ ℂ_ℤ) :
    ∏' i : ℕ, (1 + sineTerm x i) = Complex.sin (π * x) / (π * x) := by
  rw [← Multipliable.hasProd_iff (multipliable_sineTerm x),
    Multipliable.hasProd_iff_tendsto_nat (multipliable_sineTerm x)]
  exact tendsto_euler_sin_prod' (integerComplement.ne_zero hx)

private lemma sineTerm_bound_aux (hZ : IsCompact Z) :
    ∃ u : ℕ → ℝ, Summable u ∧ ∀ j z, z ∈ Z → ‖sineTerm z j‖ ≤ u j := by
  have hf : ContinuousOn (fun x : ℂ => ‖-x ^ 2‖) Z := by
    fun_prop
  obtain ⟨s, hs⟩ := bddAbove_def.mp (IsCompact.bddAbove_image hZ hf)
  refine ⟨fun n : ℕ => ‖(s : ℂ) / (n + 1) ^ 2‖, ?_, ?_⟩
  · simpa using summable_pow_div_add (s : ℂ) 2 1 (Nat.one_lt_two)
  · simp only [norm_neg, norm_pow, Set.mem_image, forall_exists_index, and_imp,
      forall_apply_eq_imp_iff₂, sineTerm, norm_div, norm_real, norm_eq_abs] at *
    intro n x hx
    gcongr
    apply le_trans (hs x hx) (le_abs_self s)

theorem multipliableUniformlyOn_euler_sin_prod_on_compact (hZC : IsCompact Z) :
    MultipliableUniformlyOn (fun n : ℕ => fun z : ℂ => (1 + sineTerm z n)) {Z} := by
  obtain ⟨u, hu, hu2⟩ := sineTerm_bound_aux hZC
  refine Summable.multipliableUniformlyOn_nat_one_add hZC hu ?_ ?_
  · filter_upwards with n z hz using hu2 n z hz
  · fun_prop

theorem HasProdUniformlyOn_sineTerm_prod_on_compact (hZ2 : Z ⊆ ℂ_ℤ)
    (hZC : IsCompact Z) :
    HasProdUniformlyOn (fun n : ℕ => fun z : ℂ => (1 + sineTerm z n))
    (fun x => (Complex.sin (↑π * x) / (↑π * x))) {Z} := by
  apply (multipliableUniformlyOn_euler_sin_prod_on_compact hZC).hasProdUniformlyOn.congr_right
  exact fun s hs x hx => euler_sineTerm_tprod (by aesop)

theorem HasProdLocallyUniformlyOn_euler_sin_prod :
    HasProdLocallyUniformlyOn (fun n : ℕ => fun z : ℂ => (1 + sineTerm z n))
    (fun x => (Complex.sin (π * x) / (π * x))) ℂ_ℤ := by
  apply hasProdLocallyUniformlyOn_of_forall_compact isOpen_compl_range_intCast
  exact fun _ hZ hZC => HasProdUniformlyOn_sineTerm_prod_on_compact hZ hZC

theorem sin_pi_z_ne_zero (hx : x ∈ ℂ_ℤ) : Complex.sin (π * x) ≠ 0 := by
  apply Complex.sin_ne_zero_iff.2
  intro k
  nth_rw 2 [mul_comm]
  exact Injective.ne (mul_right_injective₀ (ofReal_ne_zero.mpr Real.pi_ne_zero)) (by aesop)

<<<<<<< HEAD
theorem cot_pi_z_contDiffWithinAt (k : ℕ) (z : ℍ) :
  ContDiffWithinAt ℂ (k) (fun x ↦ (↑π * x).cot) ℍₒ (z : ℂ) := by
  simp_rw [Complex.cot, Complex.cos]
  apply ContDiffWithinAt.div
  · fun_prop
  · simp_rw [Complex.sin]
    fun_prop
  · apply sin_pi_z_ne_zero (UpperHalfPlane.coe_mem_integerComplement z)
=======
theorem cot_pi_z_contDiffWithinAt (k : ℕ∞) (hx : x ∈ ℂ_ℤ) :
  ContDiffWithinAt ℂ k (fun x ↦ (↑π * x).cot) ℍₒ x := by
  simp_rw [Complex.cot, Complex.cos, Complex.sin]
  exact ContDiffWithinAt.div (by fun_prop) (by fun_prop) (sin_pi_z_ne_zero hx)
>>>>>>> 8effbd24

theorem tendsto_logDeriv_euler_sin_div (hx : x ∈ ℂ_ℤ) :
    Tendsto (fun n : ℕ ↦ logDeriv (fun z ↦ ∏ j ∈ Finset.range n, (1 + sineTerm z j)) x)
        atTop (𝓝 <| logDeriv (fun t ↦ (Complex.sin (π * t) / (π * t))) x) := by
  refine logDeriv_tendsto (isOpen_compl_range_intCast) ⟨x, hx⟩
      HasProdLocallyUniformlyOn_euler_sin_prod.tendstoLocallyUniformlyOn_finsetRange ?_ ?_
  · filter_upwards with n using by fun_prop
  · simp only [ne_eq, div_eq_zero_iff, mul_eq_zero, ofReal_eq_zero, not_or]
    exact ⟨sin_pi_z_ne_zero hx, Real.pi_ne_zero, integerComplement.ne_zero hx⟩

theorem logDeriv_sin_div_eq_cot (hz : x ∈ ℂ_ℤ) :
    logDeriv (fun t ↦ (Complex.sin (π * t) / (π * t))) x = π * cot (π * x) - 1 / x := by
  have : (fun t ↦ (Complex.sin (π * t)/ (π * t))) = fun z ↦
    (Complex.sin ∘ fun t ↦ π * t) z / (π * z) := by simp
  rw [this, logDeriv_div _ (by apply sin_pi_z_ne_zero hz) ?_
    (DifferentiableAt.comp _ (Complex.differentiableAt_sin) (by fun_prop)) (by fun_prop),
    logDeriv_comp (Complex.differentiableAt_sin) (by fun_prop), Complex.logDeriv_sin,
    deriv_const_mul _ (by fun_prop), deriv_id'', logDeriv_const_mul, logDeriv_id']
  · field_simp [mul_comm]
  · simp
  · simp only [ne_eq, mul_eq_zero, ofReal_eq_zero, not_or]
    exact ⟨Real.pi_ne_zero, integerComplement.ne_zero hz⟩

/-- The term in the infinite sum expansion of cot. -/
noncomputable abbrev cotTerm (x : ℂ) (n : ℕ) : ℂ := 1 / (x - (n + 1)) + 1 / (x + (n + 1))

theorem logDeriv_sineTerm_eq_cotTerm (hx : x ∈ ℂ_ℤ) (i : ℕ) :
    logDeriv (fun (z : ℂ) ↦ 1 + sineTerm z i) x = cotTerm x i := by
  have h1 := integerComplement_add_ne_zero hx (i + 1)
  have h2 : ((x : ℂ) - (i + 1)) ≠ 0 := by
    simpa [sub_eq_add_neg] using integerComplement_add_ne_zero hx (-(i + 1))
  have h3 : (i+1)^2 + -x^2 ≠ 0 := by
      have := (integerComplement_pow_two_ne_pow_two hx ((i + 1) : ℤ))
      rw [← sub_eq_add_neg, sub_ne_zero]
      aesop
  simp only [Int.cast_add, Int.cast_natCast, Int.cast_one, ne_eq, sineTerm, logDeriv_apply,
    deriv_const_add', deriv_div_const, deriv.fun_neg', differentiableAt_fun_id, deriv_fun_pow,
    Nat.cast_ofNat, Nat.add_one_sub_one, pow_one, deriv_id'', mul_one, cotTerm, one_div] at *
  field_simp [Nat.cast_add_one_ne_zero i]
  ring

lemma logDeriv_prod_sineTerm_eq_sum_cotTerm (hx : x ∈ ℂ_ℤ) (n : ℕ) :
    logDeriv (fun (z : ℂ) ↦ ∏ j ∈ Finset.range n, (1 + sineTerm z j)) x =
    ∑ j ∈ Finset.range n, cotTerm x j := by
  rw [logDeriv_prod]
  · simp_rw [logDeriv_sineTerm_eq_cotTerm hx]
  · exact fun i _ ↦ sineTerm_ne_zero hx i
  · fun_prop

theorem tendsto_logDeriv_euler_cot_sub (hx : x ∈ ℂ_ℤ) :
    Tendsto (fun n : ℕ => ∑ j ∈ Finset.range n, cotTerm x j) atTop
    (𝓝 <| π * cot (π * x)- 1 / x) := by
  simp_rw [← logDeriv_sin_div_eq_cot hx, ← logDeriv_prod_sineTerm_eq_sum_cotTerm hx]
  simpa using tendsto_logDeriv_euler_sin_div hx

lemma cotTerm_identity (hz : x ∈ ℂ_ℤ) (n : ℕ) :
    cotTerm x n = 2 * x * (1 / ((x + (n + 1)) * (x - (n + 1)))) := by
  simp only [cotTerm]
  rw [one_div_add_one_div]
  · ring
  · simpa [sub_eq_add_neg] using integerComplement_add_ne_zero hz (-(n + 1) : ℤ)
  · simpa using (integerComplement_add_ne_zero hz ((n : ℤ) + 1))

theorem Summable_cotTerm (hz : x ∈ ℂ_ℤ) : Summable fun n ↦ cotTerm x n := by
  rw [funext fun n ↦ cotTerm_identity hz n]
  apply Summable.mul_left
  suffices Summable fun i : ℕ ↦ (x - (↑i : ℂ))⁻¹ * (x + (↑i : ℂ))⁻¹ by
    rw [← summable_nat_add_iff 1] at this
    simpa using this
  suffices Summable fun i : ℤ ↦ (x - (↑i : ℂ))⁻¹ * (x + (↑i : ℂ))⁻¹ by
    apply this.comp_injective CharZero.cast_injective
  apply (EisensteinSeries.summable_linear_sub_mul_linear_add x 1 1).congr
  simp [mul_comm]

theorem cot_series_rep' (hz : x ∈ ℂ_ℤ) : π * cot (π * x) - 1 / x =
    ∑' n : ℕ, (1 / (x - (n + 1)) + 1 / (x + (n + 1))) := by
  rw [HasSum.tsum_eq]
  apply (Summable.hasSum_iff_tendsto_nat (Summable_cotTerm hz)).mpr
    (tendsto_logDeriv_euler_cot_sub hz)

/-- The cotangent infinite sum representation. -/
theorem cot_series_rep (hz : x ∈ ℂ_ℤ) :
    π * cot (π * x) = 1 / x + ∑' n : ℕ+, (1 / (x - n) + 1 / (x + n)) := by
  have h0 := tsum_pnat_eq_tsum_succ fun n ↦ 1 / (x - n) + 1 / (x + n)
  have h1 := cot_series_rep' hz
  simp only [one_div, Nat.cast_add, Nat.cast_one] at *
  rw [h0, ← h1]
  ring

end MittagLeffler

section iteratedDeriv

open Set Complex UpperHalfPlane

open scoped Nat

<<<<<<< HEAD
theorem contDiffOn_inv_linear (d : ℤ) (k : ℕ) : ContDiffOn ℂ k (fun z : ℂ ↦ 1 / (z + d)) ℂ_ℤ := by
  simpa using ContDiffOn.inv (by fun_prop) (fun x hx ↦ Complex.integerComplement_add_ne_zero hx d)

theorem contDiffOn_inv_linear_sub (d : ℤ) (k : ℕ) :
    ContDiffOn ℂ k (fun z : ℂ ↦ 1 / (z - d)) ℂ_ℤ := by
  simpa [sub_eq_add_neg] using contDiffOn_inv_linear (-d) k

lemma cotTerm_iteratedDeriv (d k : ℕ) : EqOn (iteratedDeriv k (fun (z : ℂ) ↦ cotTerm z d))
    (fun z : ℂ ↦ (-1) ^ k * k ! * ((z + (d + 1)) ^ (-1 - k : ℤ) +
    (z - (d + 1)) ^ (-1 - k : ℤ))) ℂ_ℤ := by
  intro z hz
  have h1 : (fun z : ℂ ↦ 1 / (z - (d + 1)) + 1 / (z + (d + 1))) =
      (fun z : ℂ ↦ 1 / (z - (d + 1))) + fun z : ℂ ↦ 1 / (z + (d +1)) := by rfl
  rw [h1, iteratedDeriv_add ?_]
=======
variable (k : ℕ)

private lemma contDiffOn_inv_linear (d : ℤ) : ContDiffOn ℂ k (fun z : ℂ ↦ 1 / (z + d)) ℂ_ℤ := by
  simpa using ContDiffOn.inv (by fun_prop) (fun x hx ↦ Complex.integerComplement_add_ne_zero hx d)

lemma eqOn_iteratedDeriv_cotTerm (d : ℕ) : EqOn (iteratedDeriv k (fun z ↦ cotTerm z d))
    (fun z ↦ (-1)^ k * k ! * ((z + (d + 1))^ (-1 - k : ℤ) + (z - (d + 1)) ^ (-1 - k : ℤ))) ℂ_ℤ := by
  intro z hz
  rw [← Pi.add_def, iteratedDeriv_add ?_]
>>>>>>> 8effbd24
  · have h2 := iter_deriv_inv_linear_sub k 1 ((d + 1 : ℂ))
    have h3 := iter_deriv_inv_linear k 1 (d + 1 : ℂ)
    simp only [one_div, one_mul, one_pow, mul_one, Int.reduceNeg, iteratedDeriv_eq_iterate] at *
    rw [h2, h3]
    ring
<<<<<<< HEAD
  · simpa using (contDiffOn_inv_linear (d + 1) k).contDiffAt
      (IsOpen.mem_nhds (by apply Complex.isOpen_compl_range_intCast) hz)
  · simpa using (contDiffOn_inv_linear_sub (d + 1) k).contDiffAt
      (IsOpen.mem_nhds (by apply Complex.isOpen_compl_range_intCast) hz)

lemma cotTerm_iteratedDerivWith (d k : ℕ) :
    EqOn (iteratedDerivWithin k (fun (z : ℂ) ↦ cotTerm z d) ℂ_ℤ)
    (fun z : ℂ ↦ (-1) ^ k * k ! * ((z + (d + 1)) ^ (-1 - k : ℤ) +
    (z - (d + 1)) ^ (-1 - k : ℤ))) ℂ_ℤ := by
  apply Set.EqOn.trans (iteratedDerivWithin_of_isOpen Complex.isOpen_compl_range_intCast)
  apply cotTerm_iteratedDeriv

lemma cotTerm_iteratedDerivWith' (d k : ℕ) :
    EqOn (iteratedDerivWithin k (fun (z : ℂ) ↦ cotTerm z d) ℍₒ)
    (fun z : ℂ ↦ (-1) ^ k * k ! * ((z + (d + 1)) ^ (-1 - k : ℤ) +
    (z - (d + 1)) ^ (-1 - k : ℤ))) ℍₒ := by
  apply Set.EqOn.trans (upperHalfPlane_inter_integerComplement ▸
    iteratedDerivWithin_congr_right_of_isOpen (fun (z : ℂ) ↦ cotTerm z d) k
    complexUpperHalPlane_isOpen (Complex.isOpen_compl_range_intCast))
  intro z hz
  simpa using cotTerm_iteratedDerivWith d k (UpperHalfPlane.coe_mem_integerComplement ⟨z, hz⟩)

open EisensteinSeries in
private noncomputable abbrev cotTermUpperBound (A B : ℝ) (hB : 0 < B) (k a : ℕ) :=
  k ! * (2 * (r (⟨⟨A, B⟩, by simp [hB]⟩) ^ (-1 - (k : ℤ))) * ‖ ((a + 1) ^ (-1 - (k : ℤ)) : ℝ)‖)

private lemma Summable_cotTermUpperBound (A B : ℝ) (hB : 0 < B) {k : ℕ} (hk : 1 ≤ k) :
    Summable fun a : ℕ ↦ cotTermUpperBound A B hB k a := by
=======
  · simpa using (contDiffOn_inv_linear k (d + 1)).contDiffAt
      ((isOpen_compl_range_intCast).mem_nhds hz)
  · simpa [sub_eq_add_neg] using (contDiffOn_inv_linear k (-(d + 1))).contDiffAt
      ((isOpen_compl_range_intCast).mem_nhds hz)

lemma eqOn_integerComplement_iteratedDerivWithin_cotTerm (d : ℕ) :
    EqOn (iteratedDerivWithin k (fun z ↦ cotTerm z d) ℂ_ℤ)
    (fun z ↦ (-1) ^ k * k ! * ((z + (d + 1)) ^ (-1 - k : ℤ) +
    (z - (d + 1)) ^ (-1 - k : ℤ))) ℂ_ℤ := by
  apply Set.EqOn.trans (iteratedDerivWithin_of_isOpen Complex.isOpen_compl_range_intCast)
  apply eqOn_iteratedDeriv_cotTerm

lemma eqOn_upperHalfPlaneSet_iteratedDerivWithin_cotTerm (d : ℕ) :
    EqOn (iteratedDerivWithin k (fun z ↦ cotTerm z d) ℍₒ)
    (fun z ↦ (-1) ^ k * k ! * ((z + (d + 1)) ^ (-1 - k : ℤ) +
    (z - (d + 1)) ^ (-1 - k : ℤ))) ℍₒ := by
  apply Set.EqOn.trans (upperHalfPlane_inter_integerComplement ▸
    iteratedDerivWithin_congr_right_of_isOpen (fun z ↦ cotTerm z d) k
    isOpen_upperHalfPlaneSet (Complex.isOpen_compl_range_intCast))
  intro z hz
  simpa using eqOn_integerComplement_iteratedDerivWithin_cotTerm k d
    (coe_mem_integerComplement ⟨z, hz⟩)

open EisensteinSeries in
private noncomputable abbrev cotTermUpperBound (A B : ℝ) (hB : 0 < B) (a : ℕ) :=
  k ! * (2 * (r (⟨⟨A, B⟩, by simp [hB]⟩) ^ (-1 - k : ℤ)) * ‖((a + 1) ^ (-1 - k : ℤ) : ℝ)‖)

private lemma summable_cotTermUpperBound (A B : ℝ) (hB : 0 < B) {k : ℕ} (hk : 1 ≤ k) :
    Summable fun a : ℕ ↦ cotTermUpperBound k A B hB a := by
>>>>>>> 8effbd24
  simp_rw [← mul_assoc]
  apply Summable.mul_left
  apply ((summable_nat_add_iff 1).mpr (summable_int_iff_summable_nat_and_neg.mp
      (EisensteinSeries.linear_right_summable 0 1 (k := k + 1) (by omega))).1).norm.congr
<<<<<<< HEAD
  simp only [Int.cast_one, mul_zero, Nat.cast_add, Nat.cast_one, Int.cast_add, Int.cast_natCast,
    zero_add, ← zpow_neg, neg_add_rev, Int.reduceNeg, norm_zpow, sub_eq_add_neg, Real.norm_eq_abs]
  norm_cast
  exact fun n ↦ rfl

open EisensteinSeries in
private lemma iteratedDerivWithin_cotTerm_bounded_uniformly {k : ℕ} (hk : 1 ≤ k) (K : Set ℂ)
    (hK : K ⊆ ℍₒ) (A B : ℝ) (hB : 0 < B)
    (HABK : inclusion hK '' univ ⊆ verticalStrip A B) (n : ℕ) {a : ℂ} (ha : a ∈ K) :
    ‖iteratedDerivWithin k (fun z ↦ cotTerm z n) ℍₒ a‖ ≤
    cotTermUpperBound A B hB k n := by
  simp only [cotTerm_iteratedDerivWith' n k (hK ha), Complex.norm_mul, norm_pow, norm_neg,
    norm_one, one_pow, Complex.norm_natCast, one_mul, cotTermUpperBound, Int.reduceNeg, norm_zpow,
    Real.norm_eq_abs, two_mul, add_mul]
  gcongr
  apply le_trans (norm_add_le _ _)
  apply add_le_add
  · have := summand_bound_of_mem_verticalStrip (k := (k + 1)) (by norm_cast; omega) ![1, n+1] hB
      (z := ⟨a, (hK ha)⟩) (A := A) (by aesop)
    simp only [coe_setOf, image_univ, Fin.isValue, Matrix.cons_val_zero, Int.cast_one,
      coe_mk_subtype, one_mul, Matrix.cons_val_one, Matrix.cons_val_fin_one, Int.cast_add,
      Int.cast_natCast, neg_add_rev, abs_norm_eq_max_natAbs, Int.reduceNeg, sub_eq_add_neg,
      norm_zpow, ge_iff_le] at *
    norm_cast at *
  · have := summand_bound_of_mem_verticalStrip (k := k + 1) (by norm_cast; omega) ![1, -(n + 1)] hB
      (z := ⟨a, (hK ha)⟩) (A := A) (by aesop)
    rw [abs_norm_eq_max_natAbs_neg] at this
    simp only [coe_setOf, image_univ, neg_add_rev, Int.reduceNeg, Fin.isValue, Matrix.cons_val_zero,
      Int.cast_one, coe_mk_subtype, one_mul, Matrix.cons_val_one, Matrix.cons_val_fin_one,
      Int.cast_add, Int.cast_neg, Int.cast_natCast, sub_eq_add_neg, norm_zpow, ge_iff_le] at *
    norm_cast at *

lemma summableLocallyUniformlyOn_iteratedDerivWithin_cotTerm (k : ℕ) (hk : 1 ≤ k) :
    SummableLocallyUniformlyOn
    (fun n : ℕ ↦ iteratedDerivWithin k (fun z : ℂ ↦ cotTerm z n) ℍₒ) ℍₒ := by
  apply SummableLocallyUniformlyOn_of_locally_bounded (complexUpperHalPlane_isOpen)
  intro K hK hKc
  have hKK2 : IsCompact (Set.image (inclusion hK) univ) := by
    exact (isCompact_iff_isCompact_univ.mp hKc).image_of_continuousOn
     (continuous_inclusion hK |>.continuousOn)
  obtain ⟨A, B, hB, HABK⟩ := subset_verticalStrip_of_isCompact hKK2
  exact ⟨cotTermUpperBound A B hB k, Summable_cotTermUpperBound A B hB hk,
    iteratedDerivWithin_cotTerm_bounded_uniformly hk K hK A B hB HABK⟩

theorem DifferentiableOn_iteratedDeriv_cotTerm (n l : ℕ) :
    DifferentiableOn ℂ (iteratedDerivWithin l (fun z ↦ cotTerm z n) ℍₒ) ℍₒ := by
  suffices DifferentiableOn ℂ
    (fun z : ℂ ↦ (-1) ^ l * l ! * ((z + (n + 1)) ^ (-1 - l : ℤ) +
    (z - (n + 1)) ^ (-1 - l : ℤ))) ℍₒ by
    apply this.congr
    intro z hz
    simpa using (cotTerm_iteratedDerivWith' n l hz)
  apply DifferentiableOn.const_mul
  apply DifferentiableOn.add <;> apply DifferentiableOn.zpow
  any_goals try {fun_prop} <;> left <;> intro x hx
  · simpa [add_eq_zero_iff_neg_eq'] using (UpperHalfPlane.ne_int ⟨x, hx⟩ (-(n+1))).symm
  · simpa [sub_eq_zero] using (UpperHalfPlane.ne_int ⟨x, hx⟩ ((n+1)))

private theorem aux_summable_add (k : ℕ) (hk : 1 ≤ k) (x : ℍ) :
  Summable fun (n : ℕ) ↦ ((x : ℂ) + (n + 1)) ^ (-1 - k : ℤ) := by
=======
  intro n
  simp only [Int.cast_one, mul_zero, Nat.cast_add, Nat.cast_one, Int.cast_add, Int.cast_natCast,
    zero_add, ← zpow_neg, neg_add_rev, Int.reduceNeg, norm_zpow, sub_eq_add_neg, Real.norm_eq_abs]
  norm_cast

open EisensteinSeries in
private lemma iteratedDerivWithin_cotTerm_bounded_uniformly
    {k : ℕ} (hk : 1 ≤ k) {K : Set ℂ} (hK : K ⊆ ℍₒ) (A B : ℝ) (hB : 0 < B)
    (HABK : inclusion hK '' univ ⊆ verticalStrip A B) (n : ℕ) {a : ℂ} (ha : a ∈ K) :
    ‖iteratedDerivWithin k (fun z ↦ cotTerm z n) ℍₒ a‖ ≤ cotTermUpperBound k A B hB n := by
  simp only [eqOn_upperHalfPlaneSet_iteratedDerivWithin_cotTerm k n (hK ha), Complex.norm_mul,
    norm_pow, norm_neg,norm_one, one_pow, Complex.norm_natCast, one_mul, cotTermUpperBound,
    Int.reduceNeg, norm_zpow, Real.norm_eq_abs, two_mul, add_mul]
  gcongr
  have h1 := summand_bound_of_mem_verticalStrip (k := k + 1) (by norm_cast; omega) ![1, n + 1] hB
      (z := ⟨a, (hK ha)⟩) (A := A) (by aesop)
  have h2 := abs_norm_eq_max_natAbs_neg n ▸ (summand_bound_of_mem_verticalStrip (k := k + 1)
    (by norm_cast; omega) ![1, -(n + 1)] hB (z := ⟨a, (hK ha)⟩) (A := A) (by aesop))
  simp only [coe_setOf, image_univ, Fin.isValue, Matrix.cons_val_zero, Int.cast_one,
      coe_mk_subtype, one_mul, Matrix.cons_val_one, Matrix.cons_val_fin_one, Int.cast_add,
      Int.cast_natCast, neg_add_rev, abs_norm_eq_max_natAbs, Int.reduceNeg, sub_eq_add_neg] at *
  apply le_trans (norm_add_le _ _) (add_le_add ?_ ?_)
  repeat {simp only [Int.reduceNeg, Int.cast_neg, Int.cast_one, Int.cast_natCast, norm_zpow]
    at *; norm_cast at *}

lemma summableLocallyUniformlyOn_iteratedDerivWithin_cotTerm {k : ℕ} (hk : 1 ≤ k) :
    SummableLocallyUniformlyOn (fun n ↦ iteratedDerivWithin k (fun z ↦ cotTerm z n) ℍₒ) ℍₒ := by
  apply SummableLocallyUniformlyOn_of_locally_bounded isOpen_upperHalfPlaneSet
  intro K hK hKc
  obtain ⟨A, B, hB, HABK⟩ := subset_verticalStrip_of_isCompact
    ((isCompact_iff_isCompact_univ.mp hKc).image_of_continuousOn
    (continuous_inclusion hK |>.continuousOn))
  exact ⟨cotTermUpperBound k A B hB, summable_cotTermUpperBound A B hB hk,
    iteratedDerivWithin_cotTerm_bounded_uniformly hk hK A B hB HABK⟩

theorem differentiableOn_iteratedDerivWithin_cotTerm (n l : ℕ) :
    DifferentiableOn ℂ (iteratedDerivWithin l (fun z ↦ cotTerm z n) ℍₒ) ℍₒ := by
  suffices DifferentiableOn ℂ (fun z : ℂ ↦ (-1) ^ l * l ! * ((z + (n + 1)) ^ (-1 - l : ℤ) +
    (z - (n + 1)) ^ (-1 - l : ℤ))) ℍₒ by
    exact this.congr fun z hz ↦ eqOn_upperHalfPlaneSet_iteratedDerivWithin_cotTerm l n hz
  apply DifferentiableOn.const_mul
  apply DifferentiableOn.add <;> apply DifferentiableOn.zpow
  any_goals try {fun_prop} <;> left <;> intro x hx
  · simpa [add_eq_zero_iff_neg_eq'] using (UpperHalfPlane.ne_int ⟨x, hx⟩ (-(n + 1))).symm
  · simpa [sub_eq_zero] using (UpperHalfPlane.ne_int ⟨x, hx⟩ (n + 1))

private theorem aux_summable_add {k : ℕ} (hk : 1 ≤ k) (x : ℂ) :
  Summable fun (n : ℕ) ↦ (x + (n + 1)) ^ (-1 - k : ℤ) := by
>>>>>>> 8effbd24
  apply ((summable_nat_add_iff 1).mpr (summable_int_iff_summable_nat_and_neg.mp
        (EisensteinSeries.linear_right_summable x 1 (k := k + 1) (by omega))).1).congr
  simp [← zpow_neg, sub_eq_add_neg]

<<<<<<< HEAD
private theorem aux_summable_neg (k : ℕ) (hk : 1 ≤ k) (x : ℍ) :
  Summable fun (n : ℕ) ↦ ((x : ℂ) - (n + 1)) ^ (-1 - k : ℤ) := by
=======
private theorem aux_summable_neg {k : ℕ} (hk : 1 ≤ k) (x : ℂ) :
  Summable fun (n : ℕ) ↦ (x - (n + 1)) ^ (-1 - k : ℤ) := by
>>>>>>> 8effbd24
  apply ((summable_nat_add_iff 1).mpr (summable_int_iff_summable_nat_and_neg.mp
        (EisensteinSeries.linear_right_summable x 1 (k := k + 1) (by omega))).2).congr
  simp [← zpow_neg, sub_eq_add_neg]

<<<<<<< HEAD
-- We have this auxilary ugly version on the lhs so the the rhs looks nicer.
private theorem aux_iteratedDeriv_tsum_cotTerm {k : ℕ} (hk : 1 ≤ k) (x : ℍ) :
    (-1) ^ k * (k !) * (x : ℂ) ^ (-1 - k : ℤ) + iteratedDerivWithin k
        (fun z : ℂ ↦ ∑' n : ℕ, cotTerm z n) ℍₒ x =
      (-1) ^ (k : ℕ) * (k : ℕ)! * ∑' n : ℤ, ((x : ℂ) + n) ^ (-1 - k : ℤ) := by
    rw [iteratedDerivWithin_tsum k complexUpperHalPlane_isOpen
       (by simpa using x.2) (fun t ht ↦ Summable_cotTerm (coe_mem_integerComplement ⟨t, ht⟩))
       (fun l hl hl2 ↦ summableLocallyUniformlyOn_iteratedDerivWithin_cotTerm l hl)
       (fun n l z hl hz ↦ ((DifferentiableOn_iteratedDeriv_cotTerm n l)).differentiableAt
       ((IsOpen.mem_nhds (complexUpperHalPlane_isOpen) hz)))]
    conv =>
      enter [1,2,1]
      ext n
      rw [cotTerm_iteratedDerivWith' n k (by simp [UpperHalfPlane.coe])]
    rw [tsum_of_add_one_of_neg_add_one (by simpa using aux_summable_add k hk x)
      (by simpa [sub_eq_add_neg] using aux_summable_neg k hk x),
      tsum_mul_left, Summable.tsum_add (aux_summable_add k hk x) (aux_summable_neg k hk x )]
    simp only [Int.reduceNeg, sub_eq_add_neg, neg_add_rev, Int.cast_add, Int.cast_natCast,
      Int.cast_one, Int.cast_zero, add_zero, Int.cast_neg]
    ring

theorem iteratedDerivWithin_cot_sub_inv_eq_series_rep {k : ℕ} (hk : 1 ≤ k) (z : ℍ) :
    iteratedDerivWithin k (fun x ↦ π * Complex.cot (π * x) - 1 / x) ℍₒ z =
    -(-1) ^ k * (k !) * ((z : ℂ) ^ (-1 - k : ℤ)) +
    (-1) ^ (k : ℕ) * (k : ℕ)! * ∑' n : ℤ, ((z : ℂ) + n) ^ (-1 - k : ℤ):= by
  rw [← aux_iteratedDeriv_tsum_cotTerm hk]
  simp only [one_div, neg_mul, neg_add_cancel_left]
  refine iteratedDerivWithin_congr ?_ z.2
  intro x hx
  simpa [cotTerm] using (cot_series_rep' (UpperHalfPlane.coe_mem_integerComplement ⟨x, hx⟩))

theorem iteratedDerivWithin_cot_pi_z_sub_inv (k : ℕ) (z : ℍ) :
    iteratedDerivWithin k (fun x ↦ π * Complex.cot (π * x) - 1 / x) ℍₒ z =
    (iteratedDerivWithin k (fun x ↦ π * Complex.cot (π * x)) ℍₒ z) -
    (-1) ^ k * (k !) * ((z : ℂ) ^ (-1 - k : ℤ)) := by
  simp_rw [sub_eq_add_neg]
  rw [iteratedDerivWithin_fun_add (by apply z.2) complexUpperHalPlane_isOpen.uniqueDiffOn]
  · simpa [iteratedDerivWithin_fun_neg] using iteratedDerivWithin_one_div k
      complexUpperHalPlane_isOpen z.2
  · exact ContDiffWithinAt.smul (by fun_prop) (cot_pi_z_contDiffWithinAt k z)
  · simp only [one_div]
    apply ContDiffWithinAt.neg
    exact ContDiffWithinAt.inv (by fun_prop) (ne_zero z)

theorem iteratedDerivWithin_cot_series_rep {k : ℕ} (hk : 1 ≤ k) (z : ℍ) :
    iteratedDerivWithin k (fun x ↦ π * Complex.cot (π * x)) ℍₒ z =
    (-1) ^ k * (k : ℕ)! * ∑' n : ℤ, ((z : ℂ) + n) ^ (-1 - k : ℤ):= by
  have h0 := iteratedDerivWithin_cot_pi_z_sub_inv k z
  rw [iteratedDerivWithin_cot_sub_inv_eq_series_rep hk z, add_comm] at h0
  rw [← add_left_inj (-(-1) ^ k * ↑k ! * (z : ℂ) ^ (-1 - k : ℤ)), h0]
  ring

theorem iteratedDerivWithin_cot_series_rep_one_div {k : ℕ} (hk : 1 ≤ k) (z : ℍ) :
    iteratedDerivWithin k (fun x ↦ π * Complex.cot (π * x)) ℍₒ z =
    (-1) ^ k * (k : ℕ)! * ∑' n : ℤ, 1 / ((z : ℂ) + n) ^ (k + 1) := by
  simp only [iteratedDerivWithin_cot_series_rep hk z, Int.reduceNeg, one_div, mul_eq_mul_left_iff,
=======
variable {z : ℂ}

-- We have this auxiliary ugly version on the lhs so the the rhs looks nicer.
private theorem aux_iteratedDeriv_tsum_cotTerm {k : ℕ} (hk : 1 ≤ k) (hz : z ∈ ℍₒ) :
    (-1) ^ k * (k !) * z ^ (-1 - k : ℤ) + iteratedDerivWithin k
    (fun z ↦ ∑' n : ℕ, cotTerm z n) ℍₒ z =
    (-1) ^ k * k ! * ∑' n : ℤ, (z + n) ^ (-1 - k : ℤ) := by
  rw [iteratedDerivWithin_tsum k isOpen_upperHalfPlaneSet hz
    (fun t ht ↦ Summable_cotTerm (coe_mem_integerComplement ⟨t, ht⟩))
    (fun l hl hl2 ↦ summableLocallyUniformlyOn_iteratedDerivWithin_cotTerm  hl)
    (fun n l z hl hz ↦ (differentiableOn_iteratedDerivWithin_cotTerm n l).differentiableAt
    (isOpen_upperHalfPlaneSet.mem_nhds hz))]
  conv =>
    enter [1,2,1]
    ext n
    rw [eqOn_upperHalfPlaneSet_iteratedDerivWithin_cotTerm k n (by simp [hz])]
  rw [tsum_of_add_one_of_neg_add_one (by simpa using aux_summable_add hk z)
    (by simpa [sub_eq_add_neg] using aux_summable_neg hk z),
    tsum_mul_left, Summable.tsum_add (aux_summable_add hk z) (aux_summable_neg hk z)]
  simp only [Int.reduceNeg, sub_eq_add_neg, neg_add_rev, Int.cast_add, Int.cast_natCast,
    Int.cast_one, Int.cast_zero, add_zero, Int.cast_neg]
  ring

theorem iteratedDerivWithin_cot_sub_inv_eq_series_rep {k : ℕ} (hk : 1 ≤ k) (hz : z ∈ ℍₒ) :
    iteratedDerivWithin k (fun x ↦ π * Complex.cot (π * x) - 1 / x) ℍₒ z =
    -(-1) ^ k * k ! * (z ^ (-1 - k : ℤ)) + (-1) ^ k * k ! * ∑' n : ℤ, (z + n) ^ (-1 - k : ℤ) := by
  simp only [← aux_iteratedDeriv_tsum_cotTerm hk hz, one_div, neg_mul, neg_add_cancel_left]
  refine iteratedDerivWithin_congr ?_ hz
  intro z hz
  simpa [cotTerm] using (cot_series_rep' (UpperHalfPlane.coe_mem_integerComplement ⟨z, hz⟩))

private theorem iteratedDerivWithin_cot_pi_z_sub_inv {z : ℂ} (hz : z ∈ ℍₒ) :
    iteratedDerivWithin k (fun x ↦ π * Complex.cot (π * x) - 1 / x) ℍₒ z =
    (iteratedDerivWithin k (fun x ↦ π * Complex.cot (π * x)) ℍₒ z) -
    (-1) ^ k * k ! * (z ^ (-1 - k : ℤ)) := by
  simp_rw [sub_eq_add_neg]
  rw [iteratedDerivWithin_fun_add hz isOpen_upperHalfPlaneSet.uniqueDiffOn]
  · simpa [iteratedDerivWithin_fun_neg] using iteratedDerivWithin_one_div k
      isOpen_upperHalfPlaneSet hz
  ·  exact ContDiffWithinAt.smul (by fun_prop) (cot_pi_z_contDiffWithinAt k
      (UpperHalfPlane.coe_mem_integerComplement ⟨z, hz⟩))
  · simp only [one_div]
    apply ContDiffWithinAt.neg
    exact ContDiffWithinAt.inv (by fun_prop) (ne_zero ⟨z, hz⟩)

theorem iteratedDerivWithin_cot_series_rep {k : ℕ} (hk : 1 ≤ k) {z : ℂ} (hz : z ∈ ℍₒ) :
    iteratedDerivWithin k (fun x ↦ π * Complex.cot (π * x)) ℍₒ z =
    (-1) ^ k * k ! * ∑' n : ℤ, (z + n) ^ (-1 - k : ℤ):= by
  have h0 := iteratedDerivWithin_cot_pi_z_sub_inv k hz
  rw [iteratedDerivWithin_cot_sub_inv_eq_series_rep hk hz, add_comm] at h0
  rw [← add_left_inj (-(-1) ^ k * k ! * z ^ (-1 - k : ℤ)), h0]
  ring

theorem iteratedDerivWithin_cot_series_rep_div_pow {k : ℕ} (hk : 1 ≤ k) {z : ℂ} (hz : z ∈ ℍₒ) :
    iteratedDerivWithin k (fun x ↦ π * Complex.cot (π * x)) ℍₒ z =
    (-1) ^ k * k ! * ∑' n : ℤ, 1 / (z + n) ^ (k + 1) := by
  simp only [iteratedDerivWithin_cot_series_rep hk hz, Int.reduceNeg, one_div, mul_eq_mul_left_iff,
>>>>>>> 8effbd24
    mul_eq_zero, pow_eq_zero_iff', neg_eq_zero, one_ne_zero, ne_eq, Nat.cast_eq_zero,
    show -1 - (k : ℤ) = -(k + 1) by ring]
  left
  rfl

end iteratedDeriv<|MERGE_RESOLUTION|>--- conflicted
+++ resolved
@@ -27,24 +27,10 @@
 
 open scoped UpperHalfPlane
 
-<<<<<<< HEAD
-/-- The UpperHalfPlane as a subset of `ℂ`. This is convinient for takind derivatives of functions
-on the upper half plane. -/
-abbrev complexUpperHalfPlane := {z : ℂ | 0 < z.im}
-
-local notation "ℍₒ" => complexUpperHalfPlane
-
-lemma complexUpperHalPlane_isOpen : IsOpen ℍₒ := by
-  exact (isOpen_lt continuous_const Complex.continuous_im)
-
 local notation "ℂ_ℤ" => integerComplement
 
-=======
-local notation "ℂ_ℤ" => integerComplement
-
 local notation "ℍₒ" => UpperHalfPlane.upperHalfPlaneSet
 
->>>>>>> 8effbd24
 lemma Complex.cot_eq_exp_ratio (z : ℂ) :
     cot z = (Complex.exp (2 * I * z) + 1) / (I * (1 - Complex.exp (2 * I * z))) := by
   rw [Complex.cot, Complex.sin, Complex.cos]
@@ -152,21 +138,10 @@
   nth_rw 2 [mul_comm]
   exact Injective.ne (mul_right_injective₀ (ofReal_ne_zero.mpr Real.pi_ne_zero)) (by aesop)
 
-<<<<<<< HEAD
-theorem cot_pi_z_contDiffWithinAt (k : ℕ) (z : ℍ) :
-  ContDiffWithinAt ℂ (k) (fun x ↦ (↑π * x).cot) ℍₒ (z : ℂ) := by
-  simp_rw [Complex.cot, Complex.cos]
-  apply ContDiffWithinAt.div
-  · fun_prop
-  · simp_rw [Complex.sin]
-    fun_prop
-  · apply sin_pi_z_ne_zero (UpperHalfPlane.coe_mem_integerComplement z)
-=======
 theorem cot_pi_z_contDiffWithinAt (k : ℕ∞) (hx : x ∈ ℂ_ℤ) :
   ContDiffWithinAt ℂ k (fun x ↦ (↑π * x).cot) ℍₒ x := by
   simp_rw [Complex.cot, Complex.cos, Complex.sin]
   exact ContDiffWithinAt.div (by fun_prop) (by fun_prop) (sin_pi_z_ne_zero hx)
->>>>>>> 8effbd24
 
 theorem tendsto_logDeriv_euler_sin_div (hx : x ∈ ℂ_ℤ) :
     Tendsto (fun n : ℕ ↦ logDeriv (fun z ↦ ∏ j ∈ Finset.range n, (1 + sineTerm z j)) x)
@@ -264,22 +239,6 @@
 
 open scoped Nat
 
-<<<<<<< HEAD
-theorem contDiffOn_inv_linear (d : ℤ) (k : ℕ) : ContDiffOn ℂ k (fun z : ℂ ↦ 1 / (z + d)) ℂ_ℤ := by
-  simpa using ContDiffOn.inv (by fun_prop) (fun x hx ↦ Complex.integerComplement_add_ne_zero hx d)
-
-theorem contDiffOn_inv_linear_sub (d : ℤ) (k : ℕ) :
-    ContDiffOn ℂ k (fun z : ℂ ↦ 1 / (z - d)) ℂ_ℤ := by
-  simpa [sub_eq_add_neg] using contDiffOn_inv_linear (-d) k
-
-lemma cotTerm_iteratedDeriv (d k : ℕ) : EqOn (iteratedDeriv k (fun (z : ℂ) ↦ cotTerm z d))
-    (fun z : ℂ ↦ (-1) ^ k * k ! * ((z + (d + 1)) ^ (-1 - k : ℤ) +
-    (z - (d + 1)) ^ (-1 - k : ℤ))) ℂ_ℤ := by
-  intro z hz
-  have h1 : (fun z : ℂ ↦ 1 / (z - (d + 1)) + 1 / (z + (d + 1))) =
-      (fun z : ℂ ↦ 1 / (z - (d + 1))) + fun z : ℂ ↦ 1 / (z + (d +1)) := by rfl
-  rw [h1, iteratedDeriv_add ?_]
-=======
 variable (k : ℕ)
 
 private lemma contDiffOn_inv_linear (d : ℤ) : ContDiffOn ℂ k (fun z : ℂ ↦ 1 / (z + d)) ℂ_ℤ := by
@@ -289,42 +248,11 @@
     (fun z ↦ (-1)^ k * k ! * ((z + (d + 1))^ (-1 - k : ℤ) + (z - (d + 1)) ^ (-1 - k : ℤ))) ℂ_ℤ := by
   intro z hz
   rw [← Pi.add_def, iteratedDeriv_add ?_]
->>>>>>> 8effbd24
   · have h2 := iter_deriv_inv_linear_sub k 1 ((d + 1 : ℂ))
     have h3 := iter_deriv_inv_linear k 1 (d + 1 : ℂ)
     simp only [one_div, one_mul, one_pow, mul_one, Int.reduceNeg, iteratedDeriv_eq_iterate] at *
     rw [h2, h3]
     ring
-<<<<<<< HEAD
-  · simpa using (contDiffOn_inv_linear (d + 1) k).contDiffAt
-      (IsOpen.mem_nhds (by apply Complex.isOpen_compl_range_intCast) hz)
-  · simpa using (contDiffOn_inv_linear_sub (d + 1) k).contDiffAt
-      (IsOpen.mem_nhds (by apply Complex.isOpen_compl_range_intCast) hz)
-
-lemma cotTerm_iteratedDerivWith (d k : ℕ) :
-    EqOn (iteratedDerivWithin k (fun (z : ℂ) ↦ cotTerm z d) ℂ_ℤ)
-    (fun z : ℂ ↦ (-1) ^ k * k ! * ((z + (d + 1)) ^ (-1 - k : ℤ) +
-    (z - (d + 1)) ^ (-1 - k : ℤ))) ℂ_ℤ := by
-  apply Set.EqOn.trans (iteratedDerivWithin_of_isOpen Complex.isOpen_compl_range_intCast)
-  apply cotTerm_iteratedDeriv
-
-lemma cotTerm_iteratedDerivWith' (d k : ℕ) :
-    EqOn (iteratedDerivWithin k (fun (z : ℂ) ↦ cotTerm z d) ℍₒ)
-    (fun z : ℂ ↦ (-1) ^ k * k ! * ((z + (d + 1)) ^ (-1 - k : ℤ) +
-    (z - (d + 1)) ^ (-1 - k : ℤ))) ℍₒ := by
-  apply Set.EqOn.trans (upperHalfPlane_inter_integerComplement ▸
-    iteratedDerivWithin_congr_right_of_isOpen (fun (z : ℂ) ↦ cotTerm z d) k
-    complexUpperHalPlane_isOpen (Complex.isOpen_compl_range_intCast))
-  intro z hz
-  simpa using cotTerm_iteratedDerivWith d k (UpperHalfPlane.coe_mem_integerComplement ⟨z, hz⟩)
-
-open EisensteinSeries in
-private noncomputable abbrev cotTermUpperBound (A B : ℝ) (hB : 0 < B) (k a : ℕ) :=
-  k ! * (2 * (r (⟨⟨A, B⟩, by simp [hB]⟩) ^ (-1 - (k : ℤ))) * ‖ ((a + 1) ^ (-1 - (k : ℤ)) : ℝ)‖)
-
-private lemma Summable_cotTermUpperBound (A B : ℝ) (hB : 0 < B) {k : ℕ} (hk : 1 ≤ k) :
-    Summable fun a : ℕ ↦ cotTermUpperBound A B hB k a := by
-=======
   · simpa using (contDiffOn_inv_linear k (d + 1)).contDiffAt
       ((isOpen_compl_range_intCast).mem_nhds hz)
   · simpa [sub_eq_add_neg] using (contDiffOn_inv_linear k (-(d + 1))).contDiffAt
@@ -354,73 +282,10 @@
 
 private lemma summable_cotTermUpperBound (A B : ℝ) (hB : 0 < B) {k : ℕ} (hk : 1 ≤ k) :
     Summable fun a : ℕ ↦ cotTermUpperBound k A B hB a := by
->>>>>>> 8effbd24
   simp_rw [← mul_assoc]
   apply Summable.mul_left
   apply ((summable_nat_add_iff 1).mpr (summable_int_iff_summable_nat_and_neg.mp
       (EisensteinSeries.linear_right_summable 0 1 (k := k + 1) (by omega))).1).norm.congr
-<<<<<<< HEAD
-  simp only [Int.cast_one, mul_zero, Nat.cast_add, Nat.cast_one, Int.cast_add, Int.cast_natCast,
-    zero_add, ← zpow_neg, neg_add_rev, Int.reduceNeg, norm_zpow, sub_eq_add_neg, Real.norm_eq_abs]
-  norm_cast
-  exact fun n ↦ rfl
-
-open EisensteinSeries in
-private lemma iteratedDerivWithin_cotTerm_bounded_uniformly {k : ℕ} (hk : 1 ≤ k) (K : Set ℂ)
-    (hK : K ⊆ ℍₒ) (A B : ℝ) (hB : 0 < B)
-    (HABK : inclusion hK '' univ ⊆ verticalStrip A B) (n : ℕ) {a : ℂ} (ha : a ∈ K) :
-    ‖iteratedDerivWithin k (fun z ↦ cotTerm z n) ℍₒ a‖ ≤
-    cotTermUpperBound A B hB k n := by
-  simp only [cotTerm_iteratedDerivWith' n k (hK ha), Complex.norm_mul, norm_pow, norm_neg,
-    norm_one, one_pow, Complex.norm_natCast, one_mul, cotTermUpperBound, Int.reduceNeg, norm_zpow,
-    Real.norm_eq_abs, two_mul, add_mul]
-  gcongr
-  apply le_trans (norm_add_le _ _)
-  apply add_le_add
-  · have := summand_bound_of_mem_verticalStrip (k := (k + 1)) (by norm_cast; omega) ![1, n+1] hB
-      (z := ⟨a, (hK ha)⟩) (A := A) (by aesop)
-    simp only [coe_setOf, image_univ, Fin.isValue, Matrix.cons_val_zero, Int.cast_one,
-      coe_mk_subtype, one_mul, Matrix.cons_val_one, Matrix.cons_val_fin_one, Int.cast_add,
-      Int.cast_natCast, neg_add_rev, abs_norm_eq_max_natAbs, Int.reduceNeg, sub_eq_add_neg,
-      norm_zpow, ge_iff_le] at *
-    norm_cast at *
-  · have := summand_bound_of_mem_verticalStrip (k := k + 1) (by norm_cast; omega) ![1, -(n + 1)] hB
-      (z := ⟨a, (hK ha)⟩) (A := A) (by aesop)
-    rw [abs_norm_eq_max_natAbs_neg] at this
-    simp only [coe_setOf, image_univ, neg_add_rev, Int.reduceNeg, Fin.isValue, Matrix.cons_val_zero,
-      Int.cast_one, coe_mk_subtype, one_mul, Matrix.cons_val_one, Matrix.cons_val_fin_one,
-      Int.cast_add, Int.cast_neg, Int.cast_natCast, sub_eq_add_neg, norm_zpow, ge_iff_le] at *
-    norm_cast at *
-
-lemma summableLocallyUniformlyOn_iteratedDerivWithin_cotTerm (k : ℕ) (hk : 1 ≤ k) :
-    SummableLocallyUniformlyOn
-    (fun n : ℕ ↦ iteratedDerivWithin k (fun z : ℂ ↦ cotTerm z n) ℍₒ) ℍₒ := by
-  apply SummableLocallyUniformlyOn_of_locally_bounded (complexUpperHalPlane_isOpen)
-  intro K hK hKc
-  have hKK2 : IsCompact (Set.image (inclusion hK) univ) := by
-    exact (isCompact_iff_isCompact_univ.mp hKc).image_of_continuousOn
-     (continuous_inclusion hK |>.continuousOn)
-  obtain ⟨A, B, hB, HABK⟩ := subset_verticalStrip_of_isCompact hKK2
-  exact ⟨cotTermUpperBound A B hB k, Summable_cotTermUpperBound A B hB hk,
-    iteratedDerivWithin_cotTerm_bounded_uniformly hk K hK A B hB HABK⟩
-
-theorem DifferentiableOn_iteratedDeriv_cotTerm (n l : ℕ) :
-    DifferentiableOn ℂ (iteratedDerivWithin l (fun z ↦ cotTerm z n) ℍₒ) ℍₒ := by
-  suffices DifferentiableOn ℂ
-    (fun z : ℂ ↦ (-1) ^ l * l ! * ((z + (n + 1)) ^ (-1 - l : ℤ) +
-    (z - (n + 1)) ^ (-1 - l : ℤ))) ℍₒ by
-    apply this.congr
-    intro z hz
-    simpa using (cotTerm_iteratedDerivWith' n l hz)
-  apply DifferentiableOn.const_mul
-  apply DifferentiableOn.add <;> apply DifferentiableOn.zpow
-  any_goals try {fun_prop} <;> left <;> intro x hx
-  · simpa [add_eq_zero_iff_neg_eq'] using (UpperHalfPlane.ne_int ⟨x, hx⟩ (-(n+1))).symm
-  · simpa [sub_eq_zero] using (UpperHalfPlane.ne_int ⟨x, hx⟩ ((n+1)))
-
-private theorem aux_summable_add (k : ℕ) (hk : 1 ≤ k) (x : ℍ) :
-  Summable fun (n : ℕ) ↦ ((x : ℂ) + (n + 1)) ^ (-1 - k : ℤ) := by
-=======
   intro n
   simp only [Int.cast_one, mul_zero, Nat.cast_add, Nat.cast_one, Int.cast_add, Int.cast_natCast,
     zero_add, ← zpow_neg, neg_add_rev, Int.reduceNeg, norm_zpow, sub_eq_add_neg, Real.norm_eq_abs]
@@ -469,80 +334,16 @@
 
 private theorem aux_summable_add {k : ℕ} (hk : 1 ≤ k) (x : ℂ) :
   Summable fun (n : ℕ) ↦ (x + (n + 1)) ^ (-1 - k : ℤ) := by
->>>>>>> 8effbd24
   apply ((summable_nat_add_iff 1).mpr (summable_int_iff_summable_nat_and_neg.mp
         (EisensteinSeries.linear_right_summable x 1 (k := k + 1) (by omega))).1).congr
   simp [← zpow_neg, sub_eq_add_neg]
 
-<<<<<<< HEAD
-private theorem aux_summable_neg (k : ℕ) (hk : 1 ≤ k) (x : ℍ) :
-  Summable fun (n : ℕ) ↦ ((x : ℂ) - (n + 1)) ^ (-1 - k : ℤ) := by
-=======
 private theorem aux_summable_neg {k : ℕ} (hk : 1 ≤ k) (x : ℂ) :
   Summable fun (n : ℕ) ↦ (x - (n + 1)) ^ (-1 - k : ℤ) := by
->>>>>>> 8effbd24
   apply ((summable_nat_add_iff 1).mpr (summable_int_iff_summable_nat_and_neg.mp
         (EisensteinSeries.linear_right_summable x 1 (k := k + 1) (by omega))).2).congr
   simp [← zpow_neg, sub_eq_add_neg]
 
-<<<<<<< HEAD
--- We have this auxilary ugly version on the lhs so the the rhs looks nicer.
-private theorem aux_iteratedDeriv_tsum_cotTerm {k : ℕ} (hk : 1 ≤ k) (x : ℍ) :
-    (-1) ^ k * (k !) * (x : ℂ) ^ (-1 - k : ℤ) + iteratedDerivWithin k
-        (fun z : ℂ ↦ ∑' n : ℕ, cotTerm z n) ℍₒ x =
-      (-1) ^ (k : ℕ) * (k : ℕ)! * ∑' n : ℤ, ((x : ℂ) + n) ^ (-1 - k : ℤ) := by
-    rw [iteratedDerivWithin_tsum k complexUpperHalPlane_isOpen
-       (by simpa using x.2) (fun t ht ↦ Summable_cotTerm (coe_mem_integerComplement ⟨t, ht⟩))
-       (fun l hl hl2 ↦ summableLocallyUniformlyOn_iteratedDerivWithin_cotTerm l hl)
-       (fun n l z hl hz ↦ ((DifferentiableOn_iteratedDeriv_cotTerm n l)).differentiableAt
-       ((IsOpen.mem_nhds (complexUpperHalPlane_isOpen) hz)))]
-    conv =>
-      enter [1,2,1]
-      ext n
-      rw [cotTerm_iteratedDerivWith' n k (by simp [UpperHalfPlane.coe])]
-    rw [tsum_of_add_one_of_neg_add_one (by simpa using aux_summable_add k hk x)
-      (by simpa [sub_eq_add_neg] using aux_summable_neg k hk x),
-      tsum_mul_left, Summable.tsum_add (aux_summable_add k hk x) (aux_summable_neg k hk x )]
-    simp only [Int.reduceNeg, sub_eq_add_neg, neg_add_rev, Int.cast_add, Int.cast_natCast,
-      Int.cast_one, Int.cast_zero, add_zero, Int.cast_neg]
-    ring
-
-theorem iteratedDerivWithin_cot_sub_inv_eq_series_rep {k : ℕ} (hk : 1 ≤ k) (z : ℍ) :
-    iteratedDerivWithin k (fun x ↦ π * Complex.cot (π * x) - 1 / x) ℍₒ z =
-    -(-1) ^ k * (k !) * ((z : ℂ) ^ (-1 - k : ℤ)) +
-    (-1) ^ (k : ℕ) * (k : ℕ)! * ∑' n : ℤ, ((z : ℂ) + n) ^ (-1 - k : ℤ):= by
-  rw [← aux_iteratedDeriv_tsum_cotTerm hk]
-  simp only [one_div, neg_mul, neg_add_cancel_left]
-  refine iteratedDerivWithin_congr ?_ z.2
-  intro x hx
-  simpa [cotTerm] using (cot_series_rep' (UpperHalfPlane.coe_mem_integerComplement ⟨x, hx⟩))
-
-theorem iteratedDerivWithin_cot_pi_z_sub_inv (k : ℕ) (z : ℍ) :
-    iteratedDerivWithin k (fun x ↦ π * Complex.cot (π * x) - 1 / x) ℍₒ z =
-    (iteratedDerivWithin k (fun x ↦ π * Complex.cot (π * x)) ℍₒ z) -
-    (-1) ^ k * (k !) * ((z : ℂ) ^ (-1 - k : ℤ)) := by
-  simp_rw [sub_eq_add_neg]
-  rw [iteratedDerivWithin_fun_add (by apply z.2) complexUpperHalPlane_isOpen.uniqueDiffOn]
-  · simpa [iteratedDerivWithin_fun_neg] using iteratedDerivWithin_one_div k
-      complexUpperHalPlane_isOpen z.2
-  · exact ContDiffWithinAt.smul (by fun_prop) (cot_pi_z_contDiffWithinAt k z)
-  · simp only [one_div]
-    apply ContDiffWithinAt.neg
-    exact ContDiffWithinAt.inv (by fun_prop) (ne_zero z)
-
-theorem iteratedDerivWithin_cot_series_rep {k : ℕ} (hk : 1 ≤ k) (z : ℍ) :
-    iteratedDerivWithin k (fun x ↦ π * Complex.cot (π * x)) ℍₒ z =
-    (-1) ^ k * (k : ℕ)! * ∑' n : ℤ, ((z : ℂ) + n) ^ (-1 - k : ℤ):= by
-  have h0 := iteratedDerivWithin_cot_pi_z_sub_inv k z
-  rw [iteratedDerivWithin_cot_sub_inv_eq_series_rep hk z, add_comm] at h0
-  rw [← add_left_inj (-(-1) ^ k * ↑k ! * (z : ℂ) ^ (-1 - k : ℤ)), h0]
-  ring
-
-theorem iteratedDerivWithin_cot_series_rep_one_div {k : ℕ} (hk : 1 ≤ k) (z : ℍ) :
-    iteratedDerivWithin k (fun x ↦ π * Complex.cot (π * x)) ℍₒ z =
-    (-1) ^ k * (k : ℕ)! * ∑' n : ℤ, 1 / ((z : ℂ) + n) ^ (k + 1) := by
-  simp only [iteratedDerivWithin_cot_series_rep hk z, Int.reduceNeg, one_div, mul_eq_mul_left_iff,
-=======
 variable {z : ℂ}
 
 -- We have this auxiliary ugly version on the lhs so the the rhs looks nicer.
@@ -600,7 +401,6 @@
     iteratedDerivWithin k (fun x ↦ π * Complex.cot (π * x)) ℍₒ z =
     (-1) ^ k * k ! * ∑' n : ℤ, 1 / (z + n) ^ (k + 1) := by
   simp only [iteratedDerivWithin_cot_series_rep hk hz, Int.reduceNeg, one_div, mul_eq_mul_left_iff,
->>>>>>> 8effbd24
     mul_eq_zero, pow_eq_zero_iff', neg_eq_zero, one_ne_zero, ne_eq, Nat.cast_eq_zero,
     show -1 - (k : ℤ) = -(k + 1) by ring]
   left
