--- conflicted
+++ resolved
@@ -207,14 +207,8 @@
   have : CauSeq.IsComplete ℂ norm := Complex.instIsComplete
   exact tendsto_nhds_unique x.exp'.tendsto_limit (expSeries_div_summable ℝ x).hasSum.tendsto_sum_nat
 
-<<<<<<< HEAD
 theorem Real.exp_eq_exp_ℝ : Real.exp = NormedSpace.exp := by
   ext x; exact_mod_cast congr_fun Complex.exp_eq_exp_ℂ x
-#align real.exp_eq_exp_ℝ Real.exp_eq_exp_ℝ
-=======
-theorem Real.exp_eq_exp_ℝ : Real.exp = NormedSpace.exp ℝ := by
-  ext x; exact mod_cast congr_fun Complex.exp_eq_exp_ℂ x
->>>>>>> 465f26fd
 
 /-! ### Derivative of $\exp (ux)$ by $u$
 
@@ -291,14 +285,8 @@
       (((1 : 𝕊 →L[𝕂] 𝕊).smulRight x).smulRight (exp (t • x))) t := by
   convert hasFDerivAt_exp_smul_const_of_mem_ball 𝕂 _ _ htx using 1
   ext t'
-<<<<<<< HEAD
   show Commute (t' • x) (exp (t • x))
   exact (((Commute.refl x).smul_left t').smul_right t).exp_right
-#align has_fderiv_at_exp_smul_const_of_mem_ball' hasFDerivAt_exp_smul_const_of_mem_ball'
-=======
-  show Commute (t' • x) (exp 𝕂 (t • x))
-  exact (((Commute.refl x).smul_left t').smul_right t).exp_right 𝕂
->>>>>>> 465f26fd
 
 theorem hasStrictFDerivAt_exp_smul_const_of_mem_ball (x : 𝔸) (t : 𝕊)
     (htx : t • x ∈ EMetric.ball (0 : 𝔸) (expSeries 𝕂 𝔸).radius) :
@@ -318,14 +306,8 @@
   let ⟨_, _⟩ := analyticAt_exp_of_mem_ball (t • x) htx
   convert hasStrictFDerivAt_exp_smul_const_of_mem_ball 𝕂 _ _ htx using 1
   ext t'
-<<<<<<< HEAD
   show Commute (t' • x) (exp (t • x))
   exact (((Commute.refl x).smul_left t').smul_right t).exp_right
-#align has_strict_fderiv_at_exp_smul_const_of_mem_ball' hasStrictFDerivAt_exp_smul_const_of_mem_ball'
-=======
-  show Commute (t' • x) (exp 𝕂 (t • x))
-  exact (((Commute.refl x).smul_left t').smul_right t).exp_right 𝕂
->>>>>>> 465f26fd
 
 variable {𝕂}
 
