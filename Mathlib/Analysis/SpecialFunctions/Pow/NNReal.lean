--- conflicted
+++ resolved
@@ -504,12 +504,7 @@
     (x : ℝ≥0∞) ^ y = if x = 0 ∧ y < 0 then ⊤ else ↑(x ^ y) :=
   rfl
 
-<<<<<<< HEAD
-theorem rpow_ofNNReal {M : ℝ≥0} {P : ℝ} (hP : 0 ≤ P) :
-    (ENNReal.ofNNReal M).rpow P = ENNReal.ofNNReal (M ^ P) := by
-=======
 theorem rpow_ofNNReal {M : ℝ≥0} {P : ℝ} (hP : 0 ≤ P) : (M : ℝ≥0∞) ^ P = ↑(M ^ P) := by
->>>>>>> 31af98b7
   rw [ENNReal.coe_rpow_of_nonneg _ hP, ← ENNReal.rpow_eq_pow]
 
 @[simp]
