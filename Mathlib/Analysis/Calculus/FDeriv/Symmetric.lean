--- conflicted
+++ resolved
@@ -412,14 +412,6 @@
   [NormedSpace 𝕜 F] {s : Set E} {f : E → F} {x : E}
 
 theorem second_derivative_symmetric_of_eventually {f' : E → E →L[𝕜] F} {x : E}
-<<<<<<< HEAD
-    {f'' : E →L[𝕜] E →L[𝕜] F} (hf : ∀ᶠ y in 𝓝 x, HasFDerivAt f (f' y) y) (hx : HasFDerivAt f' f'' x)
-    (v w : E) : f'' v w = f'' w v := by
-  letI := IsRCLikeNormedField.rclike 𝕜
-  letI : NormedSpace ℝ E := NormedSpace.restrictScalars ℝ 𝕜 E
-  letI : NormedSpace ℝ F := NormedSpace.restrictScalars ℝ 𝕜 F
-  letI : LinearMap.CompatibleSMul E F ℝ 𝕜 := LinearMap.IsScalarTower.compatibleSMul
-=======
     {f'' : E →L[𝕜] E →L[𝕜] F} (hf : ∀ᶠ y in 𝓝 x, HasFDerivAt f (f' y) y)
     (hx : HasFDerivAt f' f'' x) (v w : E) : f'' v w = f'' w v := by
   let _ := IsRCLikeNormedField.rclike 𝕜
@@ -427,7 +419,6 @@
   let _ : NormedSpace ℝ F := NormedSpace.restrictScalars ℝ 𝕜 F
   let _ : LinearMap.CompatibleSMul E F ℝ 𝕜 := LinearMap.IsScalarTower.compatibleSMul
   let _ : LinearMap.CompatibleSMul E (E →L[𝕜] F) ℝ 𝕜 := LinearMap.IsScalarTower.compatibleSMul
->>>>>>> ba241aff
   let f'R : E → E →L[ℝ] F := fun x ↦ (f' x).restrictScalars ℝ
   have hfR : ∀ᶠ y in 𝓝 x, HasFDerivAt f (f'R y) y := by
     filter_upwards [hf] with y hy using HasFDerivAt.restrictScalars ℝ hy
