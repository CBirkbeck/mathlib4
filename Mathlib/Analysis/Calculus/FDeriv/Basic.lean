/-
Copyright (c) 2019 Jeremy Avigad. All rights reserved.
Released under Apache 2.0 license as described in the file LICENSE.
Authors: Jeremy Avigad, Sébastien Gouëzel, Yury Kudryashov
-/
import Mathlib.Analysis.Asymptotics.Lemmas
import Mathlib.Analysis.Calculus.FDeriv.Defs
import Mathlib.Analysis.Calculus.TangentCone
import Mathlib.Analysis.NormedSpace.OperatorNorm.Asymptotics

/-!
# The Fréchet derivative: basic properties

Let `E` and `F` be normed spaces, `f : E → F`, and `f' : E →L[𝕜] F` a
continuous 𝕜-linear map, where `𝕜` is a non-discrete normed field. Then

  `HasFDerivWithinAt f f' s x`

says that `f` has derivative `f'` at `x`, where the domain of interest
is restricted to `s`. We also have

  `HasFDerivAt f f' x := HasFDerivWithinAt f f' x univ`

Finally,

  `HasStrictFDerivAt f f' x`

means that `f : E → F` has derivative `f' : E →L[𝕜] F` in the sense of strict differentiability,
i.e., `f y - f z - f'(y - z) = o(y - z)` as `y, z → x`. This notion is used in the inverse
function theorem, and is defined here only to avoid proving theorems like
`IsBoundedBilinearMap.hasFDerivAt` twice: first for `HasFDerivAt`, then for
`HasStrictFDerivAt`.

## Main results

This file builds on the bare-bones definition given in `Defs.lean` by establishing a variety of
relatively straightforward properties of the derivative.

Deeper properties are defined in other files in the folder `Analysis/Calculus/FDeriv/`, which
contain the usual formulas (and existence assertions) for the derivative of
* constants (`Const.lean`)
* bounded linear maps (`Linear.lean`)
* bounded bilinear maps (`Bilinear.lean`)
* sum of two functions (`Add.lean`)
* sum of finitely many functions (`Add.lean`)
* multiplication of a function by a scalar constant (`Add.lean`)
* negative of a function (`Add.lean`)
* subtraction of two functions (`Add.lean`)
* multiplication of a function by a scalar function (`Mul.lean`)
* multiplication of two scalar functions (`Mul.lean`)
* composition of functions (the chain rule) (`Comp.lean`)
* inverse function (`Mul.lean`)
  (assuming that it exists; the inverse function theorem is in `../Inverse.lean`)

For most binary operations we also define `const_op` and `op_const` theorems for the cases when
the first or second argument is a constant. This makes writing chains of `HasDerivAt`'s easier,
and they more frequently lead to the desired result.

One can also interpret the derivative of a function `f : 𝕜 → E` as an element of `E` (by identifying
a linear function from `𝕜` to `E` with its value at `1`). Results on the Fréchet derivative are
translated to this more elementary point of view on the derivative in the file `Deriv.lean`. The
derivative of polynomials is handled there, as it is naturally one-dimensional.

The simplifier is set up to prove automatically that some functions are differentiable, or
differentiable at a point (but not differentiable on a set or within a set at a point, as checking
automatically that the good domains are mapped one to the other when using composition is not
something the simplifier can easily do). This means that one can write
`example (x : ℝ) : Differentiable ℝ (fun x ↦ sin (exp (3 + x^2)) - 5 * cos x) := by simp`.
If there are divisions, one needs to supply to the simplifier proofs that the denominators do
not vanish, as in
```lean
example (x : ℝ) (h : 1 + sin x ≠ 0) : DifferentiableAt ℝ (fun x ↦ exp x / (1 + sin x)) x := by
  simp [h]
```
Of course, these examples only work once `exp`, `cos` and `sin` have been shown to be
differentiable, in `Mathlib/Analysis/SpecialFunctions/Trigonometric/Deriv.lean`.

The simplifier is not set up to compute the Fréchet derivative of maps (as these are in general
complicated multidimensional linear maps), but it will compute one-dimensional derivatives,
see `Deriv.lean`.

## Implementation details

For a discussion of the definitions and their rationale, see the file docstring of
`Mathlib.Analysis.Calculus.FDeriv.Defs`.

To make sure that the simplifier can prove automatically that functions are differentiable, we tag
many lemmas with the `simp` attribute, for instance those saying that the sum of differentiable
functions is differentiable, as well as their product, their cartesian product, and so on. A notable
exception is the chain rule: we do not mark as a simp lemma the fact that, if `f` and `g` are
differentiable, then their composition also is: `simp` would always be able to match this lemma,
by taking `f` or `g` to be the identity. Instead, for every reasonable function (say, `exp`),
we add a lemma that if `f` is differentiable then so is `(fun x ↦ exp (f x))`. This means adding
some boilerplate lemmas, but these can also be useful in their own right.

Tests for this ability of the simplifier (with more examples) are provided in
`Tests/Differentiable.lean`.

## TODO

Generalize more results to topological vector spaces.

## Tags

derivative, differentiable, Fréchet, calculus

-/

open Filter Asymptotics ContinuousLinearMap Set Metric Topology NNReal ENNReal

noncomputable section

section
variable {𝕜 : Type*} [NontriviallyNormedField 𝕜]
variable {E : Type*} [NormedAddCommGroup E] [NormedSpace 𝕜 E]
variable {F : Type*} [NormedAddCommGroup F] [NormedSpace 𝕜 F]

variable {f f₀ f₁ g : E → F}
variable {f' f₀' f₁' g' : E →L[𝕜] F}
variable {x : E}
variable {s t : Set E}
variable {L L₁ L₂ : Filter E}

section DerivativeUniqueness

/- In this section, we discuss the uniqueness of the derivative.
We prove that the definitions `UniqueDiffWithinAt` and `UniqueDiffOn` indeed imply the
uniqueness of the derivative. -/
/-- If a function f has a derivative f' at x, a rescaled version of f around x converges to f',
i.e., `n (f (x + (1/n) v) - f x)` converges to `f' v`. More generally, if `c n` tends to infinity
and `c n * d n` tends to `v`, then `c n * (f (x + d n) - f x)` tends to `f' v`. This lemma expresses
this fact, for functions having a derivative within a set. Its specific formulation is useful for
tangent cone related discussions. -/
theorem HasFDerivWithinAt.lim (h : HasFDerivWithinAt f f' s x) {α : Type*} (l : Filter α)
    {c : α → 𝕜} {d : α → E} {v : E} (dtop : ∀ᶠ n in l, x + d n ∈ s)
    (clim : Tendsto (fun n => ‖c n‖) l atTop) (cdlim : Tendsto (fun n => c n • d n) l (𝓝 v)) :
    Tendsto (fun n => c n • (f (x + d n) - f x)) l (𝓝 (f' v)) := by
  have tendsto_arg : Tendsto (fun n => x + d n) l (𝓝[s] x) := by
    conv in 𝓝[s] x => rw [← add_zero x]
    rw [nhdsWithin, tendsto_inf]
    constructor
    · apply tendsto_const_nhds.add (tangentConeAt.lim_zero l clim cdlim)
    · rwa [tendsto_principal]
  have : (fun y => f y - f x - f' (y - x)) =o[𝓝[s] x] fun y => y - x := h.isLittleO
  have : (fun n => f (x + d n) - f x - f' (x + d n - x)) =o[l] fun n => x + d n - x :=
    this.comp_tendsto tendsto_arg
  have : (fun n => f (x + d n) - f x - f' (d n)) =o[l] d := by simpa only [add_sub_cancel_left]
  have : (fun n => c n • (f (x + d n) - f x - f' (d n))) =o[l] fun n => c n • d n :=
    (isBigO_refl c l).smul_isLittleO this
  have : (fun n => c n • (f (x + d n) - f x - f' (d n))) =o[l] fun _ => (1 : ℝ) :=
    this.trans_isBigO (cdlim.isBigO_one ℝ)
  have L1 : Tendsto (fun n => c n • (f (x + d n) - f x - f' (d n))) l (𝓝 0) :=
    (isLittleO_one_iff ℝ).1 this
  have L2 : Tendsto (fun n => f' (c n • d n)) l (𝓝 (f' v)) :=
    Tendsto.comp f'.cont.continuousAt cdlim
  have L3 :
    Tendsto (fun n => c n • (f (x + d n) - f x - f' (d n)) + f' (c n • d n)) l (𝓝 (0 + f' v)) :=
    L1.add L2
  have :
    (fun n => c n • (f (x + d n) - f x - f' (d n)) + f' (c n • d n)) = fun n =>
      c n • (f (x + d n) - f x) := by
    ext n
    simp [smul_add, smul_sub]
  rwa [this, zero_add] at L3

/-- If `f'` and `f₁'` are two derivatives of `f` within `s` at `x`, then they are equal on the
tangent cone to `s` at `x` -/
theorem HasFDerivWithinAt.unique_on (hf : HasFDerivWithinAt f f' s x)
    (hg : HasFDerivWithinAt f f₁' s x) : EqOn f' f₁' (tangentConeAt 𝕜 s x) :=
  fun _ ⟨_, _, dtop, clim, cdlim⟩ =>
  tendsto_nhds_unique (hf.lim atTop dtop clim cdlim) (hg.lim atTop dtop clim cdlim)

/-- `UniqueDiffWithinAt` achieves its goal: it implies the uniqueness of the derivative. -/
theorem UniqueDiffWithinAt.eq (H : UniqueDiffWithinAt 𝕜 s x) (hf : HasFDerivWithinAt f f' s x)
    (hg : HasFDerivWithinAt f f₁' s x) : f' = f₁' :=
  ContinuousLinearMap.ext_on H.1 (hf.unique_on hg)

theorem UniqueDiffOn.eq (H : UniqueDiffOn 𝕜 s) (hx : x ∈ s) (h : HasFDerivWithinAt f f' s x)
    (h₁ : HasFDerivWithinAt f f₁' s x) : f' = f₁' :=
  (H x hx).eq h h₁

end DerivativeUniqueness

section FDerivProperties

/-! ### Basic properties of the derivative -/


theorem hasFDerivAtFilter_iff_tendsto :
    HasFDerivAtFilter f f' x L ↔
      Tendsto (fun x' => ‖x' - x‖⁻¹ * ‖f x' - f x - f' (x' - x)‖) L (𝓝 0) := by
  have h : ∀ x', ‖x' - x‖ = 0 → ‖f x' - f x - f' (x' - x)‖ = 0 := fun x' hx' => by
    rw [sub_eq_zero.1 (norm_eq_zero.1 hx')]
    simp
  rw [hasFDerivAtFilter_iff_isLittleO, ← isLittleO_norm_left, ← isLittleO_norm_right,
    isLittleO_iff_tendsto h]
  exact tendsto_congr fun _ => div_eq_inv_mul _ _

theorem hasFDerivWithinAt_iff_tendsto :
    HasFDerivWithinAt f f' s x ↔
      Tendsto (fun x' => ‖x' - x‖⁻¹ * ‖f x' - f x - f' (x' - x)‖) (𝓝[s] x) (𝓝 0) :=
  hasFDerivAtFilter_iff_tendsto

theorem hasFDerivAt_iff_tendsto :
    HasFDerivAt f f' x ↔ Tendsto (fun x' => ‖x' - x‖⁻¹ * ‖f x' - f x - f' (x' - x)‖) (𝓝 x) (𝓝 0) :=
  hasFDerivAtFilter_iff_tendsto

theorem hasFDerivAt_iff_isLittleO_nhds_zero :
    HasFDerivAt f f' x ↔ (fun h : E => f (x + h) - f x - f' h) =o[𝓝 0] fun h => h := by
  rw [HasFDerivAt, hasFDerivAtFilter_iff_isLittleO, ← map_add_left_nhds_zero x, isLittleO_map]
  simp [Function.comp_def]

nonrec theorem HasFDerivAtFilter.mono (h : HasFDerivAtFilter f f' x L₂) (hst : L₁ ≤ L₂) :
    HasFDerivAtFilter f f' x L₁ :=
  .of_isLittleOTVS <| h.isLittleOTVS.mono hst

theorem HasFDerivWithinAt.mono_of_mem_nhdsWithin
    (h : HasFDerivWithinAt f f' t x) (hst : t ∈ 𝓝[s] x) :
    HasFDerivWithinAt f f' s x :=
  h.mono <| nhdsWithin_le_iff.mpr hst

@[deprecated (since := "2024-10-31")]
alias HasFDerivWithinAt.mono_of_mem := HasFDerivWithinAt.mono_of_mem_nhdsWithin

nonrec theorem HasFDerivWithinAt.mono (h : HasFDerivWithinAt f f' t x) (hst : s ⊆ t) :
    HasFDerivWithinAt f f' s x :=
  h.mono <| nhdsWithin_mono _ hst

theorem HasFDerivAt.hasFDerivAtFilter (h : HasFDerivAt f f' x) (hL : L ≤ 𝓝 x) :
    HasFDerivAtFilter f f' x L :=
  h.mono hL

@[fun_prop]
theorem HasFDerivAt.hasFDerivWithinAt (h : HasFDerivAt f f' x) : HasFDerivWithinAt f f' s x :=
  h.hasFDerivAtFilter inf_le_left

@[fun_prop]
theorem HasFDerivWithinAt.differentiableWithinAt (h : HasFDerivWithinAt f f' s x) :
    DifferentiableWithinAt 𝕜 f s x :=
  ⟨f', h⟩

@[fun_prop]
theorem HasFDerivAt.differentiableAt (h : HasFDerivAt f f' x) : DifferentiableAt 𝕜 f x :=
  ⟨f', h⟩

@[simp]
theorem hasFDerivWithinAt_univ : HasFDerivWithinAt f f' univ x ↔ HasFDerivAt f f' x := by
  simp only [HasFDerivWithinAt, nhdsWithin_univ, HasFDerivAt]

alias ⟨HasFDerivWithinAt.hasFDerivAt_of_univ, _⟩ := hasFDerivWithinAt_univ

theorem differentiableWithinAt_univ :
    DifferentiableWithinAt 𝕜 f univ x ↔ DifferentiableAt 𝕜 f x := by
  simp only [DifferentiableWithinAt, hasFDerivWithinAt_univ, DifferentiableAt]

theorem fderiv_zero_of_not_differentiableAt (h : ¬DifferentiableAt 𝕜 f x) : fderiv 𝕜 f x = 0 := by
  rw [fderiv, fderivWithin_zero_of_not_differentiableWithinAt]
  rwa [differentiableWithinAt_univ]

theorem hasFDerivWithinAt_of_mem_nhds (h : s ∈ 𝓝 x) :
    HasFDerivWithinAt f f' s x ↔ HasFDerivAt f f' x := by
  rw [HasFDerivAt, HasFDerivWithinAt, nhdsWithin_eq_nhds.mpr h]

lemma hasFDerivWithinAt_of_isOpen (h : IsOpen s) (hx : x ∈ s) :
    HasFDerivWithinAt f f' s x ↔ HasFDerivAt f f' x :=
  hasFDerivWithinAt_of_mem_nhds (h.mem_nhds hx)

@[simp]
theorem hasFDerivWithinAt_insert {y : E} :
    HasFDerivWithinAt f f' (insert y s) x ↔ HasFDerivWithinAt f f' s x := by
  rcases eq_or_ne x y with (rfl | h)
  · simp_rw [HasFDerivWithinAt, hasFDerivAtFilter_iff_isLittleOTVS]
    apply isLittleOTVS_insert
    simp only [sub_self, map_zero]
  refine ⟨fun h => h.mono <| subset_insert y s, fun hf => hf.mono_of_mem_nhdsWithin ?_⟩
  simp_rw [nhdsWithin_insert_of_ne h, self_mem_nhdsWithin]

alias ⟨HasFDerivWithinAt.of_insert, HasFDerivWithinAt.insert'⟩ := hasFDerivWithinAt_insert

protected theorem HasFDerivWithinAt.insert (h : HasFDerivWithinAt g g' s x) :
    HasFDerivWithinAt g g' (insert x s) x :=
  h.insert'

@[simp]
theorem hasFDerivWithinAt_diff_singleton (y : E) :
    HasFDerivWithinAt f f' (s \ {y}) x ↔ HasFDerivWithinAt f f' s x := by
  rw [← hasFDerivWithinAt_insert, insert_diff_singleton, hasFDerivWithinAt_insert]

@[simp]
protected theorem HasFDerivWithinAt.empty : HasFDerivWithinAt f f' ∅ x := by
  simp [HasFDerivWithinAt, hasFDerivAtFilter_iff_isLittleOTVS]

@[simp]
protected theorem DifferentiableWithinAt.empty : DifferentiableWithinAt 𝕜 f ∅ x :=
  ⟨0, .empty⟩

theorem HasFDerivWithinAt.of_finite (h : s.Finite) : HasFDerivWithinAt f f' s x := by
  induction s, h using Set.Finite.induction_on with
  | empty => exact .empty
  | insert _ _ ih => exact ih.insert'

theorem DifferentiableWithinAt.of_finite (h : s.Finite) : DifferentiableWithinAt 𝕜 f s x :=
  ⟨0, .of_finite h⟩

@[simp]
protected theorem HasFDerivWithinAt.singleton {y} : HasFDerivWithinAt f f' {x} y :=
  .of_finite <| finite_singleton _

@[simp]
protected theorem DifferentiableWithinAt.singleton {y} : DifferentiableWithinAt 𝕜 f {x} y :=
  ⟨0, .singleton⟩

theorem HasFDerivWithinAt.of_subsingleton (h : s.Subsingleton) : HasFDerivWithinAt f f' s x :=
  .of_finite h.finite

theorem DifferentiableWithinAt.of_subsingleton (h : s.Subsingleton) :
    DifferentiableWithinAt 𝕜 f s x :=
  .of_finite h.finite

theorem HasStrictFDerivAt.isBigO_sub (hf : HasStrictFDerivAt f f' x) :
    (fun p : E × E => f p.1 - f p.2) =O[𝓝 (x, x)] fun p : E × E => p.1 - p.2 :=
  hf.isLittleO.isBigO.congr_of_sub.2 (f'.isBigO_comp _ _)

theorem HasFDerivAtFilter.isBigO_sub (h : HasFDerivAtFilter f f' x L) :
    (fun x' => f x' - f x) =O[L] fun x' => x' - x :=
  h.isLittleO.isBigO.congr_of_sub.2 (f'.isBigO_sub _ _)

@[fun_prop]
protected theorem HasStrictFDerivAt.hasFDerivAt (hf : HasStrictFDerivAt f f' x) :
    HasFDerivAt f f' x :=
  .of_isLittleOTVS <| by
    simpa only using hf.isLittleOTVS.comp_tendsto (tendsto_id.prodMk_nhds tendsto_const_nhds)

protected theorem HasStrictFDerivAt.differentiableAt (hf : HasStrictFDerivAt f f' x) :
    DifferentiableAt 𝕜 f x :=
  hf.hasFDerivAt.differentiableAt

/-- If `f` is strictly differentiable at `x` with derivative `f'` and `K > ‖f'‖₊`, then `f` is
`K`-Lipschitz in a neighborhood of `x`. -/
theorem HasStrictFDerivAt.exists_lipschitzOnWith_of_nnnorm_lt (hf : HasStrictFDerivAt f f' x)
    (K : ℝ≥0) (hK : ‖f'‖₊ < K) : ∃ s ∈ 𝓝 x, LipschitzOnWith K f s := by
  have := hf.isLittleO.add_isBigOWith (f'.isBigOWith_comp _ _) hK
  simp only [sub_add_cancel, IsBigOWith] at this
  rcases exists_nhds_square this with ⟨U, Uo, xU, hU⟩
  exact
    ⟨U, Uo.mem_nhds xU, lipschitzOnWith_iff_norm_sub_le.2 fun x hx y hy => hU (mk_mem_prod hx hy)⟩

/-- If `f` is strictly differentiable at `x` with derivative `f'`, then `f` is Lipschitz in a
neighborhood of `x`. See also `HasStrictFDerivAt.exists_lipschitzOnWith_of_nnnorm_lt` for a
more precise statement. -/
theorem HasStrictFDerivAt.exists_lipschitzOnWith (hf : HasStrictFDerivAt f f' x) :
    ∃ K, ∃ s ∈ 𝓝 x, LipschitzOnWith K f s :=
  (exists_gt _).imp hf.exists_lipschitzOnWith_of_nnnorm_lt

/-- Directional derivative agrees with `HasFDeriv`. -/
theorem HasFDerivAt.lim (hf : HasFDerivAt f f' x) (v : E) {α : Type*} {c : α → 𝕜} {l : Filter α}
    (hc : Tendsto (fun n => ‖c n‖) l atTop) :
    Tendsto (fun n => c n • (f (x + (c n)⁻¹ • v) - f x)) l (𝓝 (f' v)) := by
  refine (hasFDerivWithinAt_univ.2 hf).lim _ univ_mem hc ?_
  intro U hU
  refine (eventually_ne_of_tendsto_norm_atTop hc (0 : 𝕜)).mono fun y hy => ?_
  convert mem_of_mem_nhds hU
  dsimp only
  rw [← mul_smul, mul_inv_cancel₀ hy, one_smul]

theorem HasFDerivAt.unique (h₀ : HasFDerivAt f f₀' x) (h₁ : HasFDerivAt f f₁' x) : f₀' = f₁' := by
  rw [← hasFDerivWithinAt_univ] at h₀ h₁
  exact uniqueDiffWithinAt_univ.eq h₀ h₁

theorem hasFDerivWithinAt_inter' (h : t ∈ 𝓝[s] x) :
    HasFDerivWithinAt f f' (s ∩ t) x ↔ HasFDerivWithinAt f f' s x := by
  simp [HasFDerivWithinAt, nhdsWithin_restrict'' s h]

theorem hasFDerivWithinAt_inter (h : t ∈ 𝓝 x) :
    HasFDerivWithinAt f f' (s ∩ t) x ↔ HasFDerivWithinAt f f' s x := by
  simp [HasFDerivWithinAt, nhdsWithin_restrict' s h]

theorem HasFDerivWithinAt.union (hs : HasFDerivWithinAt f f' s x)
    (ht : HasFDerivWithinAt f f' t x) : HasFDerivWithinAt f f' (s ∪ t) x := by
  simp only [HasFDerivWithinAt, nhdsWithin_union]
  exact .of_isLittleOTVS <| hs.isLittleOTVS.sup ht.isLittleOTVS

theorem HasFDerivWithinAt.hasFDerivAt (h : HasFDerivWithinAt f f' s x) (hs : s ∈ 𝓝 x) :
    HasFDerivAt f f' x := by
  rwa [← univ_inter s, hasFDerivWithinAt_inter hs, hasFDerivWithinAt_univ] at h

theorem DifferentiableWithinAt.differentiableAt (h : DifferentiableWithinAt 𝕜 f s x)
    (hs : s ∈ 𝓝 x) : DifferentiableAt 𝕜 f x :=
  h.imp fun _ hf' => hf'.hasFDerivAt hs

/-- If `x` is isolated in `s`, then `f` has any derivative at `x` within `s`,
as this statement is empty. -/
theorem HasFDerivWithinAt.of_not_accPt (h : ¬AccPt x (𝓟 s)) : HasFDerivWithinAt f f' s x := by
  rw [accPt_principal_iff_nhdsWithin, not_neBot] at h
  rw [← hasFDerivWithinAt_diff_singleton x, HasFDerivWithinAt, h,
    hasFDerivAtFilter_iff_isLittleOTVS]
  exact .bot

/-- If `x` is isolated in `s`, then `f` has any derivative at `x` within `s`,
as this statement is empty. -/
@[deprecated HasFDerivWithinAt.of_not_accPt (since := "2025-04-20")]
theorem HasFDerivWithinAt.of_nhdsWithin_eq_bot (h : 𝓝[s \ {x}] x = ⊥) :
    HasFDerivWithinAt f f' s x :=
  .of_not_accPt <| by rwa [accPt_principal_iff_nhdsWithin, not_neBot]

/-- If `x` is not in the closure of `s`, then `f` has any derivative at `x` within `s`,
as this statement is empty. -/
theorem HasFDerivWithinAt.of_notMem_closure (h : x ∉ closure s) : HasFDerivWithinAt f f' s x :=
  .of_not_accPt (h ·.clusterPt.mem_closure)

@[deprecated (since := "2025-05-23")]
alias HasFDerivWithinAt.of_not_mem_closure := HasFDerivWithinAt.of_notMem_closure

@[deprecated (since := "2025-04-20")]
alias hasFDerivWithinAt_of_nmem_closure := HasFDerivWithinAt.of_not_mem_closure

theorem fderivWithin_zero_of_not_accPt (h : ¬AccPt x (𝓟 s)) : fderivWithin 𝕜 f s x = 0 := by
  rw [fderivWithin, if_pos (.of_not_accPt h)]

set_option linter.deprecated false in
@[deprecated fderivWithin_zero_of_not_accPt (since := "2025-04-20")]
theorem fderivWithin_zero_of_isolated (h : 𝓝[s \ {x}] x = ⊥) : fderivWithin 𝕜 f s x = 0 := by
  rw [fderivWithin, if_pos (.of_nhdsWithin_eq_bot h)]

theorem fderivWithin_zero_of_notMem_closure (h : x ∉ closure s) : fderivWithin 𝕜 f s x = 0 :=
  fderivWithin_zero_of_not_accPt (h ·.clusterPt.mem_closure)

@[deprecated (since := "2025-05-24")]
alias fderivWithin_zero_of_nmem_closure := fderivWithin_zero_of_notMem_closure

theorem DifferentiableWithinAt.hasFDerivWithinAt (h : DifferentiableWithinAt 𝕜 f s x) :
    HasFDerivWithinAt f (fderivWithin 𝕜 f s x) s x := by
  simp only [fderivWithin, dif_pos h]
  split_ifs with h₀
  exacts [h₀, Classical.choose_spec h]

theorem DifferentiableAt.hasFDerivAt (h : DifferentiableAt 𝕜 f x) :
    HasFDerivAt f (fderiv 𝕜 f x) x := by
  rw [fderiv, ← hasFDerivWithinAt_univ]
  rw [← differentiableWithinAt_univ] at h
  exact h.hasFDerivWithinAt

theorem DifferentiableOn.hasFDerivAt (h : DifferentiableOn 𝕜 f s) (hs : s ∈ 𝓝 x) :
    HasFDerivAt f (fderiv 𝕜 f x) x :=
  ((h x (mem_of_mem_nhds hs)).differentiableAt hs).hasFDerivAt

theorem DifferentiableOn.differentiableAt (h : DifferentiableOn 𝕜 f s) (hs : s ∈ 𝓝 x) :
    DifferentiableAt 𝕜 f x :=
  (h.hasFDerivAt hs).differentiableAt

theorem DifferentiableOn.eventually_differentiableAt (h : DifferentiableOn 𝕜 f s) (hs : s ∈ 𝓝 x) :
    ∀ᶠ y in 𝓝 x, DifferentiableAt 𝕜 f y :=
  (eventually_eventually_nhds.2 hs).mono fun _ => h.differentiableAt

protected theorem HasFDerivAt.fderiv (h : HasFDerivAt f f' x) : fderiv 𝕜 f x = f' := by
  ext
  rw [h.unique h.differentiableAt.hasFDerivAt]

theorem fderiv_eq {f' : E → E →L[𝕜] F} (h : ∀ x, HasFDerivAt f (f' x) x) : fderiv 𝕜 f = f' :=
  funext fun x => (h x).fderiv

protected theorem HasFDerivWithinAt.fderivWithin (h : HasFDerivWithinAt f f' s x)
    (hxs : UniqueDiffWithinAt 𝕜 s x) : fderivWithin 𝕜 f s x = f' :=
  (hxs.eq h h.differentiableWithinAt.hasFDerivWithinAt).symm

theorem DifferentiableWithinAt.mono (h : DifferentiableWithinAt 𝕜 f t x) (st : s ⊆ t) :
    DifferentiableWithinAt 𝕜 f s x := by
  rcases h with ⟨f', hf'⟩
  exact ⟨f', hf'.mono st⟩

theorem DifferentiableWithinAt.mono_of_mem_nhdsWithin
    (h : DifferentiableWithinAt 𝕜 f s x) {t : Set E} (hst : s ∈ 𝓝[t] x) :
    DifferentiableWithinAt 𝕜 f t x :=
  (h.hasFDerivWithinAt.mono_of_mem_nhdsWithin hst).differentiableWithinAt

@[deprecated (since := "2024-10-31")]
alias DifferentiableWithinAt.mono_of_mem := DifferentiableWithinAt.mono_of_mem_nhdsWithin

theorem DifferentiableWithinAt.congr_nhds (h : DifferentiableWithinAt 𝕜 f s x) {t : Set E}
    (hst : 𝓝[s] x = 𝓝[t] x) : DifferentiableWithinAt 𝕜 f t x :=
  h.mono_of_mem_nhdsWithin <| hst ▸ self_mem_nhdsWithin

theorem differentiableWithinAt_congr_nhds {t : Set E} (hst : 𝓝[s] x = 𝓝[t] x) :
    DifferentiableWithinAt 𝕜 f s x ↔ DifferentiableWithinAt 𝕜 f t x :=
  ⟨fun h => h.congr_nhds hst, fun h => h.congr_nhds hst.symm⟩

theorem differentiableWithinAt_inter (ht : t ∈ 𝓝 x) :
    DifferentiableWithinAt 𝕜 f (s ∩ t) x ↔ DifferentiableWithinAt 𝕜 f s x := by
  simp only [DifferentiableWithinAt, hasFDerivWithinAt_inter ht]

theorem differentiableWithinAt_inter' (ht : t ∈ 𝓝[s] x) :
    DifferentiableWithinAt 𝕜 f (s ∩ t) x ↔ DifferentiableWithinAt 𝕜 f s x := by
  simp only [DifferentiableWithinAt, hasFDerivWithinAt_inter' ht]

theorem differentiableWithinAt_insert_self :
    DifferentiableWithinAt 𝕜 f (insert x s) x ↔ DifferentiableWithinAt 𝕜 f s x :=
  ⟨fun h ↦ h.mono (subset_insert x s), fun h ↦ h.hasFDerivWithinAt.insert.differentiableWithinAt⟩

theorem differentiableWithinAt_insert {y : E} :
    DifferentiableWithinAt 𝕜 f (insert y s) x ↔ DifferentiableWithinAt 𝕜 f s x := by
  rcases eq_or_ne x y with (rfl | h)
  · exact differentiableWithinAt_insert_self
  apply differentiableWithinAt_congr_nhds
  exact nhdsWithin_insert_of_ne h

alias ⟨DifferentiableWithinAt.of_insert, DifferentiableWithinAt.insert'⟩ :=
differentiableWithinAt_insert

protected theorem DifferentiableWithinAt.insert (h : DifferentiableWithinAt 𝕜 f s x) :
    DifferentiableWithinAt 𝕜 f (insert x s) x :=
  h.insert'

theorem DifferentiableAt.differentiableWithinAt (h : DifferentiableAt 𝕜 f x) :
    DifferentiableWithinAt 𝕜 f s x :=
  (differentiableWithinAt_univ.2 h).mono (subset_univ _)

@[fun_prop]
theorem Differentiable.differentiableAt (h : Differentiable 𝕜 f) : DifferentiableAt 𝕜 f x :=
  h x

protected theorem DifferentiableAt.fderivWithin (h : DifferentiableAt 𝕜 f x)
    (hxs : UniqueDiffWithinAt 𝕜 s x) : fderivWithin 𝕜 f s x = fderiv 𝕜 f x :=
  h.hasFDerivAt.hasFDerivWithinAt.fderivWithin hxs

theorem DifferentiableOn.mono (h : DifferentiableOn 𝕜 f t) (st : s ⊆ t) : DifferentiableOn 𝕜 f s :=
  fun x hx => (h x (st hx)).mono st

theorem differentiableOn_univ : DifferentiableOn 𝕜 f univ ↔ Differentiable 𝕜 f := by
  simp only [DifferentiableOn, Differentiable, differentiableWithinAt_univ, mem_univ,
    forall_true_left]

@[fun_prop]
theorem Differentiable.differentiableOn (h : Differentiable 𝕜 f) : DifferentiableOn 𝕜 f s :=
  (differentiableOn_univ.2 h).mono (subset_univ _)

theorem differentiableOn_of_locally_differentiableOn
    (h : ∀ x ∈ s, ∃ u, IsOpen u ∧ x ∈ u ∧ DifferentiableOn 𝕜 f (s ∩ u)) :
    DifferentiableOn 𝕜 f s := by
  intro x xs
  rcases h x xs with ⟨t, t_open, xt, ht⟩
  exact (differentiableWithinAt_inter (IsOpen.mem_nhds t_open xt)).1 (ht x ⟨xs, xt⟩)

theorem fderivWithin_of_mem_nhdsWithin (st : t ∈ 𝓝[s] x) (ht : UniqueDiffWithinAt 𝕜 s x)
    (h : DifferentiableWithinAt 𝕜 f t x) : fderivWithin 𝕜 f s x = fderivWithin 𝕜 f t x :=
  ((DifferentiableWithinAt.hasFDerivWithinAt h).mono_of_mem_nhdsWithin st).fderivWithin ht

@[deprecated (since := "2024-10-31")]
alias fderivWithin_of_mem := fderivWithin_of_mem_nhdsWithin

theorem fderivWithin_subset (st : s ⊆ t) (ht : UniqueDiffWithinAt 𝕜 s x)
    (h : DifferentiableWithinAt 𝕜 f t x) : fderivWithin 𝕜 f s x = fderivWithin 𝕜 f t x :=
  fderivWithin_of_mem_nhdsWithin (nhdsWithin_mono _ st self_mem_nhdsWithin) ht h

theorem fderivWithin_inter (ht : t ∈ 𝓝 x) : fderivWithin 𝕜 f (s ∩ t) x = fderivWithin 𝕜 f s x := by
  classical
  simp [fderivWithin, hasFDerivWithinAt_inter ht, DifferentiableWithinAt]

theorem fderivWithin_of_mem_nhds (h : s ∈ 𝓝 x) : fderivWithin 𝕜 f s x = fderiv 𝕜 f x := by
  rw [← fderivWithin_univ, ← univ_inter s, fderivWithin_inter h]

theorem fderivWithin_of_isOpen (hs : IsOpen s) (hx : x ∈ s) : fderivWithin 𝕜 f s x = fderiv 𝕜 f x :=
  fderivWithin_of_mem_nhds (hs.mem_nhds hx)

theorem fderivWithin_eq_fderiv (hs : UniqueDiffWithinAt 𝕜 s x) (h : DifferentiableAt 𝕜 f x) :
    fderivWithin 𝕜 f s x = fderiv 𝕜 f x := by
  rw [← fderivWithin_univ]
  exact fderivWithin_subset (subset_univ _) hs h.differentiableWithinAt

theorem fderiv_mem_iff {f : E → F} {s : Set (E →L[𝕜] F)} {x : E} : fderiv 𝕜 f x ∈ s ↔
    DifferentiableAt 𝕜 f x ∧ fderiv 𝕜 f x ∈ s ∨ ¬DifferentiableAt 𝕜 f x ∧ (0 : E →L[𝕜] F) ∈ s := by
  by_cases hx : DifferentiableAt 𝕜 f x <;> simp [fderiv_zero_of_not_differentiableAt, *]

theorem fderivWithin_mem_iff {f : E → F} {t : Set E} {s : Set (E →L[𝕜] F)} {x : E} :
    fderivWithin 𝕜 f t x ∈ s ↔
      DifferentiableWithinAt 𝕜 f t x ∧ fderivWithin 𝕜 f t x ∈ s ∨
        ¬DifferentiableWithinAt 𝕜 f t x ∧ (0 : E →L[𝕜] F) ∈ s := by
  by_cases hx : DifferentiableWithinAt 𝕜 f t x <;>
    simp [fderivWithin_zero_of_not_differentiableWithinAt, *]

theorem Asymptotics.IsBigO.hasFDerivWithinAt {s : Set E} {x₀ : E} {n : ℕ}
    (h : f =O[𝓝[s] x₀] fun x => ‖x - x₀‖ ^ n) (hx₀ : x₀ ∈ s) (hn : 1 < n) :
    HasFDerivWithinAt f (0 : E →L[𝕜] F) s x₀ := by
  simp_rw [HasFDerivWithinAt, hasFDerivAtFilter_iff_isLittleO,
    h.eq_zero_of_norm_pow_within hx₀ hn.ne_bot, zero_apply, sub_zero,
    h.trans_isLittleO ((isLittleO_pow_sub_sub x₀ hn).mono nhdsWithin_le_nhds)]

theorem Asymptotics.IsBigO.hasFDerivAt {x₀ : E} {n : ℕ} (h : f =O[𝓝 x₀] fun x => ‖x - x₀‖ ^ n)
    (hn : 1 < n) : HasFDerivAt f (0 : E →L[𝕜] F) x₀ := by
  rw [← nhdsWithin_univ] at h
  exact (h.hasFDerivWithinAt (mem_univ _) hn).hasFDerivAt_of_univ

nonrec theorem HasFDerivWithinAt.isBigO_sub {f : E → F} {s : Set E} {x₀ : E} {f' : E →L[𝕜] F}
    (h : HasFDerivWithinAt f f' s x₀) : (f · - f x₀) =O[𝓝[s] x₀] (· - x₀) :=
  h.isBigO_sub

lemma DifferentiableWithinAt.isBigO_sub {f : E → F} {s : Set E} {x₀ : E}
    (h : DifferentiableWithinAt 𝕜 f s x₀) : (f · - f x₀) =O[𝓝[s] x₀] (· - x₀) :=
  h.hasFDerivWithinAt.isBigO_sub

nonrec theorem HasFDerivAt.isBigO_sub {f : E → F} {x₀ : E} {f' : E →L[𝕜] F}
    (h : HasFDerivAt f f' x₀) : (f · - f x₀) =O[𝓝 x₀] (· - x₀) :=
  h.isBigO_sub

nonrec theorem DifferentiableAt.isBigO_sub {f : E → F} {x₀ : E} (h : DifferentiableAt 𝕜 f x₀) :
    (f · - f x₀) =O[𝓝 x₀] (· - x₀) :=
  h.hasFDerivAt.isBigO_sub

end FDerivProperties

section Continuous

/-! ### Deducing continuity from differentiability -/


theorem HasFDerivAtFilter.tendsto_nhds (hL : L ≤ 𝓝 x) (h : HasFDerivAtFilter f f' x L) :
    Tendsto f L (𝓝 (f x)) := by
  have : Tendsto (fun x' => f x' - f x) L (𝓝 0) := by
    refine h.isBigO_sub.trans_tendsto (Tendsto.mono_left ?_ hL)
    rw [← sub_self x]
    exact tendsto_id.sub tendsto_const_nhds
  have := this.add (tendsto_const_nhds (x := f x))
  rw [zero_add (f x)] at this
  exact this.congr (by simp only [sub_add_cancel, eq_self_iff_true, forall_const])

theorem HasFDerivWithinAt.continuousWithinAt (h : HasFDerivWithinAt f f' s x) :
    ContinuousWithinAt f s x :=
  HasFDerivAtFilter.tendsto_nhds inf_le_left h

theorem HasFDerivAt.continuousAt (h : HasFDerivAt f f' x) : ContinuousAt f x :=
  HasFDerivAtFilter.tendsto_nhds le_rfl h

@[fun_prop]
theorem DifferentiableWithinAt.continuousWithinAt (h : DifferentiableWithinAt 𝕜 f s x) :
    ContinuousWithinAt f s x :=
  let ⟨_, hf'⟩ := h
  hf'.continuousWithinAt

@[fun_prop]
theorem DifferentiableAt.continuousAt (h : DifferentiableAt 𝕜 f x) : ContinuousAt f x :=
  let ⟨_, hf'⟩ := h
  hf'.continuousAt

@[fun_prop]
theorem DifferentiableOn.continuousOn (h : DifferentiableOn 𝕜 f s) : ContinuousOn f s := fun x hx =>
  (h x hx).continuousWithinAt

@[fun_prop]
theorem Differentiable.continuous (h : Differentiable 𝕜 f) : Continuous f :=
  continuous_iff_continuousAt.2 fun x => (h x).continuousAt

protected theorem HasStrictFDerivAt.continuousAt (hf : HasStrictFDerivAt f f' x) :
    ContinuousAt f x :=
  hf.hasFDerivAt.continuousAt

theorem HasStrictFDerivAt.isBigO_sub_rev {f' : E ≃L[𝕜] F}
    (hf : HasStrictFDerivAt f (f' : E →L[𝕜] F) x) :
    (fun p : E × E => p.1 - p.2) =O[𝓝 (x, x)] fun p : E × E => f p.1 - f p.2 :=
  ((f'.isBigO_comp_rev _ _).trans
      (hf.isLittleO.trans_isBigO (f'.isBigO_comp_rev _ _)).right_isBigO_add).congr
    (fun _ => rfl) fun _ => sub_add_cancel _ _

theorem HasFDerivAtFilter.isBigO_sub_rev (hf : HasFDerivAtFilter f f' x L) {C}
    (hf' : AntilipschitzWith C f') : (fun x' => x' - x) =O[L] fun x' => f x' - f x :=
  have : (fun x' => x' - x) =O[L] fun x' => f' (x' - x) :=
    isBigO_iff.2 ⟨C, Eventually.of_forall fun _ => ZeroHomClass.bound_of_antilipschitz f' hf' _⟩
  (this.trans (hf.isLittleO.trans_isBigO this).right_isBigO_add).congr (fun _ => rfl) fun _ =>
    sub_add_cancel _ _

end Continuous

section id

/-! ### Derivative of the identity -/

@[fun_prop]
theorem hasStrictFDerivAt_id (x : E) : HasStrictFDerivAt id (id 𝕜 E) x :=
  .of_isLittleOTVS <| (IsLittleOTVS.zero _ _).congr_left <| by simp

theorem hasFDerivAtFilter_id (x : E) (L : Filter E) : HasFDerivAtFilter id (id 𝕜 E) x L :=
  .of_isLittleOTVS <| (IsLittleOTVS.zero _ _).congr_left <| by simp

@[fun_prop]
theorem hasFDerivWithinAt_id (x : E) (s : Set E) : HasFDerivWithinAt id (id 𝕜 E) s x :=
  hasFDerivAtFilter_id _ _

@[fun_prop]
theorem hasFDerivAt_id (x : E) : HasFDerivAt id (id 𝕜 E) x :=
  hasFDerivAtFilter_id _ _

@[simp, fun_prop]
theorem differentiableAt_id : DifferentiableAt 𝕜 id x :=
  (hasFDerivAt_id x).differentiableAt

/-- Variant with `fun x => x` rather than `id` -/
@[simp]
theorem differentiableAt_id' : DifferentiableAt 𝕜 (fun x => x) x :=
  (hasFDerivAt_id x).differentiableAt

@[fun_prop]
theorem differentiableWithinAt_id : DifferentiableWithinAt 𝕜 id s x :=
  differentiableAt_id.differentiableWithinAt

/-- Variant with `fun x => x` rather than `id` -/
@[fun_prop]
theorem differentiableWithinAt_id' : DifferentiableWithinAt 𝕜 (fun x => x) s x :=
  differentiableWithinAt_id

@[simp, fun_prop]
theorem differentiable_id : Differentiable 𝕜 (id : E → E) := fun _ => differentiableAt_id

/-- Variant with `fun x => x` rather than `id` -/
@[simp]
theorem differentiable_id' : Differentiable 𝕜 fun x : E => x := fun _ => differentiableAt_id

@[fun_prop]
theorem differentiableOn_id : DifferentiableOn 𝕜 id s :=
  differentiable_id.differentiableOn

@[simp]
theorem fderiv_id : fderiv 𝕜 id x = id 𝕜 E :=
  HasFDerivAt.fderiv (hasFDerivAt_id x)

@[simp]
theorem fderiv_id' : fderiv 𝕜 (fun x : E => x) x = ContinuousLinearMap.id 𝕜 E :=
  fderiv_id

theorem fderivWithin_id (hxs : UniqueDiffWithinAt 𝕜 s x) : fderivWithin 𝕜 id s x = id 𝕜 E := by
  rw [DifferentiableAt.fderivWithin differentiableAt_id hxs]
  exact fderiv_id

theorem fderivWithin_id' (hxs : UniqueDiffWithinAt 𝕜 s x) :
    fderivWithin 𝕜 (fun x : E => x) s x = ContinuousLinearMap.id 𝕜 E :=
  fderivWithin_id hxs

end id

section MeanValue

/-- Converse to the mean value inequality: if `f` is differentiable at `x₀` and `C`-lipschitz
on a neighborhood of `x₀` then its derivative at `x₀` has norm bounded by `C`. This version
only assumes that `‖f x - f x₀‖ ≤ C * ‖x - x₀‖` in a neighborhood of `x`. -/
theorem HasFDerivAt.le_of_lip' {f : E → F} {f' : E →L[𝕜] F} {x₀ : E} (hf : HasFDerivAt f f' x₀)
    {C : ℝ} (hC₀ : 0 ≤ C) (hlip : ∀ᶠ x in 𝓝 x₀, ‖f x - f x₀‖ ≤ C * ‖x - x₀‖) : ‖f'‖ ≤ C := by
  refine le_of_forall_pos_le_add fun ε ε0 => opNorm_le_of_nhds_zero ?_ ?_
  · exact add_nonneg hC₀ ε0.le
  rw [← map_add_left_nhds_zero x₀, eventually_map] at hlip
  filter_upwards [isLittleO_iff.1 (hasFDerivAt_iff_isLittleO_nhds_zero.1 hf) ε0, hlip] with y hy hyC
  rw [add_sub_cancel_left] at hyC
  calc
    ‖f' y‖ ≤ ‖f (x₀ + y) - f x₀‖ + ‖f (x₀ + y) - f x₀ - f' y‖ := norm_le_insert _ _
    _ ≤ C * ‖y‖ + ε * ‖y‖ := add_le_add hyC hy
    _ = (C + ε) * ‖y‖ := (add_mul _ _ _).symm

/-- Converse to the mean value inequality: if `f` is differentiable at `x₀` and `C`-lipschitz
on a neighborhood of `x₀` then its derivative at `x₀` has norm bounded by `C`. -/
theorem HasFDerivAt.le_of_lipschitzOn
    {f : E → F} {f' : E →L[𝕜] F} {x₀ : E} (hf : HasFDerivAt f f' x₀)
    {s : Set E} (hs : s ∈ 𝓝 x₀) {C : ℝ≥0} (hlip : LipschitzOnWith C f s) : ‖f'‖ ≤ C := by
  refine hf.le_of_lip' C.coe_nonneg ?_
  filter_upwards [hs] with x hx using hlip.norm_sub_le hx (mem_of_mem_nhds hs)

/-- Converse to the mean value inequality: if `f` is differentiable at `x₀` and `C`-lipschitz
then its derivative at `x₀` has norm bounded by `C`. -/
theorem HasFDerivAt.le_of_lipschitz {f : E → F} {f' : E →L[𝕜] F} {x₀ : E} (hf : HasFDerivAt f f' x₀)
    {C : ℝ≥0} (hlip : LipschitzWith C f) : ‖f'‖ ≤ C :=
  hf.le_of_lipschitzOn univ_mem (lipschitzOnWith_univ.2 hlip)

variable (𝕜)

/-- Converse to the mean value inequality: if `f` is `C`-lipschitz
on a neighborhood of `x₀` then its derivative at `x₀` has norm bounded by `C`. This version
only assumes that `‖f x - f x₀‖ ≤ C * ‖x - x₀‖` in a neighborhood of `x`. -/
theorem norm_fderiv_le_of_lip' {f : E → F} {x₀ : E}
    {C : ℝ} (hC₀ : 0 ≤ C) (hlip : ∀ᶠ x in 𝓝 x₀, ‖f x - f x₀‖ ≤ C * ‖x - x₀‖) :
    ‖fderiv 𝕜 f x₀‖ ≤ C := by
  by_cases hf : DifferentiableAt 𝕜 f x₀
  · exact hf.hasFDerivAt.le_of_lip' hC₀ hlip
  · rw [fderiv_zero_of_not_differentiableAt hf]
    simp [hC₀]

/-- Converse to the mean value inequality: if `f` is `C`-lipschitz
on a neighborhood of `x₀` then its derivative at `x₀` has norm bounded by `C`.
Version using `fderiv`. -/
theorem norm_fderiv_le_of_lipschitzOn {f : E → F} {x₀ : E} {s : Set E} (hs : s ∈ 𝓝 x₀)
    {C : ℝ≥0} (hlip : LipschitzOnWith C f s) : ‖fderiv 𝕜 f x₀‖ ≤ C := by
  refine norm_fderiv_le_of_lip' 𝕜 C.coe_nonneg ?_
  filter_upwards [hs] with x hx using hlip.norm_sub_le hx (mem_of_mem_nhds hs)

/-- Converse to the mean value inequality: if `f` is `C`-lipschitz then
its derivative at `x₀` has norm bounded by `C`.
Version using `fderiv`. -/
theorem norm_fderiv_le_of_lipschitz {f : E → F} {x₀ : E}
    {C : ℝ≥0} (hlip : LipschitzWith C f) : ‖fderiv 𝕜 f x₀‖ ≤ C :=
  norm_fderiv_le_of_lipschitzOn 𝕜 univ_mem (lipschitzOnWith_univ.2 hlip)

end MeanValue

<<<<<<< HEAD
end

/-! ### Support of derivatives -/

section Support

open Function

variable (𝕜 : Type*) {E F : Type*} [NontriviallyNormedField 𝕜] [NormedAddCommGroup E]
  [NormedSpace 𝕜 E] [NormedAddCommGroup F] [NormedSpace 𝕜 F] {f : E → F} {x : E}

theorem HasStrictFDerivAt.of_notMem_tsupport (h : x ∉ tsupport f) :
    HasStrictFDerivAt f (0 : E →L[𝕜] F) x := by
  rw [notMem_tsupport_iff_eventuallyEq] at h
  exact (hasStrictFDerivAt_const (0 : F) x).congr_of_eventuallyEq h.symm

@[deprecated (since := "2025-05-24")]
alias HasStrictFDerivAt.of_nmem_tsupport := HasStrictFDerivAt.of_notMem_tsupport

theorem HasFDerivAt.of_notMem_tsupport (h : x ∉ tsupport f) :
    HasFDerivAt f (0 : E →L[𝕜] F) x :=
  (HasStrictFDerivAt.of_notMem_tsupport 𝕜 h).hasFDerivAt

@[deprecated (since := "2025-05-24")]
alias HasFDerivAt.of_nmem_tsupport := HasFDerivAt.of_notMem_tsupport

theorem HasFDerivWithinAt.of_notMem_tsupport {s : Set E} {x : E} (h : x ∉ tsupport f) :
    HasFDerivWithinAt f (0 : E →L[𝕜] F) s x :=
  (HasFDerivAt.of_notMem_tsupport 𝕜 h).hasFDerivWithinAt

@[deprecated (since := "2025-05-23")]
alias HasFDerivWithinAt.of_not_mem_tsupport := HasFDerivWithinAt.of_notMem_tsupport

theorem fderiv_of_notMem_tsupport (h : x ∉ tsupport f) : fderiv 𝕜 f x = 0 :=
  (HasFDerivAt.of_notMem_tsupport 𝕜 h).fderiv

@[deprecated (since := "2025-05-23")] alias fderiv_of_not_mem_tsupport := fderiv_of_notMem_tsupport

theorem support_fderiv_subset : support (fderiv 𝕜 f) ⊆ tsupport f := fun x ↦ by
  rw [← not_imp_not, notMem_support]
  exact fderiv_of_notMem_tsupport _

theorem tsupport_fderiv_subset : tsupport (fderiv 𝕜 f) ⊆ tsupport f :=
  closure_minimal (support_fderiv_subset 𝕜) isClosed_closure

protected theorem HasCompactSupport.fderiv (hf : HasCompactSupport f) :
    HasCompactSupport (fderiv 𝕜 f) :=
  hf.mono' <| support_fderiv_subset 𝕜

protected theorem HasCompactSupport.fderiv_apply (hf : HasCompactSupport f) (v : E) :
    HasCompactSupport (fderiv 𝕜 f · v) :=
  hf.fderiv 𝕜 |>.comp_left (g := fun L : E →L[𝕜] F ↦ L v) rfl

end Support

section Semilinear
/-!
## Results involving semilinear maps
-/
variable {𝕜 V V' W W' : Type*} [NontriviallyNormedField 𝕜] {σ σ' : RingHom 𝕜 𝕜}
  [NormedAddCommGroup V] [NormedSpace 𝕜 V] [NormedAddCommGroup V'] [NormedSpace 𝕜 V']
  [NormedAddCommGroup W] [NormedSpace 𝕜 W] [NormedAddCommGroup W'] [NormedSpace 𝕜 W']
  [RingHomIsometric σ] [RingHomInvPair σ σ'] (L : W →SL[σ] W') (R : V' →SL[σ'] V)

/-- If `L` and `R` are semilinear maps whose composite is linear, and `f` has Fréchet derivative
`f'` at `R z`, then `L ∘ f ∘ R` has Fréchet derivative `L ∘ f' ∘ R` at `z`. -/
lemma HasFDerivAt.comp_semilinear {f : V → W} {z : V'} {f' : V →L[𝕜] W}
    (hf : HasFDerivAt f f' (R z)) : HasFDerivAt (L ∘ f ∘ R) (L.comp (f'.comp R)) z := by
  have : RingHomIsometric σ' := .inv σ
  rw [hasFDerivAt_iff_isLittleO_nhds_zero] at ⊢ hf
  have := hf.comp_tendsto (R.map_zero ▸ R.continuous.continuousAt.tendsto)
  simpa using ((L.isBigO_comp _ _).trans_isLittleO this).trans_isBigO (R.isBigO_id _)

/-- If `L` and `R` are semilinear maps whose composite is linear, and `f` is differentiable at
`R z`, then `L ∘ f ∘ R` is differentiable at `z`. -/
lemma DifferentiableAt.comp_semilinear₂ {f : V → W} {z : V'} (hf : DifferentiableAt 𝕜 f (R z)) :
    DifferentiableAt 𝕜 (L ∘ f ∘ R) z := by
  simpa using (hf.hasFDerivAt.comp_semilinear L R).differentiableAt

end Semilinear
=======
end
>>>>>>> 856176e4
<|MERGE_RESOLUTION|>--- conflicted
+++ resolved
@@ -795,61 +795,7 @@
 
 end MeanValue
 
-<<<<<<< HEAD
 end
-
-/-! ### Support of derivatives -/
-
-section Support
-
-open Function
-
-variable (𝕜 : Type*) {E F : Type*} [NontriviallyNormedField 𝕜] [NormedAddCommGroup E]
-  [NormedSpace 𝕜 E] [NormedAddCommGroup F] [NormedSpace 𝕜 F] {f : E → F} {x : E}
-
-theorem HasStrictFDerivAt.of_notMem_tsupport (h : x ∉ tsupport f) :
-    HasStrictFDerivAt f (0 : E →L[𝕜] F) x := by
-  rw [notMem_tsupport_iff_eventuallyEq] at h
-  exact (hasStrictFDerivAt_const (0 : F) x).congr_of_eventuallyEq h.symm
-
-@[deprecated (since := "2025-05-24")]
-alias HasStrictFDerivAt.of_nmem_tsupport := HasStrictFDerivAt.of_notMem_tsupport
-
-theorem HasFDerivAt.of_notMem_tsupport (h : x ∉ tsupport f) :
-    HasFDerivAt f (0 : E →L[𝕜] F) x :=
-  (HasStrictFDerivAt.of_notMem_tsupport 𝕜 h).hasFDerivAt
-
-@[deprecated (since := "2025-05-24")]
-alias HasFDerivAt.of_nmem_tsupport := HasFDerivAt.of_notMem_tsupport
-
-theorem HasFDerivWithinAt.of_notMem_tsupport {s : Set E} {x : E} (h : x ∉ tsupport f) :
-    HasFDerivWithinAt f (0 : E →L[𝕜] F) s x :=
-  (HasFDerivAt.of_notMem_tsupport 𝕜 h).hasFDerivWithinAt
-
-@[deprecated (since := "2025-05-23")]
-alias HasFDerivWithinAt.of_not_mem_tsupport := HasFDerivWithinAt.of_notMem_tsupport
-
-theorem fderiv_of_notMem_tsupport (h : x ∉ tsupport f) : fderiv 𝕜 f x = 0 :=
-  (HasFDerivAt.of_notMem_tsupport 𝕜 h).fderiv
-
-@[deprecated (since := "2025-05-23")] alias fderiv_of_not_mem_tsupport := fderiv_of_notMem_tsupport
-
-theorem support_fderiv_subset : support (fderiv 𝕜 f) ⊆ tsupport f := fun x ↦ by
-  rw [← not_imp_not, notMem_support]
-  exact fderiv_of_notMem_tsupport _
-
-theorem tsupport_fderiv_subset : tsupport (fderiv 𝕜 f) ⊆ tsupport f :=
-  closure_minimal (support_fderiv_subset 𝕜) isClosed_closure
-
-protected theorem HasCompactSupport.fderiv (hf : HasCompactSupport f) :
-    HasCompactSupport (fderiv 𝕜 f) :=
-  hf.mono' <| support_fderiv_subset 𝕜
-
-protected theorem HasCompactSupport.fderiv_apply (hf : HasCompactSupport f) (v : E) :
-    HasCompactSupport (fderiv 𝕜 f · v) :=
-  hf.fderiv 𝕜 |>.comp_left (g := fun L : E →L[𝕜] F ↦ L v) rfl
-
-end Support
 
 section Semilinear
 /-!
@@ -875,7 +821,4 @@
     DifferentiableAt 𝕜 (L ∘ f ∘ R) z := by
   simpa using (hf.hasFDerivAt.comp_semilinear L R).differentiableAt
 
-end Semilinear
-=======
-end
->>>>>>> 856176e4
+end Semilinear