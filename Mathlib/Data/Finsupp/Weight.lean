--- conflicted
+++ resolved
@@ -134,12 +134,8 @@
     rw [h]
     apply zero_le
 
-<<<<<<< HEAD
 variable [AddCommMonoid M] [PartialOrder M] [IsOrderedAddMonoid M] (w : σ → M)
-=======
-variable [OrderedAddCommMonoid M] (w : σ → M)
   {R : Type*} [OrderedCommSemiring R] [CanonicallyOrderedAdd R] [NoZeroDivisors R] [Module R M]
->>>>>>> 03abeaf9
 
 instance : SMulPosMono ℕ M :=
   ⟨fun b hb m m' h ↦ by
