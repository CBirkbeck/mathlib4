--- conflicted
+++ resolved
@@ -715,104 +715,6 @@
 
 end ComapDomain
 
-<<<<<<< HEAD
-=======
-/-! ### Declarations about finitely supported functions whose support is an `Option` type -/
-
-
-section Option
-
-/-- Restrict a finitely supported function on `Option α` to a finitely supported function on `α`. -/
-def some [Zero M] (f : Option α →₀ M) : α →₀ M :=
-  f.comapDomain Option.some fun _ => by simp
-
-@[simp]
-theorem some_apply [Zero M] (f : Option α →₀ M) (a : α) : f.some a = f (Option.some a) :=
-  rfl
-
-@[simp]
-theorem some_zero [Zero M] : (0 : Option α →₀ M).some = 0 := by
-  ext
-  simp
-
-@[simp]
-theorem some_add [AddZeroClass M] (f g : Option α →₀ M) : (f + g).some = f.some + g.some := by
-  ext
-  simp
-
-@[simp]
-theorem some_single_none [Zero M] (m : M) : (single none m : Option α →₀ M).some = 0 := by
-  ext
-  simp
-
-@[simp]
-theorem some_single_some [Zero M] (a : α) (m : M) :
-    (single (Option.some a) m : Option α →₀ M).some = single a m := by
-  classical
-    ext b
-    simp [single_apply]
-
-@[simp]
-theorem embDomain_some_some [Zero M] (f : α →₀ M) (x) : f.embDomain .some (.some x) = f x := by
-  simp [← Function.Embedding.some_apply]
-
-@[simp]
-theorem some_update_none [Zero M] (f : Option α →₀ M) (a : M) :
-    (f.update .none a).some = f.some := by
-  ext
-  simp [Finsupp.update]
-
-/-- `Finsupp`s from `Option` are equivalent to
-pairs of an element and a `Finsupp` on the original type. -/
-@[simps]
-noncomputable
-def optionEquiv [Zero M] : (Option α →₀ M) ≃ M × (α →₀ M) where
-  toFun P := (P .none, P.some)
-  invFun P := (P.2.embDomain .some).update .none P.1
-  left_inv P := by ext (_|a) <;> simp [Finsupp.update]
-  right_inv P := by ext <;> simp [Finsupp.update]
-
-@[to_additive]
-theorem prod_option_index [AddZeroClass M] [CommMonoid N] (f : Option α →₀ M)
-    (b : Option α → M → N) (h_zero : ∀ o, b o 0 = 1)
-    (h_add : ∀ o m₁ m₂, b o (m₁ + m₂) = b o m₁ * b o m₂) :
-    f.prod b = b none (f none) * f.some.prod fun a => b (Option.some a) := by
-  classical
-    induction f using induction_linear with
-    | zero => simp [some_zero, h_zero]
-    | add f₁ f₂ h₁ h₂ =>
-      rw [Finsupp.prod_add_index, h₁, h₂, some_add, Finsupp.prod_add_index]
-      · simp only [h_add, Pi.add_apply, Finsupp.coe_add]
-        rw [mul_mul_mul_comm]
-      all_goals simp [h_zero, h_add]
-    | single a m => cases a <;> simp [h_zero, h_add]
-
-theorem sum_option_index_smul [Semiring R] [AddCommMonoid M] [Module R M] (f : Option α →₀ R)
-    (b : Option α → M) :
-    (f.sum fun o r => r • b o) = f none • b none + f.some.sum fun a r => r • b (Option.some a) :=
-  f.sum_option_index _ (fun _ => zero_smul _ _) fun _ _ _ => add_smul _ _ _
-
-theorem eq_option_embedding_update_none_iff [Zero M] {n : Option α →₀ M} {m : α →₀ M} {i : M} :
-    (n = (embDomain Embedding.some m).update none i) ↔
-      n none = i ∧ n.some = m := by
-  classical
-  rw [Finsupp.ext_iff, Option.forall, Finsupp.ext_iff]
-  apply and_congr
-  · simp
-  · apply forall_congr'
-    intro
-    simp only [coe_update, ne_eq, reduceCtorEq, not_false_eq_true, update_of_ne, some_apply]
-    rw [← Embedding.some_apply, embDomain_apply, Embedding.some_apply]
-
-@[simp] lemma some_embDomain_some [Zero M] (f : α →₀ M) : (f.embDomain .some).some = f := by
-  ext; rw [some_apply]; exact embDomain_apply _ _ _
-
-@[simp] lemma embDomain_some_none [Zero M] (f : α →₀ M) : f.embDomain .some .none = 0 :=
-  embDomain_notin_range _ _ _ (by simp)
-
-end Option
-
->>>>>>> 0e9bcbf7
 /-! ### Declarations about `Finsupp.filter` -/
 
 
