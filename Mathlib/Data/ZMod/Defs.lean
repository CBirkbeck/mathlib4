/-
Copyright (c) 2022 Eric Rodriguez. All rights reserved.
Released under Apache 2.0 license as described in the file LICENSE.
Authors: Eric Rodriguez
-/
import Mathlib.Algebra.Group.Fin.Basic
import Mathlib.Algebra.NeZero
import Mathlib.Algebra.Ring.Int.Defs
import Mathlib.Data.Nat.ModEq
import Mathlib.Data.Fintype.EquivFin

/-!
# Definition of `ZMod n` + basic results.

This file provides the basic details of `ZMod n`, including its commutative ring structure.

## Implementation details

This used to be inlined into `Data.ZMod.Basic`. This file imports `CharP.Lemmas`, which is an
issue; all `CharP` instances create an `Algebra (ZMod p) R` instance; however, this instance may
not be definitionally equal to other `Algebra` instances (for example, `GaloisField` also has an
`Algebra` instance as it is defined as a `SplittingField`). The way to fix this is to use the
forgetful inheritance pattern, and make `CharP` carry the data of what the `smul` should be (so
for example, the `smul` on the `GaloisField` `CharP` instance should be equal to the `smul` from
its `SplittingField` structure); there is only one possible `ZMod p` algebra for any `p`, so this
is not an issue mathematically. For this to be possible, however, we need `CharP.Lemmas` to be
able to import some part of `ZMod`.

-/


namespace Fin

/-!
## Ring structure on `Fin n`

We define a commutative ring structure on `Fin n`.
Afterwards, when we define `ZMod n` in terms of `Fin n`, we use these definitions
to register the ring structure on `ZMod n` as type class instance.
-/


open Nat.ModEq Int

/-- Multiplicative commutative semigroup structure on `Fin n`. -/
instance instCommSemigroup (n : ℕ) : CommSemigroup (Fin n) :=
  { inferInstanceAs (Mul (Fin n)) with
    mul_assoc := fun ⟨a, _⟩ ⟨b, _⟩ ⟨c, _⟩ =>
      Fin.eq_of_val_eq <|
        calc
          a * b % n * c ≡ a * b * c [MOD n] := (Nat.mod_modEq _ _).mul_right _
          _ ≡ a * (b * c) [MOD n] := by rw [mul_assoc]
          _ ≡ a * (b * c % n) [MOD n] := (Nat.mod_modEq _ _).symm.mul_left _
    mul_comm := Fin.mul_comm }

private theorem left_distrib_aux (n : ℕ) : ∀ a b c : Fin n, a * (b + c) = a * b + a * c :=
  fun ⟨a, _⟩ ⟨b, _⟩ ⟨c, _⟩ =>
  Fin.eq_of_val_eq <|
    calc
      a * ((b + c) % n) ≡ a * (b + c) [MOD n] := (Nat.mod_modEq _ _).mul_left _
      _ ≡ a * b + a * c [MOD n] := by rw [mul_add]
      _ ≡ a * b % n + a * c % n [MOD n] := (Nat.mod_modEq _ _).symm.add (Nat.mod_modEq _ _).symm

/-- Commutative ring structure on `Fin n`. -/
instance instDistrib (n : ℕ) : Distrib (Fin n) :=
  { Fin.addCommSemigroup n, Fin.instCommSemigroup n with
    left_distrib := left_distrib_aux n
    right_distrib := fun a b c => by
      rw [mul_comm, left_distrib_aux, mul_comm _ b, mul_comm] }

/-- Commutative ring structure on `Fin n`. -/
instance instCommRing (n : ℕ) [NeZero n] : CommRing (Fin n) :=
  { Fin.instAddMonoidWithOne n, Fin.addCommGroup n, Fin.instCommSemigroup n, Fin.instDistrib n with
    one_mul := Fin.one_mul'
    mul_one := Fin.mul_one',
    -- Porting note: new, see
    -- https://leanprover.zulipchat.com/#narrow/stream/287929-mathlib4/topic/ring.20vs.20Ring/near/322876462
    zero_mul := Fin.zero_mul'
    mul_zero := Fin.mul_zero' }

/-- Note this is more general than `Fin.instCommRing` as it applies (vacuously) to `Fin 0` too. -/
instance instHasDistribNeg (n : ℕ) : HasDistribNeg (Fin n) :=
  { toInvolutiveNeg := Fin.instInvolutiveNeg n
    mul_neg := Nat.casesOn n finZeroElim fun _i => mul_neg
    neg_mul := Nat.casesOn n finZeroElim fun _i => neg_mul }

end Fin

/-- The integers modulo `n : ℕ`. -/
def ZMod : ℕ → Type
  | 0 => ℤ
  | n + 1 => Fin (n + 1)

instance ZMod.decidableEq : ∀ n : ℕ, DecidableEq (ZMod n)
  | 0 => inferInstanceAs (DecidableEq ℤ)
  | n + 1 => inferInstanceAs (DecidableEq (Fin (n + 1)))

instance ZMod.repr : ∀ n : ℕ, Repr (ZMod n)
  | 0 => by dsimp [ZMod]; infer_instance
  | n + 1 => by dsimp [ZMod]; infer_instance

namespace ZMod

instance instUnique : Unique (ZMod 1) := Fin.instUnique

instance fintype : ∀ (n : ℕ) [NeZero n], Fintype (ZMod n)
  | 0, h => (h.ne _ rfl).elim
  | n + 1, _ => Fin.fintype (n + 1)

instance infinite : Infinite (ZMod 0) :=
  Int.infinite

@[simp]
theorem card (n : ℕ) [Fintype (ZMod n)] : Fintype.card (ZMod n) = n := by
  cases n with
  | zero => exact (not_finite (ZMod 0)).elim
  | succ n => convert Fintype.card_fin (n + 1) using 2

/- We define each field by cases, to ensure that the eta-expanded `ZMod.commRing` is defeq to the
original, this helps avoid diamonds with instances coming from classes extending `CommRing` such as
field. -/
instance commRing (n : ℕ) : CommRing (ZMod n) where
  add := Nat.casesOn n (@Add.add Int _) fun n => @Add.add (Fin n.succ) _
  add_assoc := Nat.casesOn n (@add_assoc Int _) fun n => @add_assoc (Fin n.succ) _
  zero := Nat.casesOn n (0 : Int) fun n => (0 : Fin n.succ)
  zero_add := Nat.casesOn n (@zero_add Int _) fun n => @zero_add (Fin n.succ) _
  add_zero := Nat.casesOn n (@add_zero Int _) fun n => @add_zero (Fin n.succ) _
  neg := Nat.casesOn n (@Neg.neg Int _) fun n => @Neg.neg (Fin n.succ) _
  sub := Nat.casesOn n (@Sub.sub Int _) fun n => @Sub.sub (Fin n.succ) _
  sub_eq_add_neg := Nat.casesOn n (@sub_eq_add_neg Int _) fun n => @sub_eq_add_neg (Fin n.succ) _
  zsmul := Nat.casesOn n
    (inferInstanceAs (CommRing ℤ)).zsmul fun n => (inferInstanceAs (CommRing (Fin n.succ))).zsmul
  zsmul_zero' := Nat.casesOn n
    (inferInstanceAs (CommRing ℤ)).zsmul_zero'
    fun n => (inferInstanceAs (CommRing (Fin n.succ))).zsmul_zero'
  zsmul_succ' := Nat.casesOn n
    (inferInstanceAs (CommRing ℤ)).zsmul_succ'
    fun n => (inferInstanceAs (CommRing (Fin n.succ))).zsmul_succ'
  zsmul_neg' := Nat.casesOn n
    (inferInstanceAs (CommRing ℤ)).zsmul_neg'
    fun n => (inferInstanceAs (CommRing (Fin n.succ))).zsmul_neg'
  nsmul := Nat.casesOn n
    (inferInstanceAs (CommRing ℤ)).nsmul fun n => (inferInstanceAs (CommRing (Fin n.succ))).nsmul
  nsmul_zero := Nat.casesOn n
    (inferInstanceAs (CommRing ℤ)).nsmul_zero
    fun n => (inferInstanceAs (CommRing (Fin n.succ))).nsmul_zero
  nsmul_succ := Nat.casesOn n
    (inferInstanceAs (CommRing ℤ)).nsmul_succ
    fun n => (inferInstanceAs (CommRing (Fin n.succ))).nsmul_succ
<<<<<<< HEAD
  psmul := Nat.casesOn n
    (inferInstanceAs (CommRing ℤ)).psmul fun n => (inferInstanceAs (CommRing (Fin n.succ))).psmul
  psmul_one := Nat.casesOn n
    (inferInstanceAs (CommRing ℤ)).psmul_one
    fun n => (inferInstanceAs (CommRing (Fin n.succ))).psmul_one
  psmul_succ := Nat.casesOn n
    (inferInstanceAs (CommRing ℤ)).psmul_succ
    fun n => (inferInstanceAs (CommRing (Fin n.succ))).psmul_succ
  -- porting note: `match` didn't work here
  add_left_neg := Nat.casesOn n (@add_left_neg Int _) fun n => @add_left_neg (Fin n.succ) _
=======
  -- Porting note: `match` didn't work here
  neg_add_cancel := Nat.casesOn n (@neg_add_cancel Int _) fun n => @neg_add_cancel (Fin n.succ) _
>>>>>>> 11100128
  add_comm := Nat.casesOn n (@add_comm Int _) fun n => @add_comm (Fin n.succ) _
  mul := Nat.casesOn n (@Mul.mul Int _) fun n => @Mul.mul (Fin n.succ) _
  mul_assoc := Nat.casesOn n (@mul_assoc Int _) fun n => @mul_assoc (Fin n.succ) _
  one := Nat.casesOn n (1 : Int) fun n => (1 : Fin n.succ)
  one_mul := Nat.casesOn n (@one_mul Int _) fun n => @one_mul (Fin n.succ) _
  mul_one := Nat.casesOn n (@mul_one Int _) fun n => @mul_one (Fin n.succ) _
  natCast := Nat.casesOn n ((↑) : ℕ → ℤ) fun n => ((↑) : ℕ → Fin n.succ)
  natCast_zero := Nat.casesOn n (@Nat.cast_zero Int _) fun n => @Nat.cast_zero (Fin n.succ) _
  natCast_succ := Nat.casesOn n (@Nat.cast_succ Int _) fun n => @Nat.cast_succ (Fin n.succ) _
  intCast := Nat.casesOn n ((↑) : ℤ → ℤ) fun n => ((↑) : ℤ → Fin n.succ)
  intCast_ofNat := Nat.casesOn n (@Int.cast_natCast Int _) fun n => @Int.cast_natCast (Fin n.succ) _
  intCast_negSucc :=
    Nat.casesOn n (@Int.cast_negSucc Int _) fun n => @Int.cast_negSucc (Fin n.succ) _
  left_distrib := Nat.casesOn n (@left_distrib Int _ _ _) fun n => @left_distrib (Fin n.succ) _ _ _
  right_distrib :=
    Nat.casesOn n (@right_distrib Int _ _ _) fun n => @right_distrib (Fin n.succ) _ _ _
  mul_comm := Nat.casesOn n (@mul_comm Int _) fun n => @mul_comm (Fin n.succ) _
  -- Porting note: new, see
  -- https://leanprover.zulipchat.com/#narrow/stream/287929-mathlib4/topic/ring.20vs.20Ring/near/322876462
  zero_mul := Nat.casesOn n (@zero_mul Int _) fun n => @zero_mul (Fin n.succ) _
  mul_zero := Nat.casesOn n (@mul_zero Int _) fun n => @mul_zero (Fin n.succ) _
  npow := Nat.casesOn n
    (inferInstanceAs (CommRing ℤ)).npow fun n => (inferInstanceAs (CommRing (Fin n.succ))).npow
  npow_zero := Nat.casesOn n
    (inferInstanceAs (CommRing ℤ)).npow_zero
    fun n => (inferInstanceAs (CommRing (Fin n.succ))).npow_zero
  npow_succ := Nat.casesOn n
    (inferInstanceAs (CommRing ℤ)).npow_succ
    fun n => (inferInstanceAs (CommRing (Fin n.succ))).npow_succ
<<<<<<< HEAD
  ppow := Nat.casesOn n
    (inferInstanceAs (CommRing ℤ)).ppow fun n => (inferInstanceAs (CommRing (Fin n.succ))).ppow
  ppow_one := Nat.casesOn n
    (inferInstanceAs (CommRing ℤ)).ppow_one
    fun n => (inferInstanceAs (CommRing (Fin n.succ))).ppow_one
  ppow_succ := Nat.casesOn n
    (inferInstanceAs (CommRing ℤ)).ppow_succ
    fun n => (inferInstanceAs (CommRing (Fin n.succ))).ppow_succ
#align zmod.comm_ring ZMod.commRing
=======
>>>>>>> 11100128

instance inhabited (n : ℕ) : Inhabited (ZMod n) :=
  ⟨0⟩

end ZMod<|MERGE_RESOLUTION|>--- conflicted
+++ resolved
@@ -147,7 +147,6 @@
   nsmul_succ := Nat.casesOn n
     (inferInstanceAs (CommRing ℤ)).nsmul_succ
     fun n => (inferInstanceAs (CommRing (Fin n.succ))).nsmul_succ
-<<<<<<< HEAD
   psmul := Nat.casesOn n
     (inferInstanceAs (CommRing ℤ)).psmul fun n => (inferInstanceAs (CommRing (Fin n.succ))).psmul
   psmul_one := Nat.casesOn n
@@ -156,12 +155,8 @@
   psmul_succ := Nat.casesOn n
     (inferInstanceAs (CommRing ℤ)).psmul_succ
     fun n => (inferInstanceAs (CommRing (Fin n.succ))).psmul_succ
-  -- porting note: `match` didn't work here
-  add_left_neg := Nat.casesOn n (@add_left_neg Int _) fun n => @add_left_neg (Fin n.succ) _
-=======
   -- Porting note: `match` didn't work here
   neg_add_cancel := Nat.casesOn n (@neg_add_cancel Int _) fun n => @neg_add_cancel (Fin n.succ) _
->>>>>>> 11100128
   add_comm := Nat.casesOn n (@add_comm Int _) fun n => @add_comm (Fin n.succ) _
   mul := Nat.casesOn n (@Mul.mul Int _) fun n => @Mul.mul (Fin n.succ) _
   mul_assoc := Nat.casesOn n (@mul_assoc Int _) fun n => @mul_assoc (Fin n.succ) _
@@ -191,7 +186,6 @@
   npow_succ := Nat.casesOn n
     (inferInstanceAs (CommRing ℤ)).npow_succ
     fun n => (inferInstanceAs (CommRing (Fin n.succ))).npow_succ
-<<<<<<< HEAD
   ppow := Nat.casesOn n
     (inferInstanceAs (CommRing ℤ)).ppow fun n => (inferInstanceAs (CommRing (Fin n.succ))).ppow
   ppow_one := Nat.casesOn n
@@ -200,9 +194,6 @@
   ppow_succ := Nat.casesOn n
     (inferInstanceAs (CommRing ℤ)).ppow_succ
     fun n => (inferInstanceAs (CommRing (Fin n.succ))).ppow_succ
-#align zmod.comm_ring ZMod.commRing
-=======
->>>>>>> 11100128
 
 instance inhabited (n : ℕ) : Inhabited (ZMod n) :=
   ⟨0⟩
