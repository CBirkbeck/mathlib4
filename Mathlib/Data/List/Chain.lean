/-
Copyright (c) 2018 Mario Carneiro. All rights reserved.
Released under Apache 2.0 license as described in the file LICENSE.
Authors: Mario Carneiro, Kenny Lau, Yury Kudryashov
-/
import Mathlib.Logic.Relation
import Mathlib.Data.List.Forall2
import Mathlib.Data.List.Lex
import Mathlib.Data.List.Infix

/-!
# Relation chain

This file provides basic results about `List.Chain` (definition in `Data.List.Defs`).
A list `[a₂, ..., aₙ]` is a `Chain` starting at `a₁` with respect to the relation `r` if `r a₁ a₂`
and `r a₂ a₃` and ... and `r aₙ₋₁ aₙ`. We write it `Chain r a₁ [a₂, ..., aₙ]`.
A graph-specialized version is in development and will hopefully be added under `combinatorics.`
sometime soon.
-/

-- Make sure we haven't imported `Data.Nat.Order.Basic`
assert_not_exists OrderedSub

universe u v

open Nat

namespace List

variable {α : Type u} {β : Type v} {R r : α → α → Prop} {l l₁ l₂ : List α} {a b : α}

mk_iff_of_inductive_prop List.Chain List.chain_iff

theorem Chain.iff {S : α → α → Prop} (H : ∀ a b, R a b ↔ S a b) {a : α} {l : List α} :
    Chain R a l ↔ Chain S a l :=
  ⟨Chain.imp fun a b => (H a b).1, Chain.imp fun a b => (H a b).2⟩

theorem Chain.iff_mem {a : α} {l : List α} :
    Chain R a l ↔ Chain (fun x y => x ∈ a :: l ∧ y ∈ l ∧ R x y) a l :=
  ⟨fun p => by
    induction' p with _ a b l r _ IH <;> constructor <;>
      [exact ⟨mem_cons_self _ _, mem_cons_self _ _, r⟩;
      exact IH.imp fun a b ⟨am, bm, h⟩ => ⟨mem_cons_of_mem _ am, mem_cons_of_mem _ bm, h⟩],
    Chain.imp fun a b h => h.2.2⟩

theorem chain_singleton {a b : α} : Chain R a [b] ↔ R a b := by
  simp only [chain_cons, Chain.nil, and_true_iff]

theorem chain_split {a b : α} {l₁ l₂ : List α} :
    Chain R a (l₁ ++ b :: l₂) ↔ Chain R a (l₁ ++ [b]) ∧ Chain R b l₂ := by
  induction' l₁ with x l₁ IH generalizing a <;>
    simp only [*, nil_append, cons_append, Chain.nil, chain_cons, and_true_iff, and_assoc]

@[simp]
theorem chain_append_cons_cons {a b c : α} {l₁ l₂ : List α} :
    Chain R a (l₁ ++ b :: c :: l₂) ↔ Chain R a (l₁ ++ [b]) ∧ R b c ∧ Chain R c l₂ := by
  rw [chain_split, chain_cons]

theorem chain_iff_forall₂ :
    ∀ {a : α} {l : List α}, Chain R a l ↔ l = [] ∨ Forall₂ R (a :: dropLast l) l
  | a, [] => by simp
  | a, b :: l => by
    by_cases h : l = [] <;>
    simp [@chain_iff_forall₂ b l, dropLast, *]

theorem chain_append_singleton_iff_forall₂ :
    Chain R a (l ++ [b]) ↔ Forall₂ R (a :: l) (l ++ [b]) := by simp [chain_iff_forall₂]

theorem chain_map (f : β → α) {b : β} {l : List β} :
    Chain R (f b) (map f l) ↔ Chain (fun a b : β => R (f a) (f b)) b l := by
  induction l generalizing b <;> simp only [map, Chain.nil, chain_cons, *]

theorem chain_of_chain_map {S : β → β → Prop} (f : α → β) (H : ∀ a b : α, S (f a) (f b) → R a b)
    {a : α} {l : List α} (p : Chain S (f a) (map f l)) : Chain R a l :=
  ((chain_map f).1 p).imp H

theorem chain_map_of_chain {S : β → β → Prop} (f : α → β) (H : ∀ a b : α, R a b → S (f a) (f b))
    {a : α} {l : List α} (p : Chain R a l) : Chain S (f a) (map f l) :=
  (chain_map f).2 <| p.imp H

theorem chain_pmap_of_chain {S : β → β → Prop} {p : α → Prop} {f : ∀ a, p a → β}
    (H : ∀ a b ha hb, R a b → S (f a ha) (f b hb)) {a : α} {l : List α} (hl₁ : Chain R a l)
    (ha : p a) (hl₂ : ∀ a ∈ l, p a) : Chain S (f a ha) (List.pmap f l hl₂) := by
  induction' l with lh lt l_ih generalizing a
  · simp
  · simp [H _ _ _ _ (rel_of_chain_cons hl₁), l_ih (chain_of_chain_cons hl₁)]

theorem chain_of_chain_pmap {S : β → β → Prop} {p : α → Prop} (f : ∀ a, p a → β) {l : List α}
    (hl₁ : ∀ a ∈ l, p a) {a : α} (ha : p a) (hl₂ : Chain S (f a ha) (List.pmap f l hl₁))
    (H : ∀ a b ha hb, S (f a ha) (f b hb) → R a b) : Chain R a l := by
  induction' l with lh lt l_ih generalizing a
  · simp
  · simp [H _ _ _ _ (rel_of_chain_cons hl₂), l_ih _ _ (chain_of_chain_cons hl₂)]

protected theorem Chain.pairwise [IsTrans α R] :
    ∀ {a : α} {l : List α}, Chain R a l → Pairwise R (a :: l)
  | a, [], Chain.nil => pairwise_singleton _ _
  | a, _, @Chain.cons _ _ _ b l h hb =>
    hb.pairwise.cons
      (by
        simp only [mem_cons, forall_eq_or_imp, h, true_and_iff]
        exact fun c hc => _root_.trans h (rel_of_pairwise_cons hb.pairwise hc))

theorem chain_iff_pairwise [IsTrans α R] {a : α} {l : List α} : Chain R a l ↔ Pairwise R (a :: l) :=
  ⟨Chain.pairwise, Pairwise.chain⟩

protected theorem Chain.sublist [IsTrans α R] (hl : l₂.Chain R a) (h : l₁ <+ l₂) :
    l₁.Chain R a := by
  rw [chain_iff_pairwise] at hl ⊢
  exact hl.sublist (h.cons_cons a)

protected theorem Chain.rel [IsTrans α R] (hl : l.Chain R a) (hb : b ∈ l) : R a b := by
  rw [chain_iff_pairwise] at hl
  exact rel_of_pairwise_cons hl hb

theorem chain_iff_get {R} : ∀ {a : α} {l : List α}, Chain R a l ↔
    (∀ h : 0 < length l, R a (get l ⟨0, h⟩)) ∧
      ∀ (i : ℕ) (h : i < l.length - 1),
        R (get l ⟨i, by omega⟩) (get l ⟨i+1, by omega⟩)
  | a, [] => iff_of_true (by simp) ⟨fun h => by simp at h, fun _ h => by simp at h⟩
  | a, b :: t => by
    rw [chain_cons, @chain_iff_get _ _ t]
    constructor
    · rintro ⟨R, ⟨h0, h⟩⟩
      constructor
      · intro _
        exact R
      intro i w
      cases' i with i
      · apply h0
      · exact h i (by simp only [length_cons] at w; omega)
    rintro ⟨h0, h⟩; constructor
    · apply h0
      simp
    constructor
    · apply h 0
    intro i w
    exact h (i+1) (by simp only [length_cons]; omega)

theorem Chain'.imp {S : α → α → Prop} (H : ∀ a b, R a b → S a b) {l : List α} (p : Chain' R l) :
    Chain' S l := by cases l <;> [trivial; exact Chain.imp H p]

theorem Chain'.iff {S : α → α → Prop} (H : ∀ a b, R a b ↔ S a b) {l : List α} :
    Chain' R l ↔ Chain' S l :=
  ⟨Chain'.imp fun a b => (H a b).1, Chain'.imp fun a b => (H a b).2⟩

theorem Chain'.iff_mem : ∀ {l : List α}, Chain' R l ↔ Chain' (fun x y => x ∈ l ∧ y ∈ l ∧ R x y) l
  | [] => Iff.rfl
  | _ :: _ =>
    ⟨fun h => (Chain.iff_mem.1 h).imp fun _ _ ⟨h₁, h₂, h₃⟩ => ⟨h₁, mem_cons.2 (Or.inr h₂), h₃⟩,
      Chain'.imp fun _ _ h => h.2.2⟩

@[simp]
theorem chain'_nil : Chain' R [] :=
  trivial

@[simp]
theorem chain'_singleton (a : α) : Chain' R [a] :=
  Chain.nil

@[simp]
theorem chain'_cons {x y l} : Chain' R (x :: y :: l) ↔ R x y ∧ Chain' R (y :: l) :=
  chain_cons

theorem chain'_isInfix : ∀ l : List α, Chain' (fun x y => [x, y] <:+: l) l
  | [] => chain'_nil
  | [a] => chain'_singleton _
  | a :: b :: l =>
    chain'_cons.2
      ⟨⟨[], l, by simp⟩, (chain'_isInfix (b :: l)).imp fun x y h => h.trans ⟨[a], [], by simp⟩⟩

theorem chain'_split {a : α} :
    ∀ {l₁ l₂ : List α}, Chain' R (l₁ ++ a :: l₂) ↔ Chain' R (l₁ ++ [a]) ∧ Chain' R (a :: l₂)
  | [], _ => (and_iff_right (chain'_singleton a)).symm
  | _ :: _, _ => chain_split

@[simp]
theorem chain'_append_cons_cons {b c : α} {l₁ l₂ : List α} :
    Chain' R (l₁ ++ b :: c :: l₂) ↔ Chain' R (l₁ ++ [b]) ∧ R b c ∧ Chain' R (c :: l₂) := by
  rw [chain'_split, chain'_cons]

theorem chain'_map (f : β → α) {l : List β} :
    Chain' R (map f l) ↔ Chain' (fun a b : β => R (f a) (f b)) l := by
  cases l <;> [rfl; exact chain_map _]

theorem chain'_of_chain'_map {S : β → β → Prop} (f : α → β) (H : ∀ a b : α, S (f a) (f b) → R a b)
    {l : List α} (p : Chain' S (map f l)) : Chain' R l :=
  ((chain'_map f).1 p).imp H

theorem chain'_map_of_chain' {S : β → β → Prop} (f : α → β) (H : ∀ a b : α, R a b → S (f a) (f b))
    {l : List α} (p : Chain' R l) : Chain' S (map f l) :=
  (chain'_map f).2 <| p.imp H

theorem Pairwise.chain' : ∀ {l : List α}, Pairwise R l → Chain' R l
  | [], _ => trivial
  | _ :: _, h => Pairwise.chain h

theorem chain'_iff_pairwise [IsTrans α R] : ∀ {l : List α}, Chain' R l ↔ Pairwise R l
  | [] => (iff_true_intro Pairwise.nil).symm
  | _ :: _ => chain_iff_pairwise

protected theorem Chain'.sublist [IsTrans α R] (hl : l₂.Chain' R) (h : l₁ <+ l₂) : l₁.Chain' R := by
  rw [chain'_iff_pairwise] at hl ⊢
  exact hl.sublist h

theorem Chain'.cons {x y l} (h₁ : R x y) (h₂ : Chain' R (y :: l)) : Chain' R (x :: y :: l) :=
  chain'_cons.2 ⟨h₁, h₂⟩

theorem Chain'.tail : ∀ {l}, Chain' R l → Chain' R l.tail
  | [], _ => trivial
  | [_], _ => trivial
  | _ :: _ :: _, h => (chain'_cons.mp h).right

theorem Chain'.rel_head {x y l} (h : Chain' R (x :: y :: l)) : R x y :=
  rel_of_chain_cons h

theorem Chain'.rel_head? {x l} (h : Chain' R (x :: l)) ⦃y⦄ (hy : y ∈ head? l) : R x y := by
  rw [← cons_head?_tail hy] at h
  exact h.rel_head

theorem Chain'.cons' {x} : ∀ {l : List α}, Chain' R l → (∀ y ∈ l.head?, R x y) → Chain' R (x :: l)
  | [], _, _ => chain'_singleton x
  | _ :: _, hl, H => hl.cons <| H _ rfl

theorem chain'_cons' {x l} : Chain' R (x :: l) ↔ (∀ y ∈ head? l, R x y) ∧ Chain' R l :=
  ⟨fun h => ⟨h.rel_head?, h.tail⟩, fun ⟨h₁, h₂⟩ => h₂.cons' h₁⟩

theorem chain'_append :
    ∀ {l₁ l₂ : List α},
      Chain' R (l₁ ++ l₂) ↔ Chain' R l₁ ∧ Chain' R l₂ ∧ ∀ x ∈ l₁.getLast?, ∀ y ∈ l₂.head?, R x y
  | [], l => by simp
  | [a], l => by simp [chain'_cons', and_comm]
  | a :: b :: l₁, l₂ => by
    rw [cons_append, cons_append, chain'_cons, chain'_cons, ← cons_append, chain'_append,
      and_assoc]
    simp

theorem Chain'.append (h₁ : Chain' R l₁) (h₂ : Chain' R l₂)
    (h : ∀ x ∈ l₁.getLast?, ∀ y ∈ l₂.head?, R x y) : Chain' R (l₁ ++ l₂) :=
  chain'_append.2 ⟨h₁, h₂, h⟩

theorem Chain'.left_of_append (h : Chain' R (l₁ ++ l₂)) : Chain' R l₁ :=
  (chain'_append.1 h).1

theorem Chain'.right_of_append (h : Chain' R (l₁ ++ l₂)) : Chain' R l₂ :=
  (chain'_append.1 h).2.1

theorem Chain'.infix (h : Chain' R l) (h' : l₁ <:+: l) : Chain' R l₁ := by
  rcases h' with ⟨l₂, l₃, rfl⟩
  exact h.left_of_append.right_of_append

theorem Chain'.suffix (h : Chain' R l) (h' : l₁ <:+ l) : Chain' R l₁ :=
  h.infix h'.isInfix

theorem Chain'.prefix (h : Chain' R l) (h' : l₁ <+: l) : Chain' R l₁ :=
  h.infix h'.isInfix

theorem Chain'.drop (h : Chain' R l) (n : ℕ) : Chain' R (drop n l) :=
  h.suffix (drop_suffix _ _)

theorem Chain'.init (h : Chain' R l) : Chain' R l.dropLast :=
  h.prefix l.dropLast_prefix

theorem Chain'.take (h : Chain' R l) (n : ℕ) : Chain' R (take n l) :=
  h.prefix (take_prefix _ _)

theorem chain'_pair {x y} : Chain' R [x, y] ↔ R x y := by
  simp only [chain'_singleton, chain'_cons, and_true_iff]

theorem Chain'.imp_head {x y} (h : ∀ {z}, R x z → R y z) {l} (hl : Chain' R (x :: l)) :
    Chain' R (y :: l) :=
  hl.tail.cons' fun _ hz => h <| hl.rel_head? hz

theorem chain'_reverse : ∀ {l}, Chain' R (reverse l) ↔ Chain' (flip R) l
  | [] => Iff.rfl
  | [a] => by simp only [chain'_singleton, reverse_singleton]
  | a :: b :: l => by
    rw [chain'_cons, reverse_cons, reverse_cons, append_assoc, cons_append, nil_append,
      chain'_split, ← reverse_cons, @chain'_reverse (b :: l), and_comm, chain'_pair, flip]

theorem chain'_iff_get {R} : ∀ {l : List α}, Chain' R l ↔
    ∀ (i : ℕ) (h : i < length l - 1),
      R (get l ⟨i, by omega⟩) (get l ⟨i + 1, by omega⟩)
  | [] => iff_of_true (by simp) (fun _ h => by simp at h)
  | [a] => iff_of_true (by simp) (fun _ h => by simp at h)
  | a :: b :: t => by
<<<<<<< HEAD
    rw [← and_forall_succ, chain'_cons, chain'_iff_get]
=======
    rw [← and_forall_add_one, chain'_cons, chain'_iff_get]
>>>>>>> 08570c45
    simp

/-- If `l₁ l₂` and `l₃` are lists and `l₁ ++ l₂` and `l₂ ++ l₃` both satisfy
  `Chain' R`, then so does `l₁ ++ l₂ ++ l₃` provided `l₂ ≠ []` -/
theorem Chain'.append_overlap {l₁ l₂ l₃ : List α} (h₁ : Chain' R (l₁ ++ l₂))
    (h₂ : Chain' R (l₂ ++ l₃)) (hn : l₂ ≠ []) : Chain' R (l₁ ++ l₂ ++ l₃) :=
  h₁.append h₂.right_of_append <| by
    simpa only [getLast?_append_of_ne_nil _ hn] using (chain'_append.1 h₂).2.2

lemma chain'_join : ∀ {L : List (List α)}, [] ∉ L →
    (Chain' R L.join ↔ (∀ l ∈ L, Chain' R l) ∧
    L.Chain' (fun l₁ l₂ => ∀ᵉ (x ∈ l₁.getLast?) (y ∈ l₂.head?), R x y))
| [], _ => by simp
| [l], _ => by simp [join]
| (l₁ :: l₂ :: L), hL => by
    rw [mem_cons, not_or, ← Ne] at hL
    rw [join, chain'_append, chain'_join hL.2, forall_mem_cons, chain'_cons]
    rw [mem_cons, not_or, ← Ne] at hL
    simp only [forall_mem_cons, and_assoc, join, head?_append_of_ne_nil _ hL.2.1.symm]
    exact Iff.rfl.and (Iff.rfl.and <| Iff.rfl.and and_comm)

/-- If `a` and `b` are related by the reflexive transitive closure of `r`, then there is an
`r`-chain starting from `a` and ending on `b`.
The converse of `relationReflTransGen_of_exists_chain`.
-/
theorem exists_chain_of_relationReflTransGen (h : Relation.ReflTransGen r a b) :
    ∃ l, Chain r a l ∧ getLast (a :: l) (cons_ne_nil _ _) = b := by
  refine Relation.ReflTransGen.head_induction_on h ?_ ?_
  · exact ⟨[], Chain.nil, rfl⟩
  · intro c d e _ ih
    obtain ⟨l, hl₁, hl₂⟩ := ih
    refine ⟨d :: l, Chain.cons e hl₁, ?_⟩
    rwa [getLast_cons_cons]

/-- Given a chain from `a` to `b`, and a predicate true at `b`, if `r x y → p y → p x` then
the predicate is true everywhere in the chain and at `a`.
That is, we can propagate the predicate up the chain.
-/
theorem Chain.induction (p : α → Prop) (l : List α) (h : Chain r a l)
    (hb : getLast (a :: l) (cons_ne_nil _ _) = b) (carries : ∀ ⦃x y : α⦄, r x y → p y → p x)
    (final : p b) : ∀ i ∈ a :: l, p i := by
  induction' l with _ _ l_ih generalizing a
  · cases hb
    simpa using final
  · rw [chain_cons] at h
    simp only [mem_cons]
    rintro _ (rfl | H)
    · apply carries h.1 (l_ih h.2 hb _ (mem_cons.2 (Or.inl rfl)))
    · apply l_ih h.2 hb _ (mem_cons.2 H)

/-- Given a chain from `a` to `b`, and a predicate true at `b`, if `r x y → p y → p x` then
the predicate is true at `a`.
That is, we can propagate the predicate all the way up the chain.
-/
@[elab_as_elim]
theorem Chain.induction_head (p : α → Prop) (l : List α) (h : Chain r a l)
    (hb : getLast (a :: l) (cons_ne_nil _ _) = b) (carries : ∀ ⦃x y : α⦄, r x y → p y → p x)
    (final : p b) : p a :=
  (Chain.induction p l h hb carries final) _ (mem_cons_self _ _)

/--
If there is an `r`-chain starting from `a` and ending at `b`, then `a` and `b` are related by the
reflexive transitive closure of `r`. The converse of `exists_chain_of_relationReflTransGen`.
-/
theorem relationReflTransGen_of_exists_chain (l : List α) (hl₁ : Chain r a l)
    (hl₂ : getLast (a :: l) (cons_ne_nil _ _) = b) : Relation.ReflTransGen r a b :=
  Chain.induction_head _ l hl₁ hl₂ (fun _ _ => Relation.ReflTransGen.head)
    Relation.ReflTransGen.refl

theorem Chain'.cons_of_le [LinearOrder α] {a : α} {as m : List α}
    (ha : List.Chain' (· > ·) (a :: as)) (hm : List.Chain' (· > ·) m) (hmas : m ≤ as) :
    List.Chain' (· > ·) (a :: m) := by
  cases m with
  | nil => simp only [List.chain'_singleton]
  | cons b bs =>
    apply hm.cons
    cases as with
    | nil =>
      simp only [le_iff_lt_or_eq, or_false] at hmas
      exact (List.Lex.not_nil_right (·<·) _ hmas).elim
    | cons a' as =>
      rw [List.chain'_cons] at ha
      refine gt_of_gt_of_ge ha.1 ?_
      rw [le_iff_lt_or_eq] at hmas
      cases' hmas with hmas hmas
      · by_contra! hh
        rw [← not_le] at hmas
        apply hmas
        apply le_of_lt
        exact (List.lt_iff_lex_lt _ _).mp (List.lt.head _ _ hh)
      · simp_all only [List.cons.injEq, le_refl]

end List


/-! In this section, we consider the type of `r`-decreasing chains (`List.Chain' (flip r)`)
  equipped with lexicographic order `List.Lex r`. -/

variable {α : Type*} (r : α → α → Prop)

/-- The type of `r`-decreasing chains -/
abbrev List.chains := { l : List α // l.Chain' (flip r) }

/-- The lexicographic order on the `r`-decreasing chains -/
abbrev List.lex_chains (l m : List.chains r) : Prop := List.Lex r l.val m.val

variable {r}

/-- If an `r`-decreasing chain `l` is empty or its head is accessible by `r`, then
  `l` is accessible by the lexicographic order `List.Lex r`. -/
theorem Acc.list_chain' {l : List.chains r} (acc : ∀ a ∈ l.val.head?, Acc r a) :
    Acc (List.lex_chains r) l := by
  obtain ⟨_ | ⟨a, l⟩, hl⟩ := l
  · apply Acc.intro; rintro ⟨_⟩ ⟨_⟩
  specialize acc a _
  · rw [List.head?_cons, Option.mem_some_iff]
  /- For an r-decreasing chain of the form a :: l, apply induction on a -/
  induction acc generalizing l with
  | intro a _ ih =>
    /- Bundle l with a proof that it is r-decreasing to form l' -/
    have hl' := (List.chain'_cons'.1 hl).2
    let l' : List.chains r := ⟨l, hl'⟩
    have : Acc (List.lex_chains r) l' := by
      cases' l with b l
      · apply Acc.intro; rintro ⟨_⟩ ⟨_⟩
      /- l' is accessible by induction hypothesis -/
      · apply ih b (List.chain'_cons.1 hl).1
    /- make l' a free variable and induct on l' -/
    revert hl
    rw [(by rfl : l = l'.1)]
    clear_value l'
    induction this with
    | intro l _ ihl =>
      intro hl
      apply Acc.intro
      rintro ⟨_ | ⟨b, m⟩, hm⟩ (_ | hr | hr)
      · apply Acc.intro; rintro ⟨_⟩ ⟨_⟩
      · apply ihl ⟨m, (List.chain'_cons'.1 hm).2⟩ hr
      · apply ih b hr

/-- If `r` is well-founded, the lexicographic order on `r`-decreasing chains is also. -/
theorem WellFounded.list_chain' (hwf : WellFounded r) :
    WellFounded (List.lex_chains r) :=
  ⟨fun _ ↦ Acc.list_chain' (fun _ _ => hwf.apply _)⟩

instance [hwf : IsWellFounded α r] :
    IsWellFounded (List.chains r) (List.lex_chains r) :=
  ⟨hwf.wf.list_chain'⟩<|MERGE_RESOLUTION|>--- conflicted
+++ resolved
@@ -284,11 +284,7 @@
   | [] => iff_of_true (by simp) (fun _ h => by simp at h)
   | [a] => iff_of_true (by simp) (fun _ h => by simp at h)
   | a :: b :: t => by
-<<<<<<< HEAD
-    rw [← and_forall_succ, chain'_cons, chain'_iff_get]
-=======
     rw [← and_forall_add_one, chain'_cons, chain'_iff_get]
->>>>>>> 08570c45
     simp
 
 /-- If `l₁ l₂` and `l₃` are lists and `l₁ ++ l₂` and `l₂ ++ l₃` both satisfy
