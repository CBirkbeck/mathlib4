/-
Copyright (c) 2018 Mario Carneiro. All rights reserved.
Released under Apache 2.0 license as described in the file LICENSE.
Authors: Mario Carneiro
-/
import Batteries.Data.List.Pairwise
import Mathlib.Logic.Pairwise
import Mathlib.Logic.Relation

/-!
# Pairwise relations on a list

This file provides basic results about `List.Pairwise` and `List.pwFilter` (definitions are in
`Data.List.Defs`).
`Pairwise r [a 0, ..., a (n - 1)]` means `∀ i j, i < j → r (a i) (a j)`. For example,
`Pairwise (≠) l` means that all elements of `l` are distinct, and `Pairwise (<) l` means that `l`
is strictly increasing.
`pwFilter r l` is the list obtained by iteratively adding each element of `l` that doesn't break
the pairwiseness of the list we have so far. It thus yields `l'` a maximal sublist of `l` such that
`Pairwise r l'`.

## Tags

sorted, nodup
-/


open Nat Function

namespace List

variable {α β : Type*} {R : α → α → Prop} {l : List α} {a : α}

mk_iff_of_inductive_prop List.Pairwise List.pairwise_iff

/-! ### Pairwise -/

theorem Pairwise.forall_of_forall (H : Symmetric R) (H₁ : ∀ x ∈ l, R x x) (H₂ : l.Pairwise R) :
    ∀ ⦃x⦄, x ∈ l → ∀ ⦃y⦄, y ∈ l → R x y :=
  H₂.forall_of_forall_of_flip H₁ <| by rwa [H.flip_eq]

theorem Pairwise.forall (hR : Symmetric R) (hl : l.Pairwise R) :
    ∀ ⦃a⦄, a ∈ l → ∀ ⦃b⦄, b ∈ l → a ≠ b → R a b := by
  apply Pairwise.forall_of_forall
  · exact fun a b h hne => hR (h hne.symm)
  · exact fun _ _ hx => (hx rfl).elim
  · exact hl.imp (@fun a b h _ => by exact h)

theorem Pairwise.set_pairwise (hl : Pairwise R l) (hr : Symmetric R) : { x | x ∈ l }.Pairwise R :=
  hl.forall hr

theorem pairwise_of_reflexive_of_forall_ne (hr : Reflexive R)
    (h : ∀ a ∈ l, ∀ b ∈ l, a ≠ b → R a b) : l.Pairwise R := by
  rw [pairwise_iff_forall_sublist]
  intro a b hab
  if heq : a = b then
    cases heq; apply hr
  else
    apply h <;> try (apply hab.subset; simp)
    exact heq

<<<<<<< HEAD
theorem Pairwise.rel_head_tail {l : List α} {R : α → α → Prop} (h₁ : l.Pairwise R) {a : α}
    (ha : a ∈ l.tail) : R (l.head <| ne_nil_of_mem <| mem_of_mem_tail ha) a := by
=======
theorem Pairwise.rel_head_tail (h₁ : l.Pairwise R) (ha : a ∈ l.tail) :
    R (l.head <| ne_nil_of_mem <| mem_of_mem_tail ha) a := by
>>>>>>> 30e144de
  cases l with
  | nil => simp at ha
  | cons b l => exact (pairwise_cons.1 h₁).1 a ha

<<<<<<< HEAD
theorem Pairwise.rel_head_of_rel_head_head {R : α → α → Prop} {l : List α} (h₁ : l.Pairwise R)
    {a : α} (ha : a ∈ l) (hhead : R (l.head <| ne_nil_of_mem ha) (l.head <| ne_nil_of_mem ha)) :
=======
theorem Pairwise.rel_head_of_rel_head_head (h₁ : l.Pairwise R) (ha : a ∈ l)
    (hhead : R (l.head <| ne_nil_of_mem ha) (l.head <| ne_nil_of_mem ha)) :
>>>>>>> 30e144de
    R (l.head <| ne_nil_of_mem ha) a := by
  cases l with
  | nil => simp at ha
  | cons b l => exact (mem_cons.mp ha).elim (· ▸ hhead) ((pairwise_cons.1 h₁).1 _)

<<<<<<< HEAD
theorem Pairwise.rel_head {R : α → α → Prop} [IsRefl α R] {l : List α} (h₁ : l.Pairwise R)
    {a : α} (ha : a ∈ l) : R (l.head <| ne_nil_of_mem ha) a :=
=======
theorem Pairwise.rel_head [IsRefl α R] (h₁ : l.Pairwise R) (ha : a ∈ l) :
    R (l.head <| ne_nil_of_mem ha) a :=
>>>>>>> 30e144de
  h₁.rel_head_of_rel_head_head ha (refl_of ..)

/-! ### Pairwise filtering -/

protected alias ⟨_, Pairwise.pwFilter⟩ := pwFilter_eq_self

end List<|MERGE_RESOLUTION|>--- conflicted
+++ resolved
@@ -59,36 +59,21 @@
     apply h <;> try (apply hab.subset; simp)
     exact heq
 
-<<<<<<< HEAD
-theorem Pairwise.rel_head_tail {l : List α} {R : α → α → Prop} (h₁ : l.Pairwise R) {a : α}
-    (ha : a ∈ l.tail) : R (l.head <| ne_nil_of_mem <| mem_of_mem_tail ha) a := by
-=======
 theorem Pairwise.rel_head_tail (h₁ : l.Pairwise R) (ha : a ∈ l.tail) :
     R (l.head <| ne_nil_of_mem <| mem_of_mem_tail ha) a := by
->>>>>>> 30e144de
   cases l with
   | nil => simp at ha
   | cons b l => exact (pairwise_cons.1 h₁).1 a ha
 
-<<<<<<< HEAD
-theorem Pairwise.rel_head_of_rel_head_head {R : α → α → Prop} {l : List α} (h₁ : l.Pairwise R)
-    {a : α} (ha : a ∈ l) (hhead : R (l.head <| ne_nil_of_mem ha) (l.head <| ne_nil_of_mem ha)) :
-=======
 theorem Pairwise.rel_head_of_rel_head_head (h₁ : l.Pairwise R) (ha : a ∈ l)
     (hhead : R (l.head <| ne_nil_of_mem ha) (l.head <| ne_nil_of_mem ha)) :
->>>>>>> 30e144de
     R (l.head <| ne_nil_of_mem ha) a := by
   cases l with
   | nil => simp at ha
   | cons b l => exact (mem_cons.mp ha).elim (· ▸ hhead) ((pairwise_cons.1 h₁).1 _)
 
-<<<<<<< HEAD
-theorem Pairwise.rel_head {R : α → α → Prop} [IsRefl α R] {l : List α} (h₁ : l.Pairwise R)
-    {a : α} (ha : a ∈ l) : R (l.head <| ne_nil_of_mem ha) a :=
-=======
 theorem Pairwise.rel_head [IsRefl α R] (h₁ : l.Pairwise R) (ha : a ∈ l) :
     R (l.head <| ne_nil_of_mem ha) a :=
->>>>>>> 30e144de
   h₁.rel_head_of_rel_head_head ha (refl_of ..)
 
 /-! ### Pairwise filtering -/
