/-
Copyright (c) 2017 Mario Carneiro. All rights reserved.
Released under Apache 2.0 license as described in the file LICENSE.
Authors: Sébastien Gouëzel, Floris van Doorn, Mario Carneiro, Martin Dvorak
-/
import Mathlib.Data.List.Basic

#align_import data.list.join from "leanprover-community/mathlib"@"18a5306c091183ac90884daa9373fa3b178e8607"

/-!
# Join of a list of lists

This file proves basic properties of `List.join`, which concatenates a list of lists. It is defined
in `Init.Data.List.Basic`.
-/

-- Make sure we don't import algebra
assert_not_exists Monoid

variable {α β : Type*}

namespace List

-- Porting note (#10618): simp can prove this
-- @[simp]
theorem join_singleton (l : List α) : [l].join = l := by rw [join, join, append_nil]
#align list.join_singleton List.join_singleton

@[simp]
theorem join_eq_nil : ∀ {L : List (List α)}, join L = [] ↔ ∀ l ∈ L, l = []
  | [] => iff_of_true rfl (forall_mem_nil _)
  | l :: L => by simp only [join, append_eq_nil, join_eq_nil, forall_mem_cons]
#align list.join_eq_nil List.join_eq_nil

@[simp]
theorem join_append (L₁ L₂ : List (List α)) : join (L₁ ++ L₂) = join L₁ ++ join L₂ := by
  induction L₁
  · rfl
  · simp [*]
#align list.join_append List.join_append

theorem join_concat (L : List (List α)) (l : List α) : join (L.concat l) = join L ++ l := by simp
#align list.join_concat List.join_concat

@[simp]
theorem join_filter_not_isEmpty  :
    ∀ {L : List (List α)}, join (L.filter fun l => !l.isEmpty) = L.join
  | [] => rfl
  | [] :: L => by
      simp [join_filter_not_isEmpty (L := L), isEmpty_iff_eq_nil]
  | (a :: l) :: L => by
      simp [join_filter_not_isEmpty (L := L)]
#align list.join_filter_empty_eq_ff List.join_filter_not_isEmpty

@[deprecated (since := "2024-02-25")] alias join_filter_isEmpty_eq_false := join_filter_not_isEmpty

@[simp]
theorem join_filter_ne_nil [DecidablePred fun l : List α => l ≠ []] {L : List (List α)} :
    join (L.filter fun l => l ≠ []) = L.join := by
  simp [join_filter_not_isEmpty, ← isEmpty_iff_eq_nil]
#align list.join_filter_ne_nil List.join_filter_ne_nil

theorem join_join (l : List (List (List α))) : l.join.join = (l.map join).join := by
  induction l <;> simp [*]
#align list.join_join List.join_join

/-- See `List.length_join` for the corresponding statement using `List.sum`. -/
lemma length_join' (L : List (List α)) : length (join L) = Nat.sum (map length L) := by
  induction L <;> [rfl; simp only [*, join, map, Nat.sum_cons, length_append]]

/-- See `List.countP_join` for the corresponding statement using `List.sum`. -/
lemma countP_join' (p : α → Bool) :
    ∀ L : List (List α), countP p L.join = Nat.sum (L.map (countP p))
  | [] => rfl
  | a :: l => by rw [join, countP_append, map_cons, Nat.sum_cons, countP_join' _ l]

/-- See `List.count_join` for the corresponding statement using `List.sum`. -/
lemma count_join' [BEq α] (L : List (List α)) (a : α) :
    L.join.count a = Nat.sum (L.map (count a)) := countP_join' _ _

/-- See `List.length_bind` for the corresponding statement using `List.sum`. -/
lemma length_bind' (l : List α) (f : α → List β) :
    length (l.bind f) = Nat.sum (map (length ∘ f) l) := by rw [List.bind, length_join', map_map]

/-- See `List.countP_bind` for the corresponding statement using `List.sum`. -/
lemma countP_bind' (p : β → Bool) (l : List α) (f : α → List β) :
    countP p (l.bind f) = Nat.sum (map (countP p ∘ f) l) := by rw [List.bind, countP_join', map_map]

/-- See `List.count_bind` for the corresponding statement using `List.sum`. -/
lemma count_bind' [BEq β] (l : List α) (f : α → List β) (x : β) :
    count x (l.bind f) = Nat.sum (map (count x ∘ f) l) := countP_bind' _ _ _

@[simp]
theorem bind_eq_nil {l : List α} {f : α → List β} : List.bind l f = [] ↔ ∀ x ∈ l, f x = [] :=
  join_eq_nil.trans <| by
    simp only [mem_map, forall_exists_index, and_imp, forall_apply_eq_imp_iff₂]
#align list.bind_eq_nil List.bind_eq_nil

/-- In a join, taking the first elements up to an index which is the sum of the lengths of the
first `i` sublists, is the same as taking the join of the first `i` sublists.

See `List.take_sum_join` for the corresponding statement using `List.sum`. -/
theorem take_sum_join' (L : List (List α)) (i : ℕ) :
    L.join.take (Nat.sum ((L.map length).take i)) = (L.take i).join := by
  induction L generalizing i
  · simp
  · cases i <;> simp [take_append, *]

/-- In a join, dropping all the elements up to an index which is the sum of the lengths of the
first `i` sublists, is the same as taking the join after dropping the first `i` sublists.

See `List.drop_sum_join` for the corresponding statement using `List.sum`. -/
theorem drop_sum_join' (L : List (List α)) (i : ℕ) :
    L.join.drop (Nat.sum ((L.map length).take i)) = (L.drop i).join := by
  induction L generalizing i
  · simp
  · cases i <;> simp [drop_append, *]

/-- Taking only the first `i+1` elements in a list, and then dropping the first `i` ones, one is
left with a list of length `1` made of the `i`-th element of the original list. -/
theorem drop_take_succ_eq_cons_get (L : List α) (i : Fin L.length) :
    (L.take (i + 1)).drop i = [get L i] := by
  induction' L with head tail ih
  · exact (Nat.not_succ_le_zero i i.isLt).elim
  rcases i with ⟨_ | i, hi⟩
  · simp
  · simpa using ih ⟨i, Nat.lt_of_succ_lt_succ hi⟩

set_option linter.deprecated false in
/-- Taking only the first `i+1` elements in a list, and then dropping the first `i` ones, one is
left with a list of length `1` made of the `i`-th element of the original list. -/
@[deprecated drop_take_succ_eq_cons_get (since := "2023-01-10")]
theorem drop_take_succ_eq_cons_nthLe (L : List α) {i : ℕ} (hi : i < L.length) :
    (L.take (i + 1)).drop i = [nthLe L i hi] := by
  induction' L with head tail generalizing i
  · simp only [length] at hi
    exact (Nat.not_succ_le_zero i hi).elim
  cases' i with i hi
<<<<<<< HEAD
  · aesop
  have : i < tail.length := by
    simp? at hi says simp only [length_cons] at hi
    exact Nat.lt_of_succ_lt_succ hi
  aesop
=======
  · simp
    rfl
  have : i < tail.length := by simpa using hi
  simp [*]
  rfl
>>>>>>> cf35070b
#align list.drop_take_succ_eq_cons_nth_le List.drop_take_succ_eq_cons_nthLe

/-- In a join of sublists, taking the slice between the indices `A` and `B - 1` gives back the
original sublist of index `i` if `A` is the sum of the lengths of sublists of index `< i`, and
`B` is the sum of the lengths of sublists of index `≤ i`.

See `List.drop_take_succ_join_eq_get` for the corresponding statement using `List.sum`. -/
theorem drop_take_succ_join_eq_get' (L : List (List α)) (i : Fin L.length) :
    (L.join.take (Nat.sum ((L.map length).take (i + 1)))).drop (Nat.sum ((L.map length).take i)) =
      get L i := by
  have : (L.map length).take i = ((L.take (i + 1)).map length).take i := by
    simp [map_take, take_take, Nat.min_eq_left]
  simp only [this, length_map, take_sum_join', drop_sum_join', drop_take_succ_eq_cons_get,
    join, append_nil]

#noalign list.drop_take_succ_join_eq_nth_le
#noalign list.sum_take_map_length_lt1
#noalign list.sum_take_map_length_lt2
#noalign list.nth_le_join

/-- Two lists of sublists are equal iff their joins coincide, as well as the lengths of the
sublists. -/
theorem eq_iff_join_eq (L L' : List (List α)) :
    L = L' ↔ L.join = L'.join ∧ map length L = map length L' := by
  refine ⟨fun H => by simp [H], ?_⟩
  rintro ⟨join_eq, length_eq⟩
  apply ext_get
  · have : length (map length L) = length (map length L') := by rw [length_eq]
    simpa using this
  · intro n h₁ h₂
    rw [← drop_take_succ_join_eq_get', ← drop_take_succ_join_eq_get', join_eq, length_eq]
#align list.eq_iff_join_eq List.eq_iff_join_eq

theorem join_drop_length_sub_one {L : List (List α)} (h : L ≠ []) :
    (L.drop (L.length - 1)).join = L.getLast h := by
  induction L using List.reverseRecOn
  · cases h rfl
  · simp
#align list.join_drop_length_sub_one List.join_drop_length_sub_one

/-- We can rebracket `x ++ (l₁ ++ x) ++ (l₂ ++ x) ++ ... ++ (lₙ ++ x)` to
`(x ++ l₁) ++ (x ++ l₂) ++ ... ++ (x ++ lₙ) ++ x` where `L = [l₁, l₂, ..., lₙ]`. -/
theorem append_join_map_append (L : List (List α)) (x : List α) :
    x ++ (L.map (· ++ x)).join = (L.map (x ++ ·)).join ++ x := by
  induction' L with _ _ ih
  · rw [map_nil, join, append_nil, map_nil, join, nil_append]
  · rw [map_cons, join, map_cons, join, append_assoc, ih, append_assoc, append_assoc]
#align list.append_join_map_append List.append_join_map_append

/-- Reversing a join is the same as reversing the order of parts and reversing all parts. -/
theorem reverse_join (L : List (List α)) :
    L.join.reverse = (L.map reverse).reverse.join := by
  induction' L with _ _ ih
  · rfl
  · rw [join, reverse_append, ih, map_cons, reverse_cons', join_concat]
#align list.reverse_join List.reverse_join

/-- Joining a reverse is the same as reversing all parts and reversing the joined result. -/
theorem join_reverse (L : List (List α)) :
    L.reverse.join = (L.map reverse).join.reverse := by
  simpa [reverse_reverse, map_reverse] using congr_arg List.reverse (reverse_join L.reverse)
#align list.join_reverse List.join_reverse

/-- Any member of `L : List (List α))` is a sublist of `L.join` -/
lemma sublist_join (L : List (List α)) {s : List α} (hs : s ∈ L) :
    s.Sublist L.join := by
  induction L with
  | nil =>
    exfalso
    exact not_mem_nil s hs
  | cons t m ht =>
    cases mem_cons.mp hs with
    | inl h =>
      rw [h]
      simp only [join_cons, sublist_append_left]
    | inr h =>
      simp only [join_cons]
      exact sublist_append_of_sublist_right (ht h)

end List<|MERGE_RESOLUTION|>--- conflicted
+++ resolved
@@ -136,19 +136,11 @@
   · simp only [length] at hi
     exact (Nat.not_succ_le_zero i hi).elim
   cases' i with i hi
-<<<<<<< HEAD
   · aesop
   have : i < tail.length := by
     simp? at hi says simp only [length_cons] at hi
     exact Nat.lt_of_succ_lt_succ hi
   aesop
-=======
-  · simp
-    rfl
-  have : i < tail.length := by simpa using hi
-  simp [*]
-  rfl
->>>>>>> cf35070b
 #align list.drop_take_succ_eq_cons_nth_le List.drop_take_succ_eq_cons_nthLe
 
 /-- In a join of sublists, taking the slice between the indices `A` and `B - 1` gives back the
