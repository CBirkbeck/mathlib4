--- conflicted
+++ resolved
@@ -16,11 +16,6 @@
 
 open List
 
-<<<<<<< HEAD
-variable {α β : Type*}
-
-=======
->>>>>>> d0df76bd
 section sort
 
 variable (r : α → α → Prop) [DecidableRel r] [IsTrans α r] [IsAntisymm α r] [IsTotal α r]
@@ -29,14 +24,6 @@
 /-- `sort s` constructs a sorted list from the multiset `s`.
   (Uses merge sort algorithm.) -/
 def sort (s : Multiset α) : List α :=
-<<<<<<< HEAD
-  Quot.liftOn s (mergeSort' r) fun _ _ h =>
-    eq_of_perm_of_sorted ((perm_mergeSort' _ _).trans <| h.trans (perm_mergeSort' _ _).symm)
-      (sorted_mergeSort' r _) (sorted_mergeSort' r _)
-
-@[simp]
-theorem coe_sort (l : List α) : sort r l = mergeSort' r l :=
-=======
   Quot.liftOn s (mergeSort · (r · ·)) fun _ _ h =>
     eq_of_perm_of_sorted ((mergeSort_perm _ _).trans <| h.trans (mergeSort_perm _ _).symm)
       (sorted_mergeSort IsTrans.trans
@@ -46,18 +33,10 @@
 
 @[simp]
 theorem coe_sort (l : List α) : sort r l = mergeSort l (r · ·) :=
->>>>>>> d0df76bd
   rfl
 
 @[simp]
 theorem sort_sorted (s : Multiset α) : Sorted r (sort r s) :=
-<<<<<<< HEAD
-  Quot.inductionOn s fun _l => sorted_mergeSort' r _
-
-@[simp]
-theorem sort_eq (s : Multiset α) : ↑(sort r s) = s :=
-  Quot.inductionOn s fun _ => Quot.sound <| perm_mergeSort' _ _
-=======
   Quot.inductionOn s fun l => by
     simpa using sorted_mergeSort (le := (r · ·)) IsTrans.trans
       (fun a b => by simpa using IsTotal.total a b) l
@@ -65,24 +44,12 @@
 @[simp]
 theorem sort_eq (s : Multiset α) : ↑(sort r s) = s :=
   Quot.inductionOn s fun _ => Quot.sound <| mergeSort_perm _ _
->>>>>>> d0df76bd
 
 @[simp]
 theorem mem_sort {s : Multiset α} {a : α} : a ∈ sort r s ↔ a ∈ s := by rw [← mem_coe, sort_eq]
 
 @[simp]
 theorem length_sort {s : Multiset α} : (sort r s).length = card s :=
-<<<<<<< HEAD
-  Quot.inductionOn s <| length_mergeSort' _
-
-@[simp]
-theorem sort_zero : sort r 0 = [] :=
-  List.mergeSort'_nil r
-
-@[simp]
-theorem sort_singleton (a : α) : sort r {a} = [a] :=
-  List.mergeSort'_singleton r a
-=======
   Quot.inductionOn s <| length_mergeSort
 
 @[simp]
@@ -92,15 +59,11 @@
 @[simp]
 theorem sort_singleton (a : α) : sort r {a} = [a] :=
   List.mergeSort_singleton a
->>>>>>> d0df76bd
 
 theorem map_sort (f : α → β) (s : Multiset α)
     (hs : ∀ a ∈ s, ∀ b ∈ s, r a b ↔ r' (f a) (f b)) :
     (s.sort r).map f = (s.map f).sort r' := by
   revert s
-<<<<<<< HEAD
-  exact Quot.ind fun _ => List.map_mergeSort' _ _ _ _
-=======
   exact Quot.ind fun l h => map_mergeSort (l := l) (by simpa using h)
 
 theorem sort_cons (a : α) (s : Multiset α) :
@@ -111,7 +74,6 @@
 @[simp]
 theorem sort_range (n : ℕ) : sort (· ≤ ·) (range n) = List.range n :=
   List.mergeSort_eq_self (sorted_le_range n)
->>>>>>> d0df76bd
 
 end sort
 
