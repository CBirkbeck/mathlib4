/-
Copyright (c) 2017 Mario Carneiro. All rights reserved.
Released under Apache 2.0 license as described in the file LICENSE.
Authors: Mario Carneiro
-/
import Mathlib.Data.Multiset.Dedup

#align_import data.multiset.finset_ops from "leanprover-community/mathlib"@"c227d107bbada5d0d9d20287e3282c0a7f1651a0"

/-!
# Preparations for defining operations on `Finset`.

The operations here ignore multiplicities,
and preparatory for defining the corresponding operations on `Finset`.
-/


namespace Multiset

open List

variable {α : Type*} [DecidableEq α] {s : Multiset α}

/-! ### finset insert -/


/-- `ndinsert a s` is the lift of the list `insert` operation. This operation
  does not respect multiplicities, unlike `cons`, but it is suitable as
  an insert operation on `Finset`. -/
def ndinsert (a : α) (s : Multiset α) : Multiset α :=
  Quot.liftOn s (fun l => (l.insert a : Multiset α)) fun _ _ p => Quot.sound (p.insert a)
#align multiset.ndinsert Multiset.ndinsert

@[simp]
theorem coe_ndinsert (a : α) (l : List α) : ndinsert a l = (insert a l : List α) :=
  rfl
#align multiset.coe_ndinsert Multiset.coe_ndinsert

@[simp, nolint simpNF] -- Porting note (#10675): dsimp can not prove this
theorem ndinsert_zero (a : α) : ndinsert a 0 = {a} :=
  rfl
#align multiset.ndinsert_zero Multiset.ndinsert_zero

@[simp]
theorem ndinsert_of_mem {a : α} {s : Multiset α} : a ∈ s → ndinsert a s = s :=
  Quot.inductionOn s fun _ h => congr_arg ((↑) : List α → Multiset α) <| insert_of_mem h
#align multiset.ndinsert_of_mem Multiset.ndinsert_of_mem

@[simp]
theorem ndinsert_of_not_mem {a : α} {s : Multiset α} : a ∉ s → ndinsert a s = a ::ₘ s :=
  Quot.inductionOn s fun _ h => congr_arg ((↑) : List α → Multiset α) <| insert_of_not_mem h
#align multiset.ndinsert_of_not_mem Multiset.ndinsert_of_not_mem

@[simp]
theorem mem_ndinsert {a b : α} {s : Multiset α} : a ∈ ndinsert b s ↔ a = b ∨ a ∈ s :=
  Quot.inductionOn s fun _ => mem_insert_iff
#align multiset.mem_ndinsert Multiset.mem_ndinsert

@[simp]
theorem le_ndinsert_self (a : α) (s : Multiset α) : s ≤ ndinsert a s :=
  Quot.inductionOn s fun _ => (sublist_insert _ _).subperm
#align multiset.le_ndinsert_self Multiset.le_ndinsert_self

-- Porting note: removing @[simp], simp can prove it
theorem mem_ndinsert_self (a : α) (s : Multiset α) : a ∈ ndinsert a s :=
  mem_ndinsert.2 (Or.inl rfl)
#align multiset.mem_ndinsert_self Multiset.mem_ndinsert_self

theorem mem_ndinsert_of_mem {a b : α} {s : Multiset α} (h : a ∈ s) : a ∈ ndinsert b s :=
  mem_ndinsert.2 (Or.inr h)
#align multiset.mem_ndinsert_of_mem Multiset.mem_ndinsert_of_mem

@[simp]
theorem length_ndinsert_of_mem {a : α} {s : Multiset α} (h : a ∈ s) :
    card (ndinsert a s) = card s := by simp [h]
#align multiset.length_ndinsert_of_mem Multiset.length_ndinsert_of_mem

@[simp]
theorem length_ndinsert_of_not_mem {a : α} {s : Multiset α} (h : a ∉ s) :
    card (ndinsert a s) = card s + 1 := by simp [h]
#align multiset.length_ndinsert_of_not_mem Multiset.length_ndinsert_of_not_mem

theorem dedup_cons {a : α} {s : Multiset α} : dedup (a ::ₘ s) = ndinsert a (dedup s) := by
  by_cases h : a ∈ s <;> simp [h]
#align multiset.dedup_cons Multiset.dedup_cons

theorem Nodup.ndinsert (a : α) : Nodup s → Nodup (ndinsert a s) :=
  Quot.inductionOn s fun _ => Nodup.insert
#align multiset.nodup.ndinsert Multiset.Nodup.ndinsert

theorem ndinsert_le {a : α} {s t : Multiset α} : ndinsert a s ≤ t ↔ s ≤ t ∧ a ∈ t :=
  ⟨fun h => ⟨le_trans (le_ndinsert_self _ _) h, mem_of_le h (mem_ndinsert_self _ _)⟩, fun ⟨l, m⟩ =>
    if h : a ∈ s then by simp [h, l]
    else by
      rw [ndinsert_of_not_mem h, ← cons_erase m, cons_le_cons_iff, ← le_cons_of_not_mem h,
          cons_erase m];
        exact l⟩
#align multiset.ndinsert_le Multiset.ndinsert_le

theorem attach_ndinsert (a : α) (s : Multiset α) :
    (s.ndinsert a).attach =
      ndinsert ⟨a, mem_ndinsert_self a s⟩ (s.attach.map fun p => ⟨p.1, mem_ndinsert_of_mem p.2⟩) :=
  have eq :
    ∀ h : ∀ p : { x // x ∈ s }, p.1 ∈ s,
      (fun p : { x // x ∈ s } => ⟨p.val, h p⟩ : { x // x ∈ s } → { x // x ∈ s }) = id :=
    fun h => funext fun p => Subtype.eq rfl
  have : ∀ (t) (eq : s.ndinsert a = t), t.attach = ndinsert ⟨a, eq ▸ mem_ndinsert_self a s⟩
      (s.attach.map fun p => ⟨p.1, eq ▸ mem_ndinsert_of_mem p.2⟩) := by
    intro t ht
    by_cases h : a ∈ s
    · rw [ndinsert_of_mem h] at ht
      subst ht
      rw [eq, map_id, ndinsert_of_mem (mem_attach _ _)]
    · rw [ndinsert_of_not_mem h] at ht
      subst ht
      simp [attach_cons, h]
  this _ rfl
#align multiset.attach_ndinsert Multiset.attach_ndinsert

@[simp]
theorem disjoint_ndinsert_left {a : α} {s t : Multiset α} :
    Disjoint (ndinsert a s) t ↔ a ∉ t ∧ Disjoint s t :=
  Iff.trans (by simp [Disjoint]) disjoint_cons_left
#align multiset.disjoint_ndinsert_left Multiset.disjoint_ndinsert_left

@[simp]
theorem disjoint_ndinsert_right {a : α} {s t : Multiset α} :
    Disjoint s (ndinsert a t) ↔ a ∉ s ∧ Disjoint s t := by
  rw [disjoint_comm, disjoint_ndinsert_left]; tauto
#align multiset.disjoint_ndinsert_right Multiset.disjoint_ndinsert_right

/-! ### finset union -/


/-- `ndunion s t` is the lift of the list `union` operation. This operation
  does not respect multiplicities, unlike `s ∪ t`, but it is suitable as
  a union operation on `Finset`. (`s ∪ t` would also work as a union operation
  on finset, but this is more efficient.) -/
def ndunion (s t : Multiset α) : Multiset α :=
  (Quotient.liftOn₂ s t fun l₁ l₂ => (l₁.union l₂ : Multiset α)) fun _ _ _ _ p₁ p₂ =>
    Quot.sound <| p₁.union p₂
#align multiset.ndunion Multiset.ndunion

@[simp]
theorem coe_ndunion (l₁ l₂ : List α) : @ndunion α _ l₁ l₂ = (l₁ ∪ l₂ : List α) :=
  rfl
#align multiset.coe_ndunion Multiset.coe_ndunion

-- Porting note: removing @[simp], simp can prove it
theorem zero_ndunion (s : Multiset α) : ndunion 0 s = s :=
  Quot.inductionOn s fun _ => rfl
#align multiset.zero_ndunion Multiset.zero_ndunion

@[simp]
theorem cons_ndunion (s t : Multiset α) (a : α) : ndunion (a ::ₘ s) t = ndinsert a (ndunion s t) :=
  Quot.induction_on₂ s t fun _ _ => rfl
#align multiset.cons_ndunion Multiset.cons_ndunion

@[simp]
theorem mem_ndunion {s t : Multiset α} {a : α} : a ∈ ndunion s t ↔ a ∈ s ∨ a ∈ t :=
  Quot.induction_on₂ s t fun _ _ => List.mem_union_iff
#align multiset.mem_ndunion Multiset.mem_ndunion

theorem le_ndunion_right (s t : Multiset α) : t ≤ ndunion s t :=
  Quot.induction_on₂ s t fun _ _ => (suffix_union_right _ _).sublist.subperm
#align multiset.le_ndunion_right Multiset.le_ndunion_right

theorem subset_ndunion_right (s t : Multiset α) : t ⊆ ndunion s t :=
  subset_of_le (le_ndunion_right s t)
#align multiset.subset_ndunion_right Multiset.subset_ndunion_right

theorem ndunion_le_add (s t : Multiset α) : ndunion s t ≤ s + t :=
  Quot.induction_on₂ s t fun _ _ => (union_sublist_append _ _).subperm
#align multiset.ndunion_le_add Multiset.ndunion_le_add

theorem ndunion_le {s t u : Multiset α} : ndunion s t ≤ u ↔ s ⊆ u ∧ t ≤ u :=
  Multiset.induction_on s (by simp [zero_ndunion])
    (fun _ _ h =>
      by simp only [cons_ndunion, mem_ndunion, ndinsert_le, and_comm, cons_subset, and_left_comm, h,
        and_assoc])
#align multiset.ndunion_le Multiset.ndunion_le

theorem subset_ndunion_left (s t : Multiset α) : s ⊆ ndunion s t := fun _ h =>
  mem_ndunion.2 <| Or.inl h
#align multiset.subset_ndunion_left Multiset.subset_ndunion_left

theorem le_ndunion_left {s} (t : Multiset α) (d : Nodup s) : s ≤ ndunion s t :=
  (le_iff_subset d).2 <| subset_ndunion_left _ _
#align multiset.le_ndunion_left Multiset.le_ndunion_left

theorem ndunion_le_union (s t : Multiset α) : ndunion s t ≤ s ∪ t :=
  ndunion_le.2 ⟨subset_of_le (le_union_left _ _), le_union_right _ _⟩
#align multiset.ndunion_le_union Multiset.ndunion_le_union

theorem Nodup.ndunion (s : Multiset α) {t : Multiset α} : Nodup t → Nodup (ndunion s t) :=
  Quot.induction_on₂ s t fun _ _ => List.Nodup.union _
#align multiset.nodup.ndunion Multiset.Nodup.ndunion

@[simp]
theorem ndunion_eq_union {s t : Multiset α} (d : Nodup s) : ndunion s t = s ∪ t :=
  le_antisymm (ndunion_le_union _ _) <| union_le (le_ndunion_left _ d) (le_ndunion_right _ _)
#align multiset.ndunion_eq_union Multiset.ndunion_eq_union

theorem dedup_add (s t : Multiset α) : dedup (s + t) = ndunion s (dedup t) :=
  Quot.induction_on₂ s t fun _ _ => congr_arg ((↑) : List α → Multiset α) <| dedup_append _ _
#align multiset.dedup_add Multiset.dedup_add

/-! ### finset inter -/


/-- `ndinter s t` is the lift of the list `∩` operation. This operation
  does not respect multiplicities, unlike `s ∩ t`, but it is suitable as
  an intersection operation on `Finset`. (`s ∩ t` would also work as a union operation
  on finset, but this is more efficient.) -/
def ndinter (s t : Multiset α) : Multiset α :=
  filter (· ∈ t) s
#align multiset.ndinter Multiset.ndinter

@[simp]
<<<<<<< HEAD
theorem coe_ndinter (l₁ l₂ : List α) : @ndinter α _ l₁ l₂ = (l₁ ∩ l₂ : List α) :=
  -- FIXME nightly-testing
  sorry
  -- rfl
=======
theorem coe_ndinter (l₁ l₂ : List α) : @ndinter α _ l₁ l₂ = (l₁ ∩ l₂ : List α) := by
  simp only [ndinter, mem_coe, filter_coe, coe_eq_coe, ← elem_eq_mem]
  apply Perm.refl
>>>>>>> 5081558f

#align multiset.coe_ndinter Multiset.coe_ndinter

@[simp, nolint simpNF] -- Porting note (#10675): dsimp can not prove this
theorem zero_ndinter (s : Multiset α) : ndinter 0 s = 0 :=
  rfl
#align multiset.zero_ndinter Multiset.zero_ndinter

@[simp]
theorem cons_ndinter_of_mem {a : α} (s : Multiset α) {t : Multiset α} (h : a ∈ t) :
    ndinter (a ::ₘ s) t = a ::ₘ ndinter s t := by simp [ndinter, h]
#align multiset.cons_ndinter_of_mem Multiset.cons_ndinter_of_mem

@[simp]
theorem ndinter_cons_of_not_mem {a : α} (s : Multiset α) {t : Multiset α} (h : a ∉ t) :
    ndinter (a ::ₘ s) t = ndinter s t := by simp [ndinter, h]
#align multiset.ndinter_cons_of_not_mem Multiset.ndinter_cons_of_not_mem

@[simp]
theorem mem_ndinter {s t : Multiset α} {a : α} : a ∈ ndinter s t ↔ a ∈ s ∧ a ∈ t := by
  simp [ndinter, mem_filter]
#align multiset.mem_ndinter Multiset.mem_ndinter

@[simp]
theorem Nodup.ndinter {s : Multiset α} (t : Multiset α) : Nodup s → Nodup (ndinter s t) :=
  Nodup.filter _
#align multiset.nodup.ndinter Multiset.Nodup.ndinter

theorem le_ndinter {s t u : Multiset α} : s ≤ ndinter t u ↔ s ≤ t ∧ s ⊆ u := by
  simp [ndinter, le_filter, subset_iff]
#align multiset.le_ndinter Multiset.le_ndinter

theorem ndinter_le_left (s t : Multiset α) : ndinter s t ≤ s :=
  (le_ndinter.1 le_rfl).1
#align multiset.ndinter_le_left Multiset.ndinter_le_left

theorem ndinter_subset_left (s t : Multiset α) : ndinter s t ⊆ s :=
  subset_of_le (ndinter_le_left s t)
#align multiset.ndinter_subset_left Multiset.ndinter_subset_left

theorem ndinter_subset_right (s t : Multiset α) : ndinter s t ⊆ t :=
  (le_ndinter.1 le_rfl).2
#align multiset.ndinter_subset_right Multiset.ndinter_subset_right

theorem ndinter_le_right {s} (t : Multiset α) (d : Nodup s) : ndinter s t ≤ t :=
  (le_iff_subset <| d.ndinter _).2 <| ndinter_subset_right _ _
#align multiset.ndinter_le_right Multiset.ndinter_le_right

theorem inter_le_ndinter (s t : Multiset α) : s ∩ t ≤ ndinter s t :=
  le_ndinter.2 ⟨inter_le_left _ _, subset_of_le <| inter_le_right _ _⟩
#align multiset.inter_le_ndinter Multiset.inter_le_ndinter

@[simp]
theorem ndinter_eq_inter {s t : Multiset α} (d : Nodup s) : ndinter s t = s ∩ t :=
  le_antisymm (le_inter (ndinter_le_left _ _) (ndinter_le_right _ d)) (inter_le_ndinter _ _)
#align multiset.ndinter_eq_inter Multiset.ndinter_eq_inter

theorem ndinter_eq_zero_iff_disjoint {s t : Multiset α} : ndinter s t = 0 ↔ Disjoint s t := by
  rw [← subset_zero]; simp [subset_iff, Disjoint]
#align multiset.ndinter_eq_zero_iff_disjoint Multiset.ndinter_eq_zero_iff_disjoint

end Multiset

-- Assert that we define `Finset` without the material on the set lattice.
-- Note that we cannot put this in `Data.Finset.Basic` because we proved relevant lemmas there.
assert_not_exists Set.sInter<|MERGE_RESOLUTION|>--- conflicted
+++ resolved
@@ -217,16 +217,9 @@
 #align multiset.ndinter Multiset.ndinter
 
 @[simp]
-<<<<<<< HEAD
-theorem coe_ndinter (l₁ l₂ : List α) : @ndinter α _ l₁ l₂ = (l₁ ∩ l₂ : List α) :=
-  -- FIXME nightly-testing
-  sorry
-  -- rfl
-=======
 theorem coe_ndinter (l₁ l₂ : List α) : @ndinter α _ l₁ l₂ = (l₁ ∩ l₂ : List α) := by
   simp only [ndinter, mem_coe, filter_coe, coe_eq_coe, ← elem_eq_mem]
   apply Perm.refl
->>>>>>> 5081558f
 
 #align multiset.coe_ndinter Multiset.coe_ndinter
 
