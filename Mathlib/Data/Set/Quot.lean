--- conflicted
+++ resolved
@@ -36,7 +36,6 @@
 namespace Set
 
 /-- A set represents a set of quotients if it contains exactly one element from each quotient. -/
-<<<<<<< HEAD
 def Represents (s : Set α) (C : Set (Quot r)) := Set.BijOn (Quot.mk r) s C
 
 lemma out_image_represents (C : Set (Quot r)) : (Quot.out '' C).Represents C :=
@@ -62,53 +61,19 @@
   exact h (hrep.1 ha)
 
 lemma ncard_inter (hrep : s.Represents C) (h : c ∈ C) : (s ∩ c).ncard = 1 := by
-=======
-structure Represents (s : Set α) (C : Set (Quot r)) where
-  unique_rep {c : Quot r} (h : c ∈ C) : ∃! v, v ∈ s ∩ c
-  exact {c : Quot r} (h : c ∉ C) : s ∩ c = ∅
-
-lemma out_image_represents (C : Set (Quot r)) : (Quot.out '' C).Represents C where
-  unique_rep {c} h := by
-    use c.out
-    simp only [mem_inter_iff, and_imp]
-    refine ⟨⟨by aesop, Quot.out_eq _⟩, fun y hy hyc ↦ ?_⟩
-    obtain ⟨c', ⟨_, rfl⟩⟩ := hy
-    rw [← hyc, c'.out_eq]
-  exact {c} h := by
-    ext v
-    simp only [mem_inter_iff, mem_image, mem_empty_iff_false, iff_false, not_and,
-      forall_exists_index, and_imp]
-    intro c' hc' hv hvc
-    rw [← hvc, ← hv, c'.out_eq] at h
-    exact h hc'
-
-variable {C : Set (Quot r)} {s : Set α} {c : Quot r}
-
-lemma ncard_represents_inter (hrep : s.Represents C) (h : c ∈ C) : (s ∩ c).ncard = 1 := by
->>>>>>> a5a94d14
   rw [ncard_eq_one]
   obtain ⟨a, ha⟩ := hrep.unique_rep h
   aesop
 
 lemma ncard_sdiff_of_mem [Fintype α] (hrep : s.Represents C) (h : c ∈ C) :
     ((c : Set α) \ s).ncard = (c : Set α).ncard - 1 := by
-<<<<<<< HEAD
-  simp [← ncard_inter_add_ncard_diff_eq_ncard c s (toFinite _),
-    inter_comm, ncard_inter hrep h]
-=======
-  simp [← ncard_inter_add_ncard_diff_eq_ncard c s (toFinite _), inter_comm,
-    ncard_represents_inter hrep h]
->>>>>>> a5a94d14
+  simp [← ncard_inter_add_ncard_diff_eq_ncard c s (toFinite _), inter_comm, ncard_inter hrep h]
 
 lemma ncard_sdiff_of_not_mem [Fintype α] (hrep : s.Represents C) (h : c ∉ C) :
     ((c : Set α) \ s).ncard = (c : Set α).ncard := by
-<<<<<<< HEAD
-  simp [← ncard_inter_add_ncard_diff_eq_ncard c s (toFinite _),
-    inter_comm, disjoint_iff_inter_eq_empty.mp (hrep.exact h)]
+  simp [← ncard_inter_add_ncard_diff_eq_ncard c s (toFinite _), inter_comm,
+    disjoint_iff_inter_eq_empty.mp (hrep.exact h)]
 
 end Represents
-=======
-  simp [← ncard_inter_add_ncard_diff_eq_ncard c s (toFinite _), inter_comm, hrep.exact h]
->>>>>>> a5a94d14
 
 end Set