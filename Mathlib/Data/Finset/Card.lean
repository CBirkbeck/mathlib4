/-
Copyright (c) 2015 Microsoft Corporation. All rights reserved.
Released under Apache 2.0 license as described in the file LICENSE.
Authors: Leonardo de Moura, Jeremy Avigad
-/
import Mathlib.Data.Finset.Image

#align_import data.finset.card from "leanprover-community/mathlib"@"65a1391a0106c9204fe45bc73a039f056558cb83"

/-!
# Cardinality of a finite set

This defines the cardinality of a `Finset` and provides induction principles for finsets.

## Main declarations

* `Finset.card`: `s.card : ℕ` returns the cardinality of `s : Finset α`.

### Induction principles

* `Finset.strongInduction`: Strong induction
* `Finset.strongInductionOn`
* `Finset.strongDownwardInduction`
* `Finset.strongDownwardInductionOn`
* `Finset.case_strong_induction_on`
* `Finset.Nonempty.strong_induction`
-/

assert_not_exists MonoidWithZero
-- TODO: After a lot more work,
-- assert_not_exists OrderedCommMonoid

open Function Multiset Nat

variable {α β R : Type*}

namespace Finset

variable {s t : Finset α} {a b : α}

/-- `s.card` is the number of elements of `s`, aka its cardinality. -/
def card (s : Finset α) : ℕ :=
  Multiset.card s.1
#align finset.card Finset.card

theorem card_def (s : Finset α) : s.card = Multiset.card s.1 :=
  rfl
#align finset.card_def Finset.card_def

@[simp] lemma card_val (s : Finset α) : Multiset.card s.1 = s.card := rfl
#align finset.card_val Finset.card_val

@[simp]
theorem card_mk {m nodup} : (⟨m, nodup⟩ : Finset α).card = Multiset.card m :=
  rfl
#align finset.card_mk Finset.card_mk

@[simp]
theorem card_empty : card (∅ : Finset α) = 0 :=
  rfl
#align finset.card_empty Finset.card_empty

@[gcongr]
theorem card_le_card : s ⊆ t → s.card ≤ t.card :=
  Multiset.card_le_card ∘ val_le_iff.mpr
#align finset.card_le_of_subset Finset.card_le_card

@[mono]
theorem card_mono : Monotone (@card α) := by apply card_le_card
#align finset.card_mono Finset.card_mono

@[simp] lemma card_eq_zero : s.card = 0 ↔ s = ∅ := card_eq_zero.trans val_eq_zero
lemma card_ne_zero : s.card ≠ 0 ↔ s.Nonempty := card_eq_zero.ne.trans nonempty_iff_ne_empty.symm
lemma card_pos : 0 < s.card ↔ s.Nonempty := Nat.pos_iff_ne_zero.trans card_ne_zero
#align finset.card_eq_zero Finset.card_eq_zero
#align finset.card_pos Finset.card_pos

alias ⟨_, Nonempty.card_pos⟩ := card_pos
alias ⟨_, Nonempty.card_ne_zero⟩ := card_ne_zero
#align finset.nonempty.card_pos Finset.Nonempty.card_pos

theorem card_ne_zero_of_mem (h : a ∈ s) : s.card ≠ 0 :=
  (not_congr card_eq_zero).2 <| ne_empty_of_mem h
#align finset.card_ne_zero_of_mem Finset.card_ne_zero_of_mem

@[simp]
theorem card_singleton (a : α) : card ({a} : Finset α) = 1 :=
  Multiset.card_singleton _
#align finset.card_singleton Finset.card_singleton

theorem card_singleton_inter [DecidableEq α] : ({a} ∩ s).card ≤ 1 := by
  cases' Finset.decidableMem a s with h h
  · simp [Finset.singleton_inter_of_not_mem h]
  · simp [Finset.singleton_inter_of_mem h]
#align finset.card_singleton_inter Finset.card_singleton_inter

@[simp]
theorem card_cons (h : a ∉ s) : (s.cons a h).card = s.card + 1 :=
  Multiset.card_cons _ _
#align finset.card_cons Finset.card_cons

section InsertErase

variable [DecidableEq α]

@[simp]
theorem card_insert_of_not_mem (h : a ∉ s) : (insert a s).card = s.card + 1 := by
  rw [← cons_eq_insert _ _ h, card_cons]
#align finset.card_insert_of_not_mem Finset.card_insert_of_not_mem

theorem card_insert_of_mem (h : a ∈ s) : card (insert a s) = s.card := by rw [insert_eq_of_mem h]
#align finset.card_insert_of_mem Finset.card_insert_of_mem

theorem card_insert_le (a : α) (s : Finset α) : card (insert a s) ≤ s.card + 1 := by
  by_cases h : a ∈ s
  · rw [insert_eq_of_mem h]
    exact Nat.le_succ _
  · rw [card_insert_of_not_mem h]
#align finset.card_insert_le Finset.card_insert_le

section

variable {a b c d e f : α}

theorem card_le_two : card {a, b} ≤ 2 := card_insert_le _ _

theorem card_le_three : card {a, b, c} ≤ 3 :=
  (card_insert_le _ _).trans (Nat.succ_le_succ card_le_two)

theorem card_le_four : card {a, b, c, d} ≤ 4 :=
  (card_insert_le _ _).trans (Nat.succ_le_succ card_le_three)

theorem card_le_five : card {a, b, c, d, e} ≤ 5 :=
  (card_insert_le _ _).trans (Nat.succ_le_succ card_le_four)

theorem card_le_six : card {a, b, c, d, e, f} ≤ 6 :=
  (card_insert_le _ _).trans (Nat.succ_le_succ card_le_five)

end

/-- If `a ∈ s` is known, see also `Finset.card_insert_of_mem` and `Finset.card_insert_of_not_mem`.
-/
theorem card_insert_eq_ite : card (insert a s) = if a ∈ s then s.card else s.card + 1 := by
  by_cases h : a ∈ s
  · rw [card_insert_of_mem h, if_pos h]
  · rw [card_insert_of_not_mem h, if_neg h]
#align finset.card_insert_eq_ite Finset.card_insert_eq_ite

@[simp]
theorem card_pair (h : a ≠ b) : ({a, b} : Finset α).card = 2 := by
  rw [card_insert_of_not_mem (not_mem_singleton.2 h), card_singleton]
#align finset.card_doubleton Finset.card_pair

@[deprecated] alias card_doubleton := Finset.card_pair

/-- $\#(s \setminus \{a\}) = \#s - 1$ if $a \in s$. -/
@[simp]
theorem card_erase_of_mem : a ∈ s → (s.erase a).card = s.card - 1 :=
  Multiset.card_erase_of_mem
#align finset.card_erase_of_mem Finset.card_erase_of_mem

/-- $\#(s \setminus \{a\}) = \#s - 1$ if $a \in s$.
  This result is casted to any additive group with 1,
  so that we don't have to work with `ℕ`-subtraction. -/
@[simp]
theorem cast_card_erase_of_mem {R} [AddGroupWithOne R] {s : Finset α} (hs : a ∈ s) :
    ((s.erase a).card : R) = s.card - 1 := by
  rw [card_erase_of_mem hs, Nat.cast_sub, Nat.cast_one]
  rw [Nat.add_one_le_iff, Finset.card_pos]
  exact ⟨a, hs⟩

@[simp]
theorem card_erase_add_one : a ∈ s → (s.erase a).card + 1 = s.card :=
  Multiset.card_erase_add_one
#align finset.card_erase_add_one Finset.card_erase_add_one

theorem card_erase_lt_of_mem : a ∈ s → (s.erase a).card < s.card :=
  Multiset.card_erase_lt_of_mem
#align finset.card_erase_lt_of_mem Finset.card_erase_lt_of_mem

theorem card_erase_le : (s.erase a).card ≤ s.card :=
  Multiset.card_erase_le
#align finset.card_erase_le Finset.card_erase_le

theorem pred_card_le_card_erase : s.card - 1 ≤ (s.erase a).card := by
  by_cases h : a ∈ s
  · exact (card_erase_of_mem h).ge
  · rw [erase_eq_of_not_mem h]
    exact Nat.sub_le _ _
#align finset.pred_card_le_card_erase Finset.pred_card_le_card_erase

/-- If `a ∈ s` is known, see also `Finset.card_erase_of_mem` and `Finset.erase_eq_of_not_mem`. -/
theorem card_erase_eq_ite : (s.erase a).card = if a ∈ s then s.card - 1 else s.card :=
  Multiset.card_erase_eq_ite
#align finset.card_erase_eq_ite Finset.card_erase_eq_ite

end InsertErase

@[simp]
theorem card_range (n : ℕ) : (range n).card = n :=
  Multiset.card_range n
#align finset.card_range Finset.card_range

@[simp]
theorem card_attach : s.attach.card = s.card :=
  Multiset.card_attach
#align finset.card_attach Finset.card_attach

end Finset

section ToMLListultiset

variable [DecidableEq α] (m : Multiset α) (l : List α)

theorem Multiset.card_toFinset : m.toFinset.card = Multiset.card m.dedup :=
  rfl
#align multiset.card_to_finset Multiset.card_toFinset

theorem Multiset.toFinset_card_le : m.toFinset.card ≤ Multiset.card m :=
  card_le_card <| dedup_le _
#align multiset.to_finset_card_le Multiset.toFinset_card_le

theorem Multiset.toFinset_card_of_nodup {m : Multiset α} (h : m.Nodup) :
    m.toFinset.card = Multiset.card m :=
  congr_arg card <| Multiset.dedup_eq_self.mpr h
#align multiset.to_finset_card_of_nodup Multiset.toFinset_card_of_nodup

theorem Multiset.dedup_card_eq_card_iff_nodup {m : Multiset α} :
    card m.dedup = card m ↔ m.Nodup :=
  .trans ⟨fun h ↦ eq_of_le_of_card_le (dedup_le m) h.ge, congr_arg _⟩ dedup_eq_self

theorem Multiset.toFinset_card_eq_card_iff_nodup {m : Multiset α} :
    m.toFinset.card = card m ↔ m.Nodup := dedup_card_eq_card_iff_nodup

theorem List.card_toFinset : l.toFinset.card = l.dedup.length :=
  rfl
#align list.card_to_finset List.card_toFinset

theorem List.toFinset_card_le : l.toFinset.card ≤ l.length :=
  Multiset.toFinset_card_le ⟦l⟧
#align list.to_finset_card_le List.toFinset_card_le

theorem List.toFinset_card_of_nodup {l : List α} (h : l.Nodup) : l.toFinset.card = l.length :=
  Multiset.toFinset_card_of_nodup h
#align list.to_finset_card_of_nodup List.toFinset_card_of_nodup

end ToMLListultiset

namespace Finset

variable {s t : Finset α} {f : α → β} {n : ℕ}

@[simp]
theorem length_toList (s : Finset α) : s.toList.length = s.card := by
  rw [toList, ← Multiset.coe_card, Multiset.coe_toList, card_def]
#align finset.length_to_list Finset.length_toList

theorem card_image_le [DecidableEq β] : (s.image f).card ≤ s.card := by
  simpa only [card_map] using (s.1.map f).toFinset_card_le
#align finset.card_image_le Finset.card_image_le

theorem card_image_of_injOn [DecidableEq β] (H : Set.InjOn f s) : (s.image f).card = s.card := by
  simp only [card, image_val_of_injOn H, card_map]
#align finset.card_image_of_inj_on Finset.card_image_of_injOn

theorem injOn_of_card_image_eq [DecidableEq β] (H : (s.image f).card = s.card) : Set.InjOn f s := by
  rw [card_def, card_def, image, toFinset] at H
  dsimp only at H
  have : (s.1.map f).dedup = s.1.map f := by
    refine Multiset.eq_of_le_of_card_le (Multiset.dedup_le _) ?_
    simp only [H, Multiset.card_map, le_rfl]
  rw [Multiset.dedup_eq_self] at this
  exact inj_on_of_nodup_map this
#align finset.inj_on_of_card_image_eq Finset.injOn_of_card_image_eq

theorem card_image_iff [DecidableEq β] : (s.image f).card = s.card ↔ Set.InjOn f s :=
  ⟨injOn_of_card_image_eq, card_image_of_injOn⟩
#align finset.card_image_iff Finset.card_image_iff

theorem card_image_of_injective [DecidableEq β] (s : Finset α) (H : Injective f) :
    (s.image f).card = s.card :=
  card_image_of_injOn fun _ _ _ _ h => H h
#align finset.card_image_of_injective Finset.card_image_of_injective

theorem fiber_card_ne_zero_iff_mem_image (s : Finset α) (f : α → β) [DecidableEq β] (y : β) :
    (s.filter fun x => f x = y).card ≠ 0 ↔ y ∈ s.image f := by
  rw [← Nat.pos_iff_ne_zero, card_pos, fiber_nonempty_iff_mem_image]
#align finset.fiber_card_ne_zero_iff_mem_image Finset.fiber_card_ne_zero_iff_mem_image

lemma card_filter_le_iff (s : Finset α) (P : α → Prop) [DecidablePred P] (n : ℕ) :
    (s.filter P).card ≤ n ↔ ∀ s' ⊆ s, n < s'.card → ∃ a ∈ s', ¬ P a :=
  (s.1.card_filter_le_iff P n).trans ⟨fun H s' hs' h ↦ H s'.1 (by aesop) h,
    fun H s' hs' h ↦ H ⟨s', nodup_of_le hs' s.2⟩ (fun x hx ↦ subset_of_le hs' hx) h⟩

@[simp]
theorem card_map (f : α ↪ β) : (s.map f).card = s.card :=
  Multiset.card_map _ _
#align finset.card_map Finset.card_map

@[simp]
theorem card_subtype (p : α → Prop) [DecidablePred p] (s : Finset α) :
    (s.subtype p).card = (s.filter p).card := by simp [Finset.subtype]
#align finset.card_subtype Finset.card_subtype

theorem card_filter_le (s : Finset α) (p : α → Prop) [DecidablePred p] :
    (s.filter p).card ≤ s.card :=
  card_le_card <| filter_subset _ _
#align finset.card_filter_le Finset.card_filter_le

theorem eq_of_subset_of_card_le {s t : Finset α} (h : s ⊆ t) (h₂ : t.card ≤ s.card) : s = t :=
  eq_of_veq <| Multiset.eq_of_le_of_card_le (val_le_iff.mpr h) h₂
#align finset.eq_of_subset_of_card_le Finset.eq_of_subset_of_card_le

theorem eq_of_superset_of_card_ge (hst : s ⊆ t) (hts : t.card ≤ s.card) : t = s :=
  (eq_of_subset_of_card_le hst hts).symm
#align finset.eq_of_superset_of_card_ge Finset.eq_of_superset_of_card_ge

theorem subset_iff_eq_of_card_le (h : t.card ≤ s.card) : s ⊆ t ↔ s = t :=
  ⟨fun hst => eq_of_subset_of_card_le hst h, Eq.subset'⟩
#align finset.subset_iff_eq_of_card_le Finset.subset_iff_eq_of_card_le

theorem map_eq_of_subset {f : α ↪ α} (hs : s.map f ⊆ s) : s.map f = s :=
  eq_of_subset_of_card_le hs (card_map _).ge
#align finset.map_eq_of_subset Finset.map_eq_of_subset

theorem filter_card_eq {p : α → Prop} [DecidablePred p] (h : (s.filter p).card = s.card) (x : α)
    (hx : x ∈ s) : p x := by
  rw [← eq_of_subset_of_card_le (s.filter_subset p) h.ge, mem_filter] at hx
  exact hx.2
#align finset.filter_card_eq Finset.filter_card_eq

nonrec lemma card_lt_card (h : s ⊂ t) : s.card < t.card := card_lt_card <| val_lt_iff.2 h
#align finset.card_lt_card Finset.card_lt_card

lemma card_strictMono : StrictMono (card : Finset α → ℕ) := fun _ _ ↦ card_lt_card

theorem card_eq_of_bijective (f : ∀ i, i < n → α) (hf : ∀ a ∈ s, ∃ i, ∃ h : i < n, f i h = a)
    (hf' : ∀ i (h : i < n), f i h ∈ s)
    (f_inj : ∀ i j (hi : i < n) (hj : j < n), f i hi = f j hj → i = j) : s.card = n := by
  classical
  have : s = (range n).attach.image fun i => f i.1 (mem_range.1 i.2) := by
    ext a
    suffices _ : a ∈ s ↔ ∃ (i : _) (hi : i ∈ range n), f i (mem_range.1 hi) = a by
      simpa only [mem_image, mem_attach, true_and_iff, Subtype.exists]
    constructor
    · intro ha; obtain ⟨i, hi, rfl⟩ := hf a ha; use i, mem_range.2 hi
    · rintro ⟨i, hi, rfl⟩; apply hf'
  calc
    s.card = ((range n).attach.image fun i => f i.1 (mem_range.1 i.2)).card := by rw [this]
    _      = (range n).attach.card := ?_
    _      = (range n).card := card_attach
    _      = n := card_range n
  apply card_image_of_injective
  intro ⟨i, hi⟩ ⟨j, hj⟩ eq
  exact Subtype.eq <| f_inj i j (mem_range.1 hi) (mem_range.1 hj) eq
#align finset.card_eq_of_bijective Finset.card_eq_of_bijective

theorem card_congr {t : Finset β} (f : ∀ a ∈ s, β) (h₁ : ∀ a ha, f a ha ∈ t)
    (h₂ : ∀ a b ha hb, f a ha = f b hb → a = b) (h₃ : ∀ b ∈ t, ∃ a ha, f a ha = b) :
    s.card = t.card := by
  classical
  calc
    s.card = s.attach.card := card_attach.symm
    _      = (s.attach.image fun a : { a // a ∈ s } => f a.1 a.2).card := Eq.symm ?_
    _      = t.card := ?_
  · apply card_image_of_injective
    intro ⟨_, _⟩ ⟨_, _⟩ h
    simpa using h₂ _ _ _ _ h
  · congr 1
    ext b
    constructor
    · intro h; obtain ⟨_, _, rfl⟩ := mem_image.1 h; apply h₁
    · intro h; obtain ⟨a, ha, rfl⟩ := h₃ b h; exact mem_image.2 ⟨⟨a, ha⟩, by simp⟩
#align finset.card_congr Finset.card_congr

theorem card_le_card_of_inj_on {t : Finset β} (f : α → β) (hf : ∀ a ∈ s, f a ∈ t)
    (f_inj : ∀ a₁ ∈ s, ∀ a₂ ∈ s, f a₁ = f a₂ → a₁ = a₂) : s.card ≤ t.card := by
  classical
  calc
    s.card = (s.image f).card := (card_image_of_injOn f_inj).symm
    _      ≤ t.card           := card_le_card <| image_subset_iff.2 hf
#align finset.card_le_card_of_inj_on Finset.card_le_card_of_inj_on

/-- If there are more pigeons than pigeonholes, then there are two pigeons in the same pigeonhole.
-/
theorem exists_ne_map_eq_of_card_lt_of_maps_to {t : Finset β} (hc : t.card < s.card) {f : α → β}
    (hf : ∀ a ∈ s, f a ∈ t) : ∃ x ∈ s, ∃ y ∈ s, x ≠ y ∧ f x = f y := by
  classical
  by_contra! hz
  refine hc.not_le (card_le_card_of_inj_on f hf ?_)
  intro x hx y hy
  contrapose
  exact hz x hx y hy
#align finset.exists_ne_map_eq_of_card_lt_of_maps_to Finset.exists_ne_map_eq_of_card_lt_of_maps_to

theorem le_card_of_inj_on_range (f : ℕ → α) (hf : ∀ i < n, f i ∈ s)
    (f_inj : ∀ i < n, ∀ j < n, f i = f j → i = j) : n ≤ s.card :=
  calc
    n = card (range n) := (card_range n).symm
    _ ≤ s.card := card_le_card_of_inj_on f (by simpa only [mem_range]) (by simpa only [mem_range])
#align finset.le_card_of_inj_on_range Finset.le_card_of_inj_on_range

theorem surj_on_of_inj_on_of_card_le {t : Finset β} (f : ∀ a ∈ s, β) (hf : ∀ a ha, f a ha ∈ t)
    (hinj : ∀ a₁ a₂ ha₁ ha₂, f a₁ ha₁ = f a₂ ha₂ → a₁ = a₂) (hst : t.card ≤ s.card) :
    ∀ b ∈ t, ∃ a ha, b = f a ha := by
  classical
  intro b hb
  have h : (s.attach.image fun a : { a // a ∈ s } => f a a.prop).card = s.card := by
    rw [← @card_attach _ s]
    apply card_image_of_injective
    intro ⟨_, _⟩ ⟨_, _⟩ h
    exact Subtype.eq <| hinj _ _ _ _ h
  have h' : image (fun a : { a // a ∈ s } => f a a.prop) s.attach = t := by
    apply eq_of_subset_of_card_le
    · intro b h
      obtain ⟨_, _, rfl⟩ := mem_image.1 h
      apply hf
    · simp [hst, h]
  rw [← h'] at hb
  obtain ⟨a, _, rfl⟩ := mem_image.1 hb
  use a, a.2
#align finset.surj_on_of_inj_on_of_card_le Finset.surj_on_of_inj_on_of_card_le

theorem inj_on_of_surj_on_of_card_le {t : Finset β} (f : ∀ a ∈ s, β) (hf : ∀ a ha, f a ha ∈ t)
    (hsurj : ∀ b ∈ t, ∃ a ha, f a ha = b) (hst : s.card ≤ t.card) ⦃a₁⦄ (ha₁ : a₁ ∈ s) ⦃a₂⦄
    (ha₂ : a₂ ∈ s) (ha₁a₂ : f a₁ ha₁ = f a₂ ha₂) : a₁ = a₂ :=
  haveI : Inhabited { x // x ∈ s } := ⟨⟨a₁, ha₁⟩⟩
  let f' : { x // x ∈ s } → { x // x ∈ t } := fun x => ⟨f x.1 x.2, hf x.1 x.2⟩
  let g : { x // x ∈ t } → { x // x ∈ s } :=
    @surjInv _ _ f' fun x =>
      let ⟨y, hy₁, hy₂⟩ := hsurj x.1 x.2
      ⟨⟨y, hy₁⟩, Subtype.eq hy₂⟩
  have hg : Injective g := injective_surjInv _
  have hsg : Surjective g := fun x =>
    let ⟨y, hy⟩ :=
      surj_on_of_inj_on_of_card_le (fun (x : { x // x ∈ t }) (_ : x ∈ t.attach) => g x)
        (fun x _ => show g x ∈ s.attach from mem_attach _ _) (fun x y _ _ hxy => hg hxy) (by simpa)
        x (mem_attach _ _)
    ⟨y, hy.snd.symm⟩
  have hif : Injective f' :=
    (leftInverse_of_surjective_of_rightInverse hsg (rightInverse_surjInv _)).injective
  Subtype.ext_iff_val.1 (@hif ⟨a₁, ha₁⟩ ⟨a₂, ha₂⟩ (Subtype.eq ha₁a₂))
#align finset.inj_on_of_surj_on_of_card_le Finset.inj_on_of_surj_on_of_card_le

@[simp]
theorem card_disjUnion (s t : Finset α) (h) : (s.disjUnion t h).card = s.card + t.card :=
  Multiset.card_add _ _
#align finset.card_disj_union Finset.card_disjUnion

/-! ### Lattice structure -/


section Lattice

variable [DecidableEq α]

theorem card_union_add_card_inter (s t : Finset α) :
    (s ∪ t).card + (s ∩ t).card = s.card + t.card :=
  Finset.induction_on t (by simp) fun a r har h => by by_cases a ∈ s <;>
    simp [*, ← add_assoc, add_right_comm _ 1]
#align finset.card_union_add_card_inter Finset.card_union_add_card_inter

theorem card_inter_add_card_union (s t : Finset α) :
    (s ∩ t).card + (s ∪ t).card = s.card + t.card := by rw [add_comm, card_union_add_card_inter]
#align finset.card_inter_add_card_union Finset.card_inter_add_card_union

lemma card_union (s t : Finset α) : (s ∪ t).card = s.card + t.card - (s ∩ t).card := by
  rw [← card_union_add_card_inter, Nat.add_sub_cancel]

lemma card_inter (s t : Finset α) : (s ∩ t).card = s.card + t.card - (s ∪ t).card := by
  rw [← card_inter_add_card_union, Nat.add_sub_cancel]

theorem card_union_le (s t : Finset α) : (s ∪ t).card ≤ s.card + t.card :=
  card_union_add_card_inter s t ▸ Nat.le_add_right _ _
#align finset.card_union_le Finset.card_union_le

lemma card_union_eq_card_add_card : (s ∪ t).card = s.card + t.card ↔ Disjoint s t := by
  rw [← card_union_add_card_inter]; simp [disjoint_iff_inter_eq_empty]

@[simp] alias ⟨_, card_union_of_disjoint⟩ := card_union_eq_card_add_card
#align finset.card_union_eq Finset.card_union_of_disjoint
#align finset.card_disjoint_union Finset.card_union_of_disjoint

-- 2024-02-09
@[deprecated] alias card_union_eq := card_union_of_disjoint
@[deprecated] alias card_disjoint_union := card_union_of_disjoint

lemma cast_card_inter [AddGroupWithOne R] :
    ((s ∩ t).card : R) = s.card + t.card - (s ∪ t).card := by
  rw [eq_sub_iff_add_eq, ← cast_add, card_inter_add_card_union, cast_add]

lemma cast_card_union [AddGroupWithOne R] :
    ((s ∪ t).card : R) = s.card + t.card - (s ∩ t).card := by
  rw [eq_sub_iff_add_eq, ← cast_add, card_union_add_card_inter, cast_add]

theorem card_sdiff (h : s ⊆ t) : card (t \ s) = t.card - s.card := by
  suffices card (t \ s) = card (t \ s ∪ s) - s.card by rwa [sdiff_union_of_subset h] at this
  rw [card_union_of_disjoint sdiff_disjoint, Nat.add_sub_cancel_right]
#align finset.card_sdiff Finset.card_sdiff

lemma cast_card_sdiff [AddGroupWithOne R] (h : s ⊆ t) : ((t \ s).card : R) = t.card - s.card := by
  rw [card_sdiff h, Nat.cast_sub (card_mono h)]

theorem card_sdiff_add_card_eq_card {s t : Finset α} (h : s ⊆ t) : card (t \ s) + card s = card t :=
  ((Nat.sub_eq_iff_eq_add (card_le_card h)).mp (card_sdiff h).symm).symm
#align finset.card_sdiff_add_card_eq_card Finset.card_sdiff_add_card_eq_card

theorem le_card_sdiff (s t : Finset α) : t.card - s.card ≤ card (t \ s) :=
  calc
    card t - card s ≤ card t - card (s ∩ t) :=
      Nat.sub_le_sub_left (card_le_card (inter_subset_left s t)) _
    _ = card (t \ (s ∩ t)) := (card_sdiff (inter_subset_right s t)).symm
    _ ≤ card (t \ s) := by rw [sdiff_inter_self_right t s]
#align finset.le_card_sdiff Finset.le_card_sdiff

theorem card_le_card_sdiff_add_card : s.card ≤ (s \ t).card + t.card :=
  Nat.sub_le_iff_le_add.1 <| le_card_sdiff _ _
#align finset.card_le_card_sdiff_add_card Finset.card_le_card_sdiff_add_card

theorem card_sdiff_add_card : (s \ t).card + t.card = (s ∪ t).card := by
  rw [← card_union_of_disjoint sdiff_disjoint, sdiff_union_self_eq_union]
#align finset.card_sdiff_add_card Finset.card_sdiff_add_card

lemma card_sdiff_comm (h : s.card = t.card) : (s \ t).card = (t \ s).card :=
  add_left_injective t.card <| by
    simp_rw [card_sdiff_add_card, ← h, card_sdiff_add_card, union_comm]

@[simp]
lemma card_sdiff_add_card_inter (s t : Finset α) :
    (s \ t).card + (s ∩ t).card = s.card := by
  rw [← card_union_of_disjoint (disjoint_sdiff_inter _ _), sdiff_union_inter]

@[simp]
lemma card_inter_add_card_sdiff (s t : Finset α) :
    (s ∩ t).card + (s \ t).card = s.card := by
  rw [add_comm, card_sdiff_add_card_inter]

end Lattice

theorem filter_card_add_filter_neg_card_eq_card
    (p : α → Prop) [DecidablePred p] [∀ x, Decidable (¬p x)] :
    (s.filter p).card + (s.filter (fun a => ¬ p a)).card = s.card := by
  classical
  rw [← card_union_of_disjoint (disjoint_filter_filter_neg _ _ _), filter_union_filter_neg_eq]
#align finset.filter_card_add_filter_neg_card_eq_card Finset.filter_card_add_filter_neg_card_eq_card

/-- Given a set `A` and a set `B` inside it, we can shrink `A` to any appropriate size, and keep `B`
inside it. -/
theorem exists_intermediate_set {A B : Finset α} (i : ℕ) (h₁ : i + card B ≤ card A) (h₂ : B ⊆ A) :
    ∃ C : Finset α, B ⊆ C ∧ C ⊆ A ∧ card C = i + card B := by
  classical
    rcases Nat.le.dest h₁ with ⟨k, h⟩
    clear h₁
    induction' k with k ih generalizing A
    · exact ⟨A, h₂, Subset.refl _, h.symm⟩
    obtain ⟨a, ha⟩ : (A \ B).Nonempty := by rw [← card_pos, card_sdiff h₂]; omega
    have z : i + card B + k = card (erase A a) := by
      rw [card_erase_of_mem (mem_sdiff.1 ha).1, ← h,
        Nat.add_sub_assoc (Nat.one_le_iff_ne_zero.mpr k.succ_ne_zero), ← pred_eq_sub_one,
        k.pred_succ]
    have : B ⊆ A.erase a := by
      rintro t th
      apply mem_erase_of_ne_of_mem _ (h₂ th)
      rintro rfl
      exact not_mem_sdiff_of_mem_right th ha
    rcases ih this z with ⟨B', hB', B'subA', cards⟩
    exact ⟨B', hB', B'subA'.trans (erase_subset _ _), cards⟩
#align finset.exists_intermediate_set Finset.exists_intermediate_set

/-- We can shrink `A` to any smaller size. -/
theorem exists_smaller_set (A : Finset α) (i : ℕ) (h₁ : i ≤ card A) :
    ∃ B : Finset α, B ⊆ A ∧ card B = i :=
  let ⟨B, _, x₁, x₂⟩ := exists_intermediate_set i (by simpa) (empty_subset A)
  ⟨B, x₁, x₂⟩
#align finset.exists_smaller_set Finset.exists_smaller_set

theorem le_card_iff_exists_subset_card : n ≤ s.card ↔ ∃ t ⊆ s, t.card = n := by
  refine ⟨fun h => ?_, fun ⟨t, hst, ht⟩ => ht ▸ card_le_card hst⟩
  exact exists_smaller_set s n h

theorem exists_subset_or_subset_of_two_mul_lt_card [DecidableEq α] {X Y : Finset α} {n : ℕ}
    (hXY : 2 * n < (X ∪ Y).card) : ∃ C : Finset α, n < C.card ∧ (C ⊆ X ∨ C ⊆ Y) := by
  have h₁ : (X ∩ (Y \ X)).card = 0 := Finset.card_eq_zero.mpr (Finset.inter_sdiff_self X Y)
  have h₂ : (X ∪ Y).card = X.card + (Y \ X).card := by
    rw [← card_union_add_card_inter X (Y \ X), Finset.union_sdiff_self_eq_union, h₁, add_zero]
  rw [h₂, Nat.two_mul] at hXY
  obtain h | h : n < X.card ∨ n < (Y \ X).card := by contrapose! hXY; omega
  · exact ⟨X, h, Or.inl (Finset.Subset.refl X)⟩
  · exact ⟨Y \ X, h, Or.inr (Finset.sdiff_subset Y X)⟩
#align finset.exists_subset_or_subset_of_two_mul_lt_card Finset.exists_subset_or_subset_of_two_mul_lt_card

/-! ### Explicit description of a finset from its card -/


theorem card_eq_one : s.card = 1 ↔ ∃ a, s = {a} := by
  cases s
  simp only [Multiset.card_eq_one, Finset.card, ← val_inj, singleton_val]
#align finset.card_eq_one Finset.card_eq_one

theorem _root_.Multiset.toFinset_card_eq_one_iff [DecidableEq α] (s : Multiset α) :
    s.toFinset.card = 1 ↔ Multiset.card s ≠ 0 ∧ ∃ a : α, s = Multiset.card s • {a} := by
  simp_rw [card_eq_one, Multiset.toFinset_eq_singleton_iff, exists_and_left]

theorem exists_eq_insert_iff [DecidableEq α] {s t : Finset α} :
    (∃ a ∉ s, insert a s = t) ↔ s ⊆ t ∧ s.card + 1 = t.card := by
  constructor
  · rintro ⟨a, ha, rfl⟩
    exact ⟨subset_insert _ _, (card_insert_of_not_mem ha).symm⟩
  · rintro ⟨hst, h⟩
    obtain ⟨a, ha⟩ : ∃ a, t \ s = {a} :=
      card_eq_one.1 (by rw [card_sdiff hst, ← h, Nat.add_sub_cancel_left])
<<<<<<< HEAD
    refine'
      ⟨a, fun hs => (_ : a ∉ {a}) <| mem_singleton_self _, by
=======
    refine
      ⟨a, fun hs => (?_ : a ∉ {a}) <| mem_singleton_self _, by
>>>>>>> 20c42930
        rw [insert_eq, ← ha, sdiff_union_of_subset hst]⟩
    rw [← ha]
    exact not_mem_sdiff_of_mem_right hs
#align finset.exists_eq_insert_iff Finset.exists_eq_insert_iff

theorem card_le_one : s.card ≤ 1 ↔ ∀ a ∈ s, ∀ b ∈ s, a = b := by
  obtain rfl | ⟨x, hx⟩ := s.eq_empty_or_nonempty
  · simp
  refine (Nat.succ_le_of_lt (card_pos.2 ⟨x, hx⟩)).le_iff_eq.trans (card_eq_one.trans ⟨?_, ?_⟩)
  · rintro ⟨y, rfl⟩
    simp
  · exact fun h => ⟨x, eq_singleton_iff_unique_mem.2 ⟨hx, fun y hy => h _ hy _ hx⟩⟩
#align finset.card_le_one Finset.card_le_one

theorem card_le_one_iff : s.card ≤ 1 ↔ ∀ {a b}, a ∈ s → b ∈ s → a = b := by
  rw [card_le_one]
  tauto
#align finset.card_le_one_iff Finset.card_le_one_iff

theorem card_le_one_iff_subsingleton_coe : s.card ≤ 1 ↔ Subsingleton (s : Type _) :=
  card_le_one.trans (s : Set α).subsingleton_coe.symm

theorem card_le_one_iff_subset_singleton [Nonempty α] : s.card ≤ 1 ↔ ∃ x : α, s ⊆ {x} := by
  refine ⟨fun H => ?_, ?_⟩
  · obtain rfl | ⟨x, hx⟩ := s.eq_empty_or_nonempty
    · exact ⟨Classical.arbitrary α, empty_subset _⟩
    · exact ⟨x, fun y hy => by rw [card_le_one.1 H y hy x hx, mem_singleton]⟩
  · rintro ⟨x, hx⟩
    rw [← card_singleton x]
    exact card_le_card hx
#align finset.card_le_one_iff_subset_singleton Finset.card_le_one_iff_subset_singleton

lemma exists_mem_ne (hs : 1 < s.card) (a : α) : ∃ b ∈ s, b ≠ a := by
  have : Nonempty α := ⟨a⟩
  by_contra!
  exact hs.not_le (card_le_one_iff_subset_singleton.2 ⟨a, subset_singleton_iff'.2 this⟩)
#align finset.exists_mem_ne Finset.exists_mem_ne

/-- A `Finset` of a subsingleton type has cardinality at most one. -/
theorem card_le_one_of_subsingleton [Subsingleton α] (s : Finset α) : s.card ≤ 1 :=
  Finset.card_le_one_iff.2 fun {_ _ _ _} => Subsingleton.elim _ _
#align finset.card_le_one_of_subsingleton Finset.card_le_one_of_subsingleton

theorem one_lt_card : 1 < s.card ↔ ∃ a ∈ s, ∃ b ∈ s, a ≠ b := by
  rw [← not_iff_not]
  push_neg
  exact card_le_one
#align finset.one_lt_card Finset.one_lt_card

theorem one_lt_card_iff : 1 < s.card ↔ ∃ a b, a ∈ s ∧ b ∈ s ∧ a ≠ b := by
  rw [one_lt_card]
  simp only [exists_prop, exists_and_left]
#align finset.one_lt_card_iff Finset.one_lt_card_iff

theorem one_lt_card_iff_nontrivial : 1 < s.card ↔ s.Nontrivial := by
  rw [← not_iff_not, not_lt, Finset.Nontrivial, ← Set.nontrivial_coe_sort,
    not_nontrivial_iff_subsingleton, card_le_one_iff_subsingleton_coe, coe_sort_coe]

@[deprecated] alias one_lt_card_iff_nontrivial_coe := one_lt_card_iff_nontrivial

theorem exists_ne_of_one_lt_card (hs : 1 < s.card) (a : α) : ∃ b, b ∈ s ∧ b ≠ a := by
  obtain ⟨x, hx, y, hy, hxy⟩ := Finset.one_lt_card.mp hs
  by_cases ha : y = a
  · exact ⟨x, hx, ne_of_ne_of_eq hxy ha⟩
  · exact ⟨y, hy, ha⟩
#align finset.exists_ne_of_one_lt_card Finset.exists_ne_of_one_lt_card

/-- If a Finset in a Pi type is nontrivial (has at least two elements), then
  its projection to some factor is nontrivial, and the fibers of the projection
  are proper subsets. -/
lemma exists_of_one_lt_card_pi {ι : Type*} {α : ι → Type*} [∀ i, DecidableEq (α i)]
    {s : Finset (∀ i, α i)} (h : 1 < s.card) :
    ∃ i, 1 < (s.image (· i)).card ∧ ∀ ai, s.filter (· i = ai) ⊂ s := by
  simp_rw [one_lt_card_iff, Function.ne_iff] at h ⊢
  obtain ⟨a1, a2, h1, h2, i, hne⟩ := h
  refine ⟨i, ⟨_, _, mem_image_of_mem _ h1, mem_image_of_mem _ h2, hne⟩, fun ai => ?_⟩
  rw [filter_ssubset]
  obtain rfl | hne := eq_or_ne (a2 i) ai
  exacts [⟨a1, h1, hne⟩, ⟨a2, h2, hne⟩]

section DecidableEq
variable [DecidableEq α]

theorem card_eq_succ : s.card = n + 1 ↔ ∃ a t, a ∉ t ∧ insert a t = s ∧ t.card = n :=
  ⟨fun h =>
    let ⟨a, has⟩ := card_pos.mp (h.symm ▸ Nat.zero_lt_succ _ : 0 < s.card)
    ⟨a, s.erase a, s.not_mem_erase a, insert_erase has, by
      simp only [h, card_erase_of_mem has, Nat.add_sub_cancel_right]⟩,
    fun ⟨a, t, hat, s_eq, n_eq⟩ => s_eq ▸ n_eq ▸ card_insert_of_not_mem hat⟩
#align finset.card_eq_succ Finset.card_eq_succ

theorem card_eq_two : s.card = 2 ↔ ∃ x y, x ≠ y ∧ s = {x, y} := by
  constructor
  · rw [card_eq_succ]
    simp_rw [card_eq_one]
    rintro ⟨a, _, hab, rfl, b, rfl⟩
    exact ⟨a, b, not_mem_singleton.1 hab, rfl⟩
  · rintro ⟨x, y, h, rfl⟩
    exact card_pair h
#align finset.card_eq_two Finset.card_eq_two

theorem card_eq_three : s.card = 3 ↔ ∃ x y z, x ≠ y ∧ x ≠ z ∧ y ≠ z ∧ s = {x, y, z} := by
  constructor
  · rw [card_eq_succ]
    simp_rw [card_eq_two]
    rintro ⟨a, _, abc, rfl, b, c, bc, rfl⟩
    rw [mem_insert, mem_singleton, not_or] at abc
    exact ⟨a, b, c, abc.1, abc.2, bc, rfl⟩
  · rintro ⟨x, y, z, xy, xz, yz, rfl⟩
    simp only [xy, xz, yz, mem_insert, card_insert_of_not_mem, not_false_iff, mem_singleton,
      or_self_iff, card_singleton]
#align finset.card_eq_three Finset.card_eq_three

end DecidableEq

theorem two_lt_card_iff : 2 < s.card ↔ ∃ a b c, a ∈ s ∧ b ∈ s ∧ c ∈ s ∧ a ≠ b ∧ a ≠ c ∧ b ≠ c := by
  classical
    simp_rw [lt_iff_add_one_le, le_card_iff_exists_subset_card, reduceAdd, card_eq_three,
      ← exists_and_left, exists_comm (α := Finset α)]
    constructor
    · rintro ⟨a, b, c, t, hsub, hab, hac, hbc, rfl⟩
      exact ⟨a, b, c, by simp_all [insert_subset_iff]⟩
    · rintro ⟨a, b, c, ha, hb, hc, hab, hac, hbc⟩
      exact ⟨a, b, c, {a, b, c}, by simp_all [insert_subset_iff]⟩
#align finset.two_lt_card_iff Finset.two_lt_card_iff

theorem two_lt_card : 2 < s.card ↔ ∃ a ∈ s, ∃ b ∈ s, ∃ c ∈ s, a ≠ b ∧ a ≠ c ∧ b ≠ c := by
  simp_rw [two_lt_card_iff, exists_and_left]
#align finset.two_lt_card Finset.two_lt_card

/-! ### Inductions -/


/-- Suppose that, given objects defined on all strict subsets of any finset `s`, one knows how to
define an object on `s`. Then one can inductively define an object on all finsets, starting from
the empty set and iterating. This can be used either to define data, or to prove properties. -/
def strongInduction {p : Finset α → Sort*} (H : ∀ s, (∀ t ⊂ s, p t) → p s) :
    ∀ s : Finset α, p s
  | s =>
    H s fun t h =>
      have : t.card < s.card := card_lt_card h
      strongInduction H t
  termination_by s => Finset.card s
#align finset.strong_induction Finset.strongInduction

@[nolint unusedHavesSuffices] -- Porting note: false positive
theorem strongInduction_eq {p : Finset α → Sort*} (H : ∀ s, (∀ t ⊂ s, p t) → p s)
    (s : Finset α) : strongInduction H s = H s fun t _ => strongInduction H t := by
  rw [strongInduction]
#align finset.strong_induction_eq Finset.strongInduction_eq

/-- Analogue of `strongInduction` with order of arguments swapped. -/
@[elab_as_elim]
def strongInductionOn {p : Finset α → Sort*} (s : Finset α) :
    (∀ s, (∀ t ⊂ s, p t) → p s) → p s := fun H => strongInduction H s
#align finset.strong_induction_on Finset.strongInductionOn

@[nolint unusedHavesSuffices] -- Porting note: false positive
theorem strongInductionOn_eq {p : Finset α → Sort*} (s : Finset α)
    (H : ∀ s, (∀ t ⊂ s, p t) → p s) :
    s.strongInductionOn H = H s fun t _ => t.strongInductionOn H := by
  dsimp only [strongInductionOn]
  rw [strongInduction]
#align finset.strong_induction_on_eq Finset.strongInductionOn_eq

@[elab_as_elim]
theorem case_strong_induction_on [DecidableEq α] {p : Finset α → Prop} (s : Finset α) (h₀ : p ∅)
    (h₁ : ∀ a s, a ∉ s → (∀ t ⊆ s, p t) → p (insert a s)) : p s :=
  Finset.strongInductionOn s fun s =>
    Finset.induction_on s (fun _ => h₀) fun a s n _ ih =>
      (h₁ a s n) fun t ss => ih _ (lt_of_le_of_lt ss (ssubset_insert n) : t < _)
#align finset.case_strong_induction_on Finset.case_strong_induction_on

/-- Suppose that, given objects defined on all nonempty strict subsets of any nontrivial finset `s`,
one knows how to define an object on `s`. Then one can inductively define an object on all finsets,
starting from singletons and iterating.

TODO: Currently this can only be used to prove properties.
Replace `Finset.Nonempty.exists_eq_singleton_or_nontrivial` with computational content
in order to let `p` be `Sort`-valued. -/
@[elab_as_elim]
protected lemma Nonempty.strong_induction {p : ∀ s, s.Nonempty → Prop}
    (h₀ : ∀ a, p {a} (singleton_nonempty _))
    (h₁ : ∀ ⦃s⦄ (hs : s.Nontrivial), (∀ t ht, t ⊂ s → p t ht) → p s hs.nonempty) :
    ∀ ⦃s : Finset α⦄ (hs), p s hs
  | s, hs => by
    obtain ⟨a, rfl⟩ | hs := hs.exists_eq_singleton_or_nontrivial
    · exact h₀ _
    · refine h₁ hs fun t ht hts ↦ ?_
      have := card_lt_card hts
      exact ht.strong_induction h₀ h₁
termination_by s => Finset.card s

/-- Suppose that, given that `p t` can be defined on all supersets of `s` of cardinality less than
`n`, one knows how to define `p s`. Then one can inductively define `p s` for all finsets `s` of
cardinality less than `n`, starting from finsets of card `n` and iterating. This
can be used either to define data, or to prove properties. -/
def strongDownwardInduction {p : Finset α → Sort*} {n : ℕ}
    (H : ∀ t₁, (∀ {t₂ : Finset α}, t₂.card ≤ n → t₁ ⊂ t₂ → p t₂) → t₁.card ≤ n → p t₁) :
    ∀ s : Finset α, s.card ≤ n → p s
  | s =>
    H s fun {t} ht h =>
      have := Finset.card_lt_card h
      have : n - t.card < n - s.card := by omega
      strongDownwardInduction H t ht
  termination_by s => n - s.card
#align finset.strong_downward_induction Finset.strongDownwardInduction

@[nolint unusedHavesSuffices] -- Porting note: false positive
theorem strongDownwardInduction_eq {p : Finset α → Sort*}
    (H : ∀ t₁, (∀ {t₂ : Finset α}, t₂.card ≤ n → t₁ ⊂ t₂ → p t₂) → t₁.card ≤ n → p t₁)
    (s : Finset α) :
    strongDownwardInduction H s = H s fun {t} ht _ => strongDownwardInduction H t ht := by
  rw [strongDownwardInduction]
#align finset.strong_downward_induction_eq Finset.strongDownwardInduction_eq

/-- Analogue of `strongDownwardInduction` with order of arguments swapped. -/
@[elab_as_elim]
def strongDownwardInductionOn {p : Finset α → Sort*} (s : Finset α)
    (H : ∀ t₁, (∀ {t₂ : Finset α}, t₂.card ≤ n → t₁ ⊂ t₂ → p t₂) → t₁.card ≤ n → p t₁) :
    s.card ≤ n → p s :=
  strongDownwardInduction H s
#align finset.strong_downward_induction_on Finset.strongDownwardInductionOn

@[nolint unusedHavesSuffices] -- Porting note: false positive
theorem strongDownwardInductionOn_eq {p : Finset α → Sort*} (s : Finset α)
    (H : ∀ t₁, (∀ {t₂ : Finset α}, t₂.card ≤ n → t₁ ⊂ t₂ → p t₂) → t₁.card ≤ n → p t₁) :
    s.strongDownwardInductionOn H = H s fun {t} ht _ => t.strongDownwardInductionOn H ht := by
  dsimp only [strongDownwardInductionOn]
  rw [strongDownwardInduction]
#align finset.strong_downward_induction_on_eq Finset.strongDownwardInductionOn_eq

theorem lt_wf {α} : WellFounded (@LT.lt (Finset α) _) :=
  have H : Subrelation (@LT.lt (Finset α) _) (InvImage (· < ·) card) := fun {_ _} hxy =>
    card_lt_card hxy
  Subrelation.wf H <| InvImage.wf _ <| (Nat.lt_wfRel).2
#align finset.lt_wf Finset.lt_wf

@[deprecated] alias card_le_of_subset := card_le_card -- 2023-12-27

end Finset<|MERGE_RESOLUTION|>--- conflicted
+++ resolved
@@ -609,13 +609,8 @@
   · rintro ⟨hst, h⟩
     obtain ⟨a, ha⟩ : ∃ a, t \ s = {a} :=
       card_eq_one.1 (by rw [card_sdiff hst, ← h, Nat.add_sub_cancel_left])
-<<<<<<< HEAD
-    refine'
-      ⟨a, fun hs => (_ : a ∉ {a}) <| mem_singleton_self _, by
-=======
     refine
       ⟨a, fun hs => (?_ : a ∉ {a}) <| mem_singleton_self _, by
->>>>>>> 20c42930
         rw [insert_eq, ← ha, sdiff_union_of_subset hst]⟩
     rw [← ha]
     exact not_mem_sdiff_of_mem_right hs
