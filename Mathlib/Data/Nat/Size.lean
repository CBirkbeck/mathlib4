--- conflicted
+++ resolved
@@ -160,35 +160,6 @@
   · simpa [bit_eq_zero_iff]
 #align nat.size_eq_bits_len Nat.size_eq_bits_len
 
-<<<<<<< HEAD
-lemma size_eq_iff_le_lt (n : ℕ) (i : ℕ) : n.size = i + 1 ↔ 2 ^ i ≤ n ∧ n < 2 ^ (i+1) := by
-  constructor
-  · intro h
-    constructor
-    rw [← Nat.lt_size, h]
-    apply lt_succ_self
-    exact h ▸ Nat.lt_size_self n
-  · rintro ⟨h1, h2⟩
-    apply le_antisymm
-    exact Nat.size_le.mpr h2
-    exact Nat.succ_le_iff.mp (Nat.lt_size.mpr h1)
-
-lemma size_eq_iff_testBit (n : ℕ) (i : ℕ) : n.size = i + 1 ↔
-    n.testBit i ∧ ∀ j > i, n.testBit j = false := by
-  rw [size_eq_iff_le_lt]
-  constructor
-  · rintro ⟨lb, ub⟩
-    have ⟨j, ⟨h1, h2⟩⟩ := Nat.ge_two_pow_implies_high_bit_true lb
-    have t2 (j : ℕ) (hj : j > i) : n.testBit j = false :=
-      Nat.testBit_lt_two_pow (ub.trans_le (Nat.pow_le_pow_right (by decide) hj))
-    convert And.intro h2 t2
-    suffices j ≤ i by omega
-    by_contra nh
-    rw [← Bool.true_eq_false]
-    exact h2 ▸ t2 j (not_le.mp nh)
-  · rintro ⟨h1, h2⟩
-    exact ⟨Nat.testBit_implies_ge h1, Nat.lt_pow_two_of_testBit n h2⟩
-=======
 lemma size_eq_iff_le_and_lt (n : ℕ) (i : ℕ) : n.size = i + 1 ↔ 2 ^ i ≤ n ∧ n < 2 ^ (i + 1) where
   mp h := ⟨lt_size.mp <| h ▸ lt_succ_self _, h ▸ lt_size_self _⟩
   mpr h := le_antisymm (size_le.mpr h.2) <| succ_le_iff.mp <| lt_size.mpr h.1
@@ -204,6 +175,5 @@
     by_contra nh
     exact Bool.true_eq_false.mp <| h' ▸ t j (not_le.mp nh)
   · exact ⟨testBit_implies_ge h.1, lt_pow_two_of_testBit n h.2⟩
->>>>>>> 5e6cc299
 
 end Nat