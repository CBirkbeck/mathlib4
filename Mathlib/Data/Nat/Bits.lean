/-
Copyright (c) 2022 Praneeth Kolichala. All rights reserved.
Released under Apache 2.0 license as described in the file LICENSE.
Authors: Praneeth Kolichala
-/
import Mathlib.Algebra.Group.Basic
import Mathlib.Algebra.Group.Nat
import Mathlib.Data.Nat.Defs
import Mathlib.Data.Nat.BinaryRec
import Mathlib.Data.List.Defs
import Mathlib.Tactic.Convert
import Mathlib.Tactic.GeneralizeProofs
import Mathlib.Tactic.Says

/-!
# Additional properties of binary recursion on `Nat`

This file documents additional properties of binary recursion,
which allows us to more easily work with operations which do depend
on the number of leading zeros in the binary representation of `n`.
For example, we can more easily work with `Nat.bits` and `Nat.size`.

See also: `Nat.bitwise`, `Nat.pow` (for various lemmas about `size` and `shiftLeft`/`shiftRight`),
and `Nat.digits`.
-/

-- Once we're in the `Nat` namespace, `xor` will inconveniently resolve to `Nat.xor`.
/-- `bxor` denotes the `xor` function i.e. the exclusive-or function on type `Bool`. -/
local notation "bxor" => xor

namespace Nat
universe u
variable {m n : ℕ}

/-- `boddDiv2 n` returns a 2-tuple of type `(Bool, Nat)` where the `Bool` value indicates whether
`n` is odd or not and the `Nat` value returns `⌊n/2⌋` -/
def boddDiv2 : ℕ → Bool × ℕ
  | 0 => (false, 0)
  | succ n =>
    match boddDiv2 n with
    | (false, m) => (true, m)
    | (true, m) => (false, succ m)

/-- `div2 n = ⌊n/2⌋` the greatest integer smaller than `n/2`-/
def div2 (n : ℕ) : ℕ := (boddDiv2 n).2

/-- `bodd n` returns `true` if `n` is odd -/
def bodd (n : ℕ) : Bool := (boddDiv2 n).1

@[simp] lemma bodd_zero : bodd 0 = false := rfl

@[simp] lemma bodd_one : bodd 1 = true := rfl

lemma bodd_two : bodd 2 = false := rfl

@[simp]
lemma bodd_succ (n : ℕ) : bodd (succ n) = not (bodd n) := by
  simp only [bodd, boddDiv2]
  let ⟨b,m⟩ := boddDiv2 n
  cases b <;> rfl

@[simp]
lemma bodd_add (m n : ℕ) : bodd (m + n) = bxor (bodd m) (bodd n) := by
  induction n
  case zero => simp
  case succ n ih => simp [← Nat.add_assoc, Bool.xor_not, ih]

@[simp]
lemma bodd_mul (m n : ℕ) : bodd (m * n) = (bodd m && bodd n) := by
  induction n with
  | zero => simp
  | succ n IH =>
    simp only [mul_succ, bodd_add, IH, bodd_succ]
    cases bodd m <;> cases bodd n <;> rfl

lemma mod_two_of_bodd (n : ℕ) : n % 2 = (bodd n).toNat := by
  have := congr_arg bodd (mod_add_div n 2)
  simp? [not] at this says
    simp only [bodd_add, bodd_mul, bodd_succ, not, bodd_zero, Bool.false_and, Bool.bne_false]
      at this
  have _ : ∀ b, and false b = false := by
    intro b
    cases b <;> rfl
  have _ : ∀ b, bxor b false = b := by
    intro b
    cases b <;> rfl
  rw [← this]
  rcases mod_two_eq_zero_or_one n with h | h <;> rw [h] <;> rfl

@[simp] lemma div2_zero : div2 0 = 0 := rfl

@[simp] lemma div2_one : div2 1 = 0 := rfl

lemma div2_two : div2 2 = 1 := rfl

@[simp]
lemma div2_succ (n : ℕ) : div2 (n + 1) = cond (bodd n) (succ (div2 n)) (div2 n) := by
  simp only [bodd, boddDiv2, div2]
  rcases boddDiv2 n with ⟨_|_, _⟩ <;> simp

attribute [local simp] Nat.add_comm Nat.add_assoc Nat.add_left_comm Nat.mul_comm Nat.mul_assoc

lemma bodd_add_div2 : ∀ n, (bodd n).toNat + 2 * div2 n = n
  | 0 => rfl
  | succ n => by
    simp only [bodd_succ, Bool.cond_not, div2_succ, Nat.mul_comm]
    refine Eq.trans ?_ (congr_arg succ (bodd_add_div2 n))
    cases bodd n
    · simp
    · simp; omega

lemma div2_val (n) : div2 n = n / 2 := by
  refine Nat.eq_of_mul_eq_mul_left (by decide)
    (Nat.add_left_cancel (Eq.trans ?_ (Nat.mod_add_div n 2).symm))
  rw [mod_two_of_bodd, bodd_add_div2]

lemma bit_decomp (n : Nat) : bit (bodd n) (div2 n) = n :=
  (bit_val _ _).trans <| (Nat.add_comm _ _).trans <| bodd_add_div2 _

lemma bit_zero : bit false 0 = 0 :=
  rfl

/-- `shiftLeft' b m n` performs a left shift of `m` `n` times
 and adds the bit `b` as the least significant bit each time.
 Returns the corresponding natural number -/
def shiftLeft' (b : Bool) (m : ℕ) : ℕ → ℕ
  | 0 => m
  | n + 1 => bit b (shiftLeft' b m n)

@[simp]
lemma shiftLeft'_false : ∀ n, shiftLeft' false m n = m <<< n
  | 0 => rfl
  | n + 1 => by
    have : 2 * (m * 2^n) = 2^(n+1)*m := by
      rw [Nat.mul_comm, Nat.mul_assoc, ← Nat.pow_succ]; simp
    simp [shiftLeft_eq, shiftLeft', bit_val, shiftLeft'_false, this]

/-- Lean takes the unprimed name for `Nat.shiftLeft_eq m n : m <<< n = m * 2 ^ n`. -/
@[simp] lemma shiftLeft_eq' (m n : Nat) : shiftLeft m n = m <<< n := rfl
@[simp] lemma shiftRight_eq (m n : Nat) : shiftRight m n = m >>> n := rfl

lemma binaryRec_decreasing (h : n ≠ 0) : div2 n < n := by
  rw [div2_val]
  apply (div_lt_iff_lt_mul <| succ_pos 1).2
  have := Nat.mul_lt_mul_of_pos_left (lt_succ_self 1)
    (lt_of_le_of_ne n.zero_le h.symm)
  rwa [Nat.mul_one] at this

/-- `size n` : Returns the size of a natural number in
bits i.e. the length of its binary representation -/
def size : ℕ → ℕ :=
  binaryRec 0 fun _ _ => succ

/-- `bits n` returns a list of Bools which correspond to the binary representation of n, where
    the head of the list represents the least significant bit -/
def bits : ℕ → List Bool :=
  binaryRec [] fun b _ IH => b :: IH

/-- `ldiff a b` performs bitwise set difference. For each corresponding
  pair of bits taken as booleans, say `aᵢ` and `bᵢ`, it applies the
  boolean operation `aᵢ ∧ ¬bᵢ` to obtain the `iᵗʰ` bit of the result. -/
def ldiff : ℕ → ℕ → ℕ :=
  bitwise fun a b => a && not b

<<<<<<< HEAD
@[simp]
lemma binaryRec_zero {C : Nat → Sort u} (z : C 0) (f : ∀ b n, C n → C (bit b n)) :
    binaryRec z f 0 = z := by
  rw [binaryRec]
  rfl

@[simp]
lemma binaryRec_one {C : Nat → Sort u} (z : C 0) (f : ∀ b n, C n → C (bit b n)) :
    binaryRec z f 1 = f true 0 z := by
  rw [binaryRec]
  simp

=======
>>>>>>> 39773322
/-! bitwise ops -/

lemma bodd_bit (b n) : bodd (bit b n) = b := by
  rw [bit_val]
  simp only [Nat.mul_comm, Nat.add_comm, bodd_add, bodd_mul, bodd_succ, bodd_zero, Bool.not_false,
    Bool.not_true, Bool.and_false, Bool.xor_false]
  cases b <;> cases bodd n <;> rfl

lemma div2_bit (b n) : div2 (bit b n) = n := by
  rw [bit_val, div2_val, Nat.add_comm, add_mul_div_left, div_eq_of_lt, Nat.zero_add]
  <;> cases b
  <;> decide

lemma shiftLeft'_add (b m n) : ∀ k, shiftLeft' b m (n + k) = shiftLeft' b (shiftLeft' b m n) k
  | 0 => rfl
  | k + 1 => congr_arg (bit b) (shiftLeft'_add b m n k)

lemma shiftLeft'_sub (b m) : ∀ {n k}, k ≤ n → shiftLeft' b m (n - k) = (shiftLeft' b m n) >>> k
  | _, 0, _ => rfl
  | n + 1, k + 1, h => by
    rw [succ_sub_succ_eq_sub, shiftLeft', Nat.add_comm, shiftRight_add]
    simp only [shiftLeft'_sub, Nat.le_of_succ_le_succ h, shiftRight_succ, shiftRight_zero]
    simp [← div2_val, div2_bit]

lemma shiftLeft_sub : ∀ (m : Nat) {n k}, k ≤ n → m <<< (n - k) = (m <<< n) >>> k :=
  fun _ _ _ hk => by simp only [← shiftLeft'_false, shiftLeft'_sub false _ hk]

lemma bodd_eq_one_and_ne_zero : ∀ n, bodd n = (1 &&& n != 0)
  | 0 => rfl
  | 1 => rfl
  | n + 2 => by simpa using bodd_eq_one_and_ne_zero n

lemma testBit_bit_succ (m b n) : testBit (bit b n) (succ m) = testBit n m := by
  have : bodd (((bit b n) >>> 1) >>> m) = bodd (n >>> m) := by
    simp only [shiftRight_eq_div_pow]
    simp [← div2_val, div2_bit]
  rw [← shiftRight_add, Nat.add_comm] at this
  simp only [bodd_eq_one_and_ne_zero] at this
  exact this

/-! ### `boddDiv2_eq` and `bodd` -/


@[simp]
theorem boddDiv2_eq (n : ℕ) : boddDiv2 n = (bodd n, div2 n) := rfl

@[simp]
theorem div2_bit0 (n) : div2 (2 * n) = n :=
  div2_bit false n

-- simp can prove this
theorem div2_bit1 (n) : div2 (2 * n + 1) = n :=
  div2_bit true n

/-! ### `bit0` and `bit1` -/

theorem bit_add : ∀ (b : Bool) (n m : ℕ), bit b (n + m) = bit false n + bit b m
  | true,  _, _ => by dsimp [bit]; omega
  | false, _, _ => by dsimp [bit]; omega

theorem bit_add' : ∀ (b : Bool) (n m : ℕ), bit b (n + m) = bit b n + bit false m
  | true,  _, _ => by dsimp [bit]; omega
  | false, _, _ => by dsimp [bit]; omega

theorem bit_ne_zero (b) {n} (h : n ≠ 0) : bit b n ≠ 0 := by
  cases b <;> dsimp [bit] <;> omega

@[simp]
theorem bitCasesOn_bit0 {motive : ℕ → Sort u} (H : ∀ b n, motive (bit b n)) (n : ℕ) :
    bitCasesOn (2 * n) H = H false n :=
  bitCasesOn_bit H false n

@[simp]
theorem bitCasesOn_bit1 {motive : ℕ → Sort u} (H : ∀ b n, motive (bit b n)) (n : ℕ) :
    bitCasesOn (2 * n + 1) H = H true n :=
  bitCasesOn_bit H true n

theorem bit_cases_on_injective {motive : ℕ → Sort u} :
    Function.Injective fun H : ∀ b n, motive (bit b n) => fun n => bitCasesOn n H := by
  intro H₁ H₂ h
  ext b n
  simpa only [bitCasesOn_bit] using congr_fun h (bit b n)

@[simp]
theorem bit_cases_on_inj {motive : ℕ → Sort u} (H₁ H₂ : ∀ b n, motive (bit b n)) :
    ((fun n => bitCasesOn n H₁) = fun n => bitCasesOn n H₂) ↔ H₁ = H₂ :=
  bit_cases_on_injective.eq_iff

lemma bit_le : ∀ (b : Bool) {m n : ℕ}, m ≤ n → bit b m ≤ bit b n
  | true, _, _, h => by dsimp [bit]; omega
  | false, _, _, h => by dsimp [bit]; omega

lemma bit_lt_bit (a b) (h : m < n) : bit a m < bit b n := calc
  bit a m < 2 * n   := by cases a <;> dsimp [bit] <;> omega
        _ ≤ bit b n := by cases b <;> dsimp [bit] <;> omega

@[simp]
theorem zero_bits : bits 0 = [] := by simp [Nat.bits]

@[simp]
theorem bits_append_bit (n : ℕ) (b : Bool) (hn : n = 0 → b = true) :
    (bit b n).bits = b :: n.bits := by
  rw [Nat.bits, Nat.bits, binaryRec_eq]
  simpa

@[simp]
theorem bit0_bits (n : ℕ) (hn : n ≠ 0) : (2 * n).bits = false :: n.bits :=
  bits_append_bit n false fun hn' => absurd hn' hn

@[simp]
theorem bit1_bits (n : ℕ) : (2 * n + 1).bits = true :: n.bits :=
  bits_append_bit n true fun _ => rfl

@[simp]
theorem one_bits : Nat.bits 1 = [true] := by
  convert bit1_bits 0
  simp

-- TODO Find somewhere this can live.
-- example : bits 3423 = [true, true, true, true, true, false, true, false, true, false, true, true]
-- := by norm_num

theorem bodd_eq_bits_head (n : ℕ) : n.bodd = n.bits.headI := by
  induction n using Nat.binaryRec' with
  | z => simp
  | f _ _ h _ => simp [bodd_bit, bits_append_bit _ _ h]

theorem div2_bits_eq_tail (n : ℕ) : n.div2.bits = n.bits.tail := by
  induction n using Nat.binaryRec' with
  | z => simp
  | f _ _ h _ => simp [div2_bit, bits_append_bit _ _ h]

end Nat<|MERGE_RESOLUTION|>--- conflicted
+++ resolved
@@ -162,21 +162,6 @@
 def ldiff : ℕ → ℕ → ℕ :=
   bitwise fun a b => a && not b
 
-<<<<<<< HEAD
-@[simp]
-lemma binaryRec_zero {C : Nat → Sort u} (z : C 0) (f : ∀ b n, C n → C (bit b n)) :
-    binaryRec z f 0 = z := by
-  rw [binaryRec]
-  rfl
-
-@[simp]
-lemma binaryRec_one {C : Nat → Sort u} (z : C 0) (f : ∀ b n, C n → C (bit b n)) :
-    binaryRec z f 1 = f true 0 z := by
-  rw [binaryRec]
-  simp
-
-=======
->>>>>>> 39773322
 /-! bitwise ops -/
 
 lemma bodd_bit (b n) : bodd (bit b n) = b := by
