/-
Copyright (c) 2022 Praneeth Kolichala. All rights reserved.
Released under Apache 2.0 license as described in the file LICENSE.
Authors: Praneeth Kolichala
-/
<<<<<<< HEAD
import Mathlib.Algebra.Group.Nat.Basic
=======
import Mathlib.Data.Nat.Basic
import Mathlib.Data.Nat.BinaryRec
>>>>>>> 342f271d
import Mathlib.Data.List.Defs
import Mathlib.Data.Nat.Defs
import Mathlib.Tactic.Convert
import Mathlib.Tactic.GeneralizeProofs
import Mathlib.Tactic.Says

/-!
# Additional properties of binary recursion on `Nat`

This file documents additional properties of binary recursion,
which allows us to more easily work with operations which do depend
on the number of leading zeros in the binary representation of `n`.
For example, we can more easily work with `Nat.bits` and `Nat.size`.

See also: `Nat.bitwise`, `Nat.pow` (for various lemmas about `size` and `shiftLeft`/`shiftRight`),
and `Nat.digits`.
-/

assert_not_exists Monoid

-- Once we're in the `Nat` namespace, `xor` will inconveniently resolve to `Nat.xor`.
/-- `bxor` denotes the `xor` function i.e. the exclusive-or function on type `Bool`. -/
local notation "bxor" => xor

namespace Nat
universe u
variable {m n : ℕ}

/-- `boddDiv2 n` returns a 2-tuple of type `(Bool, Nat)` where the `Bool` value indicates whether
`n` is odd or not and the `Nat` value returns `⌊n/2⌋` -/
@[deprecated (since := "2024-06-09")] def boddDiv2 : ℕ → Bool × ℕ
  | 0 => (false, 0)
  | succ n =>
    match boddDiv2 n with
    | (false, m) => (true, m)
    | (true, m) => (false, succ m)

<<<<<<< HEAD
/-- `div2 n = ⌊n/2⌋` the greatest integer smaller than `n/2`-/
def div2 (n : ℕ) : ℕ := n >>> 1

theorem div2_val (n) : div2 n = n / 2 := rfl
=======
/-- `div2 n = ⌊n/2⌋` the greatest integer smaller than `n/2` -/
def div2 (n : ℕ) : ℕ := (boddDiv2 n).2
>>>>>>> 342f271d

/-- `bodd n` returns `true` if `n` is odd -/
def bodd (n : ℕ) : Bool := 1 &&& n != 0

@[simp] lemma bodd_zero : bodd 0 = false := rfl

@[simp] lemma bodd_one : bodd 1 = true := rfl

lemma bodd_two : bodd 2 = false := rfl

@[simp]
lemma bodd_succ (n : ℕ) : bodd (succ n) = not (bodd n) := by
  simp only [bodd, succ_eq_add_one, one_and_eq_mod_two]
  cases mod_two_eq_zero_or_one n with | _ h => simp [h, add_mod]

@[simp]
lemma bodd_add (m n : ℕ) : bodd (m + n) = bxor (bodd m) (bodd n) := by
  induction n
  case zero => simp
  case succ n ih => simp [← Nat.add_assoc, Bool.xor_not, ih]

@[simp]
lemma bodd_mul (m n : ℕ) : bodd (m * n) = (bodd m && bodd n) := by
  induction n with
  | zero => simp
  | succ n IH =>
    simp only [mul_succ, bodd_add, IH, bodd_succ]
    cases bodd m <;> cases bodd n <;> rfl

@[simp]
lemma bodd_bit (b n) : bodd (bit b n) = b := by
  cases b <;> simp [bodd]

lemma mod_two_of_bodd (n : ℕ) : n % 2 = cond (bodd n) 1 0 := by
  cases n using bitCasesOn with
  | h b n => cases b <;> simp

@[simp] lemma div2_zero : div2 0 = 0 := rfl

@[simp] lemma div2_one : div2 1 = 0 := rfl

lemma div2_two : div2 2 = 1 := rfl

@[simp]
lemma div2_succ (n : ℕ) : div2 (n + 1) = cond (bodd n) (succ (div2 n)) (div2 n) := by
  cases n using bitCasesOn with
  | h b n => cases b <;> simp [bit_val, div2_val, succ_div, Nat.dvd_mul_right]

@[simp]
lemma div2_bit (b n) : div2 (bit b n) = n := by
  rw [div2_val, bit_div_two]

attribute [local simp] Nat.add_comm Nat.add_assoc Nat.add_left_comm Nat.mul_comm Nat.mul_assoc

lemma bodd_add_div2 (n : ℕ) : cond (bodd n) 1 0 + 2 * div2 n = n := by
  cases n using bitCasesOn with
  | h b n => simpa using (bit_val b n).symm

lemma bit_decomp (n : Nat) : bit (bodd n) (div2 n) = n :=
  (bit_val _ _).trans <| (Nat.add_comm _ _).trans <| bodd_add_div2 _

lemma bit_zero : bit false 0 = 0 :=
  rfl

/-- `shiftLeft' b m n` performs a left shift of `m` `n` times
 and adds the bit `b` as the least significant bit each time.
 Returns the corresponding natural number -/
def shiftLeft' (b : Bool) (m : ℕ) : ℕ → ℕ
  | 0 => m
  | n + 1 => bit b (shiftLeft' b m n)

@[simp]
lemma shiftLeft'_false : ∀ n, shiftLeft' false m n = m <<< n
  | 0 => rfl
  | n + 1 => by
    have : 2 * (m * 2^n) = 2^(n+1)*m := by
      rw [Nat.mul_comm, Nat.mul_assoc, ← Nat.pow_succ]; simp
    simp [shiftLeft_eq, shiftLeft', bit_val, shiftLeft'_false, this]

/-- Lean takes the unprimed name for `Nat.shiftLeft_eq m n : m <<< n = m * 2 ^ n`. -/
@[simp] lemma shiftLeft_eq' (m n : Nat) : shiftLeft m n = m <<< n := rfl
@[simp] lemma shiftRight_eq (m n : Nat) : shiftRight m n = m >>> n := rfl

lemma div2_lt_self (h : n ≠ 0) : div2 n < n :=
  div_lt_self (Nat.pos_iff_ne_zero.mpr h) Nat.one_lt_two

@[deprecated (since := "2024-10-22")] alias binaryRec_decreasing := div2_lt_self

/-- `size n` : Returns the size of a natural number in
bits i.e. the length of its binary representation -/
def size : ℕ → ℕ :=
  binaryRec 0 fun _ _ => succ

/-- `bits n` returns a list of Bools which correspond to the binary representation of n, where
    the head of the list represents the least significant bit -/
def bits : ℕ → List Bool :=
  binaryRec [] fun b _ IH => b :: IH

/-- `ldiff a b` performs bitwise set difference. For each corresponding
  pair of bits taken as booleans, say `aᵢ` and `bᵢ`, it applies the
  boolean operation `aᵢ ∧ ¬bᵢ` to obtain the `iᵗʰ` bit of the result. -/
def ldiff : ℕ → ℕ → ℕ :=
  bitwise fun a b => a && not b

/-! bitwise ops -/

lemma shiftLeft'_add (b m n) : ∀ k, shiftLeft' b m (n + k) = shiftLeft' b (shiftLeft' b m n) k
  | 0 => rfl
  | k + 1 => congr_arg (bit b) (shiftLeft'_add b m n k)

lemma shiftLeft'_sub (b m) : ∀ {n k}, k ≤ n → shiftLeft' b m (n - k) = (shiftLeft' b m n) >>> k
  | _, 0, _ => rfl
  | n + 1, k + 1, h => by
    rw [succ_sub_succ_eq_sub, shiftLeft', Nat.add_comm, shiftRight_add]
    simp only [shiftLeft'_sub, Nat.le_of_succ_le_succ h, shiftRight_succ, shiftRight_zero]
    simp [← div2_val, div2_bit]

lemma shiftLeft_sub : ∀ (m : Nat) {n k}, k ≤ n → m <<< (n - k) = (m <<< n) >>> k :=
  fun _ _ _ hk => by simp only [← shiftLeft'_false, shiftLeft'_sub false _ hk]

lemma bodd_eq_one_and_ne_zero : ∀ n, bodd n = (1 &&& n != 0)
  | 0 => rfl
  | 1 => rfl
  | n + 2 => by simpa using bodd_eq_one_and_ne_zero n

lemma testBit_bit_succ (m b n) : testBit (bit b n) (succ m) = testBit n m := by
  have : bodd (((bit b n) >>> 1) >>> m) = bodd (n >>> m) := by
    simp only [shiftRight_eq_div_pow]
    simp [← div2_val, div2_bit]
  rw [← shiftRight_add, Nat.add_comm] at this
  simp only [bodd_eq_one_and_ne_zero] at this
  exact this

/-! ### `boddDiv2_eq` and `bodd` -/


set_option linter.deprecated false in
@[deprecated (since := "2024-10-22")]
theorem boddDiv2_eq (n : ℕ) : boddDiv2 n = (bodd n, div2 n) := by
  induction n with
  | zero => rfl
  | succ n ih =>
    rw [boddDiv2, ih]
    cases hn : n.bodd <;> simp [hn]

@[simp]
theorem div2_bit0 (n) : div2 (2 * n) = n :=
  div2_bit false n

-- simp can prove this
theorem div2_bit1 (n) : div2 (2 * n + 1) = n :=
  div2_bit true n

/-! ### `bit0` and `bit1` -/

theorem bit_add : ∀ (b : Bool) (n m : ℕ), bit b (n + m) = bit false n + bit b m
  | true,  _, _ => by dsimp [bit]; omega
  | false, _, _ => by dsimp [bit]; omega

theorem bit_add' : ∀ (b : Bool) (n m : ℕ), bit b (n + m) = bit b n + bit false m
  | true,  _, _ => by dsimp [bit]; omega
  | false, _, _ => by dsimp [bit]; omega

theorem bit_ne_zero (b) {n} (h : n ≠ 0) : bit b n ≠ 0 := by
  cases b <;> dsimp [bit] <;> omega

@[simp]
theorem bitCasesOn_bit0 {motive : ℕ → Sort u} (H : ∀ b n, motive (bit b n)) (n : ℕ) :
    bitCasesOn (2 * n) H = H false n :=
  bitCasesOn_bit H false n

@[simp]
theorem bitCasesOn_bit1 {motive : ℕ → Sort u} (H : ∀ b n, motive (bit b n)) (n : ℕ) :
    bitCasesOn (2 * n + 1) H = H true n :=
  bitCasesOn_bit H true n

theorem bit_cases_on_injective {motive : ℕ → Sort u} :
    Function.Injective fun H : ∀ b n, motive (bit b n) => fun n => bitCasesOn n H := by
  intro H₁ H₂ h
  ext b n
  simpa only [bitCasesOn_bit] using congr_fun h (bit b n)

@[simp]
theorem bit_cases_on_inj {motive : ℕ → Sort u} (H₁ H₂ : ∀ b n, motive (bit b n)) :
    ((fun n => bitCasesOn n H₁) = fun n => bitCasesOn n H₂) ↔ H₁ = H₂ :=
  bit_cases_on_injective.eq_iff

lemma bit_le : ∀ (b : Bool) {m n : ℕ}, m ≤ n → bit b m ≤ bit b n
  | true, _, _, h => by dsimp [bit]; omega
  | false, _, _, h => by dsimp [bit]; omega

lemma bit_lt_bit (a b) (h : m < n) : bit a m < bit b n := calc
  bit a m < 2 * n   := by cases a <;> dsimp [bit] <;> omega
        _ ≤ bit b n := by cases b <;> dsimp [bit] <;> omega

@[simp]
theorem zero_bits : bits 0 = [] := by simp [Nat.bits]

@[simp]
theorem bits_append_bit (n : ℕ) (b : Bool) (hn : n = 0 → b = true) :
    (bit b n).bits = b :: n.bits := by
  rw [Nat.bits, Nat.bits, binaryRec_eq]
  simpa

@[simp]
theorem bit0_bits (n : ℕ) (hn : n ≠ 0) : (2 * n).bits = false :: n.bits :=
  bits_append_bit n false fun hn' => absurd hn' hn

@[simp]
theorem bit1_bits (n : ℕ) : (2 * n + 1).bits = true :: n.bits :=
  bits_append_bit n true fun _ => rfl

@[simp]
theorem one_bits : Nat.bits 1 = [true] := by
  convert bit1_bits 0
  simp

-- TODO Find somewhere this can live.
-- example : bits 3423 = [true, true, true, true, true, false, true, false, true, false, true, true]
-- := by norm_num

theorem bodd_eq_bits_head (n : ℕ) : n.bodd = n.bits.headI := by
  induction n using Nat.binaryRec' with
  | z => simp
  | f _ _ h _ => simp [bodd_bit, bits_append_bit _ _ h]

theorem div2_bits_eq_tail (n : ℕ) : n.div2.bits = n.bits.tail := by
  induction n using Nat.binaryRec' with
  | z => simp
  | f _ _ h _ => simp [div2_bit, bits_append_bit _ _ h]

end Nat<|MERGE_RESOLUTION|>--- conflicted
+++ resolved
@@ -3,17 +3,11 @@
 Released under Apache 2.0 license as described in the file LICENSE.
 Authors: Praneeth Kolichala
 -/
-<<<<<<< HEAD
-import Mathlib.Algebra.Group.Nat.Basic
-=======
-import Mathlib.Data.Nat.Basic
+import Mathlib.Data.List.Defs
 import Mathlib.Data.Nat.BinaryRec
->>>>>>> 342f271d
-import Mathlib.Data.List.Defs
-import Mathlib.Data.Nat.Defs
+import Mathlib.Data.Nat.Init
+import Mathlib.Logic.Function.Defs
 import Mathlib.Tactic.Convert
-import Mathlib.Tactic.GeneralizeProofs
-import Mathlib.Tactic.Says
 
 /-!
 # Additional properties of binary recursion on `Nat`
@@ -39,22 +33,18 @@
 
 /-- `boddDiv2 n` returns a 2-tuple of type `(Bool, Nat)` where the `Bool` value indicates whether
 `n` is odd or not and the `Nat` value returns `⌊n/2⌋` -/
-@[deprecated (since := "2024-06-09")] def boddDiv2 : ℕ → Bool × ℕ
+@[deprecated "use `Nat.bodd` and `Nat.div2` instead" (since := "2024-06-09")]
+def boddDiv2 : ℕ → Bool × ℕ
   | 0 => (false, 0)
   | succ n =>
     match boddDiv2 n with
     | (false, m) => (true, m)
     | (true, m) => (false, succ m)
 
-<<<<<<< HEAD
-/-- `div2 n = ⌊n/2⌋` the greatest integer smaller than `n/2`-/
+/-- `div2 n = ⌊n/2⌋` the greatest integer smaller than `n/2` -/
 def div2 (n : ℕ) : ℕ := n >>> 1
 
 theorem div2_val (n) : div2 n = n / 2 := rfl
-=======
-/-- `div2 n = ⌊n/2⌋` the greatest integer smaller than `n/2` -/
-def div2 (n : ℕ) : ℕ := (boddDiv2 n).2
->>>>>>> 342f271d
 
 /-- `bodd n` returns `true` if `n` is odd -/
 def bodd (n : ℕ) : Bool := 1 &&& n != 0
@@ -101,7 +91,7 @@
 @[simp]
 lemma div2_succ (n : ℕ) : div2 (n + 1) = cond (bodd n) (succ (div2 n)) (div2 n) := by
   cases n using bitCasesOn with
-  | h b n => cases b <;> simp [bit_val, div2_val, succ_div, Nat.dvd_mul_right]
+  | h b n => cases b <;> simp [bit_val, div2_val, Nat.succ_div, Nat.dvd_mul_right]
 
 @[simp]
 lemma div2_bit (b n) : div2 (bit b n) = n := by
@@ -192,7 +182,7 @@
 
 
 set_option linter.deprecated false in
-@[deprecated (since := "2024-10-22")]
+@[deprecated "`Nat.boddDiv2` has been deprecated" (since := "2024-10-22")]
 theorem boddDiv2_eq (n : ℕ) : boddDiv2 n = (bodd n, div2 n) := by
   induction n with
   | zero => rfl
