--- conflicted
+++ resolved
@@ -4,17 +4,10 @@
 Authors: Mario Carneiro, Yaël Dillies, Patrick Stevens
 -/
 import Mathlib.Algebra.CharZero.Defs
-<<<<<<< HEAD
 import Mathlib.Algebra.Field.Basic
+import Mathlib.Algebra.Group.Nat
 import Mathlib.Order.BoundedOrder
-=======
->>>>>>> 7af6cb5b
--- import Mathlib.Algebra.Order.Field.Basic
--- import Mathlib.Data.Nat.Cast.Order.Basic
 import Mathlib.Data.Nat.Cast.Basic
-import Mathlib.Tactic.Common
-import Mathlib.Algebra.Field.Defs
-import Mathlib.Algebra.GroupWithZero.Units.Basic
 
 #align_import data.nat.cast.field from "leanprover-community/mathlib"@"acee671f47b8e7972a1eb6f4eed74b4b3abce829"
 
@@ -38,12 +31,8 @@
     ((m / n : ℕ) : α) = m / n := by
   rcases n_dvd with ⟨k, rfl⟩
   have : n ≠ 0 := by rintro rfl; simp at hn
-<<<<<<< HEAD
-  rw [Nat.mul_div_cancel_left _ <| zero_lt_of_ne_zero this, mul_comm n, cast_mul, mul_div_cancel_right₀ _ hn]
-=======
   rw [Nat.mul_div_cancel_left _ <| zero_lt_of_ne_zero this, mul_comm n,
     cast_mul, mul_div_cancel_right₀ _ hn]
->>>>>>> 7af6cb5b
 #align nat.cast_div Nat.cast_div
 
 theorem cast_div_div_div_cancel_right [DivisionSemiring α] [CharZero α] {m n d : ℕ}
