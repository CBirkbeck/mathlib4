--- conflicted
+++ resolved
@@ -32,13 +32,8 @@
 
 /-- Specialisation of `Nat.ofNat_nonneg'`, which seems to be easier for Lean to use. -/
 @[simp]
-<<<<<<< HEAD
 theorem ofNat_nonneg {α} [Semiring α] [PartialOrder α] [IsOrderedRing α] (n : ℕ) [n.AtLeastTwo] :
-    0 ≤ (no_index (OfNat.ofNat n : α)) :=
-=======
-theorem ofNat_nonneg {α} [OrderedSemiring α] (n : ℕ) [n.AtLeastTwo] :
     0 ≤ (ofNat(n) : α) :=
->>>>>>> 659dbe80
   ofNat_nonneg' n
 
 @[simp, norm_cast]
@@ -67,14 +62,9 @@
 
 /-- Specialisation of `Nat.ofNat_pos'`, which seems to be easier for Lean to use. -/
 @[simp]
-<<<<<<< HEAD
 theorem ofNat_pos {α} [Semiring α] [PartialOrder α] [IsOrderedRing α] [Nontrivial α]
     {n : ℕ} [n.AtLeastTwo] :
-    0 < (no_index (OfNat.ofNat n : α)) :=
-=======
-theorem ofNat_pos {α} [OrderedSemiring α] [Nontrivial α] {n : ℕ} [n.AtLeastTwo] :
     0 < (ofNat(n) : α) :=
->>>>>>> 659dbe80
   ofNat_pos'
 
 end Nontrivial
@@ -97,13 +87,8 @@
   abs_of_nonneg (cast_nonneg a)
 
 @[simp]
-<<<<<<< HEAD
 theorem abs_ofNat [Ring α] [LinearOrder α] [IsStrictOrderedRing α] (n : ℕ) [n.AtLeastTwo] :
-    |(no_index (OfNat.ofNat n : α))| = OfNat.ofNat n :=
-=======
-theorem abs_ofNat [LinearOrderedRing α] (n : ℕ) [n.AtLeastTwo] :
     |(ofNat(n) : α)| = ofNat(n) :=
->>>>>>> 659dbe80
   abs_cast n
 
 lemma mul_le_pow {a : ℕ} (ha : a ≠ 1) (b : ℕ) :
