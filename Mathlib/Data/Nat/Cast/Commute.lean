/-
Copyright (c) 2014 Mario Carneiro. All rights reserved.
Released under Apache 2.0 license as described in the file LICENSE.
Authors: Mario Carneiro
-/
import Mathlib.Data.Nat.Cast.Basic
import Mathlib.Algebra.GroupWithZero.Commute
import Mathlib.Algebra.Ring.Commute

#align_import data.nat.cast.basic from "leanprover-community/mathlib"@"acebd8d49928f6ed8920e502a6c90674e75bd441"

/-!
# Cast of natural numbers: lemmas about `Commute`

-/

variable {α β : Type*}

namespace Nat

section Commute

variable [NonAssocSemiring α]

theorem cast_commute (n : ℕ) (x : α) : Commute (n : α) x := by
  induction n with
  | zero => rw [Nat.cast_zero]; exact Commute.zero_left x
  | succ n ihn => rw [Nat.cast_succ]; exact ihn.add_left (Commute.one_left x)
#align nat.cast_commute Nat.cast_commute

<<<<<<< HEAD
theorem _root_.Commute.ofNat_left (n : ℕ) [n.AtLeastTwo] (x : α) :
    Commute (OfNat.ofNat n) x :=
=======
theorem _root_.Commute.ofNat_left (n : ℕ) [n.AtLeastTwo] (x : α) : Commute (OfNat.ofNat n) x :=
>>>>>>> 152f2d2e
  n.cast_commute x

theorem cast_comm (n : ℕ) (x : α) : (n : α) * x = x * n :=
  (cast_commute n x).eq
#align nat.cast_comm Nat.cast_comm

theorem commute_cast (x : α) (n : ℕ) : Commute x n :=
  (n.cast_commute x).symm
#align nat.commute_cast Nat.commute_cast

<<<<<<< HEAD
theorem _root_.Commute.ofNat_right (x : α) (n : ℕ) [n.AtLeastTwo] :
    Commute x (OfNat.ofNat n) :=
  n.commute_cast x

theorem commute_add_cast (r s : α) (n : ℕ) (h : Commute r s) :
    Commute r (s + n) :=
  h.add_right (commute_cast r n)

theorem add_cast_commute (r s : α) (n : ℕ) (h : Commute r s) :
    Commute (r + n) s :=
  h.add_left (cast_commute n s)

theorem add_cast_commute_add_cast (r s : α) (k n : ℕ) (h : Commute r s):
    Commute (r + k) (s + n) :=
  (h.add_left (cast_commute k s)).add_right (commute_cast (r+k) n)
=======
theorem _root_.Commute.ofNat_right (x : α) (n : ℕ) [n.AtLeastTwo] : Commute x (OfNat.ofNat n) :=
  n.commute_cast x

end Commute
end Nat

namespace SemiconjBy
variable [Semiring α] {a x y : α}

@[simp]
lemma cast_nat_mul_right (h : SemiconjBy a x y) (n : ℕ) : SemiconjBy a (n * x) (n * y) :=
  SemiconjBy.mul_right (Nat.commute_cast _ _) h
#align semiconj_by.cast_nat_mul_right SemiconjBy.cast_nat_mul_right

@[simp]
lemma cast_nat_mul_left (h : SemiconjBy a x y) (n : ℕ) : SemiconjBy (n * a) x y :=
  SemiconjBy.mul_left (Nat.cast_commute _ _) h
#align semiconj_by.cast_nat_mul_left SemiconjBy.cast_nat_mul_left

@[simp]
lemma cast_nat_mul_cast_nat_mul (h : SemiconjBy a x y) (m n : ℕ) :
    SemiconjBy (m * a) (n * x) (n * y) :=
  (h.cast_nat_mul_left m).cast_nat_mul_right n
#align semiconj_by.cast_nat_mul_cast_nat_mul SemiconjBy.cast_nat_mul_cast_nat_mul

end SemiconjBy

namespace Commute
variable [Semiring α] {a b : α}

@[simp] lemma cast_nat_mul_right (h : Commute a b) (n : ℕ) : Commute a (n * b) :=
  SemiconjBy.cast_nat_mul_right h n
#align commute.cast_nat_mul_right Commute.cast_nat_mul_right

@[simp] lemma cast_nat_mul_left (h : Commute a b) (n : ℕ) : Commute (n * a) b :=
  SemiconjBy.cast_nat_mul_left h n
#align commute.cast_nat_mul_left Commute.cast_nat_mul_left

@[simp] lemma cast_nat_mul_cast_nat_mul (h : Commute a b) (m n : ℕ) : Commute (m * a) (n * b) :=
  SemiconjBy.cast_nat_mul_cast_nat_mul h m n
#align commute.cast_nat_mul_cast_nat_mul Commute.cast_nat_mul_cast_nat_mul

variable (a) (m n : ℕ)

-- Porting note: `simp` can prove this using `Commute.refl`, `Commute.cast_nat_mul_right`
-- @[simp]
lemma self_cast_nat_mul : Commute a (n * a) := (Commute.refl a).cast_nat_mul_right n
#align commute.self_cast_nat_mul Commute.self_cast_nat_mul

-- Porting note: `simp` can prove this using `Commute.refl`, `Commute.cast_nat_mul_left`
-- @[simp]
lemma cast_nat_mul_self : Commute (n * a) a := (Commute.refl a).cast_nat_mul_left n
#align commute.cast_nat_mul_self Commute.cast_nat_mul_self

-- Porting note: `simp` can prove this using `Commute.refl`, `Commute.cast_nat_mul_left`,
-- `Commute.cast_nat_mul_right`
-- @[simp]
lemma self_cast_nat_mul_cast_nat_mul : Commute (m * a) (n * a) :=
  (Commute.refl a).cast_nat_mul_cast_nat_mul m n
#align commute.self_cast_nat_mul_cast_nat_mul Commute.self_cast_nat_mul_cast_nat_mul
>>>>>>> 152f2d2e

end Commute<|MERGE_RESOLUTION|>--- conflicted
+++ resolved
@@ -28,12 +28,7 @@
   | succ n ihn => rw [Nat.cast_succ]; exact ihn.add_left (Commute.one_left x)
 #align nat.cast_commute Nat.cast_commute
 
-<<<<<<< HEAD
-theorem _root_.Commute.ofNat_left (n : ℕ) [n.AtLeastTwo] (x : α) :
-    Commute (OfNat.ofNat n) x :=
-=======
 theorem _root_.Commute.ofNat_left (n : ℕ) [n.AtLeastTwo] (x : α) : Commute (OfNat.ofNat n) x :=
->>>>>>> 152f2d2e
   n.cast_commute x
 
 theorem cast_comm (n : ℕ) (x : α) : (n : α) * x = x * n :=
@@ -44,9 +39,7 @@
   (n.cast_commute x).symm
 #align nat.commute_cast Nat.commute_cast
 
-<<<<<<< HEAD
-theorem _root_.Commute.ofNat_right (x : α) (n : ℕ) [n.AtLeastTwo] :
-    Commute x (OfNat.ofNat n) :=
+theorem _root_.Commute.ofNat_right (x : α) (n : ℕ) [n.AtLeastTwo] : Commute x (OfNat.ofNat n) :=
   n.commute_cast x
 
 theorem commute_add_cast (r s : α) (n : ℕ) (h : Commute r s) :
@@ -60,9 +53,6 @@
 theorem add_cast_commute_add_cast (r s : α) (k n : ℕ) (h : Commute r s):
     Commute (r + k) (s + n) :=
   (h.add_left (cast_commute k s)).add_right (commute_cast (r+k) n)
-=======
-theorem _root_.Commute.ofNat_right (x : α) (n : ℕ) [n.AtLeastTwo] : Commute x (OfNat.ofNat n) :=
-  n.commute_cast x
 
 end Commute
 end Nat
@@ -121,6 +111,5 @@
 lemma self_cast_nat_mul_cast_nat_mul : Commute (m * a) (n * a) :=
   (Commute.refl a).cast_nat_mul_cast_nat_mul m n
 #align commute.self_cast_nat_mul_cast_nat_mul Commute.self_cast_nat_mul_cast_nat_mul
->>>>>>> 152f2d2e
 
 end Commute