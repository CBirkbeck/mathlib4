--- conflicted
+++ resolved
@@ -28,12 +28,8 @@
 | nil : Seq α
 | cons : α → Seq α → Seq α
 -/
-<<<<<<< HEAD
 /-- A stream `s : Stream' (Option α)` is a sequence if `s.get n = none` implies
 `s.get (n + 1) = none`.
-=======
-/-- A stream `s : Option α` is a sequence if `s.get n = none` implies `s.get (n + 1) = none`.
->>>>>>> 0a4a67eb
 -/
 def IsSeq {α : Type u} (s : Stream' (Option α)) : Prop :=
   ∀ {n : ℕ}, get s n = none → get s (n + 1) = none
@@ -340,7 +336,6 @@
     apply cons
 #align stream.seq.rec_on Stream'.Seq.recOn
 
-<<<<<<< HEAD
 @[elab_as_elim]
 theorem mem_rec_on {a} {C : (s : Seq α) → a ∈ s → Prop} {s} (M : a ∈ s)
     (mem_cons : ∀ s, C (a ::ₑ s) (mem_cons a s))
@@ -363,27 +358,6 @@
         rw [val_cons, get_succ_cons] at e
         exact mem_cons_of_mem b _ (IH e)
 #align stream.seq.mem_rec_on Stream'.Seq.mem_rec_onₓ
-=======
-theorem mem_rec_on {C : Seq α → Prop} {a s} (M : a ∈ s)
-    (h1 : ∀ b s', a = b ∨ C s' → C (cons b s')) : C s := by
-  cases' M with k e; unfold Stream'.get at e
-  induction' k with k IH generalizing s
-  · have TH : s = cons a (tail s) := by
-      apply destruct_eq_cons
-      unfold destruct get? Functor.map
-      rw [← e]
-      rfl
-    rw [TH]
-    apply h1 _ _ (Or.inl rfl)
-  -- porting note: had to reshuffle `intro`
-  revert e; apply s.recOn _ fun b s' => _
-  · intro e; injection e
-  · intro b s' e
-    have h_eq : (cons b s').val (Nat.succ k) = s'.val k := by cases s'; rfl
-    rw [h_eq] at e
-    apply h1 _ _ (Or.inr (IH e))
-#align stream.seq.mem_rec_on Stream'.Seq.mem_rec_on
->>>>>>> 0a4a67eb
 
 /-- Corecursor over pairs of `Option` values-/
 def Corec.f (f : β → Option (α × β)) : Option β → Option α × Option β
@@ -419,11 +393,7 @@
 @[simp]
 theorem corec_eq (f : β → Option (α × β)) (b : β) :
     destruct (corec f b) = omap (corec f) (f b) := by
-<<<<<<< HEAD
   dsimp [corec, destruct]
-=======
-  dsimp [corec, destruct, get]
->>>>>>> 0a4a67eb
   -- porting note: next two lines were `change`...`with`...
   have h: (Stream'.corec' (Corec.f f) (some b)).get 0 = (Corec.f f (some b)).1 := rfl
   rw [h]
@@ -523,17 +493,10 @@
   rfl
 #align stream.seq.of_list_nil Stream'.Seq.ofList_nil
 
-<<<<<<< HEAD
 @[simp, norm_cast]
 theorem get?_ofList (l : List α) (n : ℕ) : (l : Seq α).get? n = l.get? n :=
   rfl
 #align stream.seq.of_list_nth Stream'.Seq.get?_ofList
-=======
-@[simp]
-theorem ofList_get (l : List α) (n : ℕ) : (ofList l).get? n = l.get? n :=
-  rfl
-#align stream.seq.of_list_nth Stream'.Seq.ofList_get
->>>>>>> 0a4a67eb
 
 @[simp, norm_cast]
 theorem ofList_cons (a : α) (l : List α) : (a :: l : Seq α) = a ::ₑ ↑l := by
@@ -662,13 +625,8 @@
 def map (f : α → β) : Seq α → Seq β
   | ⟨s, al⟩ =>
     ⟨s.map (Option.map f), fun {n} => by
-<<<<<<< HEAD
       dsimp [Stream'.map]
       induction' e : s.get n with e <;> intro
-=======
-      dsimp [Stream'.map, Stream'.get]
-      induction' e : s n with e <;> intro
->>>>>>> 0a4a67eb
       · rw [al e]
         assumption
       · contradiction⟩
@@ -1203,13 +1161,8 @@
 #align stream.seq1.bind_ret Stream'.Seq1.bind_pure
 
 @[simp]
-<<<<<<< HEAD
 theorem pure_bind (a : α) (f : α → Seq1 β) : bind (pure a) f = f a := by
   simp [pure, bind, map]
-=======
-theorem ret_bind (a : α) (f : α → Seq1 β) : bind (ret a) f = f a := by
-  simp only [bind, map, ret._eq_1, map_nil]
->>>>>>> 0a4a67eb
   cases' f a with a s
   induction s using recOn <;> simp
 #align stream.seq1.ret_bind Stream'.Seq1.pure_bind
