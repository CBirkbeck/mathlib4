/-
Copyright (c) 2016 Jeremy Avigad. All rights reserved.
Released under Apache 2.0 license as described in the file LICENSE.
Authors: Jeremy Avigad
-/
import Batteries.Logic
import Batteries.Tactic.Init
import Mathlib.Data.Int.Notation
import Mathlib.Data.Nat.Notation
import Mathlib.Tactic.Lemma
import Mathlib.Tactic.TypeStar

/-!
# Basic operations on the integers

This file contains some basic lemmas about integers.

See note [foundational algebra order theory].

This file should not depend on anything defined in Mathlib (except for notation), so that it can be
upstreamed to Batteries easily.
-/

open Nat

namespace Int

variable {a b c d m n : ℤ}

protected theorem neg_eq_neg {a b : ℤ} (h : -a = -b) : a = b := Int.neg_inj.1 h

@[deprecated (since := "2025-03-07")] alias neg_nonpos_iff_nonneg := Int.neg_nonpos_iff

/-! ### succ and pred -/

/-- Immediate successor of an integer: `succ n = n + 1` -/
def succ (a : ℤ) := a + 1

/-- Immediate predecessor of an integer: `pred n = n - 1` -/
def pred (a : ℤ) := a - 1

lemma pred_succ (a : ℤ) : pred (succ a) = a := Int.add_sub_cancel _ _

lemma succ_pred (a : ℤ) : succ (pred a) = a := Int.sub_add_cancel _ _

lemma neg_succ (a : ℤ) : -succ a = pred (-a) := Int.neg_add

lemma succ_neg_succ (a : ℤ) : succ (-succ a) = -a := by rw [neg_succ, succ_pred]

lemma neg_pred (a : ℤ) : -pred a = succ (-a) := by
  rw [← Int.neg_eq_comm.mp (neg_succ (-a)), Int.neg_neg]

lemma pred_neg_pred (a : ℤ) : pred (-pred a) = -a := by rw [neg_pred, pred_succ]

lemma pred_nat_succ (n : ℕ) : pred (Nat.succ n) = n := pred_succ n

lemma neg_nat_succ (n : ℕ) : -(Nat.succ n : ℤ) = pred (-n) := neg_succ n

lemma succ_neg_natCast_succ (n : ℕ) : succ (-Nat.succ n) = -n := succ_neg_succ n

@[norm_cast] lemma natCast_pred_of_pos {n : ℕ} (h : 0 < n) : ((n - 1 : ℕ) : ℤ) = (n : ℤ) - 1 := by
  cases n; cases h; simp [natCast_succ]

lemma lt_succ_self (a : ℤ) : a < succ a := by unfold succ; omega

lemma pred_self_lt (a : ℤ) : pred a < a := by unfold pred; omega

/--
Induction on integers: prove a proposition `p i` by proving the base case `p 0`,
the upwards induction step `p i → p (i + 1)` and the downwards induction step `p (-i) → p (-i - 1)`.

It is used as the default induction principle for the `induction` tactic.
-/
@[elab_as_elim, induction_eliminator] protected lemma induction_on {p : ℤ → Prop} (i : ℤ)
    (hz : p 0) (hp : ∀ i : ℕ, p i → p (i + 1)) (hn : ∀ i : ℕ, p (-i) → p (-i - 1)) : p i := by
  cases i with
  | ofNat i =>
    induction i with
    | zero => exact hz
    | succ i ih => exact hp _ ih
  | negSucc i =>
    suffices ∀ n : ℕ, p (-n) from this (i + 1)
    intro n; induction n with
    | zero => simp [hz]
    | succ n ih => simpa [natCast_succ, Int.neg_add, Int.sub_eq_add_neg] using hn _ ih

section inductionOn'

variable {C : ℤ → Sort*} (z b : ℤ)
  (H0 : C b) (Hs : ∀ k, b ≤ k → C k → C (k + 1)) (Hp : ∀ k ≤ b, C k → C (k - 1))

/-- Inductively define a function on `ℤ` by defining it at `b`, for the `succ` of a number greater
than `b`, and the `pred` of a number less than `b`. -/
@[elab_as_elim] protected def inductionOn' : C z :=
  cast (congrArg C <| show b + (z - b) = z by rw [Int.add_comm, z.sub_add_cancel b]) <|
  match z - b with
  | .ofNat n => pos n
  | .negSucc n => neg n
where
  /-- The positive case of `Int.inductionOn'`. -/
  pos : ∀ n : ℕ, C (b + n)
  | 0 => cast (by simp) H0
  | n+1 => cast (by rw [Int.add_assoc]; rfl) <|
    Hs _ (Int.le_add_of_nonneg_right (ofNat_nonneg _)) (pos n)

  /-- The negative case of `Int.inductionOn'`. -/
  neg : ∀ n : ℕ, C (b + -[n+1])
  | 0 => Hp _ Int.le_rfl H0
  | n+1 => by
    refine cast (by rw [Int.add_sub_assoc]; rfl) (Hp _ (Int.le_of_lt ?_) (neg n))
    omega

variable {z b H0 Hs Hp}

lemma inductionOn'_self : b.inductionOn' b H0 Hs Hp = H0 :=
  cast_eq_iff_heq.mpr <| .symm <| by rw [b.sub_self, ← cast_eq_iff_heq]; rfl

lemma inductionOn'_sub_one (hz : z ≤ b) :
    (z - 1).inductionOn' b H0 Hs Hp = Hp z hz (z.inductionOn' b H0 Hs Hp) := by
  apply cast_eq_iff_heq.mpr
  obtain ⟨n, hn⟩ := Int.eq_negSucc_of_lt_zero (show z - 1 - b < 0 by omega)
  rw [hn]
  obtain _|n := n
  · change _ = -1 at hn
    have : z = b := by omega
    subst this; rw [inductionOn'_self]; exact heq_of_eq rfl
  · have : z = b + -[n+1] := by rw [Int.negSucc_eq] at hn ⊢; omega
    subst this
    refine (cast_heq _ _).trans ?_
    congr
    symm
    rw [Int.inductionOn', cast_eq_iff_heq, show b + -[n+1] - b = -[n+1] by omega]

end inductionOn'

/-- Inductively define a function on `ℤ` by defining it on `ℕ` and extending it from `n` to `-n`. -/
@[elab_as_elim] protected def negInduction {C : ℤ → Sort*} (nat : ∀ n : ℕ, C n)
    (neg : (∀ n : ℕ, C n) → ∀ n : ℕ, C (-n)) : ∀ n : ℤ, C n
  | .ofNat n => nat n
  | .negSucc n => neg nat <| n + 1

/-- See `Int.inductionOn'` for an induction in both directions. -/
protected lemma le_induction {P : ℤ → Prop} {m : ℤ} (h0 : P m)
    (h1 : ∀ n : ℤ, m ≤ n → P n → P (n + 1)) (n : ℤ) : m ≤ n → P n := by
  refine Int.inductionOn' n m ?_ ?_ ?_
  · intro
    exact h0
  · intro k hle hi _
    exact h1 k hle (hi hle)
  · intro k hle _ hle'
    omega

/-- See `Int.inductionOn'` for an induction in both directions. -/
protected theorem le_induction_down {P : ℤ → Prop} {m : ℤ} (h0 : P m)
    (h1 : ∀ n : ℤ, n ≤ m → P n → P (n - 1)) (n : ℤ) : n ≤ m → P n :=
  Int.inductionOn' n m (fun _ ↦ h0) (fun k hle _ hle' ↦ by omega)
    fun k hle hi _ ↦ h1 k hle (hi hle)

section strongRec

variable {P : ℤ → Sort*} (lt : ∀ n < m, P n) (ge : ∀ n ≥ m, (∀ k < n, P k) → P n)

/-- A strong recursor for `Int` that specifies explicit values for integers below a threshold,
and is analogous to `Nat.strongRec` for integers on or above the threshold. -/
@[elab_as_elim] protected def strongRec (n : ℤ) : P n := by
  refine if hnm : n < m then lt n hnm else ge n (by omega) (n.inductionOn' m lt ?_ ?_)
  · intro _n _ ih l _
    exact if hlm : l < m then lt l hlm else ge l (by omega) fun k _ ↦ ih k (by omega)
  · exact fun n _ hn l _ ↦ hn l (by omega)

variable {lt ge}
lemma strongRec_of_lt (hn : n < m) : m.strongRec lt ge n = lt n hn := dif_pos _

end strongRec

/-! ### mul -/

/-! ### natAbs -/

alias natAbs_sq := natAbs_pow_two

theorem sign_mul_self_eq_natAbs (a : Int) : sign a * a = natAbs a :=
  sign_mul_self a

/-! ### `/` -/

lemma natCast_div (m n : ℕ) : ((m / n : ℕ) : ℤ) = m / n := natCast_ediv m n

lemma ediv_of_neg_of_pos {a b : ℤ} (Ha : a < 0) (Hb : 0 < b) : ediv a b = -((-a - 1) / b + 1) :=
  match a, b, eq_negSucc_of_lt_zero Ha, eq_succ_of_zero_lt Hb with
  | _, _, ⟨m, rfl⟩, ⟨n, rfl⟩ => by
    rw [show (- -[m+1] : ℤ) = (m + 1 : ℤ) by rfl]; rw [Int.add_sub_cancel]; rfl

/-! ### mod -/

@[simp, norm_cast] lemma natCast_mod (m n : ℕ) : (↑(m % n) : ℤ) = ↑m % ↑n := natCast_emod m n

@[deprecated (since := "2025-04-16")] alias add_emod_eq_add_mod_right := add_emod_eq_add_emod_right

lemma div_le_iff_of_dvd_of_pos (hb : 0 < b) (hba : b ∣ a) : a / b ≤ c ↔ a ≤ b * c :=
  ediv_le_iff_of_dvd_of_pos hb hba

lemma div_le_iff_of_dvd_of_neg (hb : b < 0) (hba : b ∣ a) : a / b ≤ c ↔ b * c ≤ a :=
  ediv_le_iff_of_dvd_of_neg hb hba

lemma div_lt_iff_of_dvd_of_pos (hb : 0 < b) (hba : b ∣ a) : a / b < c ↔ a < b * c :=
  ediv_lt_iff_of_dvd_of_pos hb hba

lemma div_lt_iff_of_dvd_of_neg (hb : b < 0) (hba : b ∣ a) : a / b < c ↔ b * c < a :=
  ediv_lt_iff_of_dvd_of_neg hb hba

lemma le_div_iff_of_dvd_of_pos (hc : 0 < c) (hcb : c ∣ b) : a ≤ b / c ↔ c * a ≤ b :=
  le_ediv_iff_of_dvd_of_pos hc hcb

lemma le_div_iff_of_dvd_of_neg (hc : c < 0) (hcb : c ∣ b) : a ≤ b / c ↔ b ≤ c * a :=
  le_ediv_iff_of_dvd_of_neg hc hcb

lemma lt_div_iff_of_dvd_of_pos (hc : 0 < c) (hcb : c ∣ b) : a < b / c ↔ c * a < b :=
  lt_ediv_iff_of_dvd_of_pos hc hcb

lemma lt_div_iff_of_dvd_of_neg (hc : c < 0) (hcb : c ∣ b) : a < b / c ↔ b < c * a :=
  lt_ediv_iff_of_dvd_of_neg hc hcb

lemma div_le_div_iff_of_dvd_of_pos_of_pos (hb : 0 < b) (hd : 0 < d) (hba : b ∣ a)
    (hdc : d ∣ c) : a / b ≤ c / d ↔ d * a ≤ c * b :=
  ediv_le_ediv_iff_of_dvd_of_pos_of_pos hb hd hba hdc

lemma div_le_div_iff_of_dvd_of_pos_of_neg (hb : 0 < b) (hd : d < 0) (hba : b ∣ a) (hdc : d ∣ c) :
    a / b ≤ c / d ↔ c * b ≤ d * a :=
  ediv_le_ediv_iff_of_dvd_of_pos_of_neg hb hd hba hdc

lemma div_le_div_iff_of_dvd_of_neg_of_pos (hb : b < 0) (hd : 0 < d) (hba : b ∣ a)  (hdc : d ∣ c) :
    a / b ≤ c / d ↔ c * b ≤ d * a :=
  ediv_le_ediv_iff_of_dvd_of_neg_of_pos hb hd hba hdc

lemma div_le_div_iff_of_dvd_of_neg_of_neg (hb : b < 0) (hd : d < 0) (hba : b ∣ a) (hdc : d ∣ c) :
    a / b ≤ c / d ↔ d * a ≤ c * b :=
  ediv_le_ediv_iff_of_dvd_of_neg_of_neg hb hd hba hdc

lemma div_lt_div_iff_of_dvd_of_pos (hb : 0 < b) (hd : 0 < d) (hba : b ∣ a) (hdc : d ∣ c) :
    a / b < c / d ↔ d * a < c * b :=
  ediv_lt_ediv_iff_of_dvd_of_pos hb hd hba hdc

lemma div_lt_div_iff_of_dvd_of_pos_of_neg (hb : 0 < b) (hd : d < 0) (hba : b ∣ a) (hdc : d ∣ c) :
    a / b < c / d ↔ c * b < d * a :=
  ediv_lt_ediv_iff_of_dvd_of_pos_of_neg hb hd hba hdc

lemma div_lt_div_iff_of_dvd_of_neg_of_pos (hb : b < 0) (hd : 0 < d) (hba : b ∣ a) (hdc : d ∣ c) :
    a / b < c / d ↔ c * b < d * a :=
  ediv_lt_ediv_iff_of_dvd_of_neg_of_pos hb hd hba hdc

lemma div_lt_div_iff_of_dvd_of_neg_of_neg (hb : b < 0) (hd : d < 0) (hba : b ∣ a) (hdc : d ∣ c) :
    a / b < c / d ↔ d * a < c * b :=
  ediv_lt_ediv_iff_of_dvd_of_neg_of_neg hb hd hba hdc

/-! ### properties of `/` and `%` -/

lemma emod_two_eq_zero_or_one (n : ℤ) : n % 2 = 0 ∨ n % 2 = 1 :=
  emod_two_eq n

/-! ### dvd -/

lemma dvd_mul_of_div_dvd (h : b ∣ a) (hdiv : a / b ∣ c) : a ∣ b * c :=
  dvd_mul_of_ediv_dvd h hdiv

lemma div_dvd_iff_dvd_mul (h : b ∣ a) (hb : b ≠ 0) : a / b ∣ c ↔ a ∣ b * c :=
  ediv_dvd_iff_dvd_mul h hb

lemma mul_dvd_of_dvd_div (hcb : c ∣ b) (h : a ∣ b / c) : c * a ∣ b :=
  mul_dvd_of_dvd_ediv hcb h

lemma dvd_div_of_mul_dvd (h : a * b ∣ c) : b ∣ c / a :=
  dvd_ediv_of_mul_dvd h

<<<<<<< HEAD
@[simp] lemma dvd_div_iff_mul_dvd (hbc : c ∣ b) : a ∣ b / c ↔ c * a ∣ b :=
  dvd_ediv_iff_mul_dvd hbc
=======
lemma dvd_div_iff_mul_dvd (hbc : c ∣ b) : a ∣ b / c ↔ c * a ∣ b := by
  simp [hbc]
>>>>>>> 06d29195

/-- If `n > 0` then `m` is not divisible by `n` iff it is between `n * k` and `n * (k + 1)`
  for some `k`. -/
lemma exists_lt_and_lt_iff_not_dvd (m : ℤ) (hn : 0 < n) :
    (∃ k, n * k < m ∧ m < n * (k + 1)) ↔ ¬n ∣ m :=
  (not_dvd_iff_lt_mul_succ m hn).symm

lemma eq_mul_div_of_mul_eq_mul_of_dvd_left (hb : b ≠ 0) (hbc : b ∣ c) (h : b * a = c * d) :
    a = c / b * d := by
  obtain ⟨k, rfl⟩ := hbc
  rw [Int.mul_ediv_cancel_left _ hb]
  rwa [Int.mul_assoc, Int.mul_eq_mul_left_iff hb] at h

lemma ofNat_add_negSucc_of_ge {m n : ℕ} (h : n.succ ≤ m) :
    ofNat m + -[n+1] = ofNat (m - n.succ) := by
  rw [negSucc_eq, ofNat_eq_natCast, ofNat_eq_natCast, ← Int.natCast_one, ← Int.natCast_add,
    ← Int.sub_eq_add_neg, ← Int.natCast_sub h]

/-! #### `/` and ordering -/

lemma le_iff_pos_of_dvd (ha : 0 < a) (hab : a ∣ b) : a ≤ b ↔ 0 < b :=
  ⟨Int.lt_of_lt_of_le ha, (Int.le_of_dvd · hab)⟩

lemma le_add_iff_lt_of_dvd_sub (ha : 0 < a) (hab : a ∣ c - b) : a + b ≤ c ↔ b < c := by
  rw [Int.add_le_iff_le_sub, ← Int.sub_pos, le_iff_pos_of_dvd ha hab]

/-! ### sign -/

lemma sign_add_eq_of_sign_eq : ∀ {m n : ℤ}, m.sign = n.sign → (m + n).sign = n.sign := by
  have : (1 : ℤ) ≠ -1 := by decide
  rintro ((_ | m) | m) ((_ | n) | n) <;> simp [this, this.symm] <;> omega

/-! ### toNat -/

@[simp] lemma toNat_pred_coe_of_pos {i : ℤ} (h : 0 < i) : ((i.toNat - 1 : ℕ) : ℤ) = i - 1 := by
  simp only [lt_toNat, Int.cast_ofNat_Int, h, natCast_pred_of_pos, Int.le_of_lt h, toNat_of_nonneg]

lemma toNat_lt'' {n : ℕ} (hn : n ≠ 0) : m.toNat < n ↔ m < n := by omega

/-- The modulus of an integer by another as a natural. Uses the E-rounding convention. -/
def natMod (m n : ℤ) : ℕ := (m % n).toNat

lemma natMod_lt {n : ℕ} (hn : n ≠ 0) : m.natMod n < n :=
  (toNat_lt'' hn).2 <| emod_lt_of_pos _ <| by omega

/-- For use in `Mathlib.Tactic.NormNum.Pow` -/
@[simp] lemma pow_eq (m : ℤ) (n : ℕ) : m.pow n = m ^ n := rfl

end Int<|MERGE_RESOLUTION|>--- conflicted
+++ resolved
@@ -272,13 +272,8 @@
 lemma dvd_div_of_mul_dvd (h : a * b ∣ c) : b ∣ c / a :=
   dvd_ediv_of_mul_dvd h
 
-<<<<<<< HEAD
-@[simp] lemma dvd_div_iff_mul_dvd (hbc : c ∣ b) : a ∣ b / c ↔ c * a ∣ b :=
-  dvd_ediv_iff_mul_dvd hbc
-=======
 lemma dvd_div_iff_mul_dvd (hbc : c ∣ b) : a ∣ b / c ↔ c * a ∣ b := by
   simp [hbc]
->>>>>>> 06d29195
 
 /-- If `n > 0` then `m` is not divisible by `n` iff it is between `n * k` and `n * (k + 1)`
   for some `k`. -/
