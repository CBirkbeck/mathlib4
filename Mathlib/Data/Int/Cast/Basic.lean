--- conflicted
+++ resolved
@@ -94,11 +94,7 @@
 
 @[simp, norm_cast]
 theorem cast_add : ∀ m n, ((m + n : ℤ) : R) = m + n
-<<<<<<< HEAD
-  | (m : ℕ), (n : ℕ) => by simp [-Int.natCast_add, ← Int.natCast_add]
-=======
   | (m : ℕ), (n : ℕ) => by simp [← Int.natCast_add]
->>>>>>> 5afdea54
   | (m : ℕ), -[n+1] => by erw [cast_subNatNat, cast_natCast, cast_negSucc, sub_eq_add_neg]
   | -[m+1], (n : ℕ) => by
     #adaptation_note
