--- conflicted
+++ resolved
@@ -707,7 +707,6 @@
 
 /-! ### Addition -/
 
-<<<<<<< HEAD
 instance : IsBotAbsorbing EReal := WithBot.isBotAbsorbing
 
 instance : NoTopAddends EReal where
@@ -715,31 +714,6 @@
 
 instance : NoBotAddends EReal := WithBot.noBotAddends
 
-#align ereal.add_bot IsBotAbsorbing.add_bot
-
-#align ereal.bot_add IsBotAbsorbing.bot_add
-
-#align ereal.add_eq_bot_iff add_eq_bot
-
-#align ereal.bot_lt_add_iff bot_lt_add
-
-=======
-@[simp]
-theorem add_bot (x : EReal) : x + ⊥ = ⊥ :=
-  WithBot.add_bot _
-
-@[simp]
-theorem bot_add (x : EReal) : ⊥ + x = ⊥ :=
-  WithBot.bot_add _
-
-@[simp]
-theorem add_eq_bot_iff {x y : EReal} : x + y = ⊥ ↔ x = ⊥ ∨ y = ⊥ :=
-  WithBot.add_eq_bot
-
-@[simp]
-theorem bot_lt_add_iff {x y : EReal} : ⊥ < x + y ↔ ⊥ < x ∧ ⊥ < y := by
-  simp [bot_lt_iff_ne_bot, not_or]
->>>>>>> 9a958e83
 
 @[simp]
 theorem top_add_top : (⊤ : EReal) + ⊤ = ⊤ :=
