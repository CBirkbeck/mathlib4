/-
Copyright (c) 2022 Violeta Hernández Palacios. All rights reserved.
Released under Apache 2.0 license as described in the file LICENSE.
Authors: Violeta Hernández Palacios
-/
import Mathlib.SetTheory.Ordinal.FixedPoint

/-!
# Principal ordinals

We define principal or indecomposable ordinals, and we prove the standard properties about them.

## Main definitions and results

* `Principal`: A principal or indecomposable ordinal under some binary operation. We include 0 and
  any other typically excluded edge cases for simplicity.
* `not_bddAbove_principal`: Principal ordinals (under any operation) are unbounded.
* `principal_add_iff_zero_or_omega0_opow`: The main characterization theorem for additive principal
  ordinals.
* `principal_mul_iff_le_two_or_omega0_opow_opow`: The main characterization theorem for
  multiplicative principal ordinals.

## TODO

* Prove that exponential principal ordinals are 0, 1, 2, ω, or epsilon numbers, i.e. fixed points
  of `fun x ↦ ω ^ x`.
-/

universe u

open Order

namespace Ordinal

<<<<<<< HEAD
section Arbitrary

variable {op : Ordinal → Ordinal → Ordinal}
=======
variable {a b c o : Ordinal.{u}}
>>>>>>> d0df76bd

section Arbitrary

variable {op : Ordinal → Ordinal → Ordinal}

/-! ### Principal ordinals -/

/-- An ordinal `o` is said to be principal or indecomposable under an operation when the set of
ordinals less than it is closed under that operation. In standard mathematical usage, this term is
almost exclusively used for additive and multiplicative principal ordinals.

For simplicity, we break usual convention and regard `0` as principal. -/
def Principal (op : Ordinal → Ordinal → Ordinal) (o : Ordinal) : Prop :=
  ∀ ⦃a b⦄, a < o → b < o → op a b < o

<<<<<<< HEAD
theorem principal_swap_iff {o : Ordinal} : Principal (Function.swap op) o ↔ Principal op o := by
  constructor <;> exact fun h a b ha hb => h hb ha

@[deprecated principal_swap_iff (since := "2024-08-18")]
theorem principal_iff_principal_swap {o : Ordinal} :
    Principal op o ↔ Principal (Function.swap op) o :=
  principal_swap_iff

theorem not_principal_iff {o : Ordinal} : ¬ Principal op o ↔ ∃ a < o, ∃ b < o, o ≤ op a b := by
  simp [Principal]

=======
theorem principal_swap_iff : Principal (Function.swap op) o ↔ Principal op o := by
  constructor <;> exact fun h a b ha hb => h hb ha

@[deprecated principal_swap_iff (since := "2024-08-18")]
theorem principal_iff_principal_swap : Principal op o ↔ Principal (Function.swap op) o :=
  principal_swap_iff

theorem not_principal_iff : ¬ Principal op o ↔ ∃ a < o, ∃ b < o, o ≤ op a b := by
  simp [Principal]

theorem principal_iff_of_monotone
    (h₁ : ∀ a, Monotone (op a)) (h₂ : ∀ a, Monotone (Function.swap op a)) :
    Principal op o ↔ ∀ a < o, op a a < o := by
  use fun h a ha => h ha ha
  intro H a b ha hb
  obtain hab | hba := le_or_lt a b
  · exact (h₂ b hab).trans_lt <| H b hb
  · exact (h₁ a hba.le).trans_lt <| H a ha

theorem not_principal_iff_of_monotone
    (h₁ : ∀ a, Monotone (op a)) (h₂ : ∀ a, Monotone (Function.swap op a)) :
    ¬ Principal op o ↔ ∃ a < o, o ≤ op a a := by
  simp [principal_iff_of_monotone h₁ h₂]

>>>>>>> d0df76bd
theorem principal_zero : Principal op 0 := fun a _ h =>
  (Ordinal.not_lt_zero a h).elim

@[simp]
theorem principal_one_iff : Principal op 1 ↔ op 0 0 = 0 := by
  refine ⟨fun h => ?_, fun h a b ha hb => ?_⟩
  · rw [← lt_one_iff_zero]
    exact h zero_lt_one zero_lt_one
  · rwa [lt_one_iff_zero, ha, hb] at *

<<<<<<< HEAD
theorem Principal.iterate_lt {a o : Ordinal} (hao : a < o) (ho : Principal op o) (n : ℕ) :
    (op a)^[n] a < o := by
=======
theorem Principal.iterate_lt (hao : a < o) (ho : Principal op o) (n : ℕ) : (op a)^[n] a < o := by
>>>>>>> d0df76bd
  induction' n with n hn
  · rwa [Function.iterate_zero]
  · rw [Function.iterate_succ']
    exact ho hao hn

<<<<<<< HEAD
theorem op_eq_self_of_principal {a o : Ordinal.{u}} (hao : a < o) (H : IsNormal (op a))
=======
theorem op_eq_self_of_principal (hao : a < o) (H : IsNormal (op a))
>>>>>>> d0df76bd
    (ho : Principal op o) (ho' : IsLimit o) : op a o = o := by
  apply H.le_apply.antisymm'
  rw [← IsNormal.bsup_eq.{u, u} H ho', bsup_le_iff]
  exact fun b hbo => (ho hao hbo).le

<<<<<<< HEAD
theorem nfp_le_of_principal {a o : Ordinal} (hao : a < o) (ho : Principal op o) :
    nfp (op a) a ≤ o :=
=======
theorem nfp_le_of_principal (hao : a < o) (ho : Principal op o) : nfp (op a) a ≤ o :=
>>>>>>> d0df76bd
  nfp_le fun n => (ho.iterate_lt hao n).le

end Arbitrary

/-! ### Principal ordinals are unbounded -/

/-- We give an explicit construction for a principal ordinal larger or equal than `o`. -/
private theorem principal_nfp_iSup (op : Ordinal → Ordinal → Ordinal) (o : Ordinal) :
    Principal op (nfp (fun x ↦ ⨆ y : Set.Iio x ×ˢ Set.Iio x, succ (op y.1.1 y.1.2)) o) := by
  intro a b ha hb
  rw [lt_nfp] at *
  obtain ⟨m, ha⟩ := ha
  obtain ⟨n, hb⟩ := hb
  obtain h | h := le_total
    ((fun x ↦ ⨆ y : Set.Iio x ×ˢ Set.Iio x, succ (op y.1.1 y.1.2))^[m] o)
    ((fun x ↦ ⨆ y : Set.Iio x ×ˢ Set.Iio x, succ (op y.1.1 y.1.2))^[n] o)
  · use n + 1
    rw [Function.iterate_succ']
    apply (lt_succ _).trans_le
    exact Ordinal.le_iSup (fun y : Set.Iio _ ×ˢ Set.Iio _ ↦ succ (op y.1.1 y.1.2))
      ⟨_, Set.mk_mem_prod (ha.trans_le h) hb⟩
  · use m + 1
    rw [Function.iterate_succ']
    apply (lt_succ _).trans_le
    exact Ordinal.le_iSup (fun y : Set.Iio _ ×ˢ Set.Iio _ ↦ succ (op y.1.1 y.1.2))
      ⟨_, Set.mk_mem_prod ha (hb.trans_le h)⟩

/-- Principal ordinals under any operation are unbounded. -/
theorem not_bddAbove_principal (op : Ordinal → Ordinal → Ordinal) :
    ¬ BddAbove { o | Principal op o } := by
  rintro ⟨a, ha⟩
  exact ((le_nfp _ _).trans (ha (principal_nfp_iSup op (succ a)))).not_lt (lt_succ a)

set_option linter.deprecated false in
@[deprecated (since := "2024-10-11")]
theorem principal_nfp_blsub₂ (op : Ordinal → Ordinal → Ordinal) (o : Ordinal) :
    Principal op (nfp (fun o' => blsub₂.{u, u, u} o' o' (@fun a _ b _ => op a b)) o) := by
  intro a b ha hb
  rw [lt_nfp] at *
  cases' ha with m hm
  cases' hb with n hn
  cases' le_total
    ((fun o' => blsub₂.{u, u, u} o' o' (@fun a _ b _ => op a b))^[m] o)
    ((fun o' => blsub₂.{u, u, u} o' o' (@fun a _ b _ => op a b))^[n] o) with h h
  · use n + 1
    rw [Function.iterate_succ']
    exact lt_blsub₂ (@fun a _ b _ => op a b) (hm.trans_le h) hn
  · use m + 1
    rw [Function.iterate_succ']
    exact lt_blsub₂ (@fun a _ b _ => op a b) hm (hn.trans_le h)

<<<<<<< HEAD
/-- Principal ordinals under any operation form a ZFC proper class. -/
=======
set_option linter.deprecated false in
@[deprecated (since := "2024-10-11")]
>>>>>>> d0df76bd
theorem unbounded_principal (op : Ordinal → Ordinal → Ordinal) :
    Set.Unbounded (· < ·) { o | Principal op o } := fun o =>
  ⟨_, principal_nfp_blsub₂ op o, (le_nfp _ o).not_lt⟩

/-! #### Additive principal ordinals -/

theorem principal_add_one : Principal (· + ·) 1 :=
  principal_one_iff.2 <| zero_add 0

theorem principal_add_of_le_one (ho : o ≤ 1) : Principal (· + ·) o := by
  rcases le_one_iff.1 ho with (rfl | rfl)
  · exact principal_zero
  · exact principal_add_one

theorem isLimit_of_principal_add (ho₁ : 1 < o) (ho : Principal (· + ·) o) : o.IsLimit :=
  ⟨ho₁.ne_bot, fun _ ha ↦ ho ha ho₁⟩

@[deprecated (since := "2024-10-16")]
alias principal_add_isLimit := isLimit_of_principal_add

theorem principal_add_iff_add_left_eq_self : Principal (· + ·) o ↔ ∀ a < o, a + o = o := by
  refine ⟨fun ho a hao => ?_, fun h a b hao hbo => ?_⟩
  · cases' lt_or_le 1 o with ho₁ ho₁
    · exact op_eq_self_of_principal hao (isNormal_add_right a) ho (isLimit_of_principal_add ho₁ ho)
    · rcases le_one_iff.1 ho₁ with (rfl | rfl)
      · exact (Ordinal.not_lt_zero a hao).elim
      · rw [lt_one_iff_zero] at hao
        rw [hao, zero_add]
  · rw [← h a hao]
    exact (isNormal_add_right a).strictMono hbo

<<<<<<< HEAD
theorem exists_lt_add_of_not_principal_add {a} (ha : ¬Principal (· + ·) a) :
=======
theorem exists_lt_add_of_not_principal_add (ha : ¬ Principal (· + ·) a) :
>>>>>>> d0df76bd
    ∃ b < a, ∃ c < a, b + c = a := by
  rw [not_principal_iff] at ha
  rcases ha with ⟨b, hb, c, hc, H⟩
  refine
    ⟨b, hb, _, lt_of_le_of_ne (sub_le_self a b) fun hab => ?_, Ordinal.add_sub_cancel_of_le hb.le⟩
  rw [← sub_le, hab] at H
  exact H.not_lt hc

<<<<<<< HEAD
theorem principal_add_iff_add_lt_ne_self {a} :
    Principal (· + ·) a ↔ ∀ b < a, ∀ c < a, b + c ≠ a :=
  ⟨fun ha b hb c hc => (ha hb hc).ne, fun H => by
=======
theorem principal_add_iff_add_lt_ne_self : Principal (· + ·) a ↔ ∀ b < a, ∀ c < a, b + c ≠ a :=
  ⟨fun ha _ hb _ hc => (ha hb hc).ne, fun H => by
>>>>>>> d0df76bd
    by_contra! ha
    rcases exists_lt_add_of_not_principal_add ha with ⟨b, hb, c, hc, rfl⟩
    exact (H b hb c hc).irrefl⟩

<<<<<<< HEAD
theorem add_omega {a : Ordinal} (h : a < ω) : a + ω = ω := by
  rcases lt_omega.1 h with ⟨n, rfl⟩
=======
theorem add_omega0 (h : a < ω) : a + ω = ω := by
  rcases lt_omega0.1 h with ⟨n, rfl⟩
>>>>>>> d0df76bd
  clear h; induction' n with n IH
  · rw [Nat.cast_zero, zero_add]
  · rwa [Nat.cast_succ, add_assoc, one_add_of_omega0_le (le_refl _)]

@[deprecated (since := "2024-09-30")]
alias add_omega := add_omega0

@[simp]
theorem natCast_add_omega0 (n : ℕ) : n + ω = ω :=
  add_omega0 (nat_lt_omega0 n)

theorem principal_add_omega0 : Principal (· + ·) ω :=
  principal_add_iff_add_left_eq_self.2 fun _ => add_omega0

<<<<<<< HEAD
theorem principal_add_omega : Principal (· + ·) ω :=
  principal_add_iff_add_left_eq_self.2 fun _ => add_omega

theorem add_omega_opow {a b : Ordinal} (h : a < ω ^ b) : a + ω ^ b = ω ^ b := by
=======
@[deprecated (since := "2024-09-30")]
alias principal_add_omega := principal_add_omega0

theorem add_omega0_opow (h : a < ω ^ b) : a + ω ^ b = ω ^ b := by
>>>>>>> d0df76bd
  refine le_antisymm ?_ (le_add_left _ a)
  induction' b using limitRecOn with b _ b l IH
  · rw [opow_zero, ← succ_zero, lt_succ_iff, Ordinal.le_zero] at h
    rw [h, zero_add]
  · rw [opow_succ] at h
<<<<<<< HEAD
    rcases (lt_mul_of_limit omega_isLimit).1 h with ⟨x, xo, ax⟩
    apply (add_le_add_right ax.le _).trans
    rw [opow_succ, ← mul_add, add_omega xo]
  · rcases (lt_opow_of_limit omega_ne_zero l).1 h with ⟨x, xb, ax⟩
    apply (((add_isNormal a).trans <| opow_isNormal one_lt_omega).limit_le l).2
    intro y yb
    calc a + ω ^ y ≤ a + ω ^ max x y :=
      add_le_add_left (opow_le_opow_right omega_pos (le_max_right x y)) _
    _ ≤ ω ^ max x y :=
      IH _ (max_lt xb yb) <| ax.trans_le <| opow_le_opow_right omega_pos <| le_max_left x y
    _ ≤ ω ^ b :=
      opow_le_opow_right omega_pos <| (max_lt xb yb).le

theorem principal_add_omega_opow (o : Ordinal) : Principal (· + ·) (ω ^ o) :=
  principal_add_iff_add_left_eq_self.2 fun _ => add_omega_opow

/-- The main characterization theorem for additive principal ordinals. -/
theorem principal_add_iff_zero_or_omega_opow {o : Ordinal} :
=======
    rcases (lt_mul_of_limit isLimit_omega0).1 h with ⟨x, xo, ax⟩
    apply (add_le_add_right ax.le _).trans
    rw [opow_succ, ← mul_add, add_omega0 xo]
  · rcases (lt_opow_of_limit omega0_ne_zero l).1 h with ⟨x, xb, ax⟩
    apply (((isNormal_add_right a).trans <| isNormal_opow one_lt_omega0).limit_le l).2
    intro y yb
    calc a + ω ^ y ≤ a + ω ^ max x y :=
      add_le_add_left (opow_le_opow_right omega0_pos (le_max_right x y)) _
    _ ≤ ω ^ max x y :=
      IH _ (max_lt xb yb) <| ax.trans_le <| opow_le_opow_right omega0_pos <| le_max_left x y
    _ ≤ ω ^ b :=
      opow_le_opow_right omega0_pos <| (max_lt xb yb).le

@[deprecated (since := "2024-09-30")]
alias add_omega_opow := add_omega0_opow

theorem principal_add_omega0_opow (o : Ordinal) : Principal (· + ·) (ω ^ o) :=
  principal_add_iff_add_left_eq_self.2 fun _ => add_omega0_opow

@[deprecated (since := "2024-09-30")]
alias principal_add_omega_opow := principal_add_omega0_opow

/-- The main characterization theorem for additive principal ordinals. -/
theorem principal_add_iff_zero_or_omega0_opow :
>>>>>>> d0df76bd
    Principal (· + ·) o ↔ o = 0 ∨ o ∈ Set.range (ω ^ · : Ordinal → Ordinal) := by
  rcases eq_or_ne o 0 with (rfl | ho)
  · simp only [principal_zero, Or.inl]
  · rw [principal_add_iff_add_left_eq_self]
    simp only [ho, false_or]
    refine
      ⟨fun H => ⟨_, ((lt_or_eq_of_le (opow_log_le_self _ ho)).resolve_left fun h => ?_)⟩,
<<<<<<< HEAD
        fun ⟨b, e⟩ => e.symm ▸ fun a => add_omega_opow⟩
=======
        fun ⟨b, e⟩ => e.symm ▸ fun a => add_omega0_opow⟩
>>>>>>> d0df76bd
    have := H _ h
    have := lt_opow_succ_log_self one_lt_omega0 o
    rw [opow_succ, lt_mul_of_limit isLimit_omega0] at this
    rcases this with ⟨a, ao, h'⟩
    rcases lt_omega0.1 ao with ⟨n, rfl⟩
    clear ao
    revert h'
    apply not_lt_of_le
    suffices e : ω ^ log ω o * n + o = o by
      simpa only [e] using le_add_right (ω ^ log ω o * ↑n) o
    induction' n with n IH
    · simp [Nat.cast_zero, mul_zero, zero_add]
    · simp only [Nat.cast_succ, mul_add_one, add_assoc, this, IH]
<<<<<<< HEAD

theorem opow_principal_add_of_principal_add {a} (ha : Principal (· + ·) a) (b : Ordinal) :
    Principal (· + ·) (a ^ b) := by
  rcases principal_add_iff_zero_or_omega_opow.1 ha with (rfl | ⟨c, rfl⟩)
=======

@[deprecated (since := "2024-09-30")]
alias principal_add_iff_zero_or_omega_opow := principal_add_iff_zero_or_omega0_opow

theorem principal_add_opow_of_principal_add {a} (ha : Principal (· + ·) a) (b : Ordinal) :
    Principal (· + ·) (a ^ b) := by
  rcases principal_add_iff_zero_or_omega0_opow.1 ha with (rfl | ⟨c, rfl⟩)
>>>>>>> d0df76bd
  · rcases eq_or_ne b 0 with (rfl | hb)
    · rw [opow_zero]
      exact principal_add_one
    · rwa [zero_opow hb]
  · rw [← opow_mul]
    exact principal_add_omega0_opow _

<<<<<<< HEAD
theorem add_absorp {a b c : Ordinal} (h₁ : a < ω ^ b) (h₂ : ω ^ b ≤ c) : a + c = c := by
  rw [← Ordinal.add_sub_cancel_of_le h₂, ← add_assoc, add_omega_opow h₁]
=======
@[deprecated (since := "2024-10-16")]
alias opow_principal_add_of_principal_add := principal_add_opow_of_principal_add
>>>>>>> d0df76bd

theorem add_absorp (h₁ : a < ω ^ b) (h₂ : ω ^ b ≤ c) : a + c = c := by
  rw [← Ordinal.add_sub_cancel_of_le h₂, ← add_assoc, add_omega0_opow h₁]

theorem principal_add_mul_of_principal_add (a : Ordinal.{u}) {b : Ordinal.{u}} (hb₁ : b ≠ 1)
    (hb : Principal (· + ·) b) : Principal (· + ·) (a * b) := by
  rcases eq_zero_or_pos a with (rfl | _)
  · rw [zero_mul]
    exact principal_zero
  · rcases eq_zero_or_pos b with (rfl | hb₁')
    · rw [mul_zero]
      exact principal_zero
    · rw [← succ_le_iff, succ_zero] at hb₁'
      intro c d hc hd
      rw [lt_mul_of_limit (isLimit_of_principal_add (lt_of_le_of_ne hb₁' hb₁.symm) hb)] at *
      rcases hc with ⟨x, hx, hx'⟩
      rcases hd with ⟨y, hy, hy'⟩
      use x + y, hb hx hy
      rw [mul_add]
      exact Left.add_lt_add hx' hy'

@[deprecated (since := "2024-10-16")]
alias mul_principal_add_is_principal_add := principal_add_mul_of_principal_add

/-! #### Multiplicative principal ordinals -/

theorem principal_mul_one : Principal (· * ·) 1 := by
  rw [principal_one_iff]
  exact zero_mul _

theorem principal_mul_two : Principal (· * ·) 2 := by
  intro a b ha hb
  rw [← succ_one, lt_succ_iff] at *
  convert mul_le_mul' ha hb
  exact (mul_one 1).symm

theorem principal_mul_of_le_two (ho : o ≤ 2) : Principal (· * ·) o := by
  rcases lt_or_eq_of_le ho with (ho | rfl)
  · rw [← succ_one, lt_succ_iff] at ho
    rcases lt_or_eq_of_le ho with (ho | rfl)
    · rw [lt_one_iff_zero.1 ho]
      exact principal_zero
    · exact principal_mul_one
  · exact principal_mul_two

theorem principal_add_of_principal_mul (ho : Principal (· * ·) o) (ho₂ : o ≠ 2) :
    Principal (· + ·) o := by
  cases' lt_or_gt_of_ne ho₂ with ho₁ ho₂
  · replace ho₁ : o < succ 1 := by rwa [succ_one]
    rw [lt_succ_iff] at ho₁
    exact principal_add_of_le_one ho₁
  · refine fun a b hao hbo => lt_of_le_of_lt ?_ (ho (max_lt hao hbo) ho₂)
    dsimp only
    rw [← one_add_one_eq_two, mul_add, mul_one]
    exact add_le_add (le_max_left a b) (le_max_right a b)

theorem isLimit_of_principal_mul (ho₂ : 2 < o) (ho : Principal (· * ·) o) : o.IsLimit :=
  isLimit_of_principal_add ((lt_succ 1).trans (succ_one ▸ ho₂))
    (principal_add_of_principal_mul ho (ne_of_gt ho₂))

@[deprecated (since := "2024-10-16")]
alias principal_mul_isLimit := isLimit_of_principal_mul

theorem principal_mul_iff_mul_left_eq : Principal (· * ·) o ↔ ∀ a, 0 < a → a < o → a * o = o := by
  refine ⟨fun h a ha₀ hao => ?_, fun h a b hao hbo => ?_⟩
  · cases' le_or_gt o 2 with ho ho
    · convert one_mul o
      apply le_antisymm
      · rw [← lt_succ_iff, succ_one]
        exact hao.trans_le ho
      · rwa [← succ_le_iff, succ_zero] at ha₀
    · exact op_eq_self_of_principal hao (isNormal_mul_right ha₀) h (isLimit_of_principal_mul ho h)
  · rcases eq_or_ne a 0 with (rfl | ha)
    · dsimp only; rwa [zero_mul]
    rw [← Ordinal.pos_iff_ne_zero] at ha
    rw [← h a ha hao]
    exact (isNormal_mul_right ha).strictMono hbo

<<<<<<< HEAD
theorem principal_mul_omega : Principal (· * ·) ω := fun a b ha hb =>
  match a, b, lt_omega.1 ha, lt_omega.1 hb with
=======
theorem principal_mul_omega0 : Principal (· * ·) ω := fun a b ha hb =>
  match a, b, lt_omega0.1 ha, lt_omega0.1 hb with
>>>>>>> d0df76bd
  | _, _, ⟨m, rfl⟩, ⟨n, rfl⟩ => by
    dsimp only; rw [← natCast_mul]
    apply nat_lt_omega0

@[deprecated (since := "2024-09-30")]
alias principal_mul_omega := principal_mul_omega0

theorem mul_omega0 (a0 : 0 < a) (ha : a < ω) : a * ω = ω :=
  principal_mul_iff_mul_left_eq.1 principal_mul_omega0 a a0 ha

<<<<<<< HEAD
theorem mul_omega {a : Ordinal} (a0 : 0 < a) (ha : a < ω) : a * ω = ω :=
  principal_mul_iff_mul_left_eq.1 principal_mul_omega a a0 ha

theorem mul_lt_omega_opow {a b c : Ordinal} (c0 : 0 < c) (ha : a < ω ^ c) (hb : b < ω) :
    a * b < ω ^ c := by
=======
@[deprecated (since := "2024-09-30")]
alias mul_omega := mul_omega0

theorem natCast_mul_omega0 {n : ℕ} (hn : 0 < n) : n * ω = ω :=
  mul_omega0 (mod_cast hn) (nat_lt_omega0 n)

theorem mul_lt_omega0_opow (c0 : 0 < c) (ha : a < ω ^ c) (hb : b < ω) : a * b < ω ^ c := by
>>>>>>> d0df76bd
  rcases zero_or_succ_or_limit c with (rfl | ⟨c, rfl⟩ | l)
  · exact (lt_irrefl _).elim c0
  · rw [opow_succ] at ha
    obtain ⟨n, hn, an⟩ :=
      ((isNormal_mul_right <| opow_pos _ omega0_pos).limit_lt isLimit_omega0).1 ha
    apply (mul_le_mul_right' (le_of_lt an) _).trans_lt
    rw [opow_succ, mul_assoc, mul_lt_mul_iff_left (opow_pos _ omega0_pos)]
    exact principal_mul_omega0 hn hb
  · rcases ((isNormal_opow one_lt_omega0).limit_lt l).1 ha with ⟨x, hx, ax⟩
    refine (mul_le_mul' (le_of_lt ax) (le_of_lt hb)).trans_lt ?_
    rw [← opow_succ, opow_lt_opow_iff_right one_lt_omega0]
    exact l.2 _ hx

<<<<<<< HEAD
theorem mul_omega_opow_opow {a b : Ordinal} (a0 : 0 < a) (h : a < ω ^ ω ^ b) :
    a * ω ^ ω ^ b = ω ^ ω ^ b := by
  obtain rfl | b0 := eq_or_ne b 0
  · rw [opow_zero, opow_one] at h ⊢
    exact mul_omega a0 h
  · apply le_antisymm
    · obtain ⟨x, xb, ax⟩ :=
        (lt_opow_of_limit omega_ne_zero (opow_isLimit_left omega_isLimit b0)).1 h
      apply (mul_le_mul_right' (le_of_lt ax) _).trans
      rw [← opow_add, add_omega_opow xb]
    · conv_lhs => rw [← one_mul (ω ^ _)]
      exact mul_le_mul_right' (one_le_iff_pos.2 a0) _

theorem principal_mul_omega_opow_opow (o : Ordinal) : Principal (· * ·) (ω ^ ω ^ o) :=
  principal_mul_iff_mul_left_eq.2 fun _ => mul_omega_opow_opow

theorem principal_add_of_principal_mul_opow {o b : Ordinal} (hb : 1 < b)
    (ho : Principal (· * ·) (b ^ o)) : Principal (· + ·) o := by
=======
@[deprecated (since := "2024-09-30")]
alias mul_lt_omega_opow := mul_lt_omega0_opow

theorem mul_omega0_opow_opow (a0 : 0 < a) (h : a < ω ^ ω ^ b) : a * ω ^ ω ^ b = ω ^ ω ^ b := by
  obtain rfl | b0 := eq_or_ne b 0
  · rw [opow_zero, opow_one] at h ⊢
    exact mul_omega0 a0 h
  · apply le_antisymm
    · obtain ⟨x, xb, ax⟩ :=
        (lt_opow_of_limit omega0_ne_zero (isLimit_opow_left isLimit_omega0 b0)).1 h
      apply (mul_le_mul_right' (le_of_lt ax) _).trans
      rw [← opow_add, add_omega0_opow xb]
    · conv_lhs => rw [← one_mul (ω ^ _)]
      exact mul_le_mul_right' (one_le_iff_pos.2 a0) _

@[deprecated (since := "2024-09-30")]
alias mul_omega_opow_opow := mul_omega0_opow_opow

theorem principal_mul_omega0_opow_opow (o : Ordinal) : Principal (· * ·) (ω ^ ω ^ o) :=
  principal_mul_iff_mul_left_eq.2 fun _ => mul_omega0_opow_opow

@[deprecated (since := "2024-09-30")]
alias principal_mul_omega_opow_opow := principal_mul_omega0_opow_opow

theorem principal_add_of_principal_mul_opow (hb : 1 < b) (ho : Principal (· * ·) (b ^ o)) :
    Principal (· + ·) o := by
>>>>>>> d0df76bd
  intro x y hx hy
  have := ho ((opow_lt_opow_iff_right hb).2 hx) ((opow_lt_opow_iff_right hb).2 hy)
  dsimp only at *
  rwa [← opow_add, opow_lt_opow_iff_right hb] at this

/-- The main characterization theorem for multiplicative principal ordinals. -/
<<<<<<< HEAD
theorem principal_mul_iff_le_two_or_omega_opow_opow {o : Ordinal} :
=======
theorem principal_mul_iff_le_two_or_omega0_opow_opow :
>>>>>>> d0df76bd
    Principal (· * ·) o ↔ o ≤ 2 ∨ o ∈ Set.range (ω ^ ω ^ · : Ordinal → Ordinal) := by
  refine ⟨fun ho => ?_, ?_⟩
  · rcases le_or_lt o 2 with ho₂ | ho₂
    · exact Or.inl ho₂
<<<<<<< HEAD
    · rcases principal_add_iff_zero_or_omega_opow.1 (principal_add_of_principal_mul ho ho₂.ne') with
      (rfl | ⟨a, rfl⟩)
      · exact (Ordinal.not_lt_zero 2 ho₂).elim
      · rcases principal_add_iff_zero_or_omega_opow.1
          (principal_add_of_principal_mul_opow one_lt_omega ho) with (rfl | ⟨b, rfl⟩)
=======
    · rcases principal_add_iff_zero_or_omega0_opow.1 (principal_add_of_principal_mul ho ho₂.ne')
        with (rfl | ⟨a, rfl⟩)
      · exact (Ordinal.not_lt_zero 2 ho₂).elim
      · rcases principal_add_iff_zero_or_omega0_opow.1
          (principal_add_of_principal_mul_opow one_lt_omega0 ho) with (rfl | ⟨b, rfl⟩)
>>>>>>> d0df76bd
        · simp
        · exact Or.inr ⟨b, rfl⟩
  · rintro (ho₂ | ⟨a, rfl⟩)
    · exact principal_mul_of_le_two ho₂
    · exact principal_mul_omega0_opow_opow a

@[deprecated (since := "2024-09-30")]
alias principal_mul_iff_le_two_or_omega_opow_opow := principal_mul_iff_le_two_or_omega0_opow_opow

<<<<<<< HEAD
theorem mul_omega_dvd {a : Ordinal} (a0 : 0 < a) (ha : a < ω) : ∀ {b}, ω ∣ b → a * b = b
  | _, ⟨b, rfl⟩ => by rw [← mul_assoc, mul_omega a0 ha]

theorem mul_eq_opow_log_succ {a b : Ordinal.{u}} (ha : a ≠ 0) (hb : Principal (· * ·) b)
    (hb₂ : 2 < b) : a * b = b ^ succ (log b a) := by
=======
theorem mul_omega0_dvd (a0 : 0 < a) (ha : a < ω) : ∀ {b}, ω ∣ b → a * b = b
  | _, ⟨b, rfl⟩ => by rw [← mul_assoc, mul_omega0 a0 ha]

@[deprecated (since := "2024-09-30")]
alias mul_omega_dvd := mul_omega0_dvd

theorem mul_eq_opow_log_succ (ha : a ≠ 0) (hb : Principal (· * ·) b) (hb₂ : 2 < b) :
    a * b = b ^ succ (log b a) := by
>>>>>>> d0df76bd
  apply le_antisymm
  · have hbl := isLimit_of_principal_mul hb₂ hb
    rw [← (isNormal_mul_right (Ordinal.pos_iff_ne_zero.2 ha)).bsup_eq hbl, bsup_le_iff]
    intro c hcb
<<<<<<< HEAD
    have hb₁ : 1 < b := (lt_succ 1).trans (by rwa [succ_one])
=======
    have hb₁ : 1 < b := one_lt_two.trans hb₂
>>>>>>> d0df76bd
    have hbo₀ : b ^ log b a ≠ 0 := Ordinal.pos_iff_ne_zero.1 (opow_pos _ (zero_lt_one.trans hb₁))
    apply (mul_le_mul_right' (le_of_lt (lt_mul_succ_div a hbo₀)) c).trans
    rw [mul_assoc, opow_succ]
    refine mul_le_mul_left' (hb (hbl.2 _ ?_) hcb).le _
    rw [div_lt hbo₀, ← opow_succ]
    exact lt_opow_succ_log_self hb₁ _
  · rw [opow_succ]
    exact mul_le_mul_right' (opow_log_le_self b ha) b

/-! #### Exponential principal ordinals -/

<<<<<<< HEAD

theorem principal_opow_omega : Principal (· ^ ·) ω := fun a b ha hb =>
  match a, b, lt_omega.1 ha, lt_omega.1 hb with
=======
theorem principal_opow_omega0 : Principal (· ^ ·) ω := fun a b ha hb =>
  match a, b, lt_omega0.1 ha, lt_omega0.1 hb with
>>>>>>> d0df76bd
  | _, _, ⟨m, rfl⟩, ⟨n, rfl⟩ => by
    simp_rw [← natCast_opow]
    apply nat_lt_omega0

@[deprecated (since := "2024-09-30")]
alias principal_opow_omega := principal_opow_omega0

theorem opow_omega0 (a1 : 1 < a) (h : a < ω) : a ^ ω = ω :=
  ((opow_le_of_limit (one_le_iff_ne_zero.1 <| le_of_lt a1) isLimit_omega0).2 fun _ hb =>
      (principal_opow_omega0 h hb).le).antisymm
  (right_le_opow _ a1)

@[deprecated (since := "2024-09-30")]
alias opow_omega := opow_omega0

<<<<<<< HEAD
theorem opow_omega {a : Ordinal} (a1 : 1 < a) (h : a < ω) : a ^ ω = ω :=
  ((opow_le_of_limit (one_le_iff_ne_zero.1 <| le_of_lt a1) omega_isLimit).2 fun _ hb =>
      (principal_opow_omega h hb).le).antisymm
  (right_le_opow _ a1)
=======
theorem natCast_opow_omega0 {n : ℕ} (hn : 1 < n) : n ^ ω = ω :=
  opow_omega0 (mod_cast hn) (nat_lt_omega0 n)
>>>>>>> d0df76bd

end Ordinal<|MERGE_RESOLUTION|>--- conflicted
+++ resolved
@@ -32,13 +32,7 @@
 
 namespace Ordinal
 
-<<<<<<< HEAD
-section Arbitrary
-
-variable {op : Ordinal → Ordinal → Ordinal}
-=======
 variable {a b c o : Ordinal.{u}}
->>>>>>> d0df76bd
 
 section Arbitrary
 
@@ -54,19 +48,6 @@
 def Principal (op : Ordinal → Ordinal → Ordinal) (o : Ordinal) : Prop :=
   ∀ ⦃a b⦄, a < o → b < o → op a b < o
 
-<<<<<<< HEAD
-theorem principal_swap_iff {o : Ordinal} : Principal (Function.swap op) o ↔ Principal op o := by
-  constructor <;> exact fun h a b ha hb => h hb ha
-
-@[deprecated principal_swap_iff (since := "2024-08-18")]
-theorem principal_iff_principal_swap {o : Ordinal} :
-    Principal op o ↔ Principal (Function.swap op) o :=
-  principal_swap_iff
-
-theorem not_principal_iff {o : Ordinal} : ¬ Principal op o ↔ ∃ a < o, ∃ b < o, o ≤ op a b := by
-  simp [Principal]
-
-=======
 theorem principal_swap_iff : Principal (Function.swap op) o ↔ Principal op o := by
   constructor <;> exact fun h a b ha hb => h hb ha
 
@@ -91,7 +72,6 @@
     ¬ Principal op o ↔ ∃ a < o, o ≤ op a a := by
   simp [principal_iff_of_monotone h₁ h₂]
 
->>>>>>> d0df76bd
 theorem principal_zero : Principal op 0 := fun a _ h =>
   (Ordinal.not_lt_zero a h).elim
 
@@ -102,33 +82,19 @@
     exact h zero_lt_one zero_lt_one
   · rwa [lt_one_iff_zero, ha, hb] at *
 
-<<<<<<< HEAD
-theorem Principal.iterate_lt {a o : Ordinal} (hao : a < o) (ho : Principal op o) (n : ℕ) :
-    (op a)^[n] a < o := by
-=======
 theorem Principal.iterate_lt (hao : a < o) (ho : Principal op o) (n : ℕ) : (op a)^[n] a < o := by
->>>>>>> d0df76bd
   induction' n with n hn
   · rwa [Function.iterate_zero]
   · rw [Function.iterate_succ']
     exact ho hao hn
 
-<<<<<<< HEAD
-theorem op_eq_self_of_principal {a o : Ordinal.{u}} (hao : a < o) (H : IsNormal (op a))
-=======
 theorem op_eq_self_of_principal (hao : a < o) (H : IsNormal (op a))
->>>>>>> d0df76bd
     (ho : Principal op o) (ho' : IsLimit o) : op a o = o := by
   apply H.le_apply.antisymm'
   rw [← IsNormal.bsup_eq.{u, u} H ho', bsup_le_iff]
   exact fun b hbo => (ho hao hbo).le
 
-<<<<<<< HEAD
-theorem nfp_le_of_principal {a o : Ordinal} (hao : a < o) (ho : Principal op o) :
-    nfp (op a) a ≤ o :=
-=======
 theorem nfp_le_of_principal (hao : a < o) (ho : Principal op o) : nfp (op a) a ≤ o :=
->>>>>>> d0df76bd
   nfp_le fun n => (ho.iterate_lt hao n).le
 
 end Arbitrary
@@ -180,12 +146,8 @@
     rw [Function.iterate_succ']
     exact lt_blsub₂ (@fun a _ b _ => op a b) hm (hn.trans_le h)
 
-<<<<<<< HEAD
-/-- Principal ordinals under any operation form a ZFC proper class. -/
-=======
 set_option linter.deprecated false in
 @[deprecated (since := "2024-10-11")]
->>>>>>> d0df76bd
 theorem unbounded_principal (op : Ordinal → Ordinal → Ordinal) :
     Set.Unbounded (· < ·) { o | Principal op o } := fun o =>
   ⟨_, principal_nfp_blsub₂ op o, (le_nfp _ o).not_lt⟩
@@ -217,11 +179,7 @@
   · rw [← h a hao]
     exact (isNormal_add_right a).strictMono hbo
 
-<<<<<<< HEAD
-theorem exists_lt_add_of_not_principal_add {a} (ha : ¬Principal (· + ·) a) :
-=======
 theorem exists_lt_add_of_not_principal_add (ha : ¬ Principal (· + ·) a) :
->>>>>>> d0df76bd
     ∃ b < a, ∃ c < a, b + c = a := by
   rw [not_principal_iff] at ha
   rcases ha with ⟨b, hb, c, hc, H⟩
@@ -230,25 +188,14 @@
   rw [← sub_le, hab] at H
   exact H.not_lt hc
 
-<<<<<<< HEAD
-theorem principal_add_iff_add_lt_ne_self {a} :
-    Principal (· + ·) a ↔ ∀ b < a, ∀ c < a, b + c ≠ a :=
-  ⟨fun ha b hb c hc => (ha hb hc).ne, fun H => by
-=======
 theorem principal_add_iff_add_lt_ne_self : Principal (· + ·) a ↔ ∀ b < a, ∀ c < a, b + c ≠ a :=
   ⟨fun ha _ hb _ hc => (ha hb hc).ne, fun H => by
->>>>>>> d0df76bd
     by_contra! ha
     rcases exists_lt_add_of_not_principal_add ha with ⟨b, hb, c, hc, rfl⟩
     exact (H b hb c hc).irrefl⟩
 
-<<<<<<< HEAD
-theorem add_omega {a : Ordinal} (h : a < ω) : a + ω = ω := by
-  rcases lt_omega.1 h with ⟨n, rfl⟩
-=======
 theorem add_omega0 (h : a < ω) : a + ω = ω := by
   rcases lt_omega0.1 h with ⟨n, rfl⟩
->>>>>>> d0df76bd
   clear h; induction' n with n IH
   · rw [Nat.cast_zero, zero_add]
   · rwa [Nat.cast_succ, add_assoc, one_add_of_omega0_le (le_refl _)]
@@ -263,42 +210,15 @@
 theorem principal_add_omega0 : Principal (· + ·) ω :=
   principal_add_iff_add_left_eq_self.2 fun _ => add_omega0
 
-<<<<<<< HEAD
-theorem principal_add_omega : Principal (· + ·) ω :=
-  principal_add_iff_add_left_eq_self.2 fun _ => add_omega
-
-theorem add_omega_opow {a b : Ordinal} (h : a < ω ^ b) : a + ω ^ b = ω ^ b := by
-=======
 @[deprecated (since := "2024-09-30")]
 alias principal_add_omega := principal_add_omega0
 
 theorem add_omega0_opow (h : a < ω ^ b) : a + ω ^ b = ω ^ b := by
->>>>>>> d0df76bd
   refine le_antisymm ?_ (le_add_left _ a)
   induction' b using limitRecOn with b _ b l IH
   · rw [opow_zero, ← succ_zero, lt_succ_iff, Ordinal.le_zero] at h
     rw [h, zero_add]
   · rw [opow_succ] at h
-<<<<<<< HEAD
-    rcases (lt_mul_of_limit omega_isLimit).1 h with ⟨x, xo, ax⟩
-    apply (add_le_add_right ax.le _).trans
-    rw [opow_succ, ← mul_add, add_omega xo]
-  · rcases (lt_opow_of_limit omega_ne_zero l).1 h with ⟨x, xb, ax⟩
-    apply (((add_isNormal a).trans <| opow_isNormal one_lt_omega).limit_le l).2
-    intro y yb
-    calc a + ω ^ y ≤ a + ω ^ max x y :=
-      add_le_add_left (opow_le_opow_right omega_pos (le_max_right x y)) _
-    _ ≤ ω ^ max x y :=
-      IH _ (max_lt xb yb) <| ax.trans_le <| opow_le_opow_right omega_pos <| le_max_left x y
-    _ ≤ ω ^ b :=
-      opow_le_opow_right omega_pos <| (max_lt xb yb).le
-
-theorem principal_add_omega_opow (o : Ordinal) : Principal (· + ·) (ω ^ o) :=
-  principal_add_iff_add_left_eq_self.2 fun _ => add_omega_opow
-
-/-- The main characterization theorem for additive principal ordinals. -/
-theorem principal_add_iff_zero_or_omega_opow {o : Ordinal} :
-=======
     rcases (lt_mul_of_limit isLimit_omega0).1 h with ⟨x, xo, ax⟩
     apply (add_le_add_right ax.le _).trans
     rw [opow_succ, ← mul_add, add_omega0 xo]
@@ -323,7 +243,6 @@
 
 /-- The main characterization theorem for additive principal ordinals. -/
 theorem principal_add_iff_zero_or_omega0_opow :
->>>>>>> d0df76bd
     Principal (· + ·) o ↔ o = 0 ∨ o ∈ Set.range (ω ^ · : Ordinal → Ordinal) := by
   rcases eq_or_ne o 0 with (rfl | ho)
   · simp only [principal_zero, Or.inl]
@@ -331,11 +250,7 @@
     simp only [ho, false_or]
     refine
       ⟨fun H => ⟨_, ((lt_or_eq_of_le (opow_log_le_self _ ho)).resolve_left fun h => ?_)⟩,
-<<<<<<< HEAD
-        fun ⟨b, e⟩ => e.symm ▸ fun a => add_omega_opow⟩
-=======
         fun ⟨b, e⟩ => e.symm ▸ fun a => add_omega0_opow⟩
->>>>>>> d0df76bd
     have := H _ h
     have := lt_opow_succ_log_self one_lt_omega0 o
     rw [opow_succ, lt_mul_of_limit isLimit_omega0] at this
@@ -349,12 +264,6 @@
     induction' n with n IH
     · simp [Nat.cast_zero, mul_zero, zero_add]
     · simp only [Nat.cast_succ, mul_add_one, add_assoc, this, IH]
-<<<<<<< HEAD
-
-theorem opow_principal_add_of_principal_add {a} (ha : Principal (· + ·) a) (b : Ordinal) :
-    Principal (· + ·) (a ^ b) := by
-  rcases principal_add_iff_zero_or_omega_opow.1 ha with (rfl | ⟨c, rfl⟩)
-=======
 
 @[deprecated (since := "2024-09-30")]
 alias principal_add_iff_zero_or_omega_opow := principal_add_iff_zero_or_omega0_opow
@@ -362,7 +271,6 @@
 theorem principal_add_opow_of_principal_add {a} (ha : Principal (· + ·) a) (b : Ordinal) :
     Principal (· + ·) (a ^ b) := by
   rcases principal_add_iff_zero_or_omega0_opow.1 ha with (rfl | ⟨c, rfl⟩)
->>>>>>> d0df76bd
   · rcases eq_or_ne b 0 with (rfl | hb)
     · rw [opow_zero]
       exact principal_add_one
@@ -370,13 +278,8 @@
   · rw [← opow_mul]
     exact principal_add_omega0_opow _
 
-<<<<<<< HEAD
-theorem add_absorp {a b c : Ordinal} (h₁ : a < ω ^ b) (h₂ : ω ^ b ≤ c) : a + c = c := by
-  rw [← Ordinal.add_sub_cancel_of_le h₂, ← add_assoc, add_omega_opow h₁]
-=======
 @[deprecated (since := "2024-10-16")]
 alias opow_principal_add_of_principal_add := principal_add_opow_of_principal_add
->>>>>>> d0df76bd
 
 theorem add_absorp (h₁ : a < ω ^ b) (h₂ : ω ^ b ≤ c) : a + c = c := by
   rw [← Ordinal.add_sub_cancel_of_le h₂, ← add_assoc, add_omega0_opow h₁]
@@ -455,13 +358,8 @@
     rw [← h a ha hao]
     exact (isNormal_mul_right ha).strictMono hbo
 
-<<<<<<< HEAD
-theorem principal_mul_omega : Principal (· * ·) ω := fun a b ha hb =>
-  match a, b, lt_omega.1 ha, lt_omega.1 hb with
-=======
 theorem principal_mul_omega0 : Principal (· * ·) ω := fun a b ha hb =>
   match a, b, lt_omega0.1 ha, lt_omega0.1 hb with
->>>>>>> d0df76bd
   | _, _, ⟨m, rfl⟩, ⟨n, rfl⟩ => by
     dsimp only; rw [← natCast_mul]
     apply nat_lt_omega0
@@ -472,13 +370,6 @@
 theorem mul_omega0 (a0 : 0 < a) (ha : a < ω) : a * ω = ω :=
   principal_mul_iff_mul_left_eq.1 principal_mul_omega0 a a0 ha
 
-<<<<<<< HEAD
-theorem mul_omega {a : Ordinal} (a0 : 0 < a) (ha : a < ω) : a * ω = ω :=
-  principal_mul_iff_mul_left_eq.1 principal_mul_omega a a0 ha
-
-theorem mul_lt_omega_opow {a b c : Ordinal} (c0 : 0 < c) (ha : a < ω ^ c) (hb : b < ω) :
-    a * b < ω ^ c := by
-=======
 @[deprecated (since := "2024-09-30")]
 alias mul_omega := mul_omega0
 
@@ -486,7 +377,6 @@
   mul_omega0 (mod_cast hn) (nat_lt_omega0 n)
 
 theorem mul_lt_omega0_opow (c0 : 0 < c) (ha : a < ω ^ c) (hb : b < ω) : a * b < ω ^ c := by
->>>>>>> d0df76bd
   rcases zero_or_succ_or_limit c with (rfl | ⟨c, rfl⟩ | l)
   · exact (lt_irrefl _).elim c0
   · rw [opow_succ] at ha
@@ -500,26 +390,6 @@
     rw [← opow_succ, opow_lt_opow_iff_right one_lt_omega0]
     exact l.2 _ hx
 
-<<<<<<< HEAD
-theorem mul_omega_opow_opow {a b : Ordinal} (a0 : 0 < a) (h : a < ω ^ ω ^ b) :
-    a * ω ^ ω ^ b = ω ^ ω ^ b := by
-  obtain rfl | b0 := eq_or_ne b 0
-  · rw [opow_zero, opow_one] at h ⊢
-    exact mul_omega a0 h
-  · apply le_antisymm
-    · obtain ⟨x, xb, ax⟩ :=
-        (lt_opow_of_limit omega_ne_zero (opow_isLimit_left omega_isLimit b0)).1 h
-      apply (mul_le_mul_right' (le_of_lt ax) _).trans
-      rw [← opow_add, add_omega_opow xb]
-    · conv_lhs => rw [← one_mul (ω ^ _)]
-      exact mul_le_mul_right' (one_le_iff_pos.2 a0) _
-
-theorem principal_mul_omega_opow_opow (o : Ordinal) : Principal (· * ·) (ω ^ ω ^ o) :=
-  principal_mul_iff_mul_left_eq.2 fun _ => mul_omega_opow_opow
-
-theorem principal_add_of_principal_mul_opow {o b : Ordinal} (hb : 1 < b)
-    (ho : Principal (· * ·) (b ^ o)) : Principal (· + ·) o := by
-=======
 @[deprecated (since := "2024-09-30")]
 alias mul_lt_omega_opow := mul_lt_omega0_opow
 
@@ -546,35 +416,22 @@
 
 theorem principal_add_of_principal_mul_opow (hb : 1 < b) (ho : Principal (· * ·) (b ^ o)) :
     Principal (· + ·) o := by
->>>>>>> d0df76bd
   intro x y hx hy
   have := ho ((opow_lt_opow_iff_right hb).2 hx) ((opow_lt_opow_iff_right hb).2 hy)
   dsimp only at *
   rwa [← opow_add, opow_lt_opow_iff_right hb] at this
 
 /-- The main characterization theorem for multiplicative principal ordinals. -/
-<<<<<<< HEAD
-theorem principal_mul_iff_le_two_or_omega_opow_opow {o : Ordinal} :
-=======
 theorem principal_mul_iff_le_two_or_omega0_opow_opow :
->>>>>>> d0df76bd
     Principal (· * ·) o ↔ o ≤ 2 ∨ o ∈ Set.range (ω ^ ω ^ · : Ordinal → Ordinal) := by
   refine ⟨fun ho => ?_, ?_⟩
   · rcases le_or_lt o 2 with ho₂ | ho₂
     · exact Or.inl ho₂
-<<<<<<< HEAD
-    · rcases principal_add_iff_zero_or_omega_opow.1 (principal_add_of_principal_mul ho ho₂.ne') with
-      (rfl | ⟨a, rfl⟩)
-      · exact (Ordinal.not_lt_zero 2 ho₂).elim
-      · rcases principal_add_iff_zero_or_omega_opow.1
-          (principal_add_of_principal_mul_opow one_lt_omega ho) with (rfl | ⟨b, rfl⟩)
-=======
     · rcases principal_add_iff_zero_or_omega0_opow.1 (principal_add_of_principal_mul ho ho₂.ne')
         with (rfl | ⟨a, rfl⟩)
       · exact (Ordinal.not_lt_zero 2 ho₂).elim
       · rcases principal_add_iff_zero_or_omega0_opow.1
           (principal_add_of_principal_mul_opow one_lt_omega0 ho) with (rfl | ⟨b, rfl⟩)
->>>>>>> d0df76bd
         · simp
         · exact Or.inr ⟨b, rfl⟩
   · rintro (ho₂ | ⟨a, rfl⟩)
@@ -584,13 +441,6 @@
 @[deprecated (since := "2024-09-30")]
 alias principal_mul_iff_le_two_or_omega_opow_opow := principal_mul_iff_le_two_or_omega0_opow_opow
 
-<<<<<<< HEAD
-theorem mul_omega_dvd {a : Ordinal} (a0 : 0 < a) (ha : a < ω) : ∀ {b}, ω ∣ b → a * b = b
-  | _, ⟨b, rfl⟩ => by rw [← mul_assoc, mul_omega a0 ha]
-
-theorem mul_eq_opow_log_succ {a b : Ordinal.{u}} (ha : a ≠ 0) (hb : Principal (· * ·) b)
-    (hb₂ : 2 < b) : a * b = b ^ succ (log b a) := by
-=======
 theorem mul_omega0_dvd (a0 : 0 < a) (ha : a < ω) : ∀ {b}, ω ∣ b → a * b = b
   | _, ⟨b, rfl⟩ => by rw [← mul_assoc, mul_omega0 a0 ha]
 
@@ -599,16 +449,11 @@
 
 theorem mul_eq_opow_log_succ (ha : a ≠ 0) (hb : Principal (· * ·) b) (hb₂ : 2 < b) :
     a * b = b ^ succ (log b a) := by
->>>>>>> d0df76bd
   apply le_antisymm
   · have hbl := isLimit_of_principal_mul hb₂ hb
     rw [← (isNormal_mul_right (Ordinal.pos_iff_ne_zero.2 ha)).bsup_eq hbl, bsup_le_iff]
     intro c hcb
-<<<<<<< HEAD
-    have hb₁ : 1 < b := (lt_succ 1).trans (by rwa [succ_one])
-=======
     have hb₁ : 1 < b := one_lt_two.trans hb₂
->>>>>>> d0df76bd
     have hbo₀ : b ^ log b a ≠ 0 := Ordinal.pos_iff_ne_zero.1 (opow_pos _ (zero_lt_one.trans hb₁))
     apply (mul_le_mul_right' (le_of_lt (lt_mul_succ_div a hbo₀)) c).trans
     rw [mul_assoc, opow_succ]
@@ -620,14 +465,8 @@
 
 /-! #### Exponential principal ordinals -/
 
-<<<<<<< HEAD
-
-theorem principal_opow_omega : Principal (· ^ ·) ω := fun a b ha hb =>
-  match a, b, lt_omega.1 ha, lt_omega.1 hb with
-=======
 theorem principal_opow_omega0 : Principal (· ^ ·) ω := fun a b ha hb =>
   match a, b, lt_omega0.1 ha, lt_omega0.1 hb with
->>>>>>> d0df76bd
   | _, _, ⟨m, rfl⟩, ⟨n, rfl⟩ => by
     simp_rw [← natCast_opow]
     apply nat_lt_omega0
@@ -643,14 +482,7 @@
 @[deprecated (since := "2024-09-30")]
 alias opow_omega := opow_omega0
 
-<<<<<<< HEAD
-theorem opow_omega {a : Ordinal} (a1 : 1 < a) (h : a < ω) : a ^ ω = ω :=
-  ((opow_le_of_limit (one_le_iff_ne_zero.1 <| le_of_lt a1) omega_isLimit).2 fun _ hb =>
-      (principal_opow_omega h hb).le).antisymm
-  (right_le_opow _ a1)
-=======
 theorem natCast_opow_omega0 {n : ℕ} (hn : 1 < n) : n ^ ω = ω :=
   opow_omega0 (mod_cast hn) (nat_lt_omega0 n)
->>>>>>> d0df76bd
 
 end Ordinal