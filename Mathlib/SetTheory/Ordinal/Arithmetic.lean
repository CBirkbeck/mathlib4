--- conflicted
+++ resolved
@@ -77,7 +77,6 @@
   rw [← add_one_eq_succ, lift_add, lift_one]
   rfl
 
-<<<<<<< HEAD
 instance add_contravariantClass_le : ContravariantClass Ordinal.{u} Ordinal.{u} (· + ·) (· ≤ ·) :=
   ⟨fun a b c =>
     inductionOn a fun α r hr =>
@@ -110,23 +109,6 @@
                   cases h
                 · rw [fr] at h
                   exact ⟨a', Sum.inr.inj h⟩⟩⟩⟩
-=======
-instance add_contravariantClass_le :
-    ContravariantClass Ordinal.{u} Ordinal.{u} (· + ·) (· ≤ ·) where
-  elim c a b := by
-    refine inductionOn₃ a b c fun α r _ β s _ γ t _ ⟨f⟩ ↦ ?_
-    have H₁ a : f (Sum.inl a) = Sum.inl a := by
-      simpa using ((InitialSeg.leAdd t r).trans f).eq (InitialSeg.leAdd t s) a
-    have H₂ a : ∃ b, f (Sum.inr a) = Sum.inr b := by
-      generalize hx : f (Sum.inr a) = x
-      obtain x | x := x
-      · rw [← H₁, f.inj] at hx
-        contradiction
-      · exact ⟨x, rfl⟩
-    choose g hg using H₂
-    refine (RelEmbedding.ofMonotone g fun _ _ h ↦ ?_).ordinal_type_le
-    rwa [← @Sum.lex_inr_inr _ t _ s, ← hg, ← hg, f.map_rel_iff, Sum.lex_inr_inr]
->>>>>>> e553fb08
 
 theorem add_left_cancel (a) {b c : Ordinal} : a + b = a + c ↔ b = c := by
   simp only [le_antisymm_iff, add_le_add_iff_left]
@@ -790,12 +772,6 @@
       rw [mul_succ]
       simpa only [add_zero] using (add_lt_add_iff_left (a * b)).2 h,
     fun _ l _ => mul_le_of_limit l⟩
-<<<<<<< HEAD
-=======
-
-@[deprecated isNormal_mul_right (since := "2024-10-11")]
-alias mul_isNormal := isNormal_mul_right
->>>>>>> e553fb08
 
 theorem lt_mul_of_limit {a b c : Ordinal} (h : IsLimit c) : a < b * c ↔ ∃ c' < c, a < b * c' := by
   -- Porting note: `bex_def` is required.
@@ -2298,24 +2274,8 @@
 
 theorem one_lt_omega0 : 1 < ω := by simpa only [Nat.cast_one] using nat_lt_omega0 1
 
-@[deprecated (since := "2024-09-30")]
-alias one_lt_omega := one_lt_omega0
-
-theorem omega0_isLimit : IsLimit ω :=
-  ⟨omega0_ne_zero, fun o h => by
-    let ⟨n, e⟩ := lt_omega0.1 h
-    rw [e]; exact nat_lt_omega0 (n + 1)⟩
-
-@[deprecated (since := "2024-09-30")]
-alias omega_isLimit := omega0_isLimit
-
-<<<<<<< HEAD
 theorem omega_le {o : Ordinal} : ω ≤ o ↔ ∀ n : ℕ, ↑n ≤ o :=
   ⟨fun h _ => (nat_lt_omega _).le.trans h, fun H =>
-=======
-theorem omega0_le {o : Ordinal} : ω ≤ o ↔ ∀ n : ℕ, ↑n ≤ o :=
-  ⟨fun h n => (nat_lt_omega0 _).le.trans h, fun H =>
->>>>>>> e553fb08
     le_of_forall_lt fun a h => by
       let ⟨n, e⟩ := lt_omega0.1 h
       rw [e, ← succ_le_iff]; exact H (n + 1)⟩
