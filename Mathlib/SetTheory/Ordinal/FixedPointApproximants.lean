/-
Copyright (c) 2024 Ira Fesefeldt. All rights reserved.
Released under Apache 2.0 license as described in the file LICENSE.
Authors: Ira Fesefeldt
-/
import Mathlib.SetTheory.Ordinal.Arithmetic

/-!
# Ordinal Approximants for the Fixed points on complete lattices

This file sets up the ordinal-indexed approximation theory of fixed points
of a monotone function in a complete lattice [Cousot1979].
The proof follows loosely the one from [Echenique2005].

However, the proof given here is not constructive as we use the non-constructive axiomatization of
ordinals from mathlib. It still allows an approximation scheme indexed over the ordinals.

## Main definitions

* `OrdinalApprox.lfpApprox`: The ordinal-indexed approximation of the least fixed point
  greater or equal than an initial value of a bundled monotone function.
* `OrdinalApprox.gfpApprox`: The ordinal-indexed approximation of the greatest fixed point
  less or equal than an initial value of a bundled monotone function.

## Main theorems
* `OrdinalApprox.lfp_mem_range_lfpApprox`: The ordinal-indexed approximation of
  the least fixed point eventually reaches the least fixed point
* `OrdinalApprox.gfp_mem_range_gfpApprox`: The ordinal-indexed approximation of
  the greatest fixed point eventually reaches the greatest fixed point

## References
* [F. Echenique, *A short and constructive proof of Tarski’s fixed-point theorem*][Echenique2005]
* [P. Cousot & R. Cousot, *Constructive Versions of Tarski's Fixed Point Theorems*][Cousot1979]

## Tags

fixed point, complete lattice, monotone function, ordinals, approximation
-/

universe u

variable {α : Type u}

namespace Cardinal

open Ordinal SuccOrder Set

theorem not_injective_limitation_set (g : Ordinal → α) : ¬ InjOn g (Iio (ord <| succ #α)) := by
  intro h_inj
  have h := lift_mk_le_lift_mk_of_injective <| injOn_iff_injective.1 h_inj
  have mk_initialSeg_subtype :
      #(Iio (ord <| succ #α)) = lift.{u + 1} (succ #α) := by
    simpa only [coe_setOf, card_typein, card_ord] using mk_Iio_ordinal (ord <| succ #α)
  rw [mk_initialSeg_subtype, lift_lift, lift_le] at h
<<<<<<< HEAD
  exact (Order.lt_succ #α).not_le h
=======
  exact not_le_of_lt (Order.lt_succ #α) h
>>>>>>> 874fa83f

end Cardinal

namespace OrdinalApprox

variable [CompleteLattice α]

open Function fixedPoints Cardinal Order OrderHom

<<<<<<< HEAD
/-- Ordinal approximants of the least fixed point greater then an initial value x -/
def lfpApprox (f : α →o α) (x : α) (a : Ordinal.{u}) : α :=
  sSup ({ f (lfpApprox f x b) | (b : Ordinal) (_ : b < a) } ∪ {x})
=======
set_option linter.unusedVariables false in
/-- The ordinal-indexed sequence approximating the least fixed point greater than
an initial value `x`. It is defined in such a way that we have `lfpApprox 0 x = x` and
`lfpApprox a x = ⨆ b < a, f (lfpApprox b x)`. -/
def lfpApprox (a : Ordinal.{u}) : α :=
  sSup ({ f (lfpApprox b) | (b : Ordinal) (h : b < a) } ∪ {x})
>>>>>>> 874fa83f
termination_by a

<<<<<<< HEAD
theorem lfpApprox_monotone (f : α →o α) (x : α) : Monotone (lfpApprox f x) := by
  unfold Monotone; intros a b h; unfold lfpApprox
=======
theorem lfpApprox_monotone : Monotone (lfpApprox f x) := by
  intros a b h
  rw [lfpApprox, lfpApprox]
>>>>>>> 874fa83f
  refine sSup_le_sSup ?h
  apply sup_le_sup_right
  simp only [exists_prop, Set.le_eq_subset, Set.setOf_subset_setOf, forall_exists_index, and_imp,
    forall_apply_eq_imp_iff₂]
  intros a' h'
  exact ⟨a', h'.trans_le h, rfl⟩

<<<<<<< HEAD
theorem le_lfpApprox (f : α →o α) (x : α) (a : Ordinal) : x ≤ lfpApprox f x a := by
  unfold lfpApprox
=======
theorem le_lfpApprox {a : Ordinal} : x ≤ lfpApprox f x a := by
  rw [lfpApprox]
>>>>>>> 874fa83f
  apply le_sSup
  simp only [exists_prop, Set.union_singleton, Set.mem_insert_iff, Set.mem_setOf_eq, true_or]

theorem lfpApprox_succ {f : α →o α} {x : α} (h : x ≤ f x) (a : Ordinal) :
    lfpApprox f x (a + 1) = f (lfpApprox f x a) := by
  rw [Ordinal.add_one_eq_succ]
  apply le_antisymm
  · conv => left; rw [lfpApprox]
    apply sSup_le
    simp only [lt_succ_iff, exists_prop, Set.union_singleton,
      Set.mem_insert_iff, Set.mem_setOf_eq, forall_eq_or_imp, forall_exists_index, and_imp,
      forall_apply_eq_imp_iff₂]
<<<<<<< HEAD
    use h.trans (f.monotone.imp (le_lfpApprox f x a))
    intros a' h
    exact f.2 (lfpApprox_monotone f x h)
  · conv => right; unfold lfpApprox
=======
    apply And.intro
    · apply le_trans h
      apply Monotone.imp f.monotone
      exact le_lfpApprox f x
    · intros a' h
      apply f.2; apply lfpApprox_monotone; exact h
  · conv => right; rw [lfpApprox]
>>>>>>> 874fa83f
    apply le_sSup
    simp_rw [lt_succ_iff, exists_prop]
    left
    use a

<<<<<<< HEAD
/-- The ordinal approximants of the least fixed point are stabilizing
  when reaching a fixed point of f -/
theorem lfpApprox_eq_of_mem_fixedPoints {a b : Ordinal} {f : α →o α} {x : α} (h_init : x ≤ f x)
    (h_ab : a ≤ b) (h : lfpApprox f x a ∈ fixedPoints f) : lfpApprox f x b = lfpApprox f x a := by
=======
theorem lfpApprox_mono_left : Monotone (lfpApprox : (α →o α) → _) := by
  intro f g h x a
  induction a using Ordinal.induction with
  | h i ih =>
    rw [lfpApprox, lfpApprox]
    apply sSup_le
    simp only [exists_prop, Set.union_singleton, Set.mem_insert_iff, Set.mem_setOf_eq, sSup_insert,
      forall_eq_or_imp, le_sup_left, forall_exists_index, and_imp, forall_apply_eq_imp_iff₂,
      true_and]
    intro i' h_lt
    apply le_sup_of_le_right
    apply le_sSup_of_le
    · use i'
    · apply le_trans (h _)
      simp only [OrderHom.toFun_eq_coe]
      exact g.monotone (ih i' h_lt)

theorem lfpApprox_mono_mid : Monotone (lfpApprox f) := by
  intro x₁ x₂ h a
  induction a using Ordinal.induction with
  | h i ih =>
    rw [lfpApprox, lfpApprox]
    apply sSup_le
    simp only [exists_prop, Set.union_singleton, Set.mem_insert_iff, Set.mem_setOf_eq, sSup_insert,
      forall_eq_or_imp, forall_exists_index, and_imp, forall_apply_eq_imp_iff₂]
    constructor
    · exact le_sup_of_le_left h
    · intro i' h_i'
      apply le_sup_of_le_right
      apply le_sSup_of_le
      · use i'
      · exact f.monotone (ih i' h_i')

/-- The approximations of the least fixed point stabilize at a fixed point of `f` -/
theorem lfpApprox_eq_of_mem_fixedPoints {a b : Ordinal} (h_init : x ≤ f x) (h_ab : a ≤ b)
    (h : lfpApprox f x a ∈ fixedPoints f) : lfpApprox f x b = lfpApprox f x a := by
>>>>>>> 874fa83f
  rw [mem_fixedPoints_iff] at h
  induction b using Ordinal.induction with | h b IH =>
  apply le_antisymm
  · conv => left; rw [lfpApprox]
    apply sSup_le
    simp only [exists_prop, Set.union_singleton, Set.mem_insert_iff, Set.mem_setOf_eq,
      forall_eq_or_imp, forall_exists_index, and_imp, forall_apply_eq_imp_iff₂]
    use le_lfpApprox f x a
    intro a' ha'b
    by_cases haa : a' < a
    · rw [← lfpApprox_succ h_init]
      apply lfpApprox_monotone
      rwa [Ordinal.add_one_eq_succ, succ_le_iff]
    · rw [IH a' ha'b (le_of_not_lt haa), h]
  · exact lfpApprox_monotone f x h_ab

<<<<<<< HEAD
/-- There are distinct ordinals smaller than the successor of the domains cardinals
  with equal value -/
theorem exists_lfpApprox_eq_lfpApprox (f : α →o α) (x : α) :
    ∃ a < ord (succ #α), ∃ b < ord (succ #α), a ≠ b ∧ lfpApprox f x a = lfpApprox f x b := by
  have h_ninj := not_injective_limitation_set (lfpApprox f x)
=======
/-- There are distinct indices smaller than the successor of the domain's cardinality
yielding the same value -/
theorem exists_lfpApprox_eq_lfpApprox : ∃ a < ord <| succ #α, ∃ b < ord <| succ #α,
    a ≠ b ∧ lfpApprox f x a = lfpApprox f x b := by
  have h_ninj := not_injective_limitation_set <| lfpApprox f x
>>>>>>> 874fa83f
  rw [Set.injOn_iff_injective, Function.not_injective_iff] at h_ninj
  let ⟨a, b, h_fab, h_nab⟩ := h_ninj
  exact ⟨_, a.prop, _, b.prop, Subtype.coe_ne_coe.2 h_nab, h_fab⟩

<<<<<<< HEAD
/-- If there are distinct ordinals with equal value then
  every value succeeding the smaller ordinal are fixed points -/
lemma lfpApprox_mem_fixedPoints_of_eq {a b c : Ordinal} {f : α →o α} {x : α}
=======
/-- If the sequence of ordinal-indexed approximations takes a value twice,
then it actually stabilised at that value. -/
lemma lfpApprox_mem_fixedPoints_of_eq {a b c : Ordinal}
>>>>>>> 874fa83f
    (h_init : x ≤ f x) (h_ab : a < b) (h_ac : a ≤ c) (h_fab : lfpApprox f x a = lfpApprox f x b) :
    lfpApprox f x c ∈ fixedPoints f := by
  have lfpApprox_mem_fixedPoint : lfpApprox f x a ∈ fixedPoints f := by
    rw [mem_fixedPoints_iff, ← lfpApprox_succ h_init]
    exact Monotone.eq_of_le_of_le (lfpApprox_monotone f x) h_fab (le_succ a) h_ab.succ_le
  rw [lfpApprox_eq_of_mem_fixedPoints h_init]
  exacts [lfpApprox_mem_fixedPoint, h_ac, lfpApprox_mem_fixedPoint]

<<<<<<< HEAD
/-- A fixed point of f is reached after the successor of the domains cardinality -/
theorem lfpApprox_ord_mem_fixedPoint {f : α →o α} {x : α} (h_init : x ≤ f x) :
=======
/-- The approximation at the index of the successor of the domain's cardinality is a fixed point -/
theorem lfpApprox_ord_mem_fixedPoint (h_init : x ≤ f x) :
>>>>>>> 874fa83f
    lfpApprox f x (ord <| succ #α) ∈ fixedPoints f := by
  let ⟨a, h_a, b, h_b, h_nab, h_fab⟩ := exists_lfpApprox_eq_lfpApprox f x
  cases le_total a b with
  | inl h_ab =>
    exact lfpApprox_mem_fixedPoints_of_eq h_init (h_nab.lt_of_le h_ab) h_a.le h_fab
  | inr h_ba =>
    exact lfpApprox_mem_fixedPoints_of_eq h_init (h_nab.symm.lt_of_le h_ba) h_b.le h_fab.symm

<<<<<<< HEAD
/-- Every value of the ordinal approximants are less or equal than every fixed point of f greater
  then the initial value -/
theorem lfpApprox_le_of_mem_fixedPoints {f : α →o α} {x a : α}
=======
/-- Every value of the approximation is less or equal than every fixed point of `f`
greater or equal than the initial value -/
theorem lfpApprox_le_of_mem_fixedPoints {a : α}
>>>>>>> 874fa83f
    (h_a : a ∈ fixedPoints f) (h_le_init : x ≤ a) (i : Ordinal) : lfpApprox f x i ≤ a := by
  induction i using Ordinal.induction with
  | h i IH =>
    rw [lfpApprox]
    apply sSup_le
    intro y h_y
    cases h_y with
    | inl h_y =>
      let ⟨j, h_j_lt, h_j⟩ := h_y
      rw [← h_j, ← h_a]
      exact f.monotone' (IH j h_j_lt)
    | inr h_y =>
      rwa [h_y]

<<<<<<< HEAD
/-- The least fixed point of f is reached after the successor of the domains cardinality -/
theorem lfpApprox_ord_eq_lfp (f : α →o α) : lfpApprox f ⊥ (ord <| succ #α) = lfp f :=
  (lfpApprox_le_of_mem_fixedPoints (OrderHom.map_lfp f) bot_le _).antisymm <|
    lfp_le_fixed f (lfpApprox_ord_mem_fixedPoint bot_le)

/-- Some ordinal approximation of the least fixed point is the least fixed point. -/
theorem lfp_mem_range_lfpApprox (f : α →o α) : lfp f ∈ Set.range (lfpApprox f ⊥) :=
  ⟨_, lfpApprox_ord_eq_lfp f⟩

/-- Ordinal approximants of the greatest fixed point -/
def gfpApprox (f : α →o α) (x : α) (a : Ordinal.{u}) : α :=
  sInf ({ f (gfpApprox f x b) | (b : Ordinal) (_ : b < a) } ∪ {x})
=======
/-- The approximation sequence converges at the successor of the domain's cardinality
to the least fixed point if starting from `⊥` -/
theorem lfpApprox_ord_eq_lfp : lfpApprox f ⊥ (ord <| succ #α) = lfp f := by
  apply le_antisymm
  · have h_lfp : ∃ y : fixedPoints f, lfp f = y := by use ⊥; exact rfl
    let ⟨y, h_y⟩ := h_lfp; rw [h_y]
    exact lfpApprox_le_of_mem_fixedPoints f ⊥ y.2 bot_le (ord <| succ #α)
  · have h_fix : ∃ y : fixedPoints f, lfpApprox f ⊥ (ord <| succ #α) = y := by
      simpa only [Subtype.exists, mem_fixedPoints, exists_prop, exists_eq_right'] using
        lfpApprox_ord_mem_fixedPoint f ⊥ bot_le
    let ⟨x, h_x⟩ := h_fix; rw [h_x]
    exact lfp_le_fixed f x.prop

/-- Some approximation of the least fixed point starting from `⊥` is the least fixed point. -/
theorem lfp_mem_range_lfpApprox : lfp f ∈ Set.range (lfpApprox f ⊥) := by
  use ord <| succ #α
  exact lfpApprox_ord_eq_lfp f

set_option linter.unusedVariables false in
/-- The ordinal-indexed sequence approximating the greatest fixed point greater than
an initial value `x`. It is defined in such a way that we have `gfpApprox 0 x = x` and
`gfpApprox a x = ⨅ b < a, f (lfpApprox b x)`. -/
def gfpApprox (a : Ordinal.{u}) : α :=
  sInf ({ f (gfpApprox b) | (b : Ordinal) (h : b < a) } ∪ {x})
>>>>>>> 874fa83f
termination_by a

-- By unsealing these recursive definitions we can relate them
-- by definitional equality
unseal gfpApprox lfpApprox

theorem gfpApprox_antitone (f : α →o α) (x : α) : Antitone (gfpApprox f x) :=
  lfpApprox_monotone (OrderHom.dual f) x

theorem gfpApprox_le (f : α →o α) (x : α) (a : Ordinal) : gfpApprox f x a ≤ x :=
  le_lfpApprox (OrderHom.dual f) x a

theorem gfpApprox_succ {f : α →o α} {x : α} (h : f x ≤ x) (a : Ordinal) :
    gfpApprox f x (a + 1) = f (gfpApprox f x a) :=
  lfpApprox_succ (f := OrderHom.dual f) h a

<<<<<<< HEAD
/-- The ordinal approximants of the least fixed point are stabilizing
  when reaching a fixed point of f -/
theorem gfpApprox_eq_of_mem_fixedPoints {a b : Ordinal} {f : α →o α} {x : α} (h_init : f x ≤ x)
    (h_ab : a ≤ b) (h : gfpApprox f x a ∈ fixedPoints f) : gfpApprox f x b = gfpApprox f x a :=
  lfpApprox_eq_of_mem_fixedPoints (f := OrderHom.dual f) h_init h_ab h

/-- There are distinct ordinals smaller than the successor of the domains cardinals with
  equal value -/
theorem exists_gfpApprox_eq_gfpApprox (f : α →o α) (x : α) :
    ∃ a < ord (succ #α), ∃ b < ord (succ #α), a ≠ b ∧ gfpApprox f x a = gfpApprox f x b :=
  exists_lfpApprox_eq_lfpApprox (OrderHom.dual f) x

/-- A fixed point of f is reached after the successor of the domains cardinality -/
lemma gfpApprox_ord_mem_fixedPoint {f : α →o α} {x : α} (h_init : f x ≤ x) :
=======
theorem gfpApprox_mono_left : Monotone (gfpApprox : (α →o α) → _) := by
  intro f g h
  have : OrderHom.dual g ≤ OrderHom.dual f := h
  exact lfpApprox_mono_left this

theorem gfpApprox_mono_mid : Monotone (gfpApprox f) :=
  fun _ _ h => lfpApprox_mono_mid (OrderHom.dual f) h

/-- The approximations of the greatest fixed point stabilize at a fixed point of `f` -/
theorem gfpApprox_eq_of_mem_fixedPoints {a b : Ordinal} (h_init : f x ≤ x) (h_ab : a ≤ b)
    (h : gfpApprox f x a ∈ fixedPoints f) : gfpApprox f x b = gfpApprox f x a :=
  lfpApprox_eq_of_mem_fixedPoints (OrderHom.dual f) x h_init h_ab h

/-- There are distinct indices smaller than the successor of the domain's cardinality
yielding the same value -/
theorem exists_gfpApprox_eq_gfpApprox : ∃ a < ord <| succ #α, ∃ b < ord <| succ #α,
    a ≠ b ∧ gfpApprox f x a = gfpApprox f x b :=
  exists_lfpApprox_eq_lfpApprox (OrderHom.dual f) x

/-- The approximation at the index of the successor of the domain's cardinality is a fixed point -/
lemma gfpApprox_ord_mem_fixedPoint (h_init : f x ≤ x) :
>>>>>>> 874fa83f
    gfpApprox f x (ord <| succ #α) ∈ fixedPoints f :=
  lfpApprox_ord_mem_fixedPoint (f := OrderHom.dual f) h_init

<<<<<<< HEAD
/-- Every value of the ordinal approximants are greater or equal than every fixed point of f
  that is smaller then the initial value -/
lemma le_gfpApprox_of_mem_fixedPoints {f : α →o α} {x a : α}
=======
/-- Every value of the approximation is greater or equal than every fixed point of `f`
less or equal than the initial value -/
lemma le_gfpApprox_of_mem_fixedPoints {a : α}
>>>>>>> 874fa83f
    (h_a : a ∈ fixedPoints f) (h_le_init : a ≤ x) (i : Ordinal) : a ≤ gfpApprox f x i :=
  lfpApprox_le_of_mem_fixedPoints (f := OrderHom.dual f) h_a h_le_init i

<<<<<<< HEAD
/-- The greatest fixed point of f is reached after the successor of the domains cardinality -/
theorem gfpApprox_ord_eq_gfp (f : α →o α) : gfpApprox f ⊤ (ord <| succ #α) = gfp f :=
  lfpApprox_ord_eq_lfp (OrderHom.dual f)

/-- Some ordinal approximation of the greatest fixed point is the greatest fixed point. -/
theorem gfp_mem_range_gfpApprox (f : α →o α) : gfp f ∈ Set.range (gfpApprox f ⊤) :=
=======
/-- The approximation sequence converges at the successor of the domain's cardinality
to the greatest fixed point if starting from `⊥` -/
theorem gfpApprox_ord_eq_gfp : gfpApprox f ⊤ (ord <| succ #α) = gfp f :=
  lfpApprox_ord_eq_lfp (OrderHom.dual f)

/-- Some approximation of the least fixed point starting from `⊤` is the greatest fixed point. -/
theorem gfp_mem_range_gfpApprox : gfp f ∈ Set.range (gfpApprox f ⊤) :=
>>>>>>> 874fa83f
  lfp_mem_range_lfpApprox (OrderHom.dual f)

end OrdinalApprox<|MERGE_RESOLUTION|>--- conflicted
+++ resolved
@@ -52,11 +52,7 @@
       #(Iio (ord <| succ #α)) = lift.{u + 1} (succ #α) := by
     simpa only [coe_setOf, card_typein, card_ord] using mk_Iio_ordinal (ord <| succ #α)
   rw [mk_initialSeg_subtype, lift_lift, lift_le] at h
-<<<<<<< HEAD
   exact (Order.lt_succ #α).not_le h
-=======
-  exact not_le_of_lt (Order.lt_succ #α) h
->>>>>>> 874fa83f
 
 end Cardinal
 
@@ -66,28 +62,16 @@
 
 open Function fixedPoints Cardinal Order OrderHom
 
-<<<<<<< HEAD
-/-- Ordinal approximants of the least fixed point greater then an initial value x -/
-def lfpApprox (f : α →o α) (x : α) (a : Ordinal.{u}) : α :=
-  sSup ({ f (lfpApprox f x b) | (b : Ordinal) (_ : b < a) } ∪ {x})
-=======
-set_option linter.unusedVariables false in
 /-- The ordinal-indexed sequence approximating the least fixed point greater than
 an initial value `x`. It is defined in such a way that we have `lfpApprox 0 x = x` and
 `lfpApprox a x = ⨆ b < a, f (lfpApprox b x)`. -/
-def lfpApprox (a : Ordinal.{u}) : α :=
-  sSup ({ f (lfpApprox b) | (b : Ordinal) (h : b < a) } ∪ {x})
->>>>>>> 874fa83f
+def lfpApprox (f : α →o α) (x : α) (a : Ordinal.{u}) : α :=
+  sSup ({ f (lfpApprox f x b) | (b : Ordinal) (_ : b < a) } ∪ {x})
 termination_by a
 
-<<<<<<< HEAD
 theorem lfpApprox_monotone (f : α →o α) (x : α) : Monotone (lfpApprox f x) := by
-  unfold Monotone; intros a b h; unfold lfpApprox
-=======
-theorem lfpApprox_monotone : Monotone (lfpApprox f x) := by
   intros a b h
   rw [lfpApprox, lfpApprox]
->>>>>>> 874fa83f
   refine sSup_le_sSup ?h
   apply sup_le_sup_right
   simp only [exists_prop, Set.le_eq_subset, Set.setOf_subset_setOf, forall_exists_index, and_imp,
@@ -95,13 +79,8 @@
   intros a' h'
   exact ⟨a', h'.trans_le h, rfl⟩
 
-<<<<<<< HEAD
 theorem le_lfpApprox (f : α →o α) (x : α) (a : Ordinal) : x ≤ lfpApprox f x a := by
-  unfold lfpApprox
-=======
-theorem le_lfpApprox {a : Ordinal} : x ≤ lfpApprox f x a := by
   rw [lfpApprox]
->>>>>>> 874fa83f
   apply le_sSup
   simp only [exists_prop, Set.union_singleton, Set.mem_insert_iff, Set.mem_setOf_eq, true_or]
 
@@ -114,31 +93,15 @@
     simp only [lt_succ_iff, exists_prop, Set.union_singleton,
       Set.mem_insert_iff, Set.mem_setOf_eq, forall_eq_or_imp, forall_exists_index, and_imp,
       forall_apply_eq_imp_iff₂]
-<<<<<<< HEAD
     use h.trans (f.monotone.imp (le_lfpApprox f x a))
     intros a' h
     exact f.2 (lfpApprox_monotone f x h)
-  · conv => right; unfold lfpApprox
-=======
-    apply And.intro
-    · apply le_trans h
-      apply Monotone.imp f.monotone
-      exact le_lfpApprox f x
-    · intros a' h
-      apply f.2; apply lfpApprox_monotone; exact h
   · conv => right; rw [lfpApprox]
->>>>>>> 874fa83f
     apply le_sSup
     simp_rw [lt_succ_iff, exists_prop]
     left
     use a
 
-<<<<<<< HEAD
-/-- The ordinal approximants of the least fixed point are stabilizing
-  when reaching a fixed point of f -/
-theorem lfpApprox_eq_of_mem_fixedPoints {a b : Ordinal} {f : α →o α} {x : α} (h_init : x ≤ f x)
-    (h_ab : a ≤ b) (h : lfpApprox f x a ∈ fixedPoints f) : lfpApprox f x b = lfpApprox f x a := by
-=======
 theorem lfpApprox_mono_left : Monotone (lfpApprox : (α →o α) → _) := by
   intro f g h x a
   induction a using Ordinal.induction with
@@ -156,7 +119,7 @@
       simp only [OrderHom.toFun_eq_coe]
       exact g.monotone (ih i' h_lt)
 
-theorem lfpApprox_mono_mid : Monotone (lfpApprox f) := by
+theorem lfpApprox_mono_mid (f : α →o α) : Monotone (lfpApprox f) := by
   intro x₁ x₂ h a
   induction a using Ordinal.induction with
   | h i ih =>
@@ -173,9 +136,8 @@
       · exact f.monotone (ih i' h_i')
 
 /-- The approximations of the least fixed point stabilize at a fixed point of `f` -/
-theorem lfpApprox_eq_of_mem_fixedPoints {a b : Ordinal} (h_init : x ≤ f x) (h_ab : a ≤ b)
-    (h : lfpApprox f x a ∈ fixedPoints f) : lfpApprox f x b = lfpApprox f x a := by
->>>>>>> 874fa83f
+theorem lfpApprox_eq_of_mem_fixedPoints {a b : Ordinal} {f : α →o α} {x : α} (h_init : x ≤ f x)
+    (h_ab : a ≤ b) (h : lfpApprox f x a ∈ fixedPoints f) : lfpApprox f x b = lfpApprox f x a := by
   rw [mem_fixedPoints_iff] at h
   induction b using Ordinal.induction with | h b IH =>
   apply le_antisymm
@@ -192,32 +154,18 @@
     · rw [IH a' ha'b (le_of_not_lt haa), h]
   · exact lfpApprox_monotone f x h_ab
 
-<<<<<<< HEAD
-/-- There are distinct ordinals smaller than the successor of the domains cardinals
-  with equal value -/
+/-- There are distinct indices smaller than the successor of the domain's cardinality
+yielding the same value -/
 theorem exists_lfpApprox_eq_lfpApprox (f : α →o α) (x : α) :
     ∃ a < ord (succ #α), ∃ b < ord (succ #α), a ≠ b ∧ lfpApprox f x a = lfpApprox f x b := by
   have h_ninj := not_injective_limitation_set (lfpApprox f x)
-=======
-/-- There are distinct indices smaller than the successor of the domain's cardinality
-yielding the same value -/
-theorem exists_lfpApprox_eq_lfpApprox : ∃ a < ord <| succ #α, ∃ b < ord <| succ #α,
-    a ≠ b ∧ lfpApprox f x a = lfpApprox f x b := by
-  have h_ninj := not_injective_limitation_set <| lfpApprox f x
->>>>>>> 874fa83f
   rw [Set.injOn_iff_injective, Function.not_injective_iff] at h_ninj
   let ⟨a, b, h_fab, h_nab⟩ := h_ninj
   exact ⟨_, a.prop, _, b.prop, Subtype.coe_ne_coe.2 h_nab, h_fab⟩
 
-<<<<<<< HEAD
-/-- If there are distinct ordinals with equal value then
-  every value succeeding the smaller ordinal are fixed points -/
-lemma lfpApprox_mem_fixedPoints_of_eq {a b c : Ordinal} {f : α →o α} {x : α}
-=======
 /-- If the sequence of ordinal-indexed approximations takes a value twice,
 then it actually stabilised at that value. -/
-lemma lfpApprox_mem_fixedPoints_of_eq {a b c : Ordinal}
->>>>>>> 874fa83f
+lemma lfpApprox_mem_fixedPoints_of_eq {a b c : Ordinal} {f : α →o α} {x : α}
     (h_init : x ≤ f x) (h_ab : a < b) (h_ac : a ≤ c) (h_fab : lfpApprox f x a = lfpApprox f x b) :
     lfpApprox f x c ∈ fixedPoints f := by
   have lfpApprox_mem_fixedPoint : lfpApprox f x a ∈ fixedPoints f := by
@@ -226,13 +174,8 @@
   rw [lfpApprox_eq_of_mem_fixedPoints h_init]
   exacts [lfpApprox_mem_fixedPoint, h_ac, lfpApprox_mem_fixedPoint]
 
-<<<<<<< HEAD
-/-- A fixed point of f is reached after the successor of the domains cardinality -/
+/-- The approximation at the index of the successor of the domain's cardinality is a fixed point -/
 theorem lfpApprox_ord_mem_fixedPoint {f : α →o α} {x : α} (h_init : x ≤ f x) :
-=======
-/-- The approximation at the index of the successor of the domain's cardinality is a fixed point -/
-theorem lfpApprox_ord_mem_fixedPoint (h_init : x ≤ f x) :
->>>>>>> 874fa83f
     lfpApprox f x (ord <| succ #α) ∈ fixedPoints f := by
   let ⟨a, h_a, b, h_b, h_nab, h_fab⟩ := exists_lfpApprox_eq_lfpApprox f x
   cases le_total a b with
@@ -241,15 +184,9 @@
   | inr h_ba =>
     exact lfpApprox_mem_fixedPoints_of_eq h_init (h_nab.symm.lt_of_le h_ba) h_b.le h_fab.symm
 
-<<<<<<< HEAD
-/-- Every value of the ordinal approximants are less or equal than every fixed point of f greater
-  then the initial value -/
-theorem lfpApprox_le_of_mem_fixedPoints {f : α →o α} {x a : α}
-=======
 /-- Every value of the approximation is less or equal than every fixed point of `f`
 greater or equal than the initial value -/
-theorem lfpApprox_le_of_mem_fixedPoints {a : α}
->>>>>>> 874fa83f
+theorem lfpApprox_le_of_mem_fixedPoints {f : α →o α} {x a : α}
     (h_a : a ∈ fixedPoints f) (h_le_init : x ≤ a) (i : Ordinal) : lfpApprox f x i ≤ a := by
   induction i using Ordinal.induction with
   | h i IH =>
@@ -264,45 +201,21 @@
     | inr h_y =>
       rwa [h_y]
 
-<<<<<<< HEAD
-/-- The least fixed point of f is reached after the successor of the domains cardinality -/
+/-- The approximation sequence converges at the successor of the domain's cardinality
+to the least fixed point if starting from `⊥` -/
 theorem lfpApprox_ord_eq_lfp (f : α →o α) : lfpApprox f ⊥ (ord <| succ #α) = lfp f :=
   (lfpApprox_le_of_mem_fixedPoints (OrderHom.map_lfp f) bot_le _).antisymm <|
     lfp_le_fixed f (lfpApprox_ord_mem_fixedPoint bot_le)
 
-/-- Some ordinal approximation of the least fixed point is the least fixed point. -/
+/-- Some approximation of the least fixed point starting from `⊥` is the least fixed point. -/
 theorem lfp_mem_range_lfpApprox (f : α →o α) : lfp f ∈ Set.range (lfpApprox f ⊥) :=
   ⟨_, lfpApprox_ord_eq_lfp f⟩
 
-/-- Ordinal approximants of the greatest fixed point -/
-def gfpApprox (f : α →o α) (x : α) (a : Ordinal.{u}) : α :=
-  sInf ({ f (gfpApprox f x b) | (b : Ordinal) (_ : b < a) } ∪ {x})
-=======
-/-- The approximation sequence converges at the successor of the domain's cardinality
-to the least fixed point if starting from `⊥` -/
-theorem lfpApprox_ord_eq_lfp : lfpApprox f ⊥ (ord <| succ #α) = lfp f := by
-  apply le_antisymm
-  · have h_lfp : ∃ y : fixedPoints f, lfp f = y := by use ⊥; exact rfl
-    let ⟨y, h_y⟩ := h_lfp; rw [h_y]
-    exact lfpApprox_le_of_mem_fixedPoints f ⊥ y.2 bot_le (ord <| succ #α)
-  · have h_fix : ∃ y : fixedPoints f, lfpApprox f ⊥ (ord <| succ #α) = y := by
-      simpa only [Subtype.exists, mem_fixedPoints, exists_prop, exists_eq_right'] using
-        lfpApprox_ord_mem_fixedPoint f ⊥ bot_le
-    let ⟨x, h_x⟩ := h_fix; rw [h_x]
-    exact lfp_le_fixed f x.prop
-
-/-- Some approximation of the least fixed point starting from `⊥` is the least fixed point. -/
-theorem lfp_mem_range_lfpApprox : lfp f ∈ Set.range (lfpApprox f ⊥) := by
-  use ord <| succ #α
-  exact lfpApprox_ord_eq_lfp f
-
-set_option linter.unusedVariables false in
 /-- The ordinal-indexed sequence approximating the greatest fixed point greater than
 an initial value `x`. It is defined in such a way that we have `gfpApprox 0 x = x` and
 `gfpApprox a x = ⨅ b < a, f (lfpApprox b x)`. -/
-def gfpApprox (a : Ordinal.{u}) : α :=
-  sInf ({ f (gfpApprox b) | (b : Ordinal) (h : b < a) } ∪ {x})
->>>>>>> 874fa83f
+def gfpApprox (f : α →o α) (x : α) (a : Ordinal.{u}) : α :=
+  sInf ({ f (gfpApprox f x b) | (b : Ordinal) (_ : b < a) } ∪ {x})
 termination_by a
 
 -- By unsealing these recursive definitions we can relate them
@@ -319,75 +232,43 @@
     gfpApprox f x (a + 1) = f (gfpApprox f x a) :=
   lfpApprox_succ (f := OrderHom.dual f) h a
 
-<<<<<<< HEAD
-/-- The ordinal approximants of the least fixed point are stabilizing
-  when reaching a fixed point of f -/
-theorem gfpApprox_eq_of_mem_fixedPoints {a b : Ordinal} {f : α →o α} {x : α} (h_init : f x ≤ x)
-    (h_ab : a ≤ b) (h : gfpApprox f x a ∈ fixedPoints f) : gfpApprox f x b = gfpApprox f x a :=
-  lfpApprox_eq_of_mem_fixedPoints (f := OrderHom.dual f) h_init h_ab h
-
-/-- There are distinct ordinals smaller than the successor of the domains cardinals with
-  equal value -/
-theorem exists_gfpApprox_eq_gfpApprox (f : α →o α) (x : α) :
-    ∃ a < ord (succ #α), ∃ b < ord (succ #α), a ≠ b ∧ gfpApprox f x a = gfpApprox f x b :=
-  exists_lfpApprox_eq_lfpApprox (OrderHom.dual f) x
-
-/-- A fixed point of f is reached after the successor of the domains cardinality -/
-lemma gfpApprox_ord_mem_fixedPoint {f : α →o α} {x : α} (h_init : f x ≤ x) :
-=======
 theorem gfpApprox_mono_left : Monotone (gfpApprox : (α →o α) → _) := by
   intro f g h
   have : OrderHom.dual g ≤ OrderHom.dual f := h
   exact lfpApprox_mono_left this
 
-theorem gfpApprox_mono_mid : Monotone (gfpApprox f) :=
+theorem gfpApprox_mono_mid (f : α →o α) : Monotone (gfpApprox f) :=
   fun _ _ h => lfpApprox_mono_mid (OrderHom.dual f) h
 
 /-- The approximations of the greatest fixed point stabilize at a fixed point of `f` -/
-theorem gfpApprox_eq_of_mem_fixedPoints {a b : Ordinal} (h_init : f x ≤ x) (h_ab : a ≤ b)
-    (h : gfpApprox f x a ∈ fixedPoints f) : gfpApprox f x b = gfpApprox f x a :=
-  lfpApprox_eq_of_mem_fixedPoints (OrderHom.dual f) x h_init h_ab h
+theorem gfpApprox_eq_of_mem_fixedPoints {a b : Ordinal} {f : α →o α} {x : α} (h_init : f x ≤ x)
+    (h_ab : a ≤ b) (h : gfpApprox f x a ∈ fixedPoints f) : gfpApprox f x b = gfpApprox f x a :=
+  lfpApprox_eq_of_mem_fixedPoints (f := OrderHom.dual f) h_init h_ab h
 
 /-- There are distinct indices smaller than the successor of the domain's cardinality
 yielding the same value -/
-theorem exists_gfpApprox_eq_gfpApprox : ∃ a < ord <| succ #α, ∃ b < ord <| succ #α,
-    a ≠ b ∧ gfpApprox f x a = gfpApprox f x b :=
+theorem exists_gfpApprox_eq_gfpApprox (f : α →o α) (x : α) :
+    ∃ a < ord (succ #α), ∃ b < ord (succ #α), a ≠ b ∧ gfpApprox f x a = gfpApprox f x b :=
   exists_lfpApprox_eq_lfpApprox (OrderHom.dual f) x
 
 /-- The approximation at the index of the successor of the domain's cardinality is a fixed point -/
-lemma gfpApprox_ord_mem_fixedPoint (h_init : f x ≤ x) :
->>>>>>> 874fa83f
+lemma gfpApprox_ord_mem_fixedPoint {f : α →o α} {x : α} (h_init : f x ≤ x) :
     gfpApprox f x (ord <| succ #α) ∈ fixedPoints f :=
   lfpApprox_ord_mem_fixedPoint (f := OrderHom.dual f) h_init
 
-<<<<<<< HEAD
-/-- Every value of the ordinal approximants are greater or equal than every fixed point of f
-  that is smaller then the initial value -/
-lemma le_gfpApprox_of_mem_fixedPoints {f : α →o α} {x a : α}
-=======
 /-- Every value of the approximation is greater or equal than every fixed point of `f`
 less or equal than the initial value -/
-lemma le_gfpApprox_of_mem_fixedPoints {a : α}
->>>>>>> 874fa83f
+lemma le_gfpApprox_of_mem_fixedPoints {f : α →o α} {x a : α}
     (h_a : a ∈ fixedPoints f) (h_le_init : a ≤ x) (i : Ordinal) : a ≤ gfpApprox f x i :=
   lfpApprox_le_of_mem_fixedPoints (f := OrderHom.dual f) h_a h_le_init i
 
-<<<<<<< HEAD
-/-- The greatest fixed point of f is reached after the successor of the domains cardinality -/
+/-- The approximation sequence converges at the successor of the domain's cardinality
+to the greatest fixed point if starting from `⊤` -/
 theorem gfpApprox_ord_eq_gfp (f : α →o α) : gfpApprox f ⊤ (ord <| succ #α) = gfp f :=
   lfpApprox_ord_eq_lfp (OrderHom.dual f)
 
-/-- Some ordinal approximation of the greatest fixed point is the greatest fixed point. -/
+/-- Some approximation of the least fixed point starting from `⊤` is the greatest fixed point. -/
 theorem gfp_mem_range_gfpApprox (f : α →o α) : gfp f ∈ Set.range (gfpApprox f ⊤) :=
-=======
-/-- The approximation sequence converges at the successor of the domain's cardinality
-to the greatest fixed point if starting from `⊥` -/
-theorem gfpApprox_ord_eq_gfp : gfpApprox f ⊤ (ord <| succ #α) = gfp f :=
-  lfpApprox_ord_eq_lfp (OrderHom.dual f)
-
-/-- Some approximation of the least fixed point starting from `⊤` is the greatest fixed point. -/
-theorem gfp_mem_range_gfpApprox : gfp f ∈ Set.range (gfpApprox f ⊤) :=
->>>>>>> 874fa83f
   lfp_mem_range_lfpApprox (OrderHom.dual f)
 
 end OrdinalApprox