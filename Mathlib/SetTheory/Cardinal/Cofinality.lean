/-
Copyright (c) 2017 Mario Carneiro. All rights reserved.
Released under Apache 2.0 license as described in the file LICENSE.
Authors: Mario Carneiro, Floris van Doorn, Violeta Hernández Palacios
-/
import Mathlib.SetTheory.Cardinal.Arithmetic
import Mathlib.SetTheory.Ordinal.FixedPoint

/-!
# Cofinality

This file contains the definition of cofinality of an ordinal number and regular cardinals

## Main Definitions

* `Ordinal.cof o` is the cofinality of the ordinal `o`.
  If `o` is the order type of the relation `<` on `α`, then `o.cof` is the smallest cardinality of a
  subset `s` of α that is *cofinal* in `α`, i.e. `∀ x : α, ∃ y ∈ s, ¬ y < x`.
* `Cardinal.IsStrongLimit c` means that `c` is a strong limit cardinal:
  `c ≠ 0 ∧ ∀ x < c, 2 ^ x < c`.
* `Cardinal.IsRegular c` means that `c` is a regular cardinal: `ℵ₀ ≤ c ∧ c.ord.cof = c`.
* `Cardinal.IsInaccessible c` means that `c` is strongly inaccessible:
  `ℵ₀ < c ∧ IsRegular c ∧ IsStrongLimit c`.

## Main Statements

* `Ordinal.infinite_pigeonhole_card`: the infinite pigeonhole principle
* `Cardinal.lt_power_cof`: A consequence of König's theorem stating that `c < c ^ c.ord.cof` for
  `c ≥ ℵ₀`
* `Cardinal.univ_inaccessible`: The type of ordinals in `Type u` form an inaccessible cardinal
  (in `Type v` with `v > u`). This shows (externally) that in `Type u` there are at least `u`
  inaccessible cardinals.

## Implementation Notes

* The cofinality is defined for ordinals.
  If `c` is a cardinal number, its cofinality is `c.ord.cof`.

## Tags

cofinality, regular cardinals, limits cardinals, inaccessible cardinals,
infinite pigeonhole principle
-/

noncomputable section

open Function Cardinal Set Order
open scoped Ordinal

universe u v w

variable {α : Type*} {r : α → α → Prop}

/-! ### Cofinality of orders -/


namespace Order

/-- Cofinality of a reflexive order `≼`. This is the smallest cardinality
  of a subset `S : Set α` such that `∀ a, ∃ b ∈ S, a ≼ b`. -/
def cof (r : α → α → Prop) : Cardinal :=
  sInf { c | ∃ S : Set α, (∀ a, ∃ b ∈ S, r a b) ∧ #S = c }

/-- The set in the definition of `Order.cof` is nonempty. -/
theorem cof_nonempty (r : α → α → Prop) [IsRefl α r] :
    { c | ∃ S : Set α, (∀ a, ∃ b ∈ S, r a b) ∧ #S = c }.Nonempty :=
  ⟨_, Set.univ, fun a => ⟨a, ⟨⟩, refl _⟩, rfl⟩

theorem cof_le (r : α → α → Prop) {S : Set α} (h : ∀ a, ∃ b ∈ S, r a b) : cof r ≤ #S :=
  csInf_le' ⟨S, h, rfl⟩

theorem le_cof {r : α → α → Prop} [IsRefl α r] (c : Cardinal) :
    c ≤ cof r ↔ ∀ {S : Set α}, (∀ a, ∃ b ∈ S, r a b) → c ≤ #S := by
  rw [cof, le_csInf_iff'' (cof_nonempty r)]
  use fun H S h => H _ ⟨S, h, rfl⟩
  rintro H d ⟨S, h, rfl⟩
  exact H h

end Order

theorem RelIso.cof_le_lift {α : Type u} {β : Type v} {r : α → α → Prop} {s} [IsRefl β s]
    (f : r ≃r s) : Cardinal.lift.{max u v} (Order.cof r) ≤
    Cardinal.lift.{max u v} (Order.cof s) := by
  rw [Order.cof, Order.cof, lift_sInf, lift_sInf,
    le_csInf_iff'' ((Order.cof_nonempty s).image _)]
  rintro - ⟨-, ⟨u, H, rfl⟩, rfl⟩
  apply csInf_le'
  refine
    ⟨_, ⟨f.symm '' u, fun a => ?_, rfl⟩,
      lift_mk_eq.{u, v, max u v}.2 ⟨(f.symm.toEquiv.image u).symm⟩⟩
  rcases H (f a) with ⟨b, hb, hb'⟩
  refine ⟨f.symm b, mem_image_of_mem _ hb, f.map_rel_iff.1 ?_⟩
  rwa [RelIso.apply_symm_apply]

theorem RelIso.cof_eq_lift {α : Type u} {β : Type v} {r s} [IsRefl α r] [IsRefl β s] (f : r ≃r s) :
    Cardinal.lift.{max u v} (Order.cof r) = Cardinal.lift.{max u v} (Order.cof s) :=
  (RelIso.cof_le_lift f).antisymm (RelIso.cof_le_lift f.symm)

theorem RelIso.cof_le {α β : Type u} {r : α → α → Prop} {s} [IsRefl β s] (f : r ≃r s) :
    Order.cof r ≤ Order.cof s :=
  lift_le.1 (RelIso.cof_le_lift f)

theorem RelIso.cof_eq {α β : Type u} {r s} [IsRefl α r] [IsRefl β s] (f : r ≃r s) :
    Order.cof r = Order.cof s :=
  lift_inj.1 (RelIso.cof_eq_lift f)

/-- Cofinality of a strict order `≺`. This is the smallest cardinality of a set `S : Set α` such
that `∀ a, ∃ b ∈ S, ¬ b ≺ a`. -/
def StrictOrder.cof (r : α → α → Prop) : Cardinal :=
  Order.cof (swap rᶜ)

/-- The set in the definition of `Order.StrictOrder.cof` is nonempty. -/
theorem StrictOrder.cof_nonempty (r : α → α → Prop) [IsIrrefl α r] :
    { c | ∃ S : Set α, Unbounded r S ∧ #S = c }.Nonempty :=
  @Order.cof_nonempty α _ (IsRefl.swap rᶜ)

/-! ### Cofinality of ordinals -/


namespace Ordinal

/-- Cofinality of an ordinal. This is the smallest cardinal of a
  subset `S` of the ordinal which is unbounded, in the sense
  `∀ a, ∃ b ∈ S, a ≤ b`. It is defined for all ordinals, but
  `cof 0 = 0` and `cof (succ o) = 1`, so it is only really
  interesting on limit ordinals (when it is an infinite cardinal). -/
def cof (o : Ordinal.{u}) : Cardinal.{u} :=
  o.liftOn (fun a => StrictOrder.cof a.r)
    (by
      rintro ⟨α, r, wo₁⟩ ⟨β, s, wo₂⟩ ⟨⟨f, hf⟩⟩
      haveI := wo₁; haveI := wo₂
      dsimp only
      apply @RelIso.cof_eq _ _ _ _ ?_ ?_
      · constructor
        exact @fun a b => not_iff_not.2 hf
      · dsimp only [swap]
        exact ⟨fun _ => irrefl _⟩
      · dsimp only [swap]
        exact ⟨fun _ => irrefl _⟩)

theorem cof_type (r : α → α → Prop) [IsWellOrder α r] : (type r).cof = StrictOrder.cof r :=
  rfl

theorem le_cof_type [IsWellOrder α r] {c} : c ≤ cof (type r) ↔ ∀ S, Unbounded r S → c ≤ #S :=
  (le_csInf_iff'' (StrictOrder.cof_nonempty r)).trans
    ⟨fun H S h => H _ ⟨S, h, rfl⟩, by
      rintro H d ⟨S, h, rfl⟩
      exact H _ h⟩

theorem cof_type_le [IsWellOrder α r] {S : Set α} (h : Unbounded r S) : cof (type r) ≤ #S :=
  le_cof_type.1 le_rfl S h

theorem lt_cof_type [IsWellOrder α r] {S : Set α} : #S < cof (type r) → Bounded r S := by
  simpa using not_imp_not.2 cof_type_le

theorem cof_eq (r : α → α → Prop) [IsWellOrder α r] : ∃ S, Unbounded r S ∧ #S = cof (type r) :=
  csInf_mem (StrictOrder.cof_nonempty r)

theorem ord_cof_eq (r : α → α → Prop) [IsWellOrder α r] :
    ∃ S, Unbounded r S ∧ type (Subrel r S) = (cof (type r)).ord := by
  let ⟨S, hS, e⟩ := cof_eq r
  let ⟨s, _, e'⟩ := Cardinal.ord_eq S
  let T : Set α := { a | ∃ aS : a ∈ S, ∀ b : S, s b ⟨_, aS⟩ → r b a }
  suffices Unbounded r T by
    refine ⟨T, this, le_antisymm ?_ (Cardinal.ord_le.2 <| cof_type_le this)⟩
    rw [← e, e']
    refine
      (RelEmbedding.ofMonotone
          (fun a : T =>
            (⟨a,
                let ⟨aS, _⟩ := a.2
                aS⟩ :
              S))
          fun a b h => ?_).ordinal_type_le
    rcases a with ⟨a, aS, ha⟩
    rcases b with ⟨b, bS, hb⟩
    change s ⟨a, _⟩ ⟨b, _⟩
    refine ((trichotomous_of s _ _).resolve_left fun hn => ?_).resolve_left ?_
    · exact asymm h (ha _ hn)
    · intro e
      injection e with e
      subst b
      exact irrefl _ h
  intro a
  have : { b : S | ¬r b a }.Nonempty :=
    let ⟨b, bS, ba⟩ := hS a
    ⟨⟨b, bS⟩, ba⟩
  let b := (IsWellFounded.wf : WellFounded s).min _ this
  have ba : ¬r b a := IsWellFounded.wf.min_mem _ this
  refine ⟨b, ⟨b.2, fun c => not_imp_not.1 fun h => ?_⟩, ba⟩
  rw [show ∀ b : S, (⟨b, b.2⟩ : S) = b by intro b; cases b; rfl]
  exact IsWellFounded.wf.not_lt_min _ this (IsOrderConnected.neg_trans h ba)

/-! ### Cofinality of suprema and least strict upper bounds -/


private theorem card_mem_cof {o} : ∃ (ι : _) (f : ι → Ordinal), lsub.{u, u} f = o ∧ #ι = o.card :=
  ⟨_, _, lsub_typein o, mk_toType o⟩

/-- The set in the `lsub` characterization of `cof` is nonempty. -/
theorem cof_lsub_def_nonempty (o) :
    { a : Cardinal | ∃ (ι : _) (f : ι → Ordinal), lsub.{u, u} f = o ∧ #ι = a }.Nonempty :=
  ⟨_, card_mem_cof⟩

theorem cof_eq_sInf_lsub (o : Ordinal.{u}) : cof o =
    sInf { a : Cardinal | ∃ (ι : Type u) (f : ι → Ordinal), lsub.{u, u} f = o ∧ #ι = a } := by
  refine le_antisymm (le_csInf (cof_lsub_def_nonempty o) ?_) (csInf_le' ?_)
  · rintro a ⟨ι, f, hf, rfl⟩
    rw [← type_lt o]
    refine
      (cof_type_le fun a => ?_).trans
        (@mk_le_of_injective _ _
          (fun s : typein ((· < ·) : o.toType → o.toType → Prop) ⁻¹' Set.range f =>
            Classical.choose s.prop)
          fun s t hst => by
          let H := congr_arg f hst
          rwa [Classical.choose_spec s.prop, Classical.choose_spec t.prop, typein_inj,
            Subtype.coe_inj] at H)
    have := typein_lt_self a
    simp_rw [← hf, lt_lsub_iff] at this
    cases' this with i hi
    refine ⟨enum (α := o.toType) (· < ·) ⟨f i, ?_⟩, ?_, ?_⟩
    · rw [type_lt, ← hf]
      apply lt_lsub
    · rw [mem_preimage, typein_enum]
      exact mem_range_self i
    · rwa [← typein_le_typein, typein_enum]
  · rcases cof_eq (α := o.toType) (· < ·) with ⟨S, hS, hS'⟩
    let f : S → Ordinal := fun s => typein LT.lt s.val
    refine ⟨S, f, le_antisymm (lsub_le fun i => typein_lt_self (o := o) i)
      (le_of_forall_lt fun a ha => ?_), by rwa [type_lt o] at hS'⟩
    rw [← type_lt o] at ha
    rcases hS (enum (· < ·) ⟨a, ha⟩) with ⟨b, hb, hb'⟩
    rw [← typein_le_typein, typein_enum] at hb'
    exact hb'.trans_lt (lt_lsub.{u, u} f ⟨b, hb⟩)

@[simp]
theorem lift_cof (o) : Cardinal.lift.{u, v} (cof o) = cof (Ordinal.lift.{u, v} o) := by
  refine inductionOn o ?_
  intro α r _
  apply le_antisymm
  · refine le_cof_type.2 fun S H => ?_
    have : Cardinal.lift.{u, v} #(ULift.up ⁻¹' S) ≤ #(S : Type (max u v)) := by
      rw [← Cardinal.lift_umax.{v, u}, ← Cardinal.lift_id'.{v, u} #S]
      exact mk_preimage_of_injective_lift.{v, max u v} ULift.up S (ULift.up_injective.{v, u})
    refine (Cardinal.lift_le.2 <| cof_type_le ?_).trans this
    exact fun a =>
      let ⟨⟨b⟩, bs, br⟩ := H ⟨a⟩
      ⟨b, bs, br⟩
  · rcases cof_eq r with ⟨S, H, e'⟩
    have : #(ULift.down.{u, v} ⁻¹' S) ≤ Cardinal.lift.{u, v} #S :=
      ⟨⟨fun ⟨⟨x⟩, h⟩ => ⟨⟨x, h⟩⟩, fun ⟨⟨x⟩, h₁⟩ ⟨⟨y⟩, h₂⟩ e => by
          simp at e; congr⟩⟩
    rw [e'] at this
    refine (cof_type_le ?_).trans this
    exact fun ⟨a⟩ =>
      let ⟨b, bs, br⟩ := H a
      ⟨⟨b⟩, bs, br⟩

theorem cof_le_card (o) : cof o ≤ card o := by
  rw [cof_eq_sInf_lsub]
  exact csInf_le' card_mem_cof

theorem cof_ord_le (c : Cardinal) : c.ord.cof ≤ c := by simpa using cof_le_card c.ord

theorem ord_cof_le (o : Ordinal.{u}) : o.cof.ord ≤ o :=
  (ord_le_ord.2 (cof_le_card o)).trans (ord_card_le o)

theorem exists_lsub_cof (o : Ordinal) :
    ∃ (ι : _) (f : ι → Ordinal), lsub.{u, u} f = o ∧ #ι = cof o := by
  rw [cof_eq_sInf_lsub]
  exact csInf_mem (cof_lsub_def_nonempty o)

theorem cof_lsub_le {ι} (f : ι → Ordinal) : cof (lsub.{u, u} f) ≤ #ι := by
  rw [cof_eq_sInf_lsub]
  exact csInf_le' ⟨ι, f, rfl, rfl⟩

theorem cof_lsub_le_lift {ι} (f : ι → Ordinal) :
    cof (lsub.{u, v} f) ≤ Cardinal.lift.{v, u} #ι := by
  rw [← mk_uLift.{u, v}]
  convert cof_lsub_le.{max u v} fun i : ULift.{v, u} ι => f i.down
  exact
    lsub_eq_of_range_eq.{u, max u v, max u v}
      (Set.ext fun x => ⟨fun ⟨i, hi⟩ => ⟨ULift.up.{v, u} i, hi⟩, fun ⟨i, hi⟩ => ⟨_, hi⟩⟩)

theorem le_cof_iff_lsub {o : Ordinal} {a : Cardinal} :
    a ≤ cof o ↔ ∀ {ι} (f : ι → Ordinal), lsub.{u, u} f = o → a ≤ #ι := by
  rw [cof_eq_sInf_lsub]
  exact
    (le_csInf_iff'' (cof_lsub_def_nonempty o)).trans
      ⟨fun H ι f hf => H _ ⟨ι, f, hf, rfl⟩, fun H b ⟨ι, f, hf, hb⟩ => by
        rw [← hb]
        exact H _ hf⟩

theorem lsub_lt_ord_lift {ι} {f : ι → Ordinal} {c : Ordinal}
    (hι : Cardinal.lift.{v, u} #ι < c.cof)
    (hf : ∀ i, f i < c) : lsub.{u, v} f < c :=
  lt_of_le_of_ne (lsub_le hf) fun h => by
    subst h
    exact (cof_lsub_le_lift.{u, v} f).not_lt hι

theorem lsub_lt_ord {ι} {f : ι → Ordinal} {c : Ordinal} (hι : #ι < c.cof) :
    (∀ i, f i < c) → lsub.{u, u} f < c :=
  lsub_lt_ord_lift (by rwa [(#ι).lift_id])

set_option linter.deprecated false in
theorem cof_iSup_le_lift {ι} {f : ι → Ordinal} (H : ∀ i, f i < iSup f) :
    cof (iSup f) ≤ Cardinal.lift.{v, u} #ι := by
  rw [← Ordinal.sup] at *
  rw [← sup_eq_lsub_iff_lt_sup.{u, v}] at H
  rw [H]
  exact cof_lsub_le_lift f

set_option linter.deprecated false in
@[deprecated cof_iSup_le_lift (since := "2024-08-27")]
theorem cof_sup_le_lift {ι} {f : ι → Ordinal} (H : ∀ i, f i < sup.{u, v} f) :
    cof (sup.{u, v} f) ≤ Cardinal.lift.{v, u} #ι := by
  rw [← sup_eq_lsub_iff_lt_sup.{u, v}] at H
  rw [H]
  exact cof_lsub_le_lift f

theorem cof_iSup_le {ι} {f : ι → Ordinal} (H : ∀ i, f i < iSup f) :
    cof (iSup f) ≤ #ι := by
  rw [← (#ι).lift_id]
  exact cof_iSup_le_lift H

set_option linter.deprecated false in
@[deprecated cof_iSup_le (since := "2024-08-27")]
theorem cof_sup_le {ι} {f : ι → Ordinal} (H : ∀ i, f i < sup.{u, u} f) :
    cof (sup.{u, u} f) ≤ #ι := by
  rw [← (#ι).lift_id]
  exact cof_sup_le_lift H

theorem iSup_lt_ord_lift {ι} {f : ι → Ordinal} {c : Ordinal} (hι : Cardinal.lift.{v, u} #ι < c.cof)
    (hf : ∀ i, f i < c) : iSup f < c :=
  (sup_le_lsub.{u, v} f).trans_lt (lsub_lt_ord_lift hι hf)

set_option linter.deprecated false in
@[deprecated iSup_lt_ord_lift (since := "2024-08-27")]
theorem sup_lt_ord_lift {ι} {f : ι → Ordinal} {c : Ordinal} (hι : Cardinal.lift.{v, u} #ι < c.cof)
    (hf : ∀ i, f i < c) : sup.{u, v} f < c :=
  iSup_lt_ord_lift hι hf

theorem iSup_lt_ord {ι} {f : ι → Ordinal} {c : Ordinal} (hι : #ι < c.cof) :
    (∀ i, f i < c) → iSup f < c :=
  iSup_lt_ord_lift (by rwa [(#ι).lift_id])

set_option linter.deprecated false in
@[deprecated iSup_lt_ord (since := "2024-08-27")]
theorem sup_lt_ord {ι} {f : ι → Ordinal} {c : Ordinal} (hι : #ι < c.cof) :
    (∀ i, f i < c) → sup.{u, u} f < c :=
  sup_lt_ord_lift (by rwa [(#ι).lift_id])

theorem iSup_lt_lift {ι} {f : ι → Cardinal} {c : Cardinal}
    (hι : Cardinal.lift.{v, u} #ι < c.ord.cof)
    (hf : ∀ i, f i < c) : iSup f < c := by
  rw [← ord_lt_ord, iSup_ord (Cardinal.bddAbove_range.{u, v} _)]
  refine iSup_lt_ord_lift hι fun i => ?_
  rw [ord_lt_ord]
  apply hf

theorem iSup_lt {ι} {f : ι → Cardinal} {c : Cardinal} (hι : #ι < c.ord.cof) :
    (∀ i, f i < c) → iSup f < c :=
  iSup_lt_lift (by rwa [(#ι).lift_id])

theorem nfpFamily_lt_ord_lift {ι} {f : ι → Ordinal → Ordinal} {c} (hc : ℵ₀ < cof c)
    (hc' : Cardinal.lift.{v, u} #ι < cof c) (hf : ∀ (i), ∀ b < c, f i b < c) {a} (ha : a < c) :
    nfpFamily.{u, v} f a < c := by
  refine iSup_lt_ord_lift ((Cardinal.lift_le.2 (mk_list_le_max ι)).trans_lt ?_) fun l => ?_
  · rw [lift_max]
    apply max_lt _ hc'
    rwa [Cardinal.lift_aleph0]
  · induction' l with i l H
    · exact ha
    · exact hf _ _ H

theorem nfpFamily_lt_ord {ι} {f : ι → Ordinal → Ordinal} {c} (hc : ℵ₀ < cof c) (hc' : #ι < cof c)
    (hf : ∀ (i), ∀ b < c, f i b < c) {a} : a < c → nfpFamily.{u, u} f a < c :=
  nfpFamily_lt_ord_lift hc (by rwa [(#ι).lift_id]) hf

theorem nfpBFamily_lt_ord_lift {o : Ordinal} {f : ∀ a < o, Ordinal → Ordinal} {c} (hc : ℵ₀ < cof c)
    (hc' : Cardinal.lift.{v, u} o.card < cof c) (hf : ∀ (i hi), ∀ b < c, f i hi b < c) {a} :
    a < c → nfpBFamily.{u, v} o f a < c :=
  nfpFamily_lt_ord_lift hc (by rwa [mk_toType]) fun _ => hf _ _

theorem nfpBFamily_lt_ord {o : Ordinal} {f : ∀ a < o, Ordinal → Ordinal} {c} (hc : ℵ₀ < cof c)
    (hc' : o.card < cof c) (hf : ∀ (i hi), ∀ b < c, f i hi b < c) {a} :
    a < c → nfpBFamily.{u, u} o f a < c :=
  nfpBFamily_lt_ord_lift hc (by rwa [o.card.lift_id]) hf

theorem nfp_lt_ord {f : Ordinal → Ordinal} {c} (hc : ℵ₀ < cof c) (hf : ∀ i < c, f i < c) {a} :
    a < c → nfp f a < c :=
  nfpFamily_lt_ord_lift hc (by simpa using Cardinal.one_lt_aleph0.trans hc) fun _ => hf

theorem exists_blsub_cof (o : Ordinal) :
    ∃ f : ∀ a < (cof o).ord, Ordinal, blsub.{u, u} _ f = o := by
  rcases exists_lsub_cof o with ⟨ι, f, hf, hι⟩
  rcases Cardinal.ord_eq ι with ⟨r, hr, hι'⟩
  rw [← @blsub_eq_lsub' ι r hr] at hf
  rw [← hι, hι']
  exact ⟨_, hf⟩

theorem le_cof_iff_blsub {b : Ordinal} {a : Cardinal} :
    a ≤ cof b ↔ ∀ {o} (f : ∀ a < o, Ordinal), blsub.{u, u} o f = b → a ≤ o.card :=
  le_cof_iff_lsub.trans
    ⟨fun H o f hf => by simpa using H _ hf, fun H ι f hf => by
      rcases Cardinal.ord_eq ι with ⟨r, hr, hι'⟩
      rw [← @blsub_eq_lsub' ι r hr] at hf
      simpa using H _ hf⟩

theorem cof_blsub_le_lift {o} (f : ∀ a < o, Ordinal) :
    cof (blsub.{u, v} o f) ≤ Cardinal.lift.{v, u} o.card := by
  rw [← mk_toType o]
  exact cof_lsub_le_lift _

theorem cof_blsub_le {o} (f : ∀ a < o, Ordinal) : cof (blsub.{u, u} o f) ≤ o.card := by
  rw [← o.card.lift_id]
  exact cof_blsub_le_lift f

theorem blsub_lt_ord_lift {o : Ordinal.{u}} {f : ∀ a < o, Ordinal} {c : Ordinal}
    (ho : Cardinal.lift.{v, u} o.card < c.cof) (hf : ∀ i hi, f i hi < c) : blsub.{u, v} o f < c :=
  lt_of_le_of_ne (blsub_le hf) fun h =>
    ho.not_le (by simpa [← iSup_ord, hf, h] using cof_blsub_le_lift.{u, v} f)

theorem blsub_lt_ord {o : Ordinal} {f : ∀ a < o, Ordinal} {c : Ordinal} (ho : o.card < c.cof)
    (hf : ∀ i hi, f i hi < c) : blsub.{u, u} o f < c :=
  blsub_lt_ord_lift (by rwa [o.card.lift_id]) hf

theorem cof_bsup_le_lift {o : Ordinal} {f : ∀ a < o, Ordinal} (H : ∀ i h, f i h < bsup.{u, v} o f) :
    cof (bsup.{u, v} o f) ≤ Cardinal.lift.{v, u} o.card := by
  rw [← bsup_eq_blsub_iff_lt_bsup.{u, v}] at H
  rw [H]
  exact cof_blsub_le_lift.{u, v} f

theorem cof_bsup_le {o : Ordinal} {f : ∀ a < o, Ordinal} :
    (∀ i h, f i h < bsup.{u, u} o f) → cof (bsup.{u, u} o f) ≤ o.card := by
  rw [← o.card.lift_id]
  exact cof_bsup_le_lift

theorem bsup_lt_ord_lift {o : Ordinal} {f : ∀ a < o, Ordinal} {c : Ordinal}
    (ho : Cardinal.lift.{v, u} o.card < c.cof) (hf : ∀ i hi, f i hi < c) : bsup.{u, v} o f < c :=
  (bsup_le_blsub f).trans_lt (blsub_lt_ord_lift ho hf)

theorem bsup_lt_ord {o : Ordinal} {f : ∀ a < o, Ordinal} {c : Ordinal} (ho : o.card < c.cof) :
    (∀ i hi, f i hi < c) → bsup.{u, u} o f < c :=
  bsup_lt_ord_lift (by rwa [o.card.lift_id])

/-! ### Basic results -/


@[simp]
theorem cof_zero : cof 0 = 0 := by
  refine LE.le.antisymm  ?_ (Cardinal.zero_le _)
  rw [← card_zero]
  exact cof_le_card 0

@[simp]
theorem cof_eq_zero {o} : cof o = 0 ↔ o = 0 :=
  ⟨inductionOn o fun _ r _ z =>
      let ⟨_, hl, e⟩ := cof_eq r
      type_eq_zero_iff_isEmpty.2 <|
        ⟨fun a =>
          let ⟨_, h, _⟩ := hl a
          (mk_eq_zero_iff.1 (e.trans z)).elim' ⟨_, h⟩⟩,
    fun e => by simp [e]⟩

theorem cof_ne_zero {o} : cof o ≠ 0 ↔ o ≠ 0 :=
  cof_eq_zero.not

@[simp]
theorem cof_succ (o) : cof (succ o) = 1 := by
  apply le_antisymm
  · refine inductionOn o fun α r _ => ?_
    change cof (type _) ≤ _
    rw [← (_ : #_ = 1)]
    · apply cof_type_le
<<<<<<< HEAD
      refine' fun a => ⟨Sum.inr PUnit.unit, Set.mem_singleton _, _⟩
=======
      refine fun a => ⟨Sum.inr PUnit.unit, Set.mem_singleton _, ?_⟩
>>>>>>> a60b09cd
      rcases a with (a | ⟨⟨⟨⟩⟩⟩) <;> simp [EmptyRelation]
    · rw [Cardinal.mk_fintype, Set.card_singleton]
      simp
  · rw [← Cardinal.succ_zero, succ_le_iff]
    simpa [lt_iff_le_and_ne, Cardinal.zero_le] using fun h =>
      succ_ne_zero o (cof_eq_zero.1 (Eq.symm h))

@[simp]
theorem cof_eq_one_iff_is_succ {o} : cof.{u} o = 1 ↔ ∃ a, o = succ a :=
  ⟨inductionOn o fun α r _ z => by
      rcases cof_eq r with ⟨S, hl, e⟩; rw [z] at e
      cases' mk_ne_zero_iff.1 (by rw [e]; exact one_ne_zero) with a
      refine
        ⟨typein r a,
          Eq.symm <|
            Quotient.sound
              ⟨RelIso.ofSurjective (RelEmbedding.ofMonotone ?_ fun x y => ?_) fun x => ?_⟩⟩
      · apply Sum.rec <;> [exact Subtype.val; exact fun _ => a]
      · rcases x with (x | ⟨⟨⟨⟩⟩⟩) <;> rcases y with (y | ⟨⟨⟨⟩⟩⟩) <;>
          simp [Subrel, Order.Preimage, EmptyRelation]
        exact x.2
      · suffices r x a ∨ ∃ _ : PUnit.{u}, ↑a = x by
          convert this
          dsimp [RelEmbedding.ofMonotone]; simp
        rcases trichotomous_of r x a with (h | h | h)
        · exact Or.inl h
        · exact Or.inr ⟨PUnit.unit, h.symm⟩
        · rcases hl x with ⟨a', aS, hn⟩
          refine absurd h ?_
          convert hn
          change _ = ↑(⟨a', aS⟩ : S)
          have := le_one_iff_subsingleton.1 (le_of_eq e)
          congr!,
    fun ⟨a, e⟩ => by simp [e]⟩

/-- A fundamental sequence for `a` is an increasing sequence of length `o = cof a` that converges at
    `a`. We provide `o` explicitly in order to avoid type rewrites. -/
def IsFundamentalSequence (a o : Ordinal.{u}) (f : ∀ b < o, Ordinal.{u}) : Prop :=
  o ≤ a.cof.ord ∧ (∀ {i j} (hi hj), i < j → f i hi < f j hj) ∧ blsub.{u, u} o f = a

namespace IsFundamentalSequence

variable {a o : Ordinal.{u}} {f : ∀ b < o, Ordinal.{u}}

protected theorem cof_eq (hf : IsFundamentalSequence a o f) : a.cof.ord = o :=
  hf.1.antisymm' <| by
    rw [← hf.2.2]
    exact (ord_le_ord.2 (cof_blsub_le f)).trans (ord_card_le o)

protected theorem strict_mono (hf : IsFundamentalSequence a o f) {i j} :
    ∀ hi hj, i < j → f i hi < f j hj :=
  hf.2.1

theorem blsub_eq (hf : IsFundamentalSequence a o f) : blsub.{u, u} o f = a :=
  hf.2.2

theorem ord_cof (hf : IsFundamentalSequence a o f) :
    IsFundamentalSequence a a.cof.ord fun i hi => f i (hi.trans_le (by rw [hf.cof_eq])) := by
  have H := hf.cof_eq
  subst H
  exact hf

theorem id_of_le_cof (h : o ≤ o.cof.ord) : IsFundamentalSequence o o fun a _ => a :=
  ⟨h, @fun _ _ _ _ => id, blsub_id o⟩

protected theorem zero {f : ∀ b < (0 : Ordinal), Ordinal} : IsFundamentalSequence 0 0 f :=
  ⟨by rw [cof_zero, ord_zero], @fun i _ hi => (Ordinal.not_lt_zero i hi).elim, blsub_zero f⟩

protected theorem succ : IsFundamentalSequence (succ o) 1 fun _ _ => o := by
  refine ⟨?_, @fun i j hi hj h => ?_, blsub_const Ordinal.one_ne_zero o⟩
  · rw [cof_succ, ord_one]
  · rw [lt_one_iff_zero] at hi hj
    rw [hi, hj] at h
    exact h.false.elim

protected theorem monotone (hf : IsFundamentalSequence a o f) {i j : Ordinal} (hi : i < o)
    (hj : j < o) (hij : i ≤ j) : f i hi ≤ f j hj := by
  rcases lt_or_eq_of_le hij with (hij | rfl)
  · exact (hf.2.1 hi hj hij).le
  · rfl

theorem trans {a o o' : Ordinal.{u}} {f : ∀ b < o, Ordinal.{u}} (hf : IsFundamentalSequence a o f)
    {g : ∀ b < o', Ordinal.{u}} (hg : IsFundamentalSequence o o' g) :
    IsFundamentalSequence a o' fun i hi =>
      f (g i hi) (by rw [← hg.2.2]; apply lt_blsub) := by
  refine ⟨?_, @fun i j _ _ h => hf.2.1 _ _ (hg.2.1 _ _ h), ?_⟩
  · rw [hf.cof_eq]
    exact hg.1.trans (ord_cof_le o)
  · rw [@blsub_comp.{u, u, u} o _ f (@IsFundamentalSequence.monotone _ _ f hf)]
    · exact hf.2.2
    · exact hg.2.2
<<<<<<< HEAD
#align ordinal.is_fundamental_sequence.trans Ordinal.IsFundamentalSequence.trans
=======
>>>>>>> a60b09cd

end IsFundamentalSequence

/-- Every ordinal has a fundamental sequence. -/
theorem exists_fundamental_sequence (a : Ordinal.{u}) :
    ∃ f, IsFundamentalSequence a a.cof.ord f := by
  suffices h : ∃ o f, IsFundamentalSequence a o f by
    rcases h with ⟨o, f, hf⟩
    exact ⟨_, hf.ord_cof⟩
  rcases exists_lsub_cof a with ⟨ι, f, hf, hι⟩
  rcases ord_eq ι with ⟨r, wo, hr⟩
  haveI := wo
  let r' := Subrel r { i | ∀ j, r j i → f j < f i }
  let hrr' : r' ↪r r := Subrel.relEmbedding _ _
  haveI := hrr'.isWellOrder
  refine
    ⟨_, _, hrr'.ordinal_type_le.trans ?_, @fun i j _ h _ => (enum r' ⟨j, h⟩).prop _ ?_,
      le_antisymm (blsub_le fun i hi => lsub_le_iff.1 hf.le _) ?_⟩
  · rw [← hι, hr]
  · change r (hrr'.1 _) (hrr'.1 _)
    rwa [hrr'.2, @enum_lt_enum _ r']
  · rw [← hf, lsub_le_iff]
    intro i
    suffices h : ∃ i' hi', f i ≤ bfamilyOfFamily' r' (fun i => f i) i' hi' by
      rcases h with ⟨i', hi', hfg⟩
      exact hfg.trans_lt (lt_blsub _ _ _)
    by_cases h : ∀ j, r j i → f j < f i
    · refine ⟨typein r' ⟨i, h⟩, typein_lt_type _ _, ?_⟩
      rw [bfamilyOfFamily'_typein]
    · push_neg at h
      cases' wo.wf.min_mem _ h with hji hij
      refine ⟨typein r' ⟨_, fun k hkj => lt_of_lt_of_le ?_ hij⟩, typein_lt_type _ _, ?_⟩
      · by_contra! H
        exact (wo.wf.not_lt_min _ h ⟨IsTrans.trans _ _ _ hkj hji, H⟩) hkj
      · rwa [bfamilyOfFamily'_typein]

@[simp]
theorem cof_cof (a : Ordinal.{u}) : cof (cof a).ord = cof a := by
  cases' exists_fundamental_sequence a with f hf
  cases' exists_fundamental_sequence a.cof.ord with g hg
  exact ord_injective (hf.trans hg).cof_eq.symm

protected theorem IsNormal.isFundamentalSequence {f : Ordinal.{u} → Ordinal.{u}} (hf : IsNormal f)
    {a o} (ha : IsLimit a) {g} (hg : IsFundamentalSequence a o g) :
    IsFundamentalSequence (f a) o fun b hb => f (g b hb) := by
  refine ⟨?_, @fun i j _ _ h => hf.strictMono (hg.2.1 _ _ h), ?_⟩
  · rcases exists_lsub_cof (f a) with ⟨ι, f', hf', hι⟩
    rw [← hg.cof_eq, ord_le_ord, ← hι]
    suffices (lsub.{u, u} fun i => sInf { b : Ordinal | f' i ≤ f b }) = a by
      rw [← this]
      apply cof_lsub_le
    have H : ∀ i, ∃ b < a, f' i ≤ f b := fun i => by
      have := lt_lsub.{u, u} f' i
      rw [hf', ← IsNormal.blsub_eq.{u, u} hf ha, lt_blsub_iff] at this
      simpa using this
    refine (lsub_le fun i => ?_).antisymm (le_of_forall_lt fun b hb => ?_)
    · rcases H i with ⟨b, hb, hb'⟩
      exact lt_of_le_of_lt (csInf_le' hb') hb
    · have := hf.strictMono hb
      rw [← hf', lt_lsub_iff] at this
      cases' this with i hi
      rcases H i with ⟨b, _, hb⟩
      exact
        ((le_csInf_iff'' ⟨b, by exact hb⟩).2 fun c hc =>
          hf.strictMono.le_iff_le.1 (hi.trans hc)).trans_lt (lt_lsub _ i)
  · rw [@blsub_comp.{u, u, u} a _ (fun b _ => f b) (@fun i j _ _ h => hf.strictMono.monotone h) g
        hg.2.2]
    exact IsNormal.blsub_eq.{u, u} hf ha

theorem IsNormal.cof_eq {f} (hf : IsNormal f) {a} (ha : IsLimit a) : cof (f a) = cof a :=
  let ⟨_, hg⟩ := exists_fundamental_sequence a
  ord_injective (hf.isFundamentalSequence ha hg).cof_eq

theorem IsNormal.cof_le {f} (hf : IsNormal f) (a) : cof a ≤ cof (f a) := by
  rcases zero_or_succ_or_limit a with (rfl | ⟨b, rfl⟩ | ha)
  · rw [cof_zero]
    exact zero_le _
  · rw [cof_succ, Cardinal.one_le_iff_ne_zero, cof_ne_zero, ← Ordinal.pos_iff_ne_zero]
    exact (Ordinal.zero_le (f b)).trans_lt (hf.1 b)
  · rw [hf.cof_eq ha]

@[simp]
theorem cof_add (a b : Ordinal) : b ≠ 0 → cof (a + b) = cof b := fun h => by
  rcases zero_or_succ_or_limit b with (rfl | ⟨c, rfl⟩ | hb)
  · contradiction
  · rw [add_succ, cof_succ, cof_succ]
  · exact (isNormal_add_right a).cof_eq hb

theorem aleph0_le_cof {o} : ℵ₀ ≤ cof o ↔ IsLimit o := by
  rcases zero_or_succ_or_limit o with (rfl | ⟨o, rfl⟩ | l)
  · simp [not_zero_isLimit, Cardinal.aleph0_ne_zero]
  · simp [not_succ_isLimit, Cardinal.one_lt_aleph0]
  · simp only [l, iff_true]
    refine le_of_not_lt fun h => ?_
    cases' Cardinal.lt_aleph0.1 h with n e
    have := cof_cof o
    rw [e, ord_nat] at this
    cases n
    · simp at e
      simp [e, not_zero_isLimit] at l
    · rw [natCast_succ, cof_succ] at this
      rw [← this, cof_eq_one_iff_is_succ] at e
      rcases e with ⟨a, rfl⟩
      exact not_succ_isLimit _ l

@[simp]
theorem aleph'_cof {o : Ordinal} (ho : o.IsLimit) : (aleph' o).ord.cof = o.cof :=
  aleph'_isNormal.cof_eq ho

@[simp]
theorem aleph_cof {o : Ordinal} (ho : o.IsLimit) : (aleph o).ord.cof = o.cof :=
  aleph_isNormal.cof_eq ho

@[simp]
theorem cof_omega0 : cof ω = ℵ₀ :=
  (aleph0_le_cof.2 isLimit_omega0).antisymm' <| by
    rw [← card_omega0]
    apply cof_le_card

@[deprecated (since := "2024-09-30")]
alias cof_omega := cof_omega0

theorem cof_eq' (r : α → α → Prop) [IsWellOrder α r] (h : IsLimit (type r)) :
    ∃ S : Set α, (∀ a, ∃ b ∈ S, r a b) ∧ #S = cof (type r) :=
  let ⟨S, H, e⟩ := cof_eq r
  ⟨S, fun a =>
    let a' := enum r ⟨_, h.2 _ (typein_lt_type r a)⟩
    let ⟨b, h, ab⟩ := H a'
    ⟨b, h,
      (IsOrderConnected.conn a b a' <|
            (typein_lt_typein r).1
              (by
                rw [typein_enum]
                exact lt_succ (typein _ _))).resolve_right
        ab⟩,
    e⟩

@[simp]
theorem cof_univ : cof univ.{u, v} = Cardinal.univ.{u, v} :=
  le_antisymm (cof_le_card _)
    (by
      refine le_of_forall_lt fun c h => ?_
      rcases lt_univ'.1 h with ⟨c, rfl⟩
      rcases @cof_eq Ordinal.{u} (· < ·) _ with ⟨S, H, Se⟩
      rw [univ, ← lift_cof, ← Cardinal.lift_lift.{u+1, v, u}, Cardinal.lift_lt, ← Se]
      refine lt_of_not_ge fun h => ?_
      cases' Cardinal.mem_range_of_le_lift h with a e
      refine Quotient.inductionOn a (fun α e => ?_) e
      cases' Quotient.exact e with f
      have f := Equiv.ulift.symm.trans f
      let g a := (f a).1
      let o := succ (iSup g)
      rcases H o with ⟨b, h, l⟩
      refine l (lt_succ_iff.2 ?_)
      rw [← show g (f.symm ⟨b, h⟩) = b by simp [g]]
      apply Ordinal.le_iSup)

/-! ### Infinite pigeonhole principle -/


/-- If the union of s is unbounded and s is smaller than the cofinality,
  then s has an unbounded member -/
theorem unbounded_of_unbounded_sUnion (r : α → α → Prop) [wo : IsWellOrder α r] {s : Set (Set α)}
    (h₁ : Unbounded r <| ⋃₀ s) (h₂ : #s < StrictOrder.cof r) : ∃ x ∈ s, Unbounded r x := by
  by_contra! h
  simp_rw [not_unbounded_iff] at h
  let f : s → α := fun x : s => wo.wf.sup x (h x.1 x.2)
  refine h₂.not_le (le_trans (csInf_le' ⟨range f, fun x => ?_, rfl⟩) mk_range_le)
  rcases h₁ x with ⟨y, ⟨c, hc, hy⟩, hxy⟩
  exact ⟨f ⟨c, hc⟩, mem_range_self _, fun hxz => hxy (Trans.trans (wo.wf.lt_sup _ hy) hxz)⟩

/-- If the union of s is unbounded and s is smaller than the cofinality,
  then s has an unbounded member -/
theorem unbounded_of_unbounded_iUnion {α β : Type u} (r : α → α → Prop) [wo : IsWellOrder α r]
    (s : β → Set α) (h₁ : Unbounded r <| ⋃ x, s x) (h₂ : #β < StrictOrder.cof r) :
    ∃ x : β, Unbounded r (s x) := by
  rw [← sUnion_range] at h₁
  rcases unbounded_of_unbounded_sUnion r h₁ (mk_range_le.trans_lt h₂) with ⟨_, ⟨x, rfl⟩, u⟩
  exact ⟨x, u⟩

/-- The infinite pigeonhole principle -/
theorem infinite_pigeonhole {β α : Type u} (f : β → α) (h₁ : ℵ₀ ≤ #β) (h₂ : #α < (#β).ord.cof) :
    ∃ a : α, #(f ⁻¹' {a}) = #β := by
  have : ∃ a, #β ≤ #(f ⁻¹' {a}) := by
    by_contra! h
    apply mk_univ.not_lt
    rw [← preimage_univ, ← iUnion_of_singleton, preimage_iUnion]
    exact
      mk_iUnion_le_sum_mk.trans_lt
        ((sum_le_iSup _).trans_lt <| mul_lt_of_lt h₁ (h₂.trans_le <| cof_ord_le _) (iSup_lt h₂ h))
  cases' this with x h
  refine ⟨x, h.antisymm' ?_⟩
  rw [le_mk_iff_exists_set]
  exact ⟨_, rfl⟩

/-- Pigeonhole principle for a cardinality below the cardinality of the domain -/
theorem infinite_pigeonhole_card {β α : Type u} (f : β → α) (θ : Cardinal) (hθ : θ ≤ #β)
    (h₁ : ℵ₀ ≤ θ) (h₂ : #α < θ.ord.cof) : ∃ a : α, θ ≤ #(f ⁻¹' {a}) := by
  rcases le_mk_iff_exists_set.1 hθ with ⟨s, rfl⟩
  cases' infinite_pigeonhole (f ∘ Subtype.val : s → α) h₁ h₂ with a ha
  use a; rw [← ha, @preimage_comp _ _ _ Subtype.val f]
  exact mk_preimage_of_injective _ _ Subtype.val_injective

theorem infinite_pigeonhole_set {β α : Type u} {s : Set β} (f : s → α) (θ : Cardinal)
    (hθ : θ ≤ #s) (h₁ : ℵ₀ ≤ θ) (h₂ : #α < θ.ord.cof) :
    ∃ (a : α) (t : Set β) (h : t ⊆ s), θ ≤ #t ∧ ∀ ⦃x⦄ (hx : x ∈ t), f ⟨x, h hx⟩ = a := by
  cases' infinite_pigeonhole_card f θ hθ h₁ h₂ with a ha
  refine ⟨a, { x | ∃ h, f ⟨x, h⟩ = a }, ?_, ?_, ?_⟩
  · rintro x ⟨hx, _⟩
    exact hx
  · refine
      ha.trans
        (ge_of_eq <|
          Quotient.sound ⟨Equiv.trans ?_ (Equiv.subtypeSubtypeEquivSubtypeExists _ _).symm⟩)
    simp only [coe_eq_subtype, mem_singleton_iff, mem_preimage, mem_setOf_eq]
    rfl
  rintro x ⟨_, hx'⟩; exact hx'

end Ordinal

/-! ### Regular and inaccessible cardinals -/


namespace Cardinal

open Ordinal

/-- A cardinal is a strong limit if it is not zero and it is
  closed under powersets. Note that `ℵ₀` is a strong limit by this definition. -/
def IsStrongLimit (c : Cardinal) : Prop :=
  c ≠ 0 ∧ ∀ x < c, (2^x) < c

theorem IsStrongLimit.ne_zero {c} (h : IsStrongLimit c) : c ≠ 0 :=
  h.1

theorem IsStrongLimit.two_power_lt {x c} (h : IsStrongLimit c) : x < c → (2^x) < c :=
  h.2 x

theorem isStrongLimit_aleph0 : IsStrongLimit ℵ₀ :=
  ⟨aleph0_ne_zero, fun x hx => by
    rcases lt_aleph0.1 hx with ⟨n, rfl⟩
    exact mod_cast nat_lt_aleph0 (2 ^ n)⟩

protected theorem IsStrongLimit.isSuccLimit {c} (H : IsStrongLimit c) : IsSuccLimit c := by
  rw [Cardinal.isSuccLimit_iff]
  exact ⟨H.ne_zero, isSuccPrelimit_of_succ_lt fun x h =>
    (succ_le_of_lt <| cantor x).trans_lt (H.two_power_lt h)⟩

protected theorem IsStrongLimit.isSuccPrelimit {c} (H : IsStrongLimit c) : IsSuccPrelimit c :=
  H.isSuccLimit.isSuccPrelimit

theorem IsStrongLimit.aleph0_le {c} (H : IsStrongLimit c) : ℵ₀ ≤ c :=
  aleph0_le_of_isSuccLimit H.isSuccLimit

set_option linter.deprecated false in
@[deprecated IsStrongLimit.isSuccLimit (since := "2024-09-17")]
theorem IsStrongLimit.isLimit {c} (H : IsStrongLimit c) : IsLimit c :=
  ⟨H.ne_zero, H.isSuccPrelimit⟩

theorem isStrongLimit_beth {o : Ordinal} (H : IsSuccPrelimit o) : IsStrongLimit (beth o) := by
  rcases eq_or_ne o 0 with (rfl | h)
  · rw [beth_zero]
    exact isStrongLimit_aleph0
  · refine ⟨beth_ne_zero o, fun a ha => ?_⟩
    rw [beth_limit ⟨h, isSuccPrelimit_iff_succ_lt.1 H⟩] at ha
    rcases exists_lt_of_lt_ciSup' ha with ⟨⟨i, hi⟩, ha⟩
    have := power_le_power_left two_ne_zero ha.le
    rw [← beth_succ] at this
    exact this.trans_lt (beth_lt.2 (H.succ_lt hi))

theorem mk_bounded_subset {α : Type*} (h : ∀ x < #α, (2^x) < #α) {r : α → α → Prop}
    [IsWellOrder α r] (hr : (#α).ord = type r) : #{ s : Set α // Bounded r s } = #α := by
  rcases eq_or_ne #α 0 with (ha | ha)
  · rw [ha]
    haveI := mk_eq_zero_iff.1 ha
    rw [mk_eq_zero_iff]
    constructor
    rintro ⟨s, hs⟩
    exact (not_unbounded_iff s).2 hs (unbounded_of_isEmpty s)
  have h' : IsStrongLimit #α := ⟨ha, h⟩
  have ha := h'.aleph0_le
  apply le_antisymm
  · have : { s : Set α | Bounded r s } = ⋃ i, 𝒫{ j | r j i } := setOf_exists _
    rw [← coe_setOf, this]
    refine mk_iUnion_le_sum_mk.trans ((sum_le_iSup (fun i => #(𝒫{ j | r j i }))).trans
      ((mul_le_max_of_aleph0_le_left ha).trans ?_))
    rw [max_eq_left]
    apply ciSup_le' _
    intro i
    rw [mk_powerset]
    apply (h'.two_power_lt _).le
    rw [coe_setOf, card_typein, ← lt_ord, hr]
    apply typein_lt_type
  · refine @mk_le_of_injective α _ (fun x => Subtype.mk {x} ?_) ?_
    · apply bounded_singleton
      rw [← hr]
      apply isLimit_ord ha
    · intro a b hab
      simpa [singleton_eq_singleton_iff] using hab

theorem mk_subset_mk_lt_cof {α : Type*} (h : ∀ x < #α, (2^x) < #α) :
    #{ s : Set α // #s < cof (#α).ord } = #α := by
  rcases eq_or_ne #α 0 with (ha | ha)
  · simp [ha]
  have h' : IsStrongLimit #α := ⟨ha, h⟩
  rcases ord_eq α with ⟨r, wo, hr⟩
  haveI := wo
  apply le_antisymm
  · conv_rhs => rw [← mk_bounded_subset h hr]
    apply mk_le_mk_of_subset
    intro s hs
    rw [hr] at hs
    exact lt_cof_type hs
  · refine @mk_le_of_injective α _ (fun x => Subtype.mk {x} ?_) ?_
    · rw [mk_singleton]
      exact one_lt_aleph0.trans_le (aleph0_le_cof.2 (isLimit_ord h'.aleph0_le))
    · intro a b hab
      simpa [singleton_eq_singleton_iff] using hab

/-- A cardinal is regular if it is infinite and it equals its own cofinality. -/
def IsRegular (c : Cardinal) : Prop :=
  ℵ₀ ≤ c ∧ c ≤ c.ord.cof

theorem IsRegular.aleph0_le {c : Cardinal} (H : c.IsRegular) : ℵ₀ ≤ c :=
  H.1

theorem IsRegular.cof_eq {c : Cardinal} (H : c.IsRegular) : c.ord.cof = c :=
  (cof_ord_le c).antisymm H.2

theorem IsRegular.pos {c : Cardinal} (H : c.IsRegular) : 0 < c :=
  aleph0_pos.trans_le H.1

theorem IsRegular.nat_lt {c : Cardinal} (H : c.IsRegular) (n : ℕ) : n < c :=
  lt_of_lt_of_le (nat_lt_aleph0 n) H.aleph0_le

theorem IsRegular.ord_pos {c : Cardinal} (H : c.IsRegular) : 0 < c.ord := by
  rw [Cardinal.lt_ord, card_zero]
  exact H.pos

theorem isRegular_cof {o : Ordinal} (h : o.IsLimit) : IsRegular o.cof :=
  ⟨aleph0_le_cof.2 h, (cof_cof o).ge⟩

theorem isRegular_aleph0 : IsRegular ℵ₀ :=
  ⟨le_rfl, by simp⟩

theorem isRegular_succ {c : Cardinal.{u}} (h : ℵ₀ ≤ c) : IsRegular (succ c) :=
  ⟨h.trans (le_succ c),
    succ_le_of_lt
      (by
        cases' Quotient.exists_rep (@succ Cardinal _ _ c) with α αe; simp only [mk'_def] at αe
        rcases ord_eq α with ⟨r, wo, re⟩
        have := isLimit_ord (h.trans (le_succ _))
        rw [← αe, re] at this ⊢
        rcases cof_eq' r this with ⟨S, H, Se⟩
        rw [← Se]
        apply lt_imp_lt_of_le_imp_le fun h => mul_le_mul_right' h c
        rw [mul_eq_self h, ← succ_le_iff, ← αe, ← sum_const']
        refine le_trans ?_ (sum_le_sum (fun (x : S) => card (typein r (x : α))) _ fun i => ?_)
        · simp only [← card_typein, ← mk_sigma]
          exact
            ⟨Embedding.ofSurjective (fun x => x.2.1) fun a =>
                let ⟨b, h, ab⟩ := H a
                ⟨⟨⟨_, h⟩, _, ab⟩, rfl⟩⟩
        · rw [← lt_succ_iff, ← lt_ord, ← αe, re]
          apply typein_lt_type)⟩

theorem isRegular_aleph_one : IsRegular (aleph 1) := by
  rw [← succ_aleph0]
  exact isRegular_succ le_rfl

theorem isRegular_aleph'_succ {o : Ordinal} (h : ω ≤ o) : IsRegular (aleph' (succ o)) := by
  rw [aleph'_succ]
  exact isRegular_succ (aleph0_le_aleph'.2 h)

theorem isRegular_aleph_succ (o : Ordinal) : IsRegular (aleph (succ o)) := by
  rw [aleph_succ]
  exact isRegular_succ (aleph0_le_aleph o)

/-- A function whose codomain's cardinality is infinite but strictly smaller than its domain's
has a fiber with cardinality strictly great than the codomain.
-/
theorem infinite_pigeonhole_card_lt {β α : Type u} (f : β → α) (w : #α < #β) (w' : ℵ₀ ≤ #α) :
    ∃ a : α, #α < #(f ⁻¹' {a}) := by
  simp_rw [← succ_le_iff]
  exact
    Ordinal.infinite_pigeonhole_card f (succ #α) (succ_le_of_lt w) (w'.trans (lt_succ _).le)
      ((lt_succ _).trans_le (isRegular_succ w').2.ge)

/-- A function whose codomain's cardinality is infinite but strictly smaller than its domain's
has an infinite fiber.
-/
theorem exists_infinite_fiber {β α : Type u} (f : β → α) (w : #α < #β) (w' : Infinite α) :
    ∃ a : α, Infinite (f ⁻¹' {a}) := by
  simp_rw [Cardinal.infinite_iff] at w' ⊢
  cases' infinite_pigeonhole_card_lt f w w' with a ha
  exact ⟨a, w'.trans ha.le⟩

/-- If an infinite type `β` can be expressed as a union of finite sets,
then the cardinality of the collection of those finite sets
must be at least the cardinality of `β`.
-/
theorem le_range_of_union_finset_eq_top {α β : Type*} [Infinite β] (f : α → Finset β)
    (w : ⋃ a, (f a : Set β) = ⊤) : #β ≤ #(range f) := by
  have k : _root_.Infinite (range f) := by
    rw [infinite_coe_iff]
    apply mt (union_finset_finite_of_range_finite f)
    rw [w]
    exact infinite_univ
  by_contra h
  simp only [not_le] at h
  let u : ∀ b, ∃ a, b ∈ f a := fun b => by simpa using (w.ge : _) (Set.mem_univ b)
  let u' : β → range f := fun b => ⟨f (u b).choose, by simp⟩
  have v' : ∀ a, u' ⁻¹' {⟨f a, by simp⟩} ≤ f a := by
    rintro a p m
    simp? [u']  at m says simp only [mem_preimage, mem_singleton_iff, Subtype.mk.injEq, u'] at m
    rw [← m]
    apply fun b => (u b).choose_spec
  obtain ⟨⟨-, ⟨a, rfl⟩⟩, p⟩ := exists_infinite_fiber u' h k
  exact (@Infinite.of_injective _ _ p (inclusion (v' a)) (inclusion_injective _)).false

theorem lsub_lt_ord_lift_of_isRegular {ι} {f : ι → Ordinal} {c} (hc : IsRegular c)
    (hι : Cardinal.lift.{v, u} #ι < c) : (∀ i, f i < c.ord) → Ordinal.lsub.{u, v} f < c.ord :=
  lsub_lt_ord_lift (by rwa [hc.cof_eq])

theorem lsub_lt_ord_of_isRegular {ι} {f : ι → Ordinal} {c} (hc : IsRegular c) (hι : #ι < c) :
    (∀ i, f i < c.ord) → Ordinal.lsub f < c.ord :=
  lsub_lt_ord (by rwa [hc.cof_eq])

theorem iSup_lt_ord_lift_of_isRegular {ι} {f : ι → Ordinal} {c} (hc : IsRegular c)
    (hι : Cardinal.lift.{v, u} #ι < c) : (∀ i, f i < c.ord) → iSup f < c.ord :=
  iSup_lt_ord_lift (by rwa [hc.cof_eq])

set_option linter.deprecated false in
@[deprecated iSup_lt_ord_lift_of_isRegular (since := "2024-08-27")]
theorem sup_lt_ord_lift_of_isRegular {ι} {f : ι → Ordinal} {c} (hc : IsRegular c)
    (hι : Cardinal.lift.{v, u} #ι < c) : (∀ i, f i < c.ord) → Ordinal.sup.{u, v} f < c.ord :=
  iSup_lt_ord_lift_of_isRegular hc hι

theorem iSup_lt_ord_of_isRegular {ι} {f : ι → Ordinal} {c} (hc : IsRegular c) (hι : #ι < c) :
    (∀ i, f i < c.ord) → iSup f < c.ord :=
  iSup_lt_ord (by rwa [hc.cof_eq])

set_option linter.deprecated false in
@[deprecated iSup_lt_ord_of_isRegular (since := "2024-08-27")]
theorem sup_lt_ord_of_isRegular {ι} {f : ι → Ordinal} {c} (hc : IsRegular c) (hι : #ι < c) :
    (∀ i, f i < c.ord) → Ordinal.sup f < c.ord :=
  iSup_lt_ord_of_isRegular hc hι

theorem blsub_lt_ord_lift_of_isRegular {o : Ordinal} {f : ∀ a < o, Ordinal} {c} (hc : IsRegular c)
    (ho : Cardinal.lift.{v, u} o.card < c) :
    (∀ i hi, f i hi < c.ord) → Ordinal.blsub.{u, v} o f < c.ord :=
  blsub_lt_ord_lift (by rwa [hc.cof_eq])

theorem blsub_lt_ord_of_isRegular {o : Ordinal} {f : ∀ a < o, Ordinal} {c} (hc : IsRegular c)
    (ho : o.card < c) : (∀ i hi, f i hi < c.ord) → Ordinal.blsub o f < c.ord :=
  blsub_lt_ord (by rwa [hc.cof_eq])

theorem bsup_lt_ord_lift_of_isRegular {o : Ordinal} {f : ∀ a < o, Ordinal} {c} (hc : IsRegular c)
    (hι : Cardinal.lift.{v, u} o.card < c) :
    (∀ i hi, f i hi < c.ord) → Ordinal.bsup.{u, v} o f < c.ord :=
  bsup_lt_ord_lift (by rwa [hc.cof_eq])

theorem bsup_lt_ord_of_isRegular {o : Ordinal} {f : ∀ a < o, Ordinal} {c} (hc : IsRegular c)
    (hι : o.card < c) : (∀ i hi, f i hi < c.ord) → Ordinal.bsup o f < c.ord :=
  bsup_lt_ord (by rwa [hc.cof_eq])

theorem iSup_lt_lift_of_isRegular {ι} {f : ι → Cardinal} {c} (hc : IsRegular c)
    (hι : Cardinal.lift.{v, u} #ι < c) : (∀ i, f i < c) → iSup.{max u v + 1, u + 1} f < c :=
  iSup_lt_lift.{u, v} (by rwa [hc.cof_eq])

theorem iSup_lt_of_isRegular {ι} {f : ι → Cardinal} {c} (hc : IsRegular c) (hι : #ι < c) :
    (∀ i, f i < c) → iSup f < c :=
  iSup_lt (by rwa [hc.cof_eq])

theorem sum_lt_lift_of_isRegular {ι : Type u} {f : ι → Cardinal} {c : Cardinal} (hc : IsRegular c)
    (hι : Cardinal.lift.{v, u} #ι < c) (hf : ∀ i, f i < c) : sum f < c :=
  (sum_le_iSup_lift _).trans_lt <| mul_lt_of_lt hc.1 hι (iSup_lt_lift_of_isRegular hc hι hf)

theorem sum_lt_of_isRegular {ι : Type u} {f : ι → Cardinal} {c : Cardinal} (hc : IsRegular c)
    (hι : #ι < c) : (∀ i, f i < c) → sum f < c :=
  sum_lt_lift_of_isRegular.{u, u} hc (by rwa [lift_id])

@[simp]
theorem card_lt_of_card_iUnion_lt {ι : Type u} {α : Type u} {t : ι → Set α} {c : Cardinal}
    (h : #(⋃ i, t i) < c) (i : ι) : #(t i) < c :=
  lt_of_le_of_lt (Cardinal.mk_le_mk_of_subset <| subset_iUnion _ _) h

@[simp]
theorem card_iUnion_lt_iff_forall_of_isRegular {ι : Type u} {α : Type u} {t : ι → Set α}
    {c : Cardinal} (hc : c.IsRegular) (hι : #ι < c) : #(⋃ i, t i) < c ↔ ∀ i, #(t i) < c := by
  refine ⟨card_lt_of_card_iUnion_lt, fun h ↦ ?_⟩
  apply lt_of_le_of_lt (Cardinal.mk_sUnion_le _)
  apply Cardinal.mul_lt_of_lt hc.aleph0_le
    (lt_of_le_of_lt Cardinal.mk_range_le hι)
  apply Cardinal.iSup_lt_of_isRegular hc (lt_of_le_of_lt Cardinal.mk_range_le hι)
  simpa

theorem card_lt_of_card_biUnion_lt {α β : Type u} {s : Set α} {t : ∀ a ∈ s, Set β} {c : Cardinal}
    (h : #(⋃ a ∈ s, t a ‹_›) < c) (a : α) (ha : a ∈ s) : # (t a ha) < c := by
  rw [biUnion_eq_iUnion] at h
  have := card_lt_of_card_iUnion_lt h
  simp_all only [iUnion_coe_set,
    Subtype.forall]

theorem card_biUnion_lt_iff_forall_of_isRegular {α β : Type u} {s : Set α} {t : ∀ a ∈ s, Set β}
    {c : Cardinal} (hc : c.IsRegular) (hs : #s < c) :
    #(⋃ a ∈ s, t a ‹_›) < c ↔ ∀ a (ha : a ∈ s), # (t a ha) < c := by
  rw [biUnion_eq_iUnion, card_iUnion_lt_iff_forall_of_isRegular hc hs, SetCoe.forall']

theorem nfpFamily_lt_ord_lift_of_isRegular {ι} {f : ι → Ordinal → Ordinal} {c} (hc : IsRegular c)
    (hι : Cardinal.lift.{v, u} #ι < c) (hc' : c ≠ ℵ₀) (hf : ∀ (i), ∀ b < c.ord, f i b < c.ord) {a}
    (ha : a < c.ord) : nfpFamily.{u, v} f a < c.ord := by
  apply nfpFamily_lt_ord_lift.{u, v} _ _ hf ha <;> rw [hc.cof_eq]
  · exact lt_of_le_of_ne hc.1 hc'.symm
  · exact hι
<<<<<<< HEAD
#align cardinal.nfp_family_lt_ord_lift_of_is_regular Cardinal.nfpFamily_lt_ord_lift_of_isRegular
=======
>>>>>>> a60b09cd

theorem nfpFamily_lt_ord_of_isRegular {ι} {f : ι → Ordinal → Ordinal} {c} (hc : IsRegular c)
    (hι : #ι < c) (hc' : c ≠ ℵ₀) {a} (hf : ∀ (i), ∀ b < c.ord, f i b < c.ord) :
    a < c.ord → nfpFamily.{u, u} f a < c.ord :=
  nfpFamily_lt_ord_lift_of_isRegular hc (by rwa [lift_id]) hc' hf

theorem nfpBFamily_lt_ord_lift_of_isRegular {o : Ordinal} {f : ∀ a < o, Ordinal → Ordinal} {c}
    (hc : IsRegular c) (ho : Cardinal.lift.{v, u} o.card < c) (hc' : c ≠ ℵ₀)
    (hf : ∀ (i hi), ∀ b < c.ord, f i hi b < c.ord) {a} :
    a < c.ord → nfpBFamily.{u, v} o f a < c.ord :=
  nfpFamily_lt_ord_lift_of_isRegular hc (by rwa [mk_toType]) hc' fun _ => hf _ _

theorem nfpBFamily_lt_ord_of_isRegular {o : Ordinal} {f : ∀ a < o, Ordinal → Ordinal} {c}
    (hc : IsRegular c) (ho : o.card < c) (hc' : c ≠ ℵ₀)
    (hf : ∀ (i hi), ∀ b < c.ord, f i hi b < c.ord) {a} :
    a < c.ord → nfpBFamily.{u, u} o f a < c.ord :=
  nfpBFamily_lt_ord_lift_of_isRegular hc (by rwa [lift_id]) hc' hf

theorem nfp_lt_ord_of_isRegular {f : Ordinal → Ordinal} {c} (hc : IsRegular c) (hc' : c ≠ ℵ₀)
    (hf : ∀ i < c.ord, f i < c.ord) {a} : a < c.ord → nfp f a < c.ord :=
  nfp_lt_ord
    (by
      rw [hc.cof_eq]
      exact lt_of_le_of_ne hc.1 hc'.symm)
    hf

theorem derivFamily_lt_ord_lift {ι} {f : ι → Ordinal → Ordinal} {c} (hc : IsRegular c)
    (hι : Cardinal.lift.{v, u} #ι < c) (hc' : c ≠ ℵ₀)
    (hf : ∀ (i), ∀ b < c.ord, f i b < c.ord) {a} :
    a < c.ord → derivFamily.{u, v} f a < c.ord := by
  have hω : ℵ₀ < c.ord.cof := by
    rw [hc.cof_eq]
    exact lt_of_le_of_ne hc.1 hc'.symm
  induction a using limitRecOn with
  | H₁ =>
    rw [derivFamily_zero]
    exact nfpFamily_lt_ord_lift hω (by rwa [hc.cof_eq]) hf
  | H₂ b hb =>
    intro hb'
    rw [derivFamily_succ]
    exact
      nfpFamily_lt_ord_lift hω (by rwa [hc.cof_eq]) hf
        ((isLimit_ord hc.1).2 _ (hb ((lt_succ b).trans hb')))
  | H₃ b hb H =>
    intro hb'
    rw [derivFamily_limit f hb]
    exact
      bsup_lt_ord_of_isRegular.{u, v} hc (ord_lt_ord.1 ((ord_card_le b).trans_lt hb')) fun o' ho' =>
        H o' ho' (ho'.trans hb')

theorem derivFamily_lt_ord {ι} {f : ι → Ordinal → Ordinal} {c} (hc : IsRegular c) (hι : #ι < c)
    (hc' : c ≠ ℵ₀) (hf : ∀ (i), ∀ b < c.ord, f i b < c.ord) {a} :
    a < c.ord → derivFamily.{u, u} f a < c.ord :=
  derivFamily_lt_ord_lift hc (by rwa [lift_id]) hc' hf

theorem derivBFamily_lt_ord_lift {o : Ordinal} {f : ∀ a < o, Ordinal → Ordinal} {c}
    (hc : IsRegular c) (hι : Cardinal.lift.{v, u} o.card < c) (hc' : c ≠ ℵ₀)
    (hf : ∀ (i hi), ∀ b < c.ord, f i hi b < c.ord) {a} :
    a < c.ord → derivBFamily.{u, v} o f a < c.ord :=
  derivFamily_lt_ord_lift hc (by rwa [mk_toType]) hc' fun _ => hf _ _

theorem derivBFamily_lt_ord {o : Ordinal} {f : ∀ a < o, Ordinal → Ordinal} {c} (hc : IsRegular c)
    (hι : o.card < c) (hc' : c ≠ ℵ₀) (hf : ∀ (i hi), ∀ b < c.ord, f i hi b < c.ord) {a} :
    a < c.ord → derivBFamily.{u, u} o f a < c.ord :=
  derivBFamily_lt_ord_lift hc (by rwa [lift_id]) hc' hf

theorem deriv_lt_ord {f : Ordinal.{u} → Ordinal} {c} (hc : IsRegular c) (hc' : c ≠ ℵ₀)
    (hf : ∀ i < c.ord, f i < c.ord) {a} : a < c.ord → deriv f a < c.ord :=
  derivFamily_lt_ord_lift hc
    (by simpa using Cardinal.one_lt_aleph0.trans (lt_of_le_of_ne hc.1 hc'.symm)) hc' fun _ => hf

/-- A cardinal is inaccessible if it is an uncountable regular strong limit cardinal. -/
def IsInaccessible (c : Cardinal) :=
  ℵ₀ < c ∧ IsRegular c ∧ IsStrongLimit c

theorem IsInaccessible.mk {c} (h₁ : ℵ₀ < c) (h₂ : c ≤ c.ord.cof) (h₃ : ∀ x < c, (2^x) < c) :
    IsInaccessible c :=
  ⟨h₁, ⟨h₁.le, h₂⟩, (aleph0_pos.trans h₁).ne', h₃⟩

-- Lean's foundations prove the existence of ℵ₀ many inaccessible cardinals
theorem univ_inaccessible : IsInaccessible univ.{u, v} :=
  IsInaccessible.mk (by simpa using lift_lt_univ' ℵ₀) (by simp) fun c h => by
    rcases lt_univ'.1 h with ⟨c, rfl⟩
    rw [← lift_two_power]
    apply lift_lt_univ'

theorem lt_power_cof {c : Cardinal.{u}} : ℵ₀ ≤ c → c < (c^cof c.ord) :=
  Quotient.inductionOn c fun α h => by
    rcases ord_eq α with ⟨r, wo, re⟩
    have := isLimit_ord h
    rw [mk'_def, re] at this ⊢
    rcases cof_eq' r this with ⟨S, H, Se⟩
    have := sum_lt_prod (fun a : S => #{ x // r x a }) (fun _ => #α) fun i => ?_
    · simp only [Cardinal.prod_const, Cardinal.lift_id, ← Se, ← mk_sigma, power_def] at this ⊢
      refine lt_of_le_of_lt ?_ this
      refine ⟨Embedding.ofSurjective ?_ ?_⟩
      · exact fun x => x.2.1
      · exact fun a =>
          let ⟨b, h, ab⟩ := H a
          ⟨⟨⟨_, h⟩, _, ab⟩, rfl⟩
    · have := typein_lt_type r i
      rwa [← re, lt_ord] at this

theorem lt_cof_power {a b : Cardinal} (ha : ℵ₀ ≤ a) (b1 : 1 < b) : a < cof (b^a).ord := by
  have b0 : b ≠ 0 := (zero_lt_one.trans b1).ne'
  apply lt_imp_lt_of_le_imp_le (power_le_power_left <| power_ne_zero a b0)
  rw [← power_mul, mul_eq_self ha]
  exact lt_power_cof (ha.trans <| (cantor' _ b1).le)

end Cardinal

section Omega1

namespace Ordinal

open Cardinal
open scoped Ordinal

-- TODO: generalize universes
lemma iSup_sequence_lt_omega1 {α : Type u} [Countable α]
    (o : α → Ordinal.{max u v}) (ho : ∀ n, o n < ω₁) :
    iSup o < ω₁ := by
  apply iSup_lt_ord_lift _ ho
  rw [Cardinal.isRegular_aleph_one.cof_eq]
  exact lt_of_le_of_lt mk_le_aleph0 aleph0_lt_aleph_one

set_option linter.deprecated false in
@[deprecated iSup_sequence_lt_omega1 (since := "2024-08-27")]
lemma sup_sequence_lt_omega1 {α} [Countable α] (o : α → Ordinal) (ho : ∀ n, o n < ω₁) :
    sup o < ω₁ := by
  apply sup_lt_ord_lift _ ho
  rw [Cardinal.isRegular_aleph_one.cof_eq]
  exact lt_of_le_of_lt mk_le_aleph0 aleph0_lt_aleph_one

end Ordinal

end Omega1<|MERGE_RESOLUTION|>--- conflicted
+++ resolved
@@ -474,11 +474,7 @@
     change cof (type _) ≤ _
     rw [← (_ : #_ = 1)]
     · apply cof_type_le
-<<<<<<< HEAD
-      refine' fun a => ⟨Sum.inr PUnit.unit, Set.mem_singleton _, _⟩
-=======
       refine fun a => ⟨Sum.inr PUnit.unit, Set.mem_singleton _, ?_⟩
->>>>>>> a60b09cd
       rcases a with (a | ⟨⟨⟨⟩⟩⟩) <;> simp [EmptyRelation]
     · rw [Cardinal.mk_fintype, Set.card_singleton]
       simp
@@ -570,10 +566,6 @@
   · rw [@blsub_comp.{u, u, u} o _ f (@IsFundamentalSequence.monotone _ _ f hf)]
     · exact hf.2.2
     · exact hg.2.2
-<<<<<<< HEAD
-#align ordinal.is_fundamental_sequence.trans Ordinal.IsFundamentalSequence.trans
-=======
->>>>>>> a60b09cd
 
 end IsFundamentalSequence
 
@@ -1089,10 +1081,6 @@
   apply nfpFamily_lt_ord_lift.{u, v} _ _ hf ha <;> rw [hc.cof_eq]
   · exact lt_of_le_of_ne hc.1 hc'.symm
   · exact hι
-<<<<<<< HEAD
-#align cardinal.nfp_family_lt_ord_lift_of_is_regular Cardinal.nfpFamily_lt_ord_lift_of_isRegular
-=======
->>>>>>> a60b09cd
 
 theorem nfpFamily_lt_ord_of_isRegular {ι} {f : ι → Ordinal → Ordinal} {c} (hc : IsRegular c)
     (hι : #ι < c) (hc' : c ≠ ℵ₀) {a} (hf : ∀ (i), ∀ b < c.ord, f i b < c.ord) :
