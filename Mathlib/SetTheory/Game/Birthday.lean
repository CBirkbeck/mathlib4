--- conflicted
+++ resolved
@@ -269,8 +269,6 @@
 /- The bound `(x * y).birthday ≤ x.birthday ⨳ y.birthday` is currently an open problem. See
   https://mathoverflow.net/a/476829/147705. -/
 
-<<<<<<< HEAD
-=======
 /-- Games with bounded birthday are a small set. -/
 theorem small_setOf_birthday_lt (o : Ordinal) : Small.{u} {x : Game.{u} // birthday x < o} := by
   induction o using Ordinal.induction with | h o IH =>
@@ -305,7 +303,6 @@
     change birthday _ < o ↔ ∃ a, _
     simpa using lt_limit ho
 
->>>>>>> d0df76bd
 end Game
 
 end SetTheory