/-
Copyright (c) 2022 Gabriel Ebner. All rights reserved.
Released under Apache 2.0 license as described in the file LICENSE.
Authors: Gabriel Ebner, Edward Ayers
-/
<<<<<<< HEAD
import Std.Data.HashMap.Basic
=======
import Mathlib.Init
import Lean.Data.HashMap
>>>>>>> 1fa16c89

/-!
# Fixpoint function with memoisation

-/

universe u v
open ShareCommon Std

private unsafe abbrev ObjectMap := @Std.HashMap Object Object ⟨Object.ptrEq⟩ ⟨Object.hash⟩

private unsafe def memoFixImplObj (f : (Object → Object) → (Object → Object)) (a : Object) :
    Object := unsafeBaseIO do
  let cache : IO.Ref ObjectMap ← ST.mkRef ∅
  let rec fix (a) := unsafeBaseIO do
    if let some b := (← cache.get)[a]? then
      return b
    let b := f fix a
    cache.modify (·.insert a b)
    pure b
  pure <| fix a

private unsafe def memoFixImpl {α : Type u} {β : Type v} [Nonempty β] :
    (f : (α → β) → (α → β)) → (a : α) → β :=
  unsafeCast memoFixImplObj

/-- Takes the fixpoint of `f` with caching of values that have been seen before.
Hashing makes use of a pointer hash.

This is useful for implementing tree traversal functions where
subtrees may be referenced in multiple places.
-/
@[implemented_by memoFixImpl]
opaque memoFix {α : Type u} {β : Type v} [Nonempty β] (f : (α → β) → (α → β)) : α → β<|MERGE_RESOLUTION|>--- conflicted
+++ resolved
@@ -3,12 +3,8 @@
 Released under Apache 2.0 license as described in the file LICENSE.
 Authors: Gabriel Ebner, Edward Ayers
 -/
-<<<<<<< HEAD
 import Std.Data.HashMap.Basic
-=======
 import Mathlib.Init
-import Lean.Data.HashMap
->>>>>>> 1fa16c89
 
 /-!
 # Fixpoint function with memoisation
