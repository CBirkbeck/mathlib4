--- conflicted
+++ resolved
@@ -93,14 +93,9 @@
         Nat.mul_sub_left_distrib, ← Nat.sub_add_comm, two_mul 3, Nat.add_sub_add_right]
     have H : 2 * 3 ≤ 2 * 2 ^ 3 := by norm_num
     apply H.trans
-<<<<<<< HEAD
     set_option simprocs false in
     simp [pow_le_pow_right (show 1 ≤ 2 by norm_num)]
 #align ack_three ack_three
-=======
-    rw [_root_.mul_le_mul_left two_pos]
-    exact pow_le_pow_right one_le_two (Nat.le_add_left 3 n)
->>>>>>> 7e5b9c79
 
 theorem ack_pos : ∀ m n, 0 < ack m n
   | 0, n => by simp
