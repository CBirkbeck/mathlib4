--- conflicted
+++ resolved
@@ -55,12 +55,7 @@
   | cons (x : Symbol T N) {s₁ s₂ : List (Symbol T N)} (hrs : Rewrites r s₁ s₂) :
       r.Rewrites (x :: s₁) (x :: s₂)
 
-<<<<<<< HEAD
-lemma Rewrites.exists_parts {r : ContextFreeRule T N} {u v : List (Symbol T N)}
-    (hr : r.Rewrites u v) :
-=======
 lemma Rewrites.exists_parts (hr : r.Rewrites u v) :
->>>>>>> d0df76bd
     ∃ p q : List (Symbol T N),
       u = p ++ [Symbol.nonterminal r.input] ++ q ∧ v = p ++ r.output ++ q := by
   induction hr with
