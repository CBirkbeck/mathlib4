--- conflicted
+++ resolved
@@ -49,16 +49,10 @@
     affine Weierstrass curve is an integral domain.
  * `WeierstrassCurve.Affine.CoordinateRing.degree_norm_smul_basis`: the degree of the norm of an
     element in the coordinate ring of an affine Weierstrass curve in terms of the power basis.
-<<<<<<< HEAD
- * `WeierstrassCurve.Affine.Point.instAddCommGroupPoint`: the type of nonsingular rational points on
-    an affine Weierstrass curve forms an abelian group under addition.
- * `WeierstrassCurve.Jacobian.Point.instAddCommGroupPoint`: the type of nonsingular rational
-=======
- * `WeierstrassCurve.Affine.Point.instAddCommGroup`: the type of nonsingular rational points on
-    an affine Weierstrass curve forms an abelian group under addition.
- * `WeierstrassCurve.Jacobian.Point.instAddCommGroup`: the type of nonsingular rational
->>>>>>> d0365fd0
-    points on a Jacobian Weierstrass curve forms an abelian group under addition.
+ * `WeierstrassCurve.Affine.Point.instAddCommGroup`: the nonsingular rational points in
+    affine coordinates on a Weierstrass curve form an abelian group under addition.
+ * `WeierstrassCurve.Jacobian.Point.instAddCommGroup`: the nonsingular rational points in
+    Jacobian coordinates on a Weierstrass curve form an abelian group under addition.
 
 ## References
 
@@ -307,16 +301,9 @@
 
 lemma XYIdeal_add_eq (x₁ x₂ y₁ L : R) : XYIdeal W (W.addX x₁ x₂ L) (C <| W.addY x₁ x₂ y₁ L) =
     span {mk W <| W.negPolynomial - C (linePolynomial x₁ y₁ L)} ⊔ XIdeal W (W.addX x₁ x₂ L) := by
-<<<<<<< HEAD
-  simp only [XYIdeal, XIdeal, XClass, YClass, addY, addY', negY, negPolynomial, linePolynomial]
+  simp only [XYIdeal, XIdeal, XClass, YClass, addY, negAddY, negY, negPolynomial, linePolynomial]
   rw [sub_sub <| -(Y : R[X][Y]), neg_sub_left (Y : R[X][Y]), map_neg, span_singleton_neg, sup_comm,
     ← span_insert, ← span_pair_add_mul_right (mk W (C (C (W.a₁ + L)))), ← _root_.map_mul, ← map_add]
-=======
-  simp only [XYIdeal, XIdeal, XClass, YClass, addY, negAddY, negY, negPolynomial, linePolynomial]
-  rw [sub_sub <| -(Y : R[X][Y]), neg_sub_left (Y : R[X][Y]), map_neg, span_singleton_neg, sup_comm,
-    ← span_insert, ← span_pair_add_mul_right <| mk W <| C <| C <| W.a₁ + L, ← _root_.map_mul,
-    ← map_add]
->>>>>>> d0365fd0
   apply congr_arg (_ ∘ _ ∘ _ ∘ _)
   C_simp
   ring1
@@ -612,21 +599,12 @@
     by_cases hx : x₁ = x₂
     · by_cases hy : y₁ = W.negY x₂ y₂
       · substs hx hy
-<<<<<<< HEAD
-        simpa only [some_add_some_of_Yeq rfl rfl] using
-          (CoordinateRing.mk_XYIdeal'_mul_mk_XYIdeal'_of_Yeq h₂).symm
-      · simpa only [some_add_some_of_Yne hy] using
-          (CoordinateRing.mk_XYIdeal'_mul_mk_XYIdeal' h₁ h₂ fun _ => hy).symm
-    · simpa only [some_add_some_of_Xne hx] using
-        (CoordinateRing.mk_XYIdeal'_mul_mk_XYIdeal' h₁ h₂ fun h => (hx h).elim).symm
-=======
         rw [add_of_Y_eq rfl rfl]
         exact (CoordinateRing.mk_XYIdeal'_mul_mk_XYIdeal'_of_Yeq h₂).symm
       · rw [add_of_Y_ne hx hy]
         exact (CoordinateRing.mk_XYIdeal'_mul_mk_XYIdeal' h₁ h₂ fun _ => hy).symm
     · rw [add_of_X_ne hx]
       exact (CoordinateRing.mk_XYIdeal'_mul_mk_XYIdeal' h₁ h₂ fun h => (hx h).elim).symm
->>>>>>> d0365fd0
 #align weierstrass_curve.point.to_class WeierstrassCurve.Affine.Point.toClass
 
 -- Porting note (#10619): removed `@[simp]` to avoid a `simpNF` linter error
@@ -649,11 +627,7 @@
       by_cases hx : x₁ = x₂
       · by_cases hy : y₁ = W.negY x₂ y₂
         · exact ⟨hx, hy⟩
-<<<<<<< HEAD
-        · rw [some_add_some_of_Yne hy] at h
-=======
         · rw [add_of_Y_ne hx hy] at h
->>>>>>> d0365fd0
           contradiction
       · rw [add_of_X_ne hx] at h
         contradiction
@@ -700,60 +674,6 @@
 end WeierstrassCurve.Affine
 
 namespace WeierstrassCurve.Jacobian.Point
-<<<<<<< HEAD
-
-/-! ## Weierstrass curves in Jacobian coordinates -/
-
-variable {F : Type u} [Field F] {W : Jacobian F}
-
-lemma zero_add (P : W.Point) : 0 + P = P :=
-  toAffineAddEquiv.injective <| by
-    simp only [map_add, toAffineAddEquiv_apply, toAffineLift_zero, _root_.zero_add]
-
-lemma add_zero (P : W.Point) : P + 0 = P :=
-  toAffineAddEquiv.injective <| by
-    simp only [map_add, toAffineAddEquiv_apply, toAffineLift_zero, _root_.add_zero]
-
-lemma add_left_neg (P : W.Point) : -P + P = 0 :=
-  toAffineAddEquiv.injective <| by
-    rcases P with @⟨⟨_⟩, _⟩
-    simp only [map_add, toAffineAddEquiv_apply, toAffineLift_neg, Affine.Point.add_left_neg,
-      toAffineLift_zero]
-
-lemma add_comm (P Q : W.Point) : P + Q = Q + P :=
-  toAffineAddEquiv.injective <| by simp only [map_add, Affine.Point.add_comm]
-
-lemma add_assoc (P Q R : W.Point) : P + Q + R = P + (Q + R) :=
-  toAffineAddEquiv.injective <| by simp only [map_add, Affine.Point.add_assoc]
-
-noncomputable instance instAddCommGroupPoint : AddCommGroup W.Point where
-  nsmul := nsmulRec
-  zsmul := zsmulRec
-  zero_add := zero_add
-  add_zero := add_zero
-  add_left_neg := add_left_neg
-  add_comm := add_comm
-  add_assoc := add_assoc
-
-variable {P Q : W.Point} {P' Q' : Fin 3 → F} (hP : P.point = ⟦P'⟧) (hQ : Q.point = ⟦Q'⟧)
-
-lemma add_point : (P + Q).point = ⟦W.add P' Q'⟧ := by
-  simp_rw [← add_def, add, hP, hQ]; rfl
-
-lemma two_smul_point : (2 • P).point = ⟦W.dblXYZ P'⟧ := by
-  rw [two_smul, add_point hP hP, Jacobian.add, if_pos (Setoid.refl _), dblXYZ]
-
-lemma add_point_of_ne (ne : P ≠ Q) :
-    (P + Q).point = ⟦W.addXYZ P' Q'⟧ := by
-  rw [add_point hP hQ, Jacobian.add, if_neg, addXYZ]
-  erw [← Quotient.eq, ← hP, ← hQ, ← Jacobian.Point.ext_iff]
-  exact ne
-
-end WeierstrassCurve.Jacobian.Point
-
-namespace EllipticCurve.Affine
-=======
->>>>>>> d0365fd0
 
 /-! ## Weierstrass curves in Jacobian coordinates -/
 
