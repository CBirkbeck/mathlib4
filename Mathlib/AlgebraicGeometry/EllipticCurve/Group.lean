/-
Copyright (c) 2023 David Kurniadi Angdinata. All rights reserved.
Released under Apache 2.0 license as described in the file LICENSE.
Authors: David Kurniadi Angdinata
-/
import Mathlib.AlgebraicGeometry.EllipticCurve.Jacobian
import Mathlib.AlgebraicGeometry.EllipticCurve.Projective
import Mathlib.LinearAlgebra.FreeModule.Norm
import Mathlib.RingTheory.ClassGroup
import Mathlib.RingTheory.Polynomial.UniqueFactorization

/-!
# Group law on Weierstrass curves

This file proves that the nonsingular rational points on a Weierstrass curve form an abelian group
under the geometric group law defined in `Mathlib/AlgebraicGeometry/EllipticCurve/Affine.lean`, in
`Mathlib/AlgebraicGeometry/EllipticCurve/Jacobian.lean`, and in
`Mathlib/AlgebraicGeometry/EllipticCurve/Projective.lean`.

## Mathematical background

Let `W` be a Weierstrass curve over a field `F` given by a Weierstrass equation `W(X, Y) = 0` in
affine coordinates. As in `Mathlib/AlgebraicGeometry/EllipticCurve/Affine.lean`, the set of
nonsingular rational points `W⟮F⟯` of `W` consist of the unique point at infinity `𝓞` and
nonsingular affine points `(x, y)`. With this description, there is an addition-preserving injection
between `W⟮F⟯` and the ideal class group of the coordinate ring `F[W] := F[X, Y] / ⟨W(X, Y)⟩` of
`W`. This is defined by mapping the point at infinity `𝓞` to the trivial ideal class and an affine
point `(x, y)` to the ideal class of the invertible fractional ideal `⟨X - x, Y - y⟩`. Proving that
this is well-defined and preserves addition reduce to checking several equalities of integral
ideals, which is done in `WeierstrassCurve.Affine.CoordinateRing.XYIdeal_neg_mul` and in
`WeierstrassCurve.Affine.CoordinateRing.XYIdeal_mul_XYIdeal` via explicit ideal computations. Now
`F[W]` is a free rank two `F[X]`-algebra with basis `{1, Y}`, so every element of `F[W]` is of the
form `p + qY` for some `p, q` in `F[X]`, and there is an algebra norm `N : F[W] → F[X]`. Injectivity
can then be shown by computing the degree of such a norm `N(p + qY)` in two different ways, which is
done in `WeierstrassCurve.Affine.CoordinateRing.degree_norm_smul_basis` and in the auxiliary lemmas
in the proof of `WeierstrassCurve.Affine.Point.instAddCommGroup`.

When `W` is given in Jacobian coordinates, `WeierstrassCurve.Jacobian.Point.toAffineAddEquiv` pulls
back the group law on `WeierstrassCurve.Affine.Point` to `WeierstrassCurve.Jacobian.Point`.

When `W` is given in projective coordinates, `WeierstrassCurve.Projective.Point.toAffineAddEquiv`
pulls back the group law on `WeierstrassCurve.Affine.Point` to `WeierstrassCurve.Projective.Point`.

## Main definitions

 * `WeierstrassCurve.Affine.CoordinateRing`: the coordinate ring `F[W]` of a Weierstrass curve `W`.
 * `WeierstrassCurve.Affine.CoordinateRing.basis`: the power basis of `F[W]` over `F[X]`.

## Main statements

 * `WeierstrassCurve.Affine.CoordinateRing.instIsDomainCoordinateRing`: the coordinate ring of an
    affine Weierstrass curve is an integral domain.
 * `WeierstrassCurve.Affine.CoordinateRing.degree_norm_smul_basis`: the degree of the norm of an
    element in the coordinate ring of an affine Weierstrass curve in terms of the power basis.
 * `WeierstrassCurve.Affine.Point.instAddCommGroup`: the type of nonsingular rational points on an
    affine Weierstrass curve forms an abelian group under addition.
 * `WeierstrassCurve.Jacobian.Point.instAddCommGroup`: the type of nonsingular rational points on a
    Jacobian Weierstrass curve forms an abelian group under addition.
 * `WeierstrassCurve.Projective.Point.instAddCommGroup`: the type of nonsingular rational points on
    a projective Weierstrass curve forms an abelian group under addition.

## References

https://drops.dagstuhl.de/storage/00lipics/lipics-vol268-itp2023/LIPIcs.ITP.2023.6/LIPIcs.ITP.2023.6.pdf

## Tags

elliptic curve, group law, class group
-/

open Ideal Polynomial

open scoped nonZeroDivisors Polynomial.Bivariate

local macro "C_simp" : tactic =>
  `(tactic| simp only [map_ofNat, C_0, C_1, C_neg, C_add, C_sub, C_mul, C_pow])

local macro "eval_simp" : tactic =>
  `(tactic| simp only [eval_C, eval_X, eval_neg, eval_add, eval_sub, eval_mul, eval_pow])

universe u v

namespace WeierstrassCurve.Affine

/-! ## Weierstrass curves in affine coordinates -/

variable {R : Type u} {S : Type v} [CommRing R] [CommRing S] (W : Affine R) (f : R →+* S)

-- Porting note: in Lean 3, this is a `def` under a `derive comm_ring` tag.
-- This generates a reducible instance of `comm_ring` for `coordinate_ring`. In certain
-- circumstances this might be extremely slow, because all instances in its definition are unified
-- exponentially many times. In this case, one solution is to manually add the local attribute
-- `local attribute [irreducible] coordinate_ring.comm_ring` to block this type-level unification.
-- In Lean 4, this is no longer an issue and is now an `abbrev`. See Zulip thread:
-- https://leanprover.zulipchat.com/#narrow/stream/116395-maths/topic/.E2.9C.94.20class_group.2Emk
/-- The coordinate ring `R[W] := R[X, Y] / ⟨W(X, Y)⟩` of `W`. -/
abbrev CoordinateRing : Type u :=
  AdjoinRoot W.polynomial

/-- The function field `R(W) := Frac(R[W])` of `W`. -/
abbrev FunctionField : Type u :=
  FractionRing W.CoordinateRing

namespace CoordinateRing

section Algebra

/-! ### The coordinate ring as an `R[X]`-algebra -/

noncomputable instance : Algebra R W.CoordinateRing :=
  Quotient.algebra R

noncomputable instance : Algebra R[X] W.CoordinateRing :=
  Quotient.algebra R[X]

instance : IsScalarTower R R[X] W.CoordinateRing :=
  Quotient.isScalarTower R R[X] _

instance [Subsingleton R] : Subsingleton W.CoordinateRing :=
  Module.subsingleton R[X] _

/-- The natural ring homomorphism mapping an element of `R[X][Y]` to an element of `R[W]`. -/
noncomputable abbrev mk : R[X][Y] →+* W.CoordinateRing :=
  AdjoinRoot.mk W.polynomial

/-- The basis `{1, Y}` for the coordinate ring `R[W]` over the polynomial ring `R[X]`. -/
protected noncomputable def basis : Basis (Fin 2) R[X] W.CoordinateRing := by
  classical exact (subsingleton_or_nontrivial R).by_cases (fun _ => default) fun _ =>
    (AdjoinRoot.powerBasis' W.monic_polynomial).basis.reindex <| finCongr W.natDegree_polynomial

lemma basis_apply (n : Fin 2) :
    CoordinateRing.basis W n = (AdjoinRoot.powerBasis' W.monic_polynomial).gen ^ (n : ℕ) := by
  classical
  nontriviality R
  rw [CoordinateRing.basis, Or.by_cases, dif_neg <| not_subsingleton R, Basis.reindex_apply,
    PowerBasis.basis_eq_pow]
  rfl

@[simp]
lemma basis_zero : CoordinateRing.basis W 0 = 1 := by
  simpa only [basis_apply] using pow_zero _

@[simp]
lemma basis_one : CoordinateRing.basis W 1 = mk W Y := by
  simpa only [basis_apply] using pow_one _

lemma coe_basis : (CoordinateRing.basis W : Fin 2 → W.CoordinateRing) = ![1, mk W Y] := by
  ext n
  fin_cases n
  exacts [basis_zero W, basis_one W]

variable {W} in
lemma smul (x : R[X]) (y : W.CoordinateRing) : x • y = mk W (C x) * y :=
  (algebraMap_smul W.CoordinateRing x y).symm

variable {W} in
lemma smul_basis_eq_zero {p q : R[X]} (hpq : p • (1 : W.CoordinateRing) + q • mk W Y = 0) :
    p = 0 ∧ q = 0 := by
  have h := Fintype.linearIndependent_iff.mp (CoordinateRing.basis W).linearIndependent ![p, q]
  rw [Fin.sum_univ_succ, basis_zero, Fin.sum_univ_one, Fin.succ_zero_eq_one, basis_one] at h
  exact ⟨h hpq 0, h hpq 1⟩

variable {W} in
lemma exists_smul_basis_eq (x : W.CoordinateRing) :
    ∃ p q : R[X], p • (1 : W.CoordinateRing) + q • mk W Y = x := by
  have h := (CoordinateRing.basis W).sum_equivFun x
  rw [Fin.sum_univ_succ, Fin.sum_univ_one, basis_zero, Fin.succ_zero_eq_one, basis_one] at h
  exact ⟨_, _, h⟩

lemma smul_basis_mul_C (y : R[X]) (p q : R[X]) :
    (p • (1 : W.CoordinateRing) + q • mk W Y) * mk W (C y) =
      (p * y) • (1 : W.CoordinateRing) + (q * y) • mk W Y := by
  simp only [smul, _root_.map_mul]
  ring1

lemma smul_basis_mul_Y (p q : R[X]) : (p • (1 : W.CoordinateRing) + q • mk W Y) * mk W Y =
    (q * (X ^ 3 + C W.a₂ * X ^ 2 + C W.a₄ * X + C W.a₆)) • (1 : W.CoordinateRing) +
      (p - q * (C W.a₁ * X + C W.a₃)) • mk W Y := by
  have Y_sq : mk W Y ^ 2 =
      mk W (C (X ^ 3 + C W.a₂ * X ^ 2 + C W.a₄ * X + C W.a₆) - C (C W.a₁ * X + C W.a₃) * Y) := by
    exact AdjoinRoot.mk_eq_mk.mpr ⟨1, by rw [polynomial]; ring1⟩
  simp only [smul, add_mul, mul_assoc, ← sq, Y_sq, C_sub, map_sub, C_mul, _root_.map_mul]
  ring1

/-- The ring homomorphism `R[W] →+* S[W.map f]` induced by a ring homomorphism `f : R →+* S`. -/
noncomputable def map : W.CoordinateRing →+* (W.map f).toAffine.CoordinateRing :=
  AdjoinRoot.lift ((AdjoinRoot.of _).comp <| mapRingHom f)
    ((AdjoinRoot.root (WeierstrassCurve.map W f).toAffine.polynomial)) <| by
      rw [← eval₂_map, ← map_polynomial, AdjoinRoot.eval₂_root]

lemma map_mk (x : R[X][Y]) : map W f (mk W x) = mk (W.map f) (x.map <| mapRingHom f) := by
  rw [map, AdjoinRoot.lift_mk, ← eval₂_map]
  exact AdjoinRoot.aeval_eq <| x.map <| mapRingHom f

variable {W} in
protected lemma map_smul (x : R[X]) (y : W.CoordinateRing) :
    map W f (x • y) = x.map f • map W f y := by
  rw [smul, _root_.map_mul, map_mk, map_C, smul]
  rfl

variable {f} in
lemma map_injective (hf : Function.Injective f) : Function.Injective <| map W f :=
  (injective_iff_map_eq_zero _).mpr fun y hy => by
    obtain ⟨p, q, rfl⟩ := exists_smul_basis_eq y
    simp_rw [map_add, CoordinateRing.map_smul, map_one, map_mk, map_X] at hy
    obtain ⟨hp, hq⟩ := smul_basis_eq_zero hy
    rw [Polynomial.map_eq_zero_iff hf] at hp hq
    simp_rw [hp, hq, zero_smul, add_zero]

instance [IsDomain R] : IsDomain W.CoordinateRing :=
  have : IsDomain (W.map <| algebraMap R <| FractionRing R).toAffine.CoordinateRing :=
    AdjoinRoot.isDomain_of_prime (irreducible_polynomial _).prime
  (map_injective W <| IsFractionRing.injective R <| FractionRing R).isDomain

end Algebra

section Ring

/-! ### Ideals in the coordinate ring over a ring -/

/-- The class of the element `X - x` in `R[W]` for some `x` in `R`. -/
noncomputable def XClass (x : R) : W.CoordinateRing :=
  mk W <| C <| X - C x

lemma XClass_ne_zero [Nontrivial R] (x : R) : XClass W x ≠ 0 :=
  AdjoinRoot.mk_ne_zero_of_natDegree_lt W.monic_polynomial (C_ne_zero.mpr <| X_sub_C_ne_zero x) <|
    by rw [natDegree_polynomial, natDegree_C]; norm_num1

/-- The class of the element `Y - y(X)` in `R[W]` for some `y(X)` in `R[X]`. -/
noncomputable def YClass (y : R[X]) : W.CoordinateRing :=
  mk W <| Y - C y

lemma YClass_ne_zero [Nontrivial R] (y : R[X]) : YClass W y ≠ 0 :=
  AdjoinRoot.mk_ne_zero_of_natDegree_lt W.monic_polynomial (X_sub_C_ne_zero y) <|
    by rw [natDegree_polynomial, natDegree_X_sub_C]; norm_num1

lemma C_addPolynomial (x y ℓ : R) : mk W (C <| W.addPolynomial x y ℓ) =
    mk W ((Y - C (linePolynomial x y ℓ)) * (W.negPolynomial - C (linePolynomial x y ℓ))) :=
  AdjoinRoot.mk_eq_mk.mpr ⟨1, by rw [W.C_addPolynomial, add_sub_cancel_left, mul_one]⟩

/-- The ideal `⟨X - x⟩` of `R[W]` for some `x` in `R`. -/
noncomputable def XIdeal (x : R) : Ideal W.CoordinateRing :=
  span {XClass W x}

/-- The ideal `⟨Y - y(X)⟩` of `R[W]` for some `y(X)` in `R[X]`. -/
noncomputable def YIdeal (y : R[X]) : Ideal W.CoordinateRing :=
  span {YClass W y}

/-- The ideal `⟨X - x, Y - y(X)⟩` of `R[W]` for some `x` in `R` and `y(X)` in `R[X]`. -/
noncomputable def XYIdeal (x : R) (y : R[X]) : Ideal W.CoordinateRing :=
  span {XClass W x, YClass W y}

lemma XYIdeal_eq₁ (x y ℓ : R) : XYIdeal W x (C y) = XYIdeal W x (linePolynomial x y ℓ) := by
  simp only [XYIdeal, XClass, YClass, linePolynomial]
  rw [← span_pair_add_mul_right <| mk W <| C <| C <| -ℓ, ← _root_.map_mul, ← map_add]
  apply congr_arg (_ ∘ _ ∘ _ ∘ _)
  C_simp
  ring1

lemma XYIdeal_add_eq (x₁ x₂ y₁ ℓ : R) : XYIdeal W (W.addX x₁ x₂ ℓ) (C <| W.addY x₁ x₂ y₁ ℓ) =
    span {mk W <| W.negPolynomial - C (linePolynomial x₁ y₁ ℓ)} ⊔ XIdeal W (W.addX x₁ x₂ ℓ) := by
  simp only [XYIdeal, XIdeal, XClass, YClass, addY, negAddY, negY, negPolynomial, linePolynomial]
  rw [sub_sub <| -(Y : R[X][Y]), neg_sub_left (Y : R[X][Y]), map_neg, span_singleton_neg, sup_comm,
    ← span_insert, ← span_pair_add_mul_right <| mk W <| C <| C <| W.a₁ + ℓ, ← _root_.map_mul,
    ← map_add]
  apply congr_arg (_ ∘ _ ∘ _ ∘ _)
  C_simp
  ring1

/-- The `R`-algebra isomorphism from `R[W] / ⟨X - x, Y - y(X)⟩` to `R` obtained by evaluation at
some `y(X)` in `R[X]` and at some `x` in `R` provided that `W(x, y(x)) = 0`. -/
noncomputable def quotientXYIdealEquiv {x : R} {y : R[X]} (h : (W.polynomial.eval y).eval x = 0) :
    (W.CoordinateRing ⧸ XYIdeal W x y) ≃ₐ[R] R :=
  ((quotientEquivAlgOfEq R <| by
      simp only [XYIdeal, XClass, YClass, ← Set.image_pair, ← map_span]; rfl).trans <|
        DoubleQuot.quotQuotEquivQuotOfLEₐ R <| (span_singleton_le_iff_mem _).mpr <|
          mem_span_C_X_sub_C_X_sub_C_iff_eval_eval_eq_zero.mpr h).trans
    quotientSpanCXSubCXSubCAlgEquiv

end Ring

section Field

/-! ### Ideals in the coordinate ring over a field -/

variable {F : Type u} [Field F] {W : Affine F}

lemma C_addPolynomial_slope {x₁ x₂ y₁ y₂ : F} (h₁ : W.Equation x₁ y₁) (h₂ : W.Equation x₂ y₂)
    (hxy : ¬(x₁ = x₂ ∧ y₁ = W.negY x₂ y₂)) :
    mk W (C <| W.addPolynomial x₁ y₁ <| W.slope x₁ x₂ y₁ y₂) =
      -(XClass W x₁ * XClass W x₂ * XClass W (W.addX x₁ x₂ <| W.slope x₁ x₂ y₁ y₂)) := by
  simp only [addPolynomial_slope h₁ h₂ hxy, C_neg, mk, map_neg, neg_inj, _root_.map_mul]
  rfl

lemma XYIdeal_eq₂ {x₁ x₂ y₁ y₂ : F} (h₁ : W.Equation x₁ y₁) (h₂ : W.Equation x₂ y₂)
    (hxy : ¬(x₁ = x₂ ∧ y₁ = W.negY x₂ y₂)) :
    XYIdeal W x₂ (C y₂) = XYIdeal W x₂ (linePolynomial x₁ y₁ <| W.slope x₁ x₂ y₁ y₂) := by
  have hy₂ : y₂ = (linePolynomial x₁ y₁ <| W.slope x₁ x₂ y₁ y₂).eval x₂ := by
    by_cases hx : x₁ = x₂
    · have hy : y₁ ≠ W.negY x₂ y₂ := fun h => hxy ⟨hx, h⟩
      rcases hx, Y_eq_of_Y_ne h₁ h₂ hx hy with ⟨rfl, rfl⟩
      field_simp [linePolynomial, sub_ne_zero_of_ne hy]
    · field_simp [linePolynomial, slope_of_X_ne hx, sub_ne_zero_of_ne hx]
      ring1
  nth_rw 1 [hy₂]
  simp only [XYIdeal, XClass, YClass, linePolynomial]
  rw [← span_pair_add_mul_right <| mk W <| C <| C <| -W.slope x₁ x₂ y₁ y₂, ← _root_.map_mul,
    ← map_add]
  apply congr_arg (_ ∘ _ ∘ _ ∘ _)
  eval_simp
  C_simp
  ring1

lemma XYIdeal_neg_mul {x y : F} (h : W.Nonsingular x y) :
    XYIdeal W x (C <| W.negY x y) * XYIdeal W x (C y) = XIdeal W x := by
  have Y_rw : (Y - C (C y)) * (Y - C (C <| W.negY x y)) -
      C (X - C x) * (C (X ^ 2 + C (x + W.a₂) * X + C (x ^ 2 + W.a₂ * x + W.a₄)) - C (C W.a₁) * Y) =
        W.polynomial * 1 := by
    linear_combination (norm := (rw [negY, polynomial]; C_simp; ring1))
      congr_arg C (congr_arg C ((equation_iff ..).mp h.left).symm)
  simp_rw [XYIdeal, XClass, YClass, span_pair_mul_span_pair, mul_comm, ← _root_.map_mul,
    AdjoinRoot.mk_eq_mk.mpr ⟨1, Y_rw⟩, _root_.map_mul, span_insert,
    ← span_singleton_mul_span_singleton, ← Ideal.mul_sup, ← span_insert]
  convert mul_top (_ : Ideal W.CoordinateRing) using 2
  simp_rw [← Set.image_singleton (f := mk W), ← Set.image_insert_eq, ← map_span]
  convert map_top (R := F[X][Y]) (mk W) using 1
  apply congr_arg
  simp_rw [eq_top_iff_one, mem_span_insert', mem_span_singleton']
  rcases ((nonsingular_iff' ..).mp h).right with hx | hy
  · let W_X := W.a₁ * y - (3 * x ^ 2 + 2 * W.a₂ * x + W.a₄)
    refine
      ⟨C <| C W_X⁻¹ * -(X + C (2 * x + W.a₂)), C <| C <| W_X⁻¹ * W.a₁, 0, C <| C <| W_X⁻¹ * -1, ?_⟩
    rw [← mul_right_inj' <| C_ne_zero.mpr <| C_ne_zero.mpr hx]
    simp only [W_X, mul_add, ← mul_assoc, ← C_mul, mul_inv_cancel₀ hx]
    C_simp
    ring1
  · let W_Y := 2 * y + W.a₁ * x + W.a₃
    refine ⟨0, C <| C W_Y⁻¹, C <| C <| W_Y⁻¹ * -1, 0, ?_⟩
    rw [negY, ← mul_right_inj' <| C_ne_zero.mpr <| C_ne_zero.mpr hy]
    simp only [W_Y, mul_add, ← mul_assoc, ← C_mul, mul_inv_cancel₀ hy]
    C_simp
    ring1

private lemma XYIdeal'_mul_inv {x y : F} (h : W.Nonsingular x y) :
    XYIdeal W x (C y) * (XYIdeal W x (C <| W.negY x y) *
        (XIdeal W x : FractionalIdeal W.CoordinateRing⁰ W.FunctionField)⁻¹) = 1 := by
  rw [← mul_assoc, ← FractionalIdeal.coeIdeal_mul, mul_comm <| XYIdeal W .., XYIdeal_neg_mul h,
    XIdeal, FractionalIdeal.coe_ideal_span_singleton_mul_inv W.FunctionField <| XClass_ne_zero W x]

lemma XYIdeal_mul_XYIdeal {x₁ x₂ y₁ y₂ : F} (h₁ : W.Equation x₁ y₁) (h₂ : W.Equation x₂ y₂)
    (hxy : ¬(x₁ = x₂ ∧ y₁ = W.negY x₂ y₂)) :
    XIdeal W (W.addX x₁ x₂ <| W.slope x₁ x₂ y₁ y₂) * (XYIdeal W x₁ (C y₁) * XYIdeal W x₂ (C y₂)) =
      YIdeal W (linePolynomial x₁ y₁ <| W.slope x₁ x₂ y₁ y₂) *
        XYIdeal W (W.addX x₁ x₂ <| W.slope x₁ x₂ y₁ y₂)
          (C <| W.addY x₁ x₂ y₁ <| W.slope x₁ x₂ y₁ y₂) := by
  have sup_rw : ∀ a b c d : Ideal W.CoordinateRing, a ⊔ (b ⊔ (c ⊔ d)) = a ⊔ d ⊔ b ⊔ c :=
    fun _ _ c _ => by rw [← sup_assoc, sup_comm c, sup_sup_sup_comm, ← sup_assoc]
  rw [XYIdeal_add_eq, XIdeal, mul_comm, XYIdeal_eq₁ W x₁ y₁ <| W.slope x₁ x₂ y₁ y₂, XYIdeal,
    XYIdeal_eq₂ h₁ h₂ hxy, XYIdeal, span_pair_mul_span_pair]
  simp_rw [span_insert, sup_rw, Ideal.sup_mul, span_singleton_mul_span_singleton]
  rw [← neg_eq_iff_eq_neg.mpr <| C_addPolynomial_slope h₁ h₂ hxy, span_singleton_neg,
    C_addPolynomial, _root_.map_mul, YClass]
  simp_rw [mul_comm <| XClass W x₁, mul_assoc, ← span_singleton_mul_span_singleton, ← Ideal.mul_sup]
  rw [span_singleton_mul_span_singleton, ← span_insert,
    ← span_pair_add_mul_right <| -(XClass W <| W.addX x₁ x₂ <| W.slope x₁ x₂ y₁ y₂), mul_neg,
    ← sub_eq_add_neg, ← sub_mul, ← map_sub <| mk W, sub_sub_sub_cancel_right, span_insert,
    ← span_singleton_mul_span_singleton, ← sup_rw, ← Ideal.sup_mul, ← Ideal.sup_mul]
  apply congr_arg (_ ∘ _)
  convert top_mul (_ : Ideal W.CoordinateRing)
  simp_rw [XClass, ← Set.image_singleton (f := mk W), ← map_span, ← Ideal.map_sup, eq_top_iff_one,
    mem_map_iff_of_surjective _ AdjoinRoot.mk_surjective, ← span_insert, mem_span_insert',
    mem_span_singleton']
  by_cases hx : x₁ = x₂
  · have hy : y₁ ≠ W.negY x₂ y₂ := fun h => hxy ⟨hx, h⟩
    rcases hx, Y_eq_of_Y_ne h₁ h₂ hx hy with ⟨rfl, rfl⟩
    let y := (y₁ - W.negY x₁ y₁) ^ 2
    replace hxy := pow_ne_zero 2 <| sub_ne_zero_of_ne hy
    refine ⟨1 + C (C <| y⁻¹ * 4) * W.polynomial,
      ⟨C <| C y⁻¹ * (C 4 * X ^ 2 + C (4 * x₁ + W.b₂) * X + C (4 * x₁ ^ 2 + W.b₂ * x₁ + 2 * W.b₄)),
        0, C (C y⁻¹) * (Y - W.negPolynomial), ?_⟩, by
      rw [map_add, map_one, _root_.map_mul <| mk W, AdjoinRoot.mk_self, mul_zero, add_zero]⟩
    rw [polynomial, negPolynomial, ← mul_right_inj' <| C_ne_zero.mpr <| C_ne_zero.mpr hxy]
    simp only [y, mul_add, ← mul_assoc, ← C_mul, mul_inv_cancel₀ hxy]
    linear_combination (norm := (rw [b₂, b₄, negY]; C_simp; ring1))
      -4 * congr_arg C (congr_arg C <| (equation_iff ..).mp h₁)
  · replace hx := sub_ne_zero_of_ne hx
    refine ⟨_, ⟨⟨C <| C (x₁ - x₂)⁻¹, C <| C <| (x₁ - x₂)⁻¹ * -1, 0, ?_⟩, map_one _⟩⟩
    rw [← mul_right_inj' <| C_ne_zero.mpr <| C_ne_zero.mpr hx]
    simp only [← mul_assoc, mul_add, ← C_mul, mul_inv_cancel₀ hx]
    C_simp
    ring1

/-- The non-zero fractional ideal `⟨X - x, Y - y⟩` of `F(W)` for some `x` and `y` in `F`. -/
noncomputable def XYIdeal' {x y : F} (h : W.Nonsingular x y) :
    (FractionalIdeal W.CoordinateRing⁰ W.FunctionField)ˣ :=
  Units.mkOfMulEqOne _ _ <| XYIdeal'_mul_inv h

lemma XYIdeal'_eq {x y : F} (h : W.Nonsingular x y) :
    (XYIdeal' h : FractionalIdeal W.CoordinateRing⁰ W.FunctionField) = XYIdeal W x (C y) :=
  rfl

lemma mk_XYIdeal'_neg_mul_mk_XYIdeal' {x y : F} (h : W.Nonsingular x y) :
    ClassGroup.mk (XYIdeal' <| nonsingular_neg h) * ClassGroup.mk (XYIdeal' h) = 1 := by
  rw [← _root_.map_mul]
  exact
    (ClassGroup.mk_eq_one_of_coe_ideal <| (FractionalIdeal.coeIdeal_mul ..).symm.trans <|
      FractionalIdeal.coeIdeal_inj.mpr <| XYIdeal_neg_mul h).mpr ⟨_, XClass_ne_zero W _, rfl⟩

lemma mk_XYIdeal'_mul_mk_XYIdeal' {x₁ x₂ y₁ y₂ : F} (h₁ : W.Nonsingular x₁ y₁)
    (h₂ : W.Nonsingular x₂ y₂) (hxy : ¬(x₁ = x₂ ∧ y₁ = W.negY x₂ y₂)) :
    ClassGroup.mk (XYIdeal' h₁) * ClassGroup.mk (XYIdeal' h₂) =
      ClassGroup.mk (XYIdeal' <| nonsingular_add h₁ h₂ hxy) := by
  rw [← _root_.map_mul]
  exact
    (ClassGroup.mk_eq_mk_of_coe_ideal (FractionalIdeal.coeIdeal_mul ..).symm <| XYIdeal'_eq _).mpr
      ⟨_, _, XClass_ne_zero W _, YClass_ne_zero W _, XYIdeal_mul_XYIdeal h₁.left h₂.left hxy⟩

end Field

@[deprecated (since := "2025-02-01")] alias mk_XYIdeal'_mul_mk_XYIdeal'_of_Yeq :=
  mk_XYIdeal'_neg_mul_mk_XYIdeal'

section Norm

/-! ### Norms on the coordinate ring -/

lemma norm_smul_basis (p q : R[X]) : Algebra.norm R[X] (p • (1 : W.CoordinateRing) + q • mk W Y) =
    p ^ 2 - p * q * (C W.a₁ * X + C W.a₃) -
      q ^ 2 * (X ^ 3 + C W.a₂ * X ^ 2 + C W.a₄ * X + C W.a₆) := by
  simp_rw [Algebra.norm_eq_matrix_det <| CoordinateRing.basis W, Matrix.det_fin_two,
    Algebra.leftMulMatrix_eq_repr_mul, basis_zero, mul_one, basis_one, smul_basis_mul_Y, map_add,
    Finsupp.add_apply, map_smul, Finsupp.smul_apply, ← basis_zero, ← basis_one,
    Basis.repr_self_apply, if_pos, one_ne_zero, if_false, smul_eq_mul]
  ring1

lemma coe_norm_smul_basis (p q : R[X]) :
    Algebra.norm R[X] (p • (1 : W.CoordinateRing) + q • mk W Y) =
      mk W ((C p + C q * X) * (C p + C q * (-(Y : R[X][Y]) - C (C W.a₁ * X + C W.a₃)))) :=
  AdjoinRoot.mk_eq_mk.mpr
    ⟨C q ^ 2, by simp only [norm_smul_basis, polynomial]; C_simp; ring1⟩

lemma degree_norm_smul_basis [IsDomain R] (p q : R[X]) :
    (Algebra.norm R[X] <| p • (1 : W.CoordinateRing) + q • mk W Y).degree =
      max (2 • p.degree) (2 • q.degree + 3) := by
  have hdp : (p ^ 2).degree = 2 • p.degree := degree_pow p 2
  have hdpq : (p * q * (C W.a₁ * X + C W.a₃)).degree ≤ p.degree + q.degree + 1 := by
    simpa only [degree_mul] using add_le_add_left degree_linear_le (p.degree + q.degree)
  have hdq :
      (q ^ 2 * (X ^ 3 + C W.a₂ * X ^ 2 + C W.a₄ * X + C W.a₆)).degree = 2 • q.degree + 3 := by
    rw [degree_mul, degree_pow, ← one_mul <| X ^ 3, ← C_1, degree_cubic <| one_ne_zero' R]
  rw [norm_smul_basis]
  by_cases hp : p = 0
  · simpa only [hp, hdq, neg_zero, zero_sub, zero_mul, zero_pow two_ne_zero, degree_neg] using
      (max_bot_left _).symm
  · by_cases hq : q = 0
    · simpa only [hq, hdp, sub_zero, zero_mul, mul_zero, zero_pow two_ne_zero] using
        (max_bot_right _).symm
    · rw [← not_congr degree_eq_bot] at hp hq
      -- Porting note: BUG `cases` tactic does not modify assumptions in `hp'` and `hq'`
      rcases hp' : p.degree with _ | dp -- `hp' : ` should be redundant
      · exact (hp hp').elim -- `hp'` should be `rfl`
      · rw [hp'] at hdp hdpq -- line should be redundant
        rcases hq' : q.degree with _ | dq -- `hq' : ` should be redundant
        · exact (hq hq').elim -- `hq'` should be `rfl`
        · rw [hq'] at hdpq hdq -- line should be redundant
          rcases le_or_lt dp (dq + 1) with hpq | hpq
          · convert (degree_sub_eq_right_of_degree_lt <| (degree_sub_le _ _).trans_lt <|
                      max_lt_iff.mpr ⟨hdp.trans_lt _, hdpq.trans_lt _⟩).trans
              (max_eq_right_of_lt _).symm <;> rw [hdq] <;>
                exact WithBot.coe_lt_coe.mpr <| by dsimp; linarith only [hpq]
          · rw [sub_sub]
            convert (degree_sub_eq_left_of_degree_lt <| (degree_add_le _ _).trans_lt <|
                      max_lt_iff.mpr ⟨hdpq.trans_lt _, hdq.trans_lt _⟩).trans
              (max_eq_left_of_lt _).symm <;> rw [hdp] <;>
                exact WithBot.coe_lt_coe.mpr <| by dsimp; linarith only [hpq]

variable {W} in
lemma degree_norm_ne_one [IsDomain R] (x : W.CoordinateRing) :
    (Algebra.norm R[X] x).degree ≠ 1 := by
  rcases exists_smul_basis_eq x with ⟨p, q, rfl⟩
  rw [degree_norm_smul_basis]
  rcases p.degree with (_ | _ | _ | _) <;> cases q.degree
  any_goals rintro (_ | _)
  exact (lt_max_of_lt_right <| (cmp_eq_lt_iff ..).mp rfl).ne'

variable {W} in
lemma natDegree_norm_ne_one [IsDomain R] (x : W.CoordinateRing) :
    (Algebra.norm R[X] x).natDegree ≠ 1 :=
  degree_norm_ne_one x ∘ (degree_eq_iff_natDegree_eq_of_pos zero_lt_one).mpr

end Norm

end CoordinateRing

namespace Point

/-! ### The axioms for nonsingular rational points on a Weierstrass curve -/

variable {F : Type u} [Field F] {W : Affine F}

/-- The set function mapping an affine point `(x, y)` of `W` to the class of the non-zero fractional
ideal `⟨X - x, Y - y⟩` of `F(W)` in the class group of `F[W]`. -/
@[simp]
noncomputable def toClassFun : W.Point → Additive (ClassGroup W.CoordinateRing)
  | 0 => 0
  | some h => Additive.ofMul <| ClassGroup.mk <| CoordinateRing.XYIdeal' h

/-- The group homomorphism mapping an affine point `(x, y)` of `W` to the class of the non-zero
fractional ideal `⟨X - x, Y - y⟩` of `F(W)` in the class group of `F[W]`. -/
@[simps]
noncomputable def toClass : W.Point →+ Additive (ClassGroup W.CoordinateRing) where
  toFun := toClassFun
  map_zero' := rfl
  map_add' := by
    rintro (_ | @⟨x₁, y₁, h₁⟩) (_ | @⟨x₂, y₂, h₂⟩)
    any_goals simp only [← zero_def, toClassFun, zero_add, add_zero]
<<<<<<< HEAD
    obtain ⟨rfl, rfl⟩ | h := em (x₁ = x₂ ∧ y₁ = W.negY x₂ y₂)
    · rw [add_of_Y_eq rfl rfl]
      exact (CoordinateRing.mk_XYIdeal'_mul_mk_XYIdeal'_of_Yeq h₂).symm
    · have h hx hy := h ⟨hx, hy⟩
      rw [add_of_imp h]
      exact (CoordinateRing.mk_XYIdeal'_mul_mk_XYIdeal' h₁ h₂ h).symm
=======
    by_cases hxy : x₁ = x₂ ∧ y₁ = W.negY x₂ y₂
    · simp only [hxy.left, hxy.right, add_of_Y_eq rfl rfl]
      exact (CoordinateRing.mk_XYIdeal'_neg_mul_mk_XYIdeal' h₂).symm
    · simp only [add_some hxy]
      exact (CoordinateRing.mk_XYIdeal'_mul_mk_XYIdeal' h₁ h₂ hxy).symm
>>>>>>> 12b40dc9

lemma toClass_zero : toClass (0 : W.Point) = 0 :=
  rfl

lemma toClass_some {x y : F} (h : W.Nonsingular x y) :
    toClass (some h) = ClassGroup.mk (CoordinateRing.XYIdeal' h) :=
  rfl

private lemma add_eq_zero (P Q : W.Point) : P + Q = 0 ↔ P = -Q := by
  rcases P, Q with ⟨_ | @⟨x₁, y₁, _⟩, _ | @⟨x₂, y₂, _⟩⟩
  any_goals rfl
<<<<<<< HEAD
  · rw [← zero_def, zero_add, ← neg_eq_iff_eq_neg, neg_zero, eq_comm]
=======
  · rw [← zero_def, zero_add, eq_comm (a := 0), neg_eq_iff_eq_neg, neg_zero]
>>>>>>> 12b40dc9
  · rw [neg_some, some.injEq]
    constructor
    · contrapose
      exact fun hxy => by simpa only [add_some hxy] using some_ne_zero _
    · exact fun ⟨hx, hy⟩ => add_of_Y_eq hx hy

lemma toClass_eq_zero (P : W.Point) : toClass P = 0 ↔ P = 0 := by
  constructor
  · intro hP
    rcases P with (_ | ⟨h, _⟩)
    · rfl
    · rcases (ClassGroup.mk_eq_one_of_coe_ideal <| by rfl).mp hP with ⟨p, h0, hp⟩
      apply (p.natDegree_norm_ne_one _).elim
      rw [← finrank_quotient_span_eq_natDegree_norm (CoordinateRing.basis W) h0,
        ← (quotientEquivAlgOfEq F hp).toLinearEquiv.finrank_eq,
        (CoordinateRing.quotientXYIdealEquiv W h).toLinearEquiv.finrank_eq, Module.finrank_self]
  · exact congr_arg toClass

lemma toClass_injective : Function.Injective <| @toClass _ _ W := by
  rintro (_ | h) _ hP
  all_goals rw [← neg_inj, ← add_eq_zero, ← toClass_eq_zero, map_add, ← hP]
  · exact zero_add 0
  · exact CoordinateRing.mk_XYIdeal'_neg_mul_mk_XYIdeal' h

noncomputable instance : AddCommGroup W.Point where
  nsmul := nsmulRec
  zsmul := zsmulRec
  zero_add := zero_add
  add_zero := add_zero
  neg_add_cancel _ := by rw [add_eq_zero]
  add_comm _ _ := toClass_injective <| by simp only [map_add, add_comm]
  add_assoc _ _ _ := toClass_injective <| by simp only [map_add, add_assoc]

end Point

end WeierstrassCurve.Affine

namespace WeierstrassCurve.Jacobian.Point

/-! ## Weierstrass curves in Jacobian coordinates -/

variable {F : Type u} [Field F] {W : Jacobian F}

noncomputable instance : AddCommGroup W.Point where
  nsmul := nsmulRec
  zsmul := zsmulRec
  zero_add _ := (toAffineAddEquiv W).injective <| by
    simp only [map_add, toAffineAddEquiv_apply, toAffineLift_zero, zero_add]
  add_zero _ := (toAffineAddEquiv W).injective <| by
    simp only [map_add, toAffineAddEquiv_apply, toAffineLift_zero, add_zero]
  neg_add_cancel P := (toAffineAddEquiv W).injective <| by
    simp only [map_add, toAffineAddEquiv_apply, toAffineLift_neg, neg_add_cancel, toAffineLift_zero]
  add_comm _ _ := (toAffineAddEquiv W).injective <| by simp only [map_add, add_comm]
  add_assoc _ _ _ := (toAffineAddEquiv W).injective <| by simp only [map_add, add_assoc]

end WeierstrassCurve.Jacobian.Point

namespace WeierstrassCurve.Projective.Point

/-! ## Weierstrass curves in projective coordinates -/

variable {F : Type u} [Field F] {W : Projective F}

noncomputable instance : AddCommGroup W.Point where
  nsmul := nsmulRec
  zsmul := zsmulRec
  zero_add _ := (toAffineAddEquiv W).injective <| by
    simp only [map_add, toAffineAddEquiv_apply, toAffineLift_zero, zero_add]
  add_zero _ := (toAffineAddEquiv W).injective <| by
    simp only [map_add, toAffineAddEquiv_apply, toAffineLift_zero, add_zero]
  neg_add_cancel P := (toAffineAddEquiv W).injective <| by
    simp only [map_add, toAffineAddEquiv_apply, toAffineLift_neg, neg_add_cancel, toAffineLift_zero]
  add_comm _ _ := (toAffineAddEquiv W).injective <| by simp only [map_add, add_comm]
  add_assoc _ _ _ := (toAffineAddEquiv W).injective <| by simp only [map_add, add_assoc]

<<<<<<< HEAD
end WeierstrassCurve.Jacobian.Point
=======
end WeierstrassCurve.Projective.Point
>>>>>>> 12b40dc9
<|MERGE_RESOLUTION|>--- conflicted
+++ resolved
@@ -514,20 +514,11 @@
   map_add' := by
     rintro (_ | @⟨x₁, y₁, h₁⟩) (_ | @⟨x₂, y₂, h₂⟩)
     any_goals simp only [← zero_def, toClassFun, zero_add, add_zero]
-<<<<<<< HEAD
-    obtain ⟨rfl, rfl⟩ | h := em (x₁ = x₂ ∧ y₁ = W.negY x₂ y₂)
-    · rw [add_of_Y_eq rfl rfl]
-      exact (CoordinateRing.mk_XYIdeal'_mul_mk_XYIdeal'_of_Yeq h₂).symm
-    · have h hx hy := h ⟨hx, hy⟩
-      rw [add_of_imp h]
-      exact (CoordinateRing.mk_XYIdeal'_mul_mk_XYIdeal' h₁ h₂ h).symm
-=======
     by_cases hxy : x₁ = x₂ ∧ y₁ = W.negY x₂ y₂
     · simp only [hxy.left, hxy.right, add_of_Y_eq rfl rfl]
       exact (CoordinateRing.mk_XYIdeal'_neg_mul_mk_XYIdeal' h₂).symm
     · simp only [add_some hxy]
       exact (CoordinateRing.mk_XYIdeal'_mul_mk_XYIdeal' h₁ h₂ hxy).symm
->>>>>>> 12b40dc9
 
 lemma toClass_zero : toClass (0 : W.Point) = 0 :=
   rfl
@@ -539,11 +530,7 @@
 private lemma add_eq_zero (P Q : W.Point) : P + Q = 0 ↔ P = -Q := by
   rcases P, Q with ⟨_ | @⟨x₁, y₁, _⟩, _ | @⟨x₂, y₂, _⟩⟩
   any_goals rfl
-<<<<<<< HEAD
-  · rw [← zero_def, zero_add, ← neg_eq_iff_eq_neg, neg_zero, eq_comm]
-=======
   · rw [← zero_def, zero_add, eq_comm (a := 0), neg_eq_iff_eq_neg, neg_zero]
->>>>>>> 12b40dc9
   · rw [neg_some, some.injEq]
     constructor
     · contrapose
@@ -619,8 +606,4 @@
   add_comm _ _ := (toAffineAddEquiv W).injective <| by simp only [map_add, add_comm]
   add_assoc _ _ _ := (toAffineAddEquiv W).injective <| by simp only [map_add, add_assoc]
 
-<<<<<<< HEAD
-end WeierstrassCurve.Jacobian.Point
-=======
-end WeierstrassCurve.Projective.Point
->>>>>>> 12b40dc9
+end WeierstrassCurve.Projective.Point