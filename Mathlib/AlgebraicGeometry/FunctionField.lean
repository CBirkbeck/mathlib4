/-
Copyright (c) 2022 Andrew Yang. All rights reserved.
Released under Apache 2.0 license as described in the file LICENSE.
Authors: Andrew Yang
-/
import Mathlib.AlgebraicGeometry.Properties

/-!
# Function field of integral schemes

We define the function field of an irreducible scheme as the stalk of the generic point.
This is a field when the scheme is integral.

## Main definition
* `AlgebraicGeometry.Scheme.functionField`: The function field of an integral scheme.
* `AlgebraicGeometry.Scheme.germToFunctionField`: The canonical map from a component into the
  function field. This map is injective.
-/

<<<<<<< HEAD
-- Explicit universe annotations were used in this file to improve performance #12737
=======
-- Explicit universe annotations were used in this file to improve performance https://github.com/leanprover-community/mathlib4/issues/12737
>>>>>>> d0df76bd


universe u v

open TopologicalSpace Opposite CategoryTheory CategoryTheory.Limits TopCat

namespace AlgebraicGeometry

variable (X : Scheme)

/-- The function field of an irreducible scheme is the local ring at its generic point.
Despite the name, this is a field only when the scheme is integral. -/
noncomputable abbrev Scheme.functionField [IrreducibleSpace X] : CommRingCat :=
  X.presheaf.stalk (genericPoint X)

/-- The restriction map from a component to the function field. -/
noncomputable abbrev Scheme.germToFunctionField [IrreducibleSpace X] (U : X.Opens)
    [h : Nonempty U] : Γ(X, U) ⟶ X.functionField :=
  X.presheaf.germ U
    (genericPoint X)
      (((genericPoint_spec X).mem_open_set_iff U.isOpen).mpr (by simpa using h))

noncomputable instance [IrreducibleSpace X] (U : X.Opens) [Nonempty U] :
    Algebra Γ(X, U) X.functionField :=
  (X.germToFunctionField U).toAlgebra

noncomputable instance [IsIntegral X] : Field X.functionField := by
  refine .ofIsUnitOrEqZero fun a ↦ ?_
  obtain ⟨U, m, s, rfl⟩ := TopCat.Presheaf.germ_exist _ _ a
  rw [or_iff_not_imp_right, ← (X.presheaf.germ _ _ m).map_zero]
  intro ha
  replace ha := ne_of_apply_ne _ ha
  have hs : genericPoint X ∈ RingedSpace.basicOpen _ s := by
    rw [← SetLike.mem_coe, (genericPoint_spec X).mem_open_set_iff,
      Set.univ_inter, Set.nonempty_iff_ne_empty, Ne, ← Opens.coe_bot, ← SetLike.ext'_iff]
    · erw [basicOpen_eq_bot_iff]
      exact ha
    · exact (RingedSpace.basicOpen _ _).isOpen
  have := (X.presheaf.germ _ _ hs).isUnit_map (RingedSpace.isUnit_res_basicOpen _ s)
  rwa [TopCat.Presheaf.germ_res_apply] at this

theorem germ_injective_of_isIntegral [IsIntegral X] {U : X.Opens} (x : X) (hx : x ∈ U) :
    Function.Injective (X.presheaf.germ U x hx) := by
  rw [injective_iff_map_eq_zero]
  intro y hy
  rw [← (X.presheaf.germ U x hx).map_zero] at hy
  obtain ⟨W, hW, iU, iV, e⟩ := X.presheaf.germ_eq _ hx hx _ _ hy
  cases Subsingleton.elim iU iV
  haveI : Nonempty W := ⟨⟨_, hW⟩⟩
  exact map_injective_of_isIntegral X iU e

theorem Scheme.germToFunctionField_injective [IsIntegral X] (U : X.Opens) [Nonempty U] :
    Function.Injective (X.germToFunctionField U) :=
  germ_injective_of_isIntegral _ _ _

theorem genericPoint_eq_of_isOpenImmersion {X Y : Scheme} (f : X ⟶ Y) [H : IsOpenImmersion f]
    [hX : IrreducibleSpace X] [IrreducibleSpace Y] :
    f.base (genericPoint X) = genericPoint Y := by
  apply ((genericPoint_spec Y).eq _).symm
  convert (genericPoint_spec X).image (show Continuous f.base by fun_prop)
  symm
  rw [← Set.univ_subset_iff]
  convert subset_closure_inter_of_isPreirreducible_of_isOpen _ H.base_open.isOpen_range _
  · rw [Set.univ_inter, Set.image_univ]
  · apply PreirreducibleSpace.isPreirreducible_univ (X := Y)
  · exact ⟨_, trivial, Set.mem_range_self hX.2.some⟩

noncomputable instance stalkFunctionFieldAlgebra [IrreducibleSpace X] (x : X) :
    Algebra (X.presheaf.stalk x) X.functionField := by
  apply RingHom.toAlgebra
  exact X.presheaf.stalkSpecializes ((genericPoint_spec X).specializes trivial)

instance functionField_isScalarTower [IrreducibleSpace X] (U : X.Opens) (x : U)
    [Nonempty U] : IsScalarTower Γ(X, U) (X.presheaf.stalk x) X.functionField := by
  apply IsScalarTower.of_algebraMap_eq'
  simp_rw [RingHom.algebraMap_toAlgebra]
  change _ = X.presheaf.germ U x x.2 ≫ _
  rw [X.presheaf.germ_stalkSpecializes]

noncomputable instance (R : CommRingCat.{u}) [IsDomain R] :
    Algebra R (Spec R).functionField :=
  RingHom.toAlgebra <| by change CommRingCat.of R ⟶ _; apply StructureSheaf.toStalk

@[simp]
theorem genericPoint_eq_bot_of_affine (R : CommRingCat) [IsDomain R] :
    genericPoint (Spec R) = (⊥ : PrimeSpectrum R) := by
  apply (genericPoint_spec (Spec R)).eq
  rw [isGenericPoint_def]
  rw [← PrimeSpectrum.zeroLocus_vanishingIdeal_eq_closure, PrimeSpectrum.vanishingIdeal_singleton]
  rw [← PrimeSpectrum.zeroLocus_singleton_zero]
  rfl

instance functionField_isFractionRing_of_affine (R : CommRingCat.{u}) [IsDomain R] :
    IsFractionRing R (Spec R).functionField := by
  convert StructureSheaf.IsLocalization.to_stalk R (genericPoint (Spec R))
  delta IsFractionRing IsLocalization.AtPrime
  -- Porting note: `congr` does not work for `Iff`
  apply Eq.to_iff
  congr 1
  rw [genericPoint_eq_bot_of_affine]
  ext
  exact mem_nonZeroDivisors_iff_ne_zero

instance {X : Scheme} [IsIntegral X] {U : X.Opens} [Nonempty U] :
    IsIntegral U :=
  isIntegral_of_isOpenImmersion U.ι

theorem IsAffineOpen.primeIdealOf_genericPoint {X : Scheme} [IsIntegral X] {U : X.Opens}
    (hU : IsAffineOpen U) [h : Nonempty U] :
    hU.primeIdealOf
        ⟨genericPoint X,
          ((genericPoint_spec X).mem_open_set_iff U.isOpen).mpr (by simpa using h)⟩ =
      genericPoint (Spec Γ(X, U)) := by
  haveI : IsAffine _ := hU
  delta IsAffineOpen.primeIdealOf
  convert
    genericPoint_eq_of_isOpenImmersion
      (U.toScheme.isoSpec.hom ≫ Spec.map (X.presheaf.map (eqToHom U.isOpenEmbedding_obj_top).op))
  -- Porting note: this was `ext1`
  apply Subtype.ext
  exact (genericPoint_eq_of_isOpenImmersion U.ι).symm

theorem functionField_isFractionRing_of_isAffineOpen [IsIntegral X] (U : X.Opens)
    (hU : IsAffineOpen U) [Nonempty U] :
    IsFractionRing Γ(X, U) X.functionField := by
  haveI : IsAffine _ := hU
  haveI : IsIntegral U :=
    @isIntegral_of_isAffine_of_isDomain _ _ _
      (by rw [Scheme.Opens.toScheme_presheaf_obj, Opens.isOpenEmbedding_obj_top]; infer_instance)
  delta IsFractionRing Scheme.functionField
  convert hU.isLocalization_stalk ⟨genericPoint X,
    (((genericPoint_spec X).mem_open_set_iff U.isOpen).mpr (by simpa using ‹Nonempty U›))⟩ using 1
  rw [hU.primeIdealOf_genericPoint, genericPoint_eq_bot_of_affine]
  ext; exact mem_nonZeroDivisors_iff_ne_zero

instance (x : X) : IsAffine (X.affineCover.obj x) :=
  AlgebraicGeometry.isAffine_Spec _

instance [IsIntegral X] (x : X) :
    IsFractionRing (X.presheaf.stalk x) X.functionField :=
  let U : X.Opens := (X.affineCover.map x).opensRange
  have hU : IsAffineOpen U := isAffineOpen_opensRange (X.affineCover.map x)
  let x : U := ⟨x, X.affineCover.covers x⟩
  have : Nonempty U := ⟨x⟩
  let M := (hU.primeIdealOf x).asIdeal.primeCompl
  have := hU.isLocalization_stalk x
  have := functionField_isFractionRing_of_isAffineOpen X U hU
  -- Porting note: the following two lines were not needed.
  let _hA := Presheaf.algebra_section_stalk X.presheaf x
  have := functionField_isScalarTower X U x
  .isFractionRing_of_isDomain_of_isLocalization M ↑(Presheaf.stalk X.presheaf x)
    (Scheme.functionField X)

end AlgebraicGeometry<|MERGE_RESOLUTION|>--- conflicted
+++ resolved
@@ -17,11 +17,7 @@
   function field. This map is injective.
 -/
 
-<<<<<<< HEAD
--- Explicit universe annotations were used in this file to improve performance #12737
-=======
 -- Explicit universe annotations were used in this file to improve performance https://github.com/leanprover-community/mathlib4/issues/12737
->>>>>>> d0df76bd
 
 
 universe u v
