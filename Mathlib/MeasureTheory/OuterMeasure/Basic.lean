/-
Copyright (c) 2017 Johannes Hölzl. All rights reserved.
Released under Apache 2.0 license as described in the file LICENSE.
Authors: Johannes Hölzl, Mario Carneiro
-/
import Mathlib.Data.Countable.Basic
import Mathlib.Data.Fin.VecNotation
import Mathlib.Order.Disjointed
import Mathlib.MeasureTheory.OuterMeasure.Defs

#align_import measure_theory.measure.outer_measure from "leanprover-community/mathlib"@"343e80208d29d2d15f8050b929aa50fe4ce71b55"

/-!
# Outer Measures

An outer measure is a function `μ : Set α → ℝ≥0∞`, from the powerset of a type to the extended
nonnegative real numbers that satisfies the following conditions:
1. `μ ∅ = 0`;
2. `μ` is monotone;
3. `μ` is countably subadditive. This means that the outer measure of a countable union is at most
   the sum of the outer measure on the individual sets.

Note that we do not need `α` to be measurable to define an outer measure.

## References

<https://en.wikipedia.org/wiki/Outer_measure>

## Tags

outer measure
-/


noncomputable section

open Set Function Filter
open scoped Classical BigOperators NNReal Topology ENNReal

namespace MeasureTheory

section OuterMeasureClass

variable {α ι F : Type*} [FunLike F (Set α) ℝ≥0∞] [OuterMeasureClass F α]
  {μ : F} {s t : Set α}

@[simp]
theorem measure_empty : μ ∅ = 0 := OuterMeasureClass.measure_empty μ
#align measure_theory.measure_empty MeasureTheory.measure_empty

@[mono, gcongr]
theorem measure_mono (h : s ⊆ t) : μ s ≤ μ t :=
  OuterMeasureClass.measure_mono μ h
#align measure_theory.measure_mono MeasureTheory.measure_mono

theorem measure_mono_null (h : s ⊆ t) (ht : μ t = 0) : μ s = 0 :=
  eq_bot_mono (measure_mono h) ht
#align measure_theory.measure_mono_null MeasureTheory.measure_mono_null

theorem measure_pos_of_superset (h : s ⊆ t) (hs : μ s ≠ 0) : 0 < μ t :=
  hs.bot_lt.trans_le (measure_mono h)

theorem measure_iUnion_le [Countable ι] (s : ι → Set α) : μ (⋃ i, s i) ≤ ∑' i, μ (s i) := by
  refine rel_iSup_tsum μ measure_empty (· ≤ ·) (fun t ↦ ?_) _
  calc
    μ (⋃ i, t i) = μ (⋃ i, disjointed t i) := by rw [iUnion_disjointed]
    _ ≤ ∑' i, μ (disjointed t i) :=
      OuterMeasureClass.measure_iUnion_nat_le _ _ (disjoint_disjointed _)
    _ ≤ ∑' i, μ (t i) := by gcongr; apply disjointed_subset
#align measure_theory.measure_Union_le MeasureTheory.measure_iUnion_le

theorem measure_biUnion_le {I : Set ι} (μ : F) (hI : I.Countable) (s : ι → Set α) :
    μ (⋃ i ∈ I, s i) ≤ ∑' i : I, μ (s i) := by
  have := hI.to_subtype
  rw [biUnion_eq_iUnion]
  apply measure_iUnion_le
#align measure_theory.measure_bUnion_le MeasureTheory.measure_biUnion_le

theorem measure_biUnion_finset_le (I : Finset ι) (s : ι → Set α) :
    μ (⋃ i ∈ I, s i) ≤ ∑ i in I, μ (s i) :=
  (measure_biUnion_le μ I.countable_toSet s).trans_eq <| I.tsum_subtype (μ <| s ·)
#align measure_theory.measure_bUnion_finset_le MeasureTheory.measure_biUnion_finset_le

theorem measure_iUnion_fintype_le [Fintype ι] (μ : F) (s : ι → Set α) :
    μ (⋃ i, s i) ≤ ∑ i, μ (s i) := by
  simpa using measure_biUnion_finset_le Finset.univ s
#align measure_theory.measure_Union_fintype_le MeasureTheory.measure_iUnion_fintype_le

theorem measure_union_le (s t : Set α) : μ (s ∪ t) ≤ μ s + μ t := by
  simpa [union_eq_iUnion] using measure_iUnion_fintype_le μ (cond · s t)
#align measure_theory.measure_union_le MeasureTheory.measure_union_le

theorem measure_le_inter_add_diff (μ : F) (s t : Set α) : μ s ≤ μ (s ∩ t) + μ (s \ t) := by
  simpa using measure_union_le (s ∩ t) (s \ t)

theorem measure_diff_null (ht : μ t = 0) : μ (s \ t) = μ s :=
  (measure_mono <| diff_subset _ _).antisymm <| calc
    μ s ≤ μ (s ∩ t) + μ (s \ t) := measure_le_inter_add_diff _ _ _
    _ ≤ μ t + μ (s \ t) := by gcongr; apply inter_subset_right
    _ = μ (s \ t) := by simp [ht]
#align measure_theory.measure_diff_null MeasureTheory.measure_diff_null

theorem measure_biUnion_null_iff {I : Set ι} (hI : I.Countable) {s : ι → Set α} :
    μ (⋃ i ∈ I, s i) = 0 ↔ ∀ i ∈ I, μ (s i) = 0 := by
  refine ⟨fun h i hi ↦ measure_mono_null (subset_biUnion_of_mem hi) h, fun h ↦ ?_⟩
  have _ := hI.to_subtype
  simpa [h] using measure_iUnion_le (μ := μ) fun x : I ↦ s x
#align measure_theory.measure_bUnion_null_iff MeasureTheory.measure_biUnion_null_iff

theorem measure_sUnion_null_iff {S : Set (Set α)} (hS : S.Countable) :
    μ (⋃₀ S) = 0 ↔ ∀ s ∈ S, μ s = 0 := by
  rw [sUnion_eq_biUnion, measure_biUnion_null_iff hS]
#align measure_theory.measure_sUnion_null_iff MeasureTheory.measure_sUnion_null_iff

@[simp]
theorem measure_iUnion_null_iff {ι : Sort*} [Countable ι] {s : ι → Set α} :
    μ (⋃ i, s i) = 0 ↔ ∀ i, μ (s i) = 0 := by
  rw [← sUnion_range, measure_sUnion_null_iff (countable_range s), forall_mem_range]
#align measure_theory.measure_Union_null_iff MeasureTheory.measure_iUnion_null_iff

alias ⟨_, measure_iUnion_null⟩ := measure_iUnion_null_iff
#align measure_theory.measure_Union_null MeasureTheory.measure_iUnion_null

@[simp]
theorem measure_union_null_iff : μ (s ∪ t) = 0 ↔ μ s = 0 ∧ μ t = 0 := by
  simp [union_eq_iUnion, and_comm]
#align measure_theory.measure_union_null_iff MeasureTheory.measure_union_null_iff

theorem measure_union_null (hs : μ s = 0) (ht : μ t = 0) : μ (s ∪ t) = 0 := by simp [*]
#align measure_theory.measure_union_null MeasureTheory.measure_union_null

/-- Let `μ` be an (outer) measure; let `s : ι → Set α` be a sequence of sets, `S = ⋃ n, s n`.
If `μ (S \ s n)` tends to zero along some nontrivial filter (usually `Filter.atTop` on `ι = ℕ`),
then `μ S = ⨆ n, μ (s n)`. -/
theorem measure_iUnion_of_tendsto_zero {ι} (μ : F) {s : ι → Set α} (l : Filter ι) [NeBot l]
    (h0 : Tendsto (fun k => μ ((⋃ n, s n) \ s k)) l (𝓝 0)) : μ (⋃ n, s n) = ⨆ n, μ (s n) := by
  refine le_antisymm ?_ <| iSup_le fun n ↦ measure_mono <| subset_iUnion _ _
  set S := ⋃ n, s n
  set M := ⨆ n, μ (s n)
  have A : ∀ k, μ S ≤ M + μ (S \ s k) := fun k ↦ calc
    μ S ≤ μ (S ∩ s k) + μ (S \ s k) := measure_le_inter_add_diff _ _ _
    _ ≤ μ (s k) + μ (S \ s k) := by gcongr; apply inter_subset_right
    _ ≤ M + μ (S \ s k) := by gcongr; exact le_iSup (μ ∘ s) k
  have B : Tendsto (fun k ↦ M + μ (S \ s k)) l (𝓝 M) := by simpa using tendsto_const_nhds.add h0
  exact ge_of_tendsto' B A

/-- If a set has zero measure in a neighborhood of each of its points, then it has zero measure
in a second-countable space. -/
theorem measure_null_of_locally_null [TopologicalSpace α] [SecondCountableTopology α]
    (s : Set α) (hs : ∀ x ∈ s, ∃ u ∈ 𝓝[s] x, μ u = 0) : μ s = 0 := by
  choose! u hxu hu₀ using hs
  choose t ht using TopologicalSpace.countable_cover_nhdsWithin hxu
  rcases ht with ⟨ts, t_count, ht⟩
  apply measure_mono_null ht
  exact (measure_biUnion_null_iff t_count).2 fun x hx => hu₀ x (ts hx)
#align measure_theory.null_of_locally_null MeasureTheory.measure_null_of_locally_null

/-- If `m s ≠ 0`, then for some point `x ∈ s` and any `t ∈ 𝓝[s] x` we have `0 < m t`. -/
theorem exists_mem_forall_mem_nhdsWithin_pos_measure [TopologicalSpace α]
    [SecondCountableTopology α] {s : Set α} (hs : μ s ≠ 0) :
    ∃ x ∈ s, ∀ t ∈ 𝓝[s] x, 0 < μ t := by
  contrapose! hs
  simp only [nonpos_iff_eq_zero] at hs
  exact measure_null_of_locally_null s hs
#align measure_theory.exists_mem_forall_mem_nhds_within_pos_measure MeasureTheory.exists_mem_forall_mem_nhdsWithin_pos_measure

end OuterMeasureClass

namespace OuterMeasure

variable {α β : Type*} {m : OuterMeasure α}

@[deprecated measure_empty (since := "2024-05-14")]
theorem empty' (m : OuterMeasure α) : m ∅ = 0 := measure_empty
#align measure_theory.outer_measure.empty' MeasureTheory.OuterMeasure.empty'

@[deprecated measure_mono (since := "2024-05-14")]
theorem mono' (m : OuterMeasure α) {s₁ s₂} (h : s₁ ⊆ s₂) : m s₁ ≤ m s₂ := by gcongr
#align measure_theory.outer_measure.mono' MeasureTheory.OuterMeasure.mono'

@[deprecated measure_mono_null (since := "2024-05-14")]
theorem mono_null (m : OuterMeasure α) {s t} (h : s ⊆ t) (ht : m t = 0) : m s = 0 :=
  measure_mono_null h ht
#align measure_theory.outer_measure.mono_null MeasureTheory.OuterMeasure.mono_null

@[deprecated measure_pos_of_superset (since := "2024-05-14")]
theorem pos_of_subset_ne_zero (m : OuterMeasure α) {a b : Set α} (hs : a ⊆ b) (hnz : m a ≠ 0) :
    0 < m b :=
  measure_pos_of_superset hs hnz
#align measure_theory.outer_measure.pos_of_subset_ne_zero MeasureTheory.OuterMeasure.pos_of_subset_ne_zero

@[deprecated measure_iUnion_le (since := "2024-05-14")]
protected theorem iUnion (m : OuterMeasure α) {β} [Countable β] (s : β → Set α) :
    m (⋃ i, s i) ≤ ∑' i, m (s i) :=
  measure_iUnion_le s
#align measure_theory.outer_measure.Union MeasureTheory.OuterMeasure.iUnion

@[deprecated measure_biUnion_null_iff (since := "2024-05-14")]
theorem biUnion_null_iff (m : OuterMeasure α) {s : Set β} (hs : s.Countable) {t : β → Set α} :
    m (⋃ i ∈ s, t i) = 0 ↔ ∀ i ∈ s, m (t i) = 0 :=
  measure_biUnion_null_iff hs
#align measure_theory.outer_measure.bUnion_null_iff MeasureTheory.OuterMeasure.biUnion_null_iff

@[deprecated measure_sUnion_null_iff (since := "2024-05-14")]
theorem sUnion_null_iff (m : OuterMeasure α) {S : Set (Set α)} (hS : S.Countable) :
    m (⋃₀ S) = 0 ↔ ∀ s ∈ S, m s = 0 := measure_sUnion_null_iff hS
#align measure_theory.outer_measure.sUnion_null_iff MeasureTheory.OuterMeasure.sUnion_null_iff

@[deprecated measure_iUnion_null_iff (since := "2024-05-14")]
theorem iUnion_null_iff {ι : Sort*} [Countable ι] (m : OuterMeasure α) {s : ι → Set α} :
    m (⋃ i, s i) = 0 ↔ ∀ i, m (s i) = 0 :=
  measure_iUnion_null_iff
#align measure_theory.outer_measure.Union_null_iff MeasureTheory.OuterMeasure.iUnion_null_iff

@[deprecated measure_iUnion_null (since := "2024-05-14")]
alias ⟨_, iUnion_null⟩ := iUnion_null_iff
#align measure_theory.outer_measure.Union_null MeasureTheory.OuterMeasure.iUnion_null

@[deprecated (since := "2024-01-14")]
theorem iUnion_null_iff' (m : OuterMeasure α) {ι : Prop} {s : ι → Set α} :
    m (⋃ i, s i) = 0 ↔ ∀ i, m (s i) = 0 :=
  measure_iUnion_null_iff
#align measure_theory.outer_measure.Union_null_iff' MeasureTheory.OuterMeasure.iUnion_null_iff'

@[deprecated measure_biUnion_finset_le (since := "2024-05-14")]
protected theorem iUnion_finset (m : OuterMeasure α) (s : β → Set α) (t : Finset β) :
    m (⋃ i ∈ t, s i) ≤ ∑ i in t, m (s i) :=
  measure_biUnion_finset_le t s
#align measure_theory.outer_measure.Union_finset MeasureTheory.OuterMeasure.iUnion_finset

@[deprecated measure_union_le (since := "2024-05-14")]
protected theorem union (m : OuterMeasure α) (s₁ s₂ : Set α) : m (s₁ ∪ s₂) ≤ m s₁ + m s₂ :=
  measure_union_le s₁ s₂
#align measure_theory.outer_measure.union MeasureTheory.OuterMeasure.union

/-- If a set has zero measure in a neighborhood of each of its points, then it has zero measure
in a second-countable space. -/
@[deprecated measure_null_of_locally_null (since := "2024-05-14")]
theorem null_of_locally_null [TopologicalSpace α] [SecondCountableTopology α] (m : OuterMeasure α)
    (s : Set α) (hs : ∀ x ∈ s, ∃ u ∈ 𝓝[s] x, m u = 0) : m s = 0 :=
  measure_null_of_locally_null s hs
#align measure_theory.outer_measure.null_of_locally_null MeasureTheory.OuterMeasure.null_of_locally_null

/-- If `m s ≠ 0`, then for some point `x ∈ s` and any `t ∈ 𝓝[s] x` we have `0 < m t`. -/
@[deprecated exists_mem_forall_mem_nhdsWithin_pos_measure (since := "2024-05-14")]
theorem exists_mem_forall_mem_nhds_within_pos [TopologicalSpace α] [SecondCountableTopology α]
    (m : OuterMeasure α) {s : Set α} (hs : m s ≠ 0) : ∃ x ∈ s, ∀ t ∈ 𝓝[s] x, 0 < m t :=
  exists_mem_forall_mem_nhdsWithin_pos_measure hs
#align measure_theory.outer_measure.exists_mem_forall_mem_nhds_within_pos MeasureTheory.OuterMeasure.exists_mem_forall_mem_nhds_within_pos

/-- If `s : ι → Set α` is a sequence of sets, `S = ⋃ n, s n`, and `m (S \ s n)` tends to zero along
some nontrivial filter (usually `atTop` on `ι = ℕ`), then `m S = ⨆ n, m (s n)`. -/
theorem iUnion_of_tendsto_zero {ι} (m : OuterMeasure α) {s : ι → Set α} (l : Filter ι) [NeBot l]
    (h0 : Tendsto (fun k => m ((⋃ n, s n) \ s k)) l (𝓝 0)) : m (⋃ n, s n) = ⨆ n, m (s n) :=
  measure_iUnion_of_tendsto_zero m l h0
#align measure_theory.outer_measure.Union_of_tendsto_zero MeasureTheory.OuterMeasure.iUnion_of_tendsto_zero

/-- If `s : ℕ → Set α` is a monotone sequence of sets such that `∑' k, m (s (k + 1) \ s k) ≠ ∞`,
then `m (⋃ n, s n) = ⨆ n, m (s n)`. -/
theorem iUnion_nat_of_monotone_of_tsum_ne_top (m : OuterMeasure α) {s : ℕ → Set α}
    (h_mono : ∀ n, s n ⊆ s (n + 1)) (h0 : (∑' k, m (s (k + 1) \ s k)) ≠ ∞) :
    m (⋃ n, s n) = ⨆ n, m (s n) := by
  refine measure_iUnion_of_tendsto_zero m atTop ?_
  refine tendsto_nhds_bot_mono' (ENNReal.tendsto_sum_nat_add _ h0) fun n => ?_
<<<<<<< HEAD
  refine' (m.mono _).trans (measure_iUnion_le _)
=======
  refine (m.mono ?_).trans (measure_iUnion_le _)
>>>>>>> 20c42930
  -- Current goal: `(⋃ k, s k) \ s n ⊆ ⋃ k, s (k + n + 1) \ s (k + n)`
  have h' : Monotone s := @monotone_nat_of_le_succ (Set α) _ _ h_mono
  simp only [diff_subset_iff, iUnion_subset_iff]
  intro i x hx
  have : ∃i, x ∈ s i := by exists i
  rcases Nat.findX this with ⟨j, hj, hlt⟩
  clear hx i
  rcases le_or_lt j n with hjn | hnj
  · exact Or.inl (h' hjn hj)
  have : j - (n + 1) + n + 1 = j := by omega
  refine Or.inr (mem_iUnion.2 ⟨j - (n + 1), ?_, hlt _ ?_⟩)
  · rwa [this]
  · rw [← Nat.succ_le_iff, Nat.succ_eq_add_one, this]
#align measure_theory.outer_measure.Union_nat_of_monotone_of_tsum_ne_top MeasureTheory.OuterMeasure.iUnion_nat_of_monotone_of_tsum_ne_top

@[deprecated measure_le_inter_add_diff (since := "2024-05-14")]
theorem le_inter_add_diff {m : OuterMeasure α} {t : Set α} (s : Set α) :
    m t ≤ m (t ∩ s) + m (t \ s) :=
  measure_le_inter_add_diff m t s
#align measure_theory.outer_measure.le_inter_add_diff MeasureTheory.OuterMeasure.le_inter_add_diff

@[deprecated measure_diff_null (since := "2024-05-14")]
theorem diff_null (m : OuterMeasure α) (s : Set α) {t : Set α} (ht : m t = 0) : m (s \ t) = m s :=
  measure_diff_null ht
#align measure_theory.outer_measure.diff_null MeasureTheory.OuterMeasure.diff_null

@[deprecated measure_union_null (since := "2024-05-14")]
theorem union_null (m : OuterMeasure α) {s₁ s₂ : Set α} (h₁ : m s₁ = 0) (h₂ : m s₂ = 0) :
    m (s₁ ∪ s₂) = 0 :=
  measure_union_null h₁ h₂
#align measure_theory.outer_measure.union_null MeasureTheory.OuterMeasure.union_null

theorem coe_fn_injective : Injective fun (μ : OuterMeasure α) (s : Set α) => μ s :=
  DFunLike.coe_injective
#align measure_theory.outer_measure.coe_fn_injective MeasureTheory.OuterMeasure.coe_fn_injective

@[ext]
theorem ext {μ₁ μ₂ : OuterMeasure α} (h : ∀ s, μ₁ s = μ₂ s) : μ₁ = μ₂ :=
  DFunLike.ext _ _ h
#align measure_theory.outer_measure.ext MeasureTheory.OuterMeasure.ext

/-- A version of `MeasureTheory.OuterMeasure.ext` that assumes `μ₁ s = μ₂ s` on all *nonempty*
sets `s`, and gets `μ₁ ∅ = μ₂ ∅` from `MeasureTheory.OuterMeasure.empty'`. -/
theorem ext_nonempty {μ₁ μ₂ : OuterMeasure α} (h : ∀ s : Set α, s.Nonempty → μ₁ s = μ₂ s) :
    μ₁ = μ₂ :=
  ext fun s => s.eq_empty_or_nonempty.elim (fun he => by simp [he]) (h s)
#align measure_theory.outer_measure.ext_nonempty MeasureTheory.OuterMeasure.ext_nonempty<|MERGE_RESOLUTION|>--- conflicted
+++ resolved
@@ -262,11 +262,7 @@
     m (⋃ n, s n) = ⨆ n, m (s n) := by
   refine measure_iUnion_of_tendsto_zero m atTop ?_
   refine tendsto_nhds_bot_mono' (ENNReal.tendsto_sum_nat_add _ h0) fun n => ?_
-<<<<<<< HEAD
-  refine' (m.mono _).trans (measure_iUnion_le _)
-=======
   refine (m.mono ?_).trans (measure_iUnion_le _)
->>>>>>> 20c42930
   -- Current goal: `(⋃ k, s k) \ s n ⊆ ⋃ k, s (k + n + 1) \ s (k + n)`
   have h' : Monotone s := @monotone_nat_of_le_succ (Set α) _ _ h_mono
   simp only [diff_subset_iff, iUnion_subset_iff]
