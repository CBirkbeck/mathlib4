/-
Copyright (c) 2020 Rémy Degenne. All rights reserved.
Released under Apache 2.0 license as described in the file LICENSE.
Authors: Rémy Degenne, Sébastien Gouëzel
-/
import Mathlib.Analysis.NormedSpace.IndicatorFunction
import Mathlib.Data.Fintype.Order
import Mathlib.MeasureTheory.Function.EssSup
import Mathlib.MeasureTheory.Function.AEEqFun
import Mathlib.MeasureTheory.Function.SpecialFunctions.Basic

/-!
# ℒp space

This file describes properties of almost everywhere strongly measurable functions with finite
`p`-seminorm, denoted by `eLpNorm f p μ` and defined for `p:ℝ≥0∞` as `0` if `p=0`,
`(∫ ‖f a‖^p ∂μ) ^ (1/p)` for `0 < p < ∞` and `essSup ‖f‖ μ` for `p=∞`.

The Prop-valued `MemLp f p μ` states that a function `f : α → E` has finite `p`-seminorm
and is almost everywhere strongly measurable.

## Main definitions

* `eLpNorm' f p μ` : `(∫ ‖f a‖^p ∂μ) ^ (1/p)` for `f : α → F` and `p : ℝ`, where `α` is a measurable
  space and `F` is a normed group.
* `eLpNormEssSup f μ` : seminorm in `ℒ∞`, equal to the essential supremum `essSup ‖f‖ μ`.
* `eLpNorm f p μ` : for `p : ℝ≥0∞`, seminorm in `ℒp`, equal to `0` for `p=0`, to `eLpNorm' f p μ`
  for `0 < p < ∞` and to `eLpNormEssSup f μ` for `p = ∞`.

* `MemLp f p μ` : property that the function `f` is almost everywhere strongly measurable and has
  finite `p`-seminorm for the measure `μ` (`eLpNorm f p μ < ∞`)

-/


noncomputable section


open TopologicalSpace MeasureTheory Filter

open scoped NNReal ENNReal Topology ComplexConjugate

variable {α ε ε' E F G : Type*} {m m0 : MeasurableSpace α} {p : ℝ≥0∞} {q : ℝ} {μ ν : Measure α}
  [NormedAddCommGroup E] [NormedAddCommGroup F] [NormedAddCommGroup G] [ENorm ε] [ENorm ε']

namespace MeasureTheory

section Lp

/-!
### ℒp seminorm

We define the ℒp seminorm, denoted by `eLpNorm f p μ`. For real `p`, it is given by an integral
formula (for which we use the notation `eLpNorm' f p μ`), and for `p = ∞` it is the essential
supremum (for which we use the notation `eLpNormEssSup f μ`).

We also define a predicate `MemLp f p μ`, requesting that a function is almost everywhere
measurable and has finite `eLpNorm f p μ`.

This paragraph is devoted to the basic properties of these definitions. It is constructed as
follows: for a given property, we prove it for `eLpNorm'` and `eLpNormEssSup` when it makes sense,
deduce it for `eLpNorm`, and translate it in terms of `MemLp`.
-/


section LpSpaceDefinition

/-- `(∫ ‖f a‖^q ∂μ) ^ (1/q)`, which is a seminorm on the space of measurable functions for which
this quantity is finite -/
def eLpNorm' {_ : MeasurableSpace α} (f : α → ε) (q : ℝ) (μ : Measure α) : ℝ≥0∞ :=
  (∫⁻ a, ‖f a‖ₑ ^ q ∂μ) ^ (1 / q)

lemma eLpNorm'_eq_lintegral_enorm {_ : MeasurableSpace α} (f : α → ε) (q : ℝ) (μ : Measure α) :
    eLpNorm' f q μ = (∫⁻ a, ‖f a‖ₑ ^ q ∂μ) ^ (1 / q) :=
  rfl

@[deprecated (since := "2025-01-17")]
alias eLpNorm'_eq_lintegral_nnnorm := eLpNorm'_eq_lintegral_enorm

/-- seminorm for `ℒ∞`, equal to the essential supremum of `‖f‖`. -/
def eLpNormEssSup {_ : MeasurableSpace α} (f : α → ε) (μ : Measure α) :=
  essSup (fun x => ‖f x‖ₑ) μ

lemma eLpNormEssSup_eq_essSup_enorm {_ : MeasurableSpace α} (f : α → ε) (μ : Measure α) :
    eLpNormEssSup f μ = essSup (‖f ·‖ₑ) μ := rfl

@[deprecated (since := "2025-01-17")]
alias eLpNormEssSup_eq_essSup_nnnorm := eLpNormEssSup_eq_essSup_enorm

/-- `ℒp` seminorm, equal to `0` for `p=0`, to `(∫ ‖f a‖^p ∂μ) ^ (1/p)` for `0 < p < ∞` and to
`essSup ‖f‖ μ` for `p = ∞`. -/
def eLpNorm {_ : MeasurableSpace α}
    (f : α → ε) (p : ℝ≥0∞) (μ : Measure α := by volume_tac) : ℝ≥0∞ :=
  if p = 0 then 0 else if p = ∞ then eLpNormEssSup f μ else eLpNorm' f (ENNReal.toReal p) μ

theorem eLpNorm_eq_eLpNorm' (hp_ne_zero : p ≠ 0) (hp_ne_top : p ≠ ∞) {f : α → ε} :
    eLpNorm f p μ = eLpNorm' f (ENNReal.toReal p) μ := by simp [eLpNorm, hp_ne_zero, hp_ne_top]

lemma eLpNorm_nnreal_eq_eLpNorm' {f : α → ε} {p : ℝ≥0} (hp : p ≠ 0) :
    eLpNorm f p μ = eLpNorm' f p μ :=
  eLpNorm_eq_eLpNorm' (by exact_mod_cast hp) ENNReal.coe_ne_top

theorem eLpNorm_eq_lintegral_rpow_enorm (hp_ne_zero : p ≠ 0) (hp_ne_top : p ≠ ∞) {f : α → ε} :
    eLpNorm f p μ = (∫⁻ x, ‖f x‖ₑ ^ p.toReal ∂μ) ^ (1 / p.toReal) := by
  rw [eLpNorm_eq_eLpNorm' hp_ne_zero hp_ne_top, eLpNorm'_eq_lintegral_enorm]

@[deprecated (since := "2025-01-17")]
alias eLpNorm_eq_lintegral_rpow_nnnorm := eLpNorm_eq_lintegral_rpow_enorm

lemma eLpNorm_nnreal_eq_lintegral {f : α → ε} {p : ℝ≥0} (hp : p ≠ 0) :
    eLpNorm f p μ = (∫⁻ x, ‖f x‖ₑ ^ (p : ℝ) ∂μ) ^ (1 / (p : ℝ)) :=
  eLpNorm_nnreal_eq_eLpNorm' hp

theorem eLpNorm_one_eq_lintegral_enorm {f : α → ε} : eLpNorm f 1 μ = ∫⁻ x, ‖f x‖ₑ ∂μ := by
  simp_rw [eLpNorm_eq_lintegral_rpow_enorm one_ne_zero ENNReal.coe_ne_top, ENNReal.one_toReal,
    one_div_one, ENNReal.rpow_one]

@[deprecated (since := "2025-01-17")]
alias eLpNorm_one_eq_lintegral_nnnorm := eLpNorm_one_eq_lintegral_enorm

@[simp]
theorem eLpNorm_exponent_top {f : α → ε} : eLpNorm f ∞ μ = eLpNormEssSup f μ := by simp [eLpNorm]

/-- The property that `f : α → E` is a.e. strongly measurable and `(∫ ‖f a‖ ^ p ∂μ) ^ (1/p)`
is finite if `p < ∞`, or `essSup ‖f‖ < ∞` if `p = ∞`. -/
def MemLp {α} {_ : MeasurableSpace α} [TopologicalSpace ε] (f : α → ε) (p : ℝ≥0∞)
    (μ : Measure α := by volume_tac) : Prop :=
  AEStronglyMeasurable f μ ∧ eLpNorm f p μ < ∞

@[deprecated (since := "2025-02-21")] alias Memℒp := MemLp

theorem MemLp.aestronglyMeasurable [TopologicalSpace ε] {f : α → ε} {p : ℝ≥0∞} (h : MemLp f p μ) :
    AEStronglyMeasurable f μ :=
  h.1

@[deprecated (since := "2025-02-21")]
alias Memℒp.aestronglyMeasurable := MemLp.aestronglyMeasurable

theorem lintegral_rpow_enorm_eq_rpow_eLpNorm' {f : α → ε} (hq0_lt : 0 < q) :
    ∫⁻ a, ‖f a‖ₑ ^ q ∂μ = eLpNorm' f q μ ^ q := by
  rw [eLpNorm'_eq_lintegral_enorm, ← ENNReal.rpow_mul, one_div, inv_mul_cancel₀, ENNReal.rpow_one]
  exact hq0_lt.ne'

@[deprecated (since := "2025-01-17")]
alias lintegral_rpow_nnnorm_eq_rpow_eLpNorm' := lintegral_rpow_enorm_eq_rpow_eLpNorm'

lemma eLpNorm_nnreal_pow_eq_lintegral {f : α → ε} {p : ℝ≥0} (hp : p ≠ 0) :
    eLpNorm f p μ ^ (p : ℝ) = ∫⁻ x, ‖f x‖ₑ ^ (p : ℝ) ∂μ := by
  simp [eLpNorm_eq_eLpNorm' (by exact_mod_cast hp) ENNReal.coe_ne_top,
    lintegral_rpow_enorm_eq_rpow_eLpNorm' ((NNReal.coe_pos.trans pos_iff_ne_zero).mpr hp)]

end LpSpaceDefinition

section Top

theorem MemLp.eLpNorm_lt_top [TopologicalSpace ε] {f : α → ε} (hfp : MemLp f p μ) :
    eLpNorm f p μ < ∞ :=
  hfp.2

@[deprecated (since := "2025-02-21")]
alias Memℒp.eLpNorm_lt_top := MemLp.eLpNorm_lt_top

theorem MemLp.eLpNorm_ne_top [TopologicalSpace ε] {f : α → ε} (hfp : MemLp f p μ) :
    eLpNorm f p μ ≠ ∞ :=
  ne_of_lt hfp.2

@[deprecated (since := "2025-02-21")]
alias Memℒp.eLpNorm_ne_top := MemLp.eLpNorm_ne_top

theorem lintegral_rpow_enorm_lt_top_of_eLpNorm'_lt_top {f : α → ε} (hq0_lt : 0 < q)
    (hfq : eLpNorm' f q μ < ∞) : ∫⁻ a, ‖f a‖ₑ ^ q ∂μ < ∞ := by
  rw [lintegral_rpow_enorm_eq_rpow_eLpNorm' hq0_lt]
  exact ENNReal.rpow_lt_top_of_nonneg (le_of_lt hq0_lt) (ne_of_lt hfq)

@[deprecated (since := "2025-01-17")]
alias lintegral_rpow_nnnorm_lt_top_of_eLpNorm'_lt_top' :=
  lintegral_rpow_enorm_lt_top_of_eLpNorm'_lt_top

theorem lintegral_rpow_enorm_lt_top_of_eLpNorm_lt_top {f : α → ε} (hp_ne_zero : p ≠ 0)
    (hp_ne_top : p ≠ ∞) (hfp : eLpNorm f p μ < ∞) : ∫⁻ a, ‖f a‖ₑ ^ p.toReal ∂μ < ∞ := by
  apply lintegral_rpow_enorm_lt_top_of_eLpNorm'_lt_top
  · exact ENNReal.toReal_pos hp_ne_zero hp_ne_top
  · simpa [eLpNorm_eq_eLpNorm' hp_ne_zero hp_ne_top] using hfp

@[deprecated (since := "2025-01-17")]
alias lintegral_rpow_nnnorm_lt_top_of_eLpNorm_lt_top :=
  lintegral_rpow_enorm_lt_top_of_eLpNorm_lt_top

theorem eLpNorm_lt_top_iff_lintegral_rpow_enorm_lt_top {f : α → ε} (hp_ne_zero : p ≠ 0)
    (hp_ne_top : p ≠ ∞) : eLpNorm f p μ < ∞ ↔ ∫⁻ a, (‖f a‖ₑ) ^ p.toReal ∂μ < ∞ :=
  ⟨lintegral_rpow_enorm_lt_top_of_eLpNorm_lt_top hp_ne_zero hp_ne_top, by
    intro h
    have hp' := ENNReal.toReal_pos hp_ne_zero hp_ne_top
    have : 0 < 1 / p.toReal := div_pos zero_lt_one hp'
    simpa [eLpNorm_eq_lintegral_rpow_enorm hp_ne_zero hp_ne_top] using
      ENNReal.rpow_lt_top_of_nonneg (le_of_lt this) (ne_of_lt h)⟩

@[deprecated (since := "2025-02-14")] alias
eLpNorm_lt_top_iff_lintegral_rpow_nnnorm_lt_top := eLpNorm_lt_top_iff_lintegral_rpow_enorm_lt_top

end Top

section Zero

@[simp]
theorem eLpNorm'_exponent_zero {f : α → ε} : eLpNorm' f 0 μ = 1 := by
  rw [eLpNorm', div_zero, ENNReal.rpow_zero]

@[simp]
theorem eLpNorm_exponent_zero {f : α → ε} : eLpNorm f 0 μ = 0 := by simp [eLpNorm]

section

@[simp]
theorem memLp_zero_iff_aestronglyMeasurable [TopologicalSpace ε] {f : α → ε} :
    MemLp f 0 μ ↔ AEStronglyMeasurable f μ := by simp [MemLp, eLpNorm_exponent_zero]

@[deprecated (since := "2025-02-21")]
alias memℒp_zero_iff_aestronglyMeasurable := memLp_zero_iff_aestronglyMeasurable

variable {ε : Type*} [TopologicalSpace ε] [ENormedAddMonoid ε]

@[simp]
theorem eLpNorm'_zero (hp0_lt : 0 < q) : eLpNorm' (0 : α → ε) q μ = 0 := by
  simp [eLpNorm'_eq_lintegral_enorm, hp0_lt]

@[simp]
theorem eLpNorm'_zero' (hq0_ne : q ≠ 0) (hμ : μ ≠ 0) : eLpNorm' (0 : α → F) q μ = 0 := by
  rcases le_or_lt 0 q with hq0 | hq_neg
  · exact eLpNorm'_zero (lt_of_le_of_ne hq0 hq0_ne.symm)
  · simp [eLpNorm'_eq_lintegral_enorm, ENNReal.rpow_eq_zero_iff, hμ, hq_neg]

@[simp]
theorem eLpNormEssSup_zero : eLpNormEssSup (0 : α → ε) μ = 0 := by
  simp [eLpNormEssSup, ← bot_eq_zero', essSup_const_bot]

@[simp]
theorem eLpNorm_zero : eLpNorm (0 : α → ε) p μ = 0 := by
  by_cases h0 : p = 0
  · simp [h0]
  by_cases h_top : p = ∞
  · simp only [h_top, eLpNorm_exponent_top, eLpNormEssSup_zero]
  rw [← Ne] at h0
  simp [eLpNorm_eq_eLpNorm' h0 h_top, ENNReal.toReal_pos h0 h_top]

@[simp]
theorem eLpNorm_zero' : eLpNorm (fun _ : α => (0 : ε)) p μ = 0 := eLpNorm_zero

<<<<<<< HEAD
@[simp] lemma Memℒp.zero : Memℒp (0 : α → ε) p μ :=
  ⟨aestronglyMeasurable_zero, by rw [eLpNorm_zero]; exact ENNReal.coe_lt_top⟩

@[simp] lemma Memℒp.zero' : Memℒp (fun _ : α => (0 : ε)) p μ := Memℒp.zero
=======
@[simp] lemma MemLp.zero : MemLp (0 : α → E) p μ :=
  ⟨aestronglyMeasurable_zero, by rw [eLpNorm_zero]; exact ENNReal.coe_lt_top⟩

@[deprecated (since := "2025-02-21")]
alias Memℒp.zero := MemLp.zero

@[simp] lemma MemLp.zero' : MemLp (fun _ : α => (0 : E)) p μ := MemLp.zero

@[deprecated (since := "2025-02-21")]
alias Memℒp.zero' := MemLp.zero'
>>>>>>> 31af98b7

@[deprecated (since := "2025-01-21")] alias zero_memℒp := MemLp.zero
@[deprecated (since := "2025-01-21")] alias zero_mem_ℒp := MemLp.zero'

end

variable [MeasurableSpace α]

theorem eLpNorm'_measure_zero_of_pos {f : α → ε} (hq_pos : 0 < q) :
    eLpNorm' f q (0 : Measure α) = 0 := by simp [eLpNorm', hq_pos]

theorem eLpNorm'_measure_zero_of_exponent_zero {f : α → ε} : eLpNorm' f 0 (0 : Measure α) = 1 := by
  simp [eLpNorm']

theorem eLpNorm'_measure_zero_of_neg {f : α → ε} (hq_neg : q < 0) :
    eLpNorm' f q (0 : Measure α) = ∞ := by simp [eLpNorm', hq_neg]

@[simp]
theorem eLpNormEssSup_measure_zero {f : α → ε} : eLpNormEssSup f (0 : Measure α) = 0 := by
  simp [eLpNormEssSup]

@[simp]
theorem eLpNorm_measure_zero {f : α → ε} : eLpNorm f p (0 : Measure α) = 0 := by
  by_cases h0 : p = 0
  · simp [h0]
  by_cases h_top : p = ∞
  · simp [h_top]
  rw [← Ne] at h0
  simp [eLpNorm_eq_eLpNorm' h0 h_top, eLpNorm', ENNReal.toReal_pos h0 h_top]

@[simp] lemma memLp_measure_zero [TopologicalSpace ε] {f : α → ε} : MemLp f p (0 : Measure α) := by
  simp [MemLp]

@[deprecated (since := "2025-02-21")]
alias memℒp_measure_zero := memLp_measure_zero

end Zero

section Neg

@[simp]
theorem eLpNorm'_neg (f : α → F) (q : ℝ) (μ : Measure α) : eLpNorm' (-f) q μ = eLpNorm' f q μ := by
  simp [eLpNorm'_eq_lintegral_enorm]

@[simp]
theorem eLpNorm_neg (f : α → F) (p : ℝ≥0∞) (μ : Measure α) : eLpNorm (-f) p μ = eLpNorm f p μ := by
  by_cases h0 : p = 0
  · simp [h0]
  by_cases h_top : p = ∞
  · simp [h_top, eLpNormEssSup_eq_essSup_enorm]
  simp [eLpNorm_eq_eLpNorm' h0 h_top]

lemma eLpNorm_sub_comm (f g : α → E) (p : ℝ≥0∞) (μ : Measure α) :
    eLpNorm (f - g) p μ = eLpNorm (g - f) p μ := by simp [← eLpNorm_neg (f := f - g)]

theorem MemLp.neg {f : α → E} (hf : MemLp f p μ) : MemLp (-f) p μ :=
  ⟨AEStronglyMeasurable.neg hf.1, by simp [hf.right]⟩

@[deprecated (since := "2025-02-21")]
alias Memℒp.neg := MemLp.neg

theorem memLp_neg_iff {f : α → E} : MemLp (-f) p μ ↔ MemLp f p μ :=
  ⟨fun h => neg_neg f ▸ h.neg, MemLp.neg⟩

@[deprecated (since := "2025-02-21")]
alias memℒp_neg_iff := memLp_neg_iff

end Neg

section Const

theorem eLpNorm'_const (c : ε) (hq_pos : 0 < q) :
    eLpNorm' (fun _ : α => c) q μ = ‖c‖ₑ * μ Set.univ ^ (1 / q) := by
  rw [eLpNorm'_eq_lintegral_enorm, lintegral_const,
    ENNReal.mul_rpow_of_nonneg _ _ (by simp [hq_pos.le] : 0 ≤ 1 / q)]
  congr
  rw [← ENNReal.rpow_mul]
  suffices hq_cancel : q * (1 / q) = 1 by rw [hq_cancel, ENNReal.rpow_one]
  rw [one_div, mul_inv_cancel₀ (ne_of_lt hq_pos).symm]

theorem eLpNorm'_const' [IsFiniteMeasure μ] (c : F) (hc_ne_zero : c ≠ 0) (hq_ne_zero : q ≠ 0) :
    eLpNorm' (fun _ : α => c) q μ = ‖c‖ₑ * μ Set.univ ^ (1 / q) := by
  rw [eLpNorm'_eq_lintegral_enorm, lintegral_const,
    ENNReal.mul_rpow_of_ne_top _ (measure_ne_top μ Set.univ)]
  · congr
    rw [← ENNReal.rpow_mul]
    suffices hp_cancel : q * (1 / q) = 1 by rw [hp_cancel, ENNReal.rpow_one]
    rw [one_div, mul_inv_cancel₀ hq_ne_zero]
  · rw [Ne, ENNReal.rpow_eq_top_iff, not_or, not_and_or, not_and_or]
    simp [hc_ne_zero]

theorem eLpNormEssSup_const (c : ε) (hμ : μ ≠ 0) : eLpNormEssSup (fun _ : α => c) μ = ‖c‖ₑ := by
  rw [eLpNormEssSup_eq_essSup_enorm, essSup_const _ hμ]

theorem eLpNorm'_const_of_isProbabilityMeasure (c : ε) (hq_pos : 0 < q) [IsProbabilityMeasure μ] :
    eLpNorm' (fun _ : α => c) q μ = ‖c‖ₑ := by simp [eLpNorm'_const c hq_pos, measure_univ]

theorem eLpNorm_const (c : ε) (h0 : p ≠ 0) (hμ : μ ≠ 0) :
    eLpNorm (fun _ : α => c) p μ = ‖c‖ₑ * μ Set.univ ^ (1 / ENNReal.toReal p) := by
  by_cases h_top : p = ∞
  · simp [h_top, eLpNormEssSup_const c hμ]
  simp [eLpNorm_eq_eLpNorm' h0 h_top, eLpNorm'_const, ENNReal.toReal_pos h0 h_top]

theorem eLpNorm_const' (c : ε) (h0 : p ≠ 0) (h_top : p ≠ ∞) :
    eLpNorm (fun _ : α => c) p μ = ‖c‖ₑ * μ Set.univ ^ (1 / ENNReal.toReal p) := by
  simp [eLpNorm_eq_eLpNorm' h0 h_top, eLpNorm'_const, ENNReal.toReal_pos h0 h_top]

theorem eLpNorm_const_lt_top_iff {p : ℝ≥0∞} {c : F} (hp_ne_zero : p ≠ 0) (hp_ne_top : p ≠ ∞) :
    eLpNorm (fun _ : α => c) p μ < ∞ ↔ c = 0 ∨ μ Set.univ < ∞ := by
  have hp : 0 < p.toReal := ENNReal.toReal_pos hp_ne_zero hp_ne_top
  by_cases hμ : μ = 0
  · simp only [hμ, Measure.coe_zero, Pi.zero_apply, or_true, ENNReal.zero_lt_top,
      eLpNorm_measure_zero]
  by_cases hc : c = 0
  · simp only [hc, true_or, eq_self_iff_true, ENNReal.zero_lt_top, eLpNorm_zero']
  rw [eLpNorm_const' c hp_ne_zero hp_ne_top]
  obtain hμ_top | hμ_top := eq_or_ne (μ .univ) ∞
  · simp [hc, hμ_top, hp]
  rw [ENNReal.mul_lt_top_iff]
  simpa [hμ, hc, hμ_top, hμ_top.lt_top] using
    ENNReal.rpow_lt_top_of_nonneg (inv_nonneg.mpr hp.le) hμ_top

theorem memLp_const (c : E) [IsFiniteMeasure μ] : MemLp (fun _ : α => c) p μ := by
  refine ⟨aestronglyMeasurable_const, ?_⟩
  by_cases h0 : p = 0
  · simp [h0]
  by_cases hμ : μ = 0
  · simp [hμ]
  rw [eLpNorm_const c h0 hμ]
  refine ENNReal.mul_lt_top ENNReal.coe_lt_top ?_
  refine ENNReal.rpow_lt_top_of_nonneg ?_ (measure_ne_top μ Set.univ)
  simp

@[deprecated (since := "2025-02-21")]
alias memℒp_const := memLp_const

theorem memLp_top_const (c : E) : MemLp (fun _ : α => c) ∞ μ :=
  ⟨aestronglyMeasurable_const, by by_cases h : μ = 0 <;> simp [eLpNorm_const _, h]⟩

@[deprecated (since := "2025-02-21")]
alias memℒp_top_const := memLp_top_const

theorem memLp_const_iff {p : ℝ≥0∞} {c : E} (hp_ne_zero : p ≠ 0) (hp_ne_top : p ≠ ∞) :
    MemLp (fun _ : α => c) p μ ↔ c = 0 ∨ μ Set.univ < ∞ := by
  rw [← eLpNorm_const_lt_top_iff hp_ne_zero hp_ne_top]
  exact ⟨fun h => h.2, fun h => ⟨aestronglyMeasurable_const, h⟩⟩

@[deprecated (since := "2025-02-21")]
alias memℒp_const_iff := memLp_const_iff

end Const

variable {f : α → F}

lemma eLpNorm'_mono_enorm_ae {f : α → ε} {g : α → ε'} (hq : 0 ≤ q) (h : ∀ᵐ x ∂μ, ‖f x‖ₑ ≤ ‖g x‖ₑ) :
    eLpNorm' f q μ ≤ eLpNorm' g q μ := by
  simp only [eLpNorm'_eq_lintegral_enorm]
  gcongr ?_ ^ (1/q)
  refine lintegral_mono_ae (h.mono fun x hx => ?_)
  gcongr

@[deprecated (since := "2025-02-14")]
alias eLpNorm'_mono_nnnorm_ae := eLpNorm'_mono_enorm_ae

theorem eLpNorm'_mono_ae {f : α → F} {g : α → G} (hq : 0 ≤ q) (h : ∀ᵐ x ∂μ, ‖f x‖ ≤ ‖g x‖) :
    eLpNorm' f q μ ≤ eLpNorm' g q μ :=
  eLpNorm'_mono_enorm_ae hq (by simpa only [enorm_leq_iff_norm_leq] using h)

theorem eLpNorm'_congr_enorm_ae {f g : α → ε} (hfg : ∀ᵐ x ∂μ, ‖f x‖ₑ = ‖g x‖ₑ) :
    eLpNorm' f q μ = eLpNorm' g q μ := by
  have : (‖f ·‖ₑ ^ q) =ᵐ[μ] (‖g ·‖ₑ ^ q) := hfg.mono fun x hx ↦ by simp only [hx]
  simp only [eLpNorm'_eq_lintegral_enorm, lintegral_congr_ae this]

@[deprecated (since := "2025-02-14")]
alias eLpNorm'_congr_nnnorm_ae := eLpNorm'_congr_enorm_ae

theorem eLpNorm'_congr_norm_ae {f g : α → F} (hfg : ∀ᵐ x ∂μ, ‖f x‖ = ‖g x‖) :
    eLpNorm' f q μ = eLpNorm' g q μ :=
  eLpNorm'_congr_enorm_ae <| hfg.mono fun _x hx => enorm_eq_iff_norm_eq.mp hx

theorem eLpNorm'_congr_ae {f g : α → ε} (hfg : f =ᵐ[μ] g) : eLpNorm' f q μ = eLpNorm' g q μ :=
  eLpNorm'_congr_enorm_ae (hfg.fun_comp _)

theorem eLpNormEssSup_congr_ae {f g : α → ε} (hfg : f =ᵐ[μ] g) :
    eLpNormEssSup f μ = eLpNormEssSup g μ :=
  essSup_congr_ae (hfg.fun_comp enorm)

theorem eLpNormEssSup_mono_enorm_ae {f g : α → ε} (hfg : ∀ᵐ x ∂μ, ‖f x‖ₑ ≤ ‖g x‖ₑ) :
    eLpNormEssSup f μ ≤ eLpNormEssSup g μ :=
  essSup_mono_ae <| hfg

@[deprecated (since := "2025-02-14")]
alias eLpNormEssSup_mono_nnnorm_ae := eLpNormEssSup_mono_enorm_ae

theorem eLpNorm_mono_enorm_ae {f : α → ε} {g : α → ε'} (h : ∀ᵐ x ∂μ, ‖f x‖ₑ ≤ ‖g x‖ₑ) :
    eLpNorm f p μ ≤ eLpNorm g p μ := by
  simp only [eLpNorm]
  split_ifs
  · exact le_rfl
  · exact essSup_mono_ae h
  · exact eLpNorm'_mono_enorm_ae ENNReal.toReal_nonneg h

@[deprecated (since := "2025-02-14")] alias eLpNorm_mono_nnnorm_ae := eLpNorm_mono_enorm_ae

theorem eLpNorm_mono_ae {f : α → F} {g : α → G} (h : ∀ᵐ x ∂μ, ‖f x‖ ≤ ‖g x‖) :
    eLpNorm f p μ ≤ eLpNorm g p μ :=
  eLpNorm_mono_enorm_ae (by simpa only [enorm_leq_iff_norm_leq] using h)

theorem eLpNorm_mono_ae' {ε' : Type*} [TopologicalSpace ε'] [ENormedAddMonoid ε']
    {f : α → ε} {g : α → ε'} (h : ∀ᵐ x ∂μ, ‖f x‖ₑ ≤ ‖g x‖ₑ) :
    eLpNorm f p μ ≤ eLpNorm g p μ :=
  -- TODO: uncomment once more of #21433 is added here
  sorry -- eLpNorm_mono_enorm_ae (by simpa only [enorm_leq_iff_norm_leq] using h)

theorem eLpNorm_mono_ae' {ε' : Type*} [TopologicalSpace ε'] [ENormedAddMonoid ε']
    {f : α → ε} {g : α → ε'} (h : ∀ᵐ x ∂μ, ‖f x‖ₑ ≤ ‖g x‖ₑ) :
    eLpNorm f p μ ≤ eLpNorm g p μ :=
  -- TODO: uncomment once more of #21433 is added here
  sorry -- eLpNorm_mono_enorm_ae (by simpa only [enorm_leq_iff_norm_leq] using h)

theorem eLpNorm_mono_ae_real {f : α → F} {g : α → ℝ} (h : ∀ᵐ x ∂μ, ‖f x‖ ≤ g x) :
    eLpNorm f p μ ≤ eLpNorm g p μ :=
  eLpNorm_mono_ae <| h.mono fun _x hx =>
    hx.trans ((le_abs_self _).trans (Real.norm_eq_abs _).symm.le)

theorem eLpNorm_mono_enorm {f : α → ε} {g : α → ε'} (h : ∀ x, ‖f x‖ₑ ≤ ‖g x‖ₑ) :
    eLpNorm f p μ ≤ eLpNorm g p μ :=
  eLpNorm_mono_enorm_ae (Eventually.of_forall fun x => h x)

@[deprecated (since := "2025-02-14")] alias eLpNorm_mono_nnnorm := eLpNorm_mono_enorm

theorem eLpNorm_mono {f : α → F} {g : α → G} (h : ∀ x, ‖f x‖ ≤ ‖g x‖) :
    eLpNorm f p μ ≤ eLpNorm g p μ :=
  eLpNorm_mono_ae (Eventually.of_forall fun x => h x)

theorem eLpNorm_mono_real {f : α → F} {g : α → ℝ} (h : ∀ x, ‖f x‖ ≤ g x) :
    eLpNorm f p μ ≤ eLpNorm g p μ :=
  eLpNorm_mono_ae_real (Eventually.of_forall fun x => h x)

theorem eLpNormEssSup_le_of_ae_enorm_bound {f : α → ε} {C : ℝ≥0} (hfC : ∀ᵐ x ∂μ, ‖f x‖ₑ ≤ C) :
    eLpNormEssSup f μ ≤ C :=
  essSup_le_of_ae_le (C : ℝ≥0∞) <| hfC

-- This lemma is used exactly once, in eLpNormEssSup_lt_top_of_ae_enorm_bound.
@[deprecated eLpNormEssSup_le_of_ae_enorm_bound (since := "2025-02-14")]
theorem eLpNormEssSup_le_of_ae_nnnorm_bound {f : α → F} {C : ℝ≥0} (hfC : ∀ᵐ x ∂μ, ‖f x‖₊ ≤ C) :
    eLpNormEssSup f μ ≤ C :=
  essSup_le_of_ae_le (C : ℝ≥0∞) <| hfC.mono fun _x hx => ENNReal.coe_le_coe.mpr hx

theorem eLpNormEssSup_le_of_ae_bound {f : α → ε} {C : ℝ≥0} (hfC : ∀ᵐ x ∂μ, ‖f x‖ₑ ≤ C) :
    eLpNormEssSup f μ ≤ ENNReal.ofReal C := by
  apply eLpNormEssSup_le_of_ae_enorm_bound
  rw [Real.toNNReal_coe]
  exact hfC

@[deprecated (since := "2025-02-14")] alias
eLpNormEssSup_le_of_ae_bound' := eLpNormEssSup_le_of_ae_bound

theorem eLpNormEssSup_lt_top_of_ae_enorm_bound {f : α → ε} {C : ℝ≥0} (hfC : ∀ᵐ x ∂μ, ‖f x‖ₑ ≤ C) :
    eLpNormEssSup f μ < ∞ :=
  (eLpNormEssSup_le_of_ae_enorm_bound hfC).trans_lt ENNReal.coe_lt_top

-- This lemma is used exactly once, in eLpNormEssSup_lt_top_iff_isBoundedUnder.
set_option linter.deprecated false in
@[deprecated eLpNormEssSup_lt_top_of_ae_enorm_bound (since := "2025-02-14")]
theorem eLpNormEssSup_lt_top_of_ae_nnnorm_bound {f : α → F} {C : ℝ≥0} (hfC : ∀ᵐ x ∂μ, ‖f x‖₊ ≤ C) :
    eLpNormEssSup f μ < ∞ :=
  (eLpNormEssSup_le_of_ae_nnnorm_bound hfC).trans_lt ENNReal.coe_lt_top

theorem eLpNormEssSup_lt_top_of_ae_bound {f : α → F} {C : ℝ} (hfC : ∀ᵐ x ∂μ, ‖f x‖ ≤ C) :
    eLpNormEssSup f μ < ∞ := by
  have : ∀ᵐ (x : α) ∂μ, ‖f x‖ₑ ≤ ENNReal.ofReal C := by
    apply hfC.mono fun x hx ↦ ?_
    rw [← ofReal_norm_eq_enorm]
    exact ENNReal.ofReal_le_ofReal hx
  exact (eLpNormEssSup_le_of_ae_bound this).trans_lt ENNReal.ofReal_lt_top

theorem eLpNorm_le_of_ae_enorm_bound {f : α → ε} {C : ℝ≥0∞} (hfC : ∀ᵐ x ∂μ, ‖f x‖ₑ ≤ C) :
    eLpNorm f p μ ≤ C • μ Set.univ ^ p.toReal⁻¹ := by
  rcases eq_zero_or_neZero μ with rfl | hμ
  · simp
  by_cases hp : p = 0
  · simp [hp]
  have : ∀ᵐ x ∂μ, ‖f x‖ₑ ≤ ‖C‖ₑ := hfC.mono fun x hx ↦ hx.trans (Preorder.le_refl C)
  refine (eLpNorm_mono_enorm_ae this).trans_eq ?_
  rw [eLpNorm_const _ hp (NeZero.ne μ), one_div, enorm_eq_self, smul_eq_mul]

@[deprecated eLpNorm_le_of_ae_enorm_bound (since := "2025-02-14")]
theorem eLpNorm_le_of_ae_nnnorm_bound {f : α → F} {C : ℝ≥0} (hfC : ∀ᵐ x ∂μ, ‖f x‖₊ ≤ C) :
    eLpNorm f p μ ≤ C • μ Set.univ ^ p.toReal⁻¹ := by
  rcases eq_zero_or_neZero μ with rfl | hμ
  · simp
  by_cases hp : p = 0
  · simp [hp]
  have : ∀ᵐ x ∂μ, ‖f x‖₊ ≤ ‖(C : ℝ)‖₊ := hfC.mono fun x hx => hx.trans_eq C.nnnorm_eq.symm
  refine (eLpNorm_mono_ae this).trans_eq ?_
  rw [eLpNorm_const _ hp (NeZero.ne μ), C.enorm_eq, one_div, ENNReal.smul_def, smul_eq_mul]

set_option linter.deprecated false in
theorem eLpNorm_le_of_ae_bound {f : α → F} {C : ℝ} (hfC : ∀ᵐ x ∂μ, ‖f x‖ ≤ C) :
    eLpNorm f p μ ≤ μ Set.univ ^ p.toReal⁻¹ * ENNReal.ofReal C := by
  rw [← mul_comm]
  exact eLpNorm_le_of_ae_nnnorm_bound (hfC.mono fun x hx => hx.trans C.le_coe_toNNReal)

theorem eLpNorm_congr_enorm_ae {f : α → ε} {g : α → ε'} (hfg : ∀ᵐ x ∂μ, ‖f x‖ₑ = ‖g x‖ₑ) :
    eLpNorm f p μ = eLpNorm g p μ :=
  le_antisymm (eLpNorm_mono_enorm_ae <| EventuallyEq.le hfg)
    (eLpNorm_mono_enorm_ae <| (EventuallyEq.symm hfg).le)

@[deprecated eLpNorm_congr_enorm_ae (since := "2025-02-14")]
alias eLpNorm_congr_nnnorm_ae := eLpNorm_congr_enorm_ae

@[deprecated (since := "2025-02-14")] alias eLpNorm_congr_norm_ae := eLpNorm_congr_enorm_ae

open scoped symmDiff in
theorem eLpNorm_indicator_sub_indicator (s t : Set α) (f : α → E) :
    eLpNorm (s.indicator f - t.indicator f) p μ = eLpNorm ((s ∆ t).indicator f) p μ :=
  eLpNorm_congr_enorm_ae <| ae_of_all _ fun x ↦ by
    rw [← enorm_eq_iff_norm_eq]
    simp only [Pi.sub_apply, Set.apply_indicator_symmDiff norm_neg]

@[simp]
theorem eLpNorm'_norm {f : α → F} : eLpNorm' (fun a => ‖f a‖) q μ = eLpNorm' f q μ := by
  simp [eLpNorm'_eq_lintegral_enorm]

@[simp]
theorem eLpNorm'_enorm {f : α → ε} : eLpNorm' (fun a => ‖f a‖ₑ) q μ = eLpNorm' f q μ := by
  simp [eLpNorm'_eq_lintegral_enorm]

@[simp]
theorem eLpNorm_norm (f : α → F) : eLpNorm (fun x => ‖f x‖) p μ = eLpNorm f p μ :=
  eLpNorm_congr_enorm_ae <| Eventually.of_forall fun _ => enorm_norm _

@[simp]
theorem eLpNorm_enorm (f : α → ε) : eLpNorm (fun x => ‖f x‖ₑ) p μ = eLpNorm f p μ :=
  eLpNorm_congr_enorm_ae <| Eventually.of_forall fun _ => enorm_enorm _

theorem eLpNorm'_norm_rpow (f : α → F) (p q : ℝ) (hq_pos : 0 < q) :
    eLpNorm' (fun x => ‖f x‖ ^ q) p μ = eLpNorm' f (p * q) μ ^ q := by
  simp_rw [eLpNorm', ← ENNReal.rpow_mul, ← one_div_mul_one_div, one_div,
    mul_assoc, inv_mul_cancel₀ hq_pos.ne.symm, mul_one, ← ofReal_norm_eq_enorm,
    Real.norm_eq_abs, abs_eq_self.mpr (Real.rpow_nonneg (norm_nonneg _) _), mul_comm p,
    ← ENNReal.ofReal_rpow_of_nonneg (norm_nonneg _) hq_pos.le, ENNReal.rpow_mul]

theorem eLpNorm_norm_rpow (f : α → F) (hq_pos : 0 < q) :
    eLpNorm (fun x => ‖f x‖ ^ q) p μ = eLpNorm f (p * ENNReal.ofReal q) μ ^ q := by
  by_cases h0 : p = 0
  · simp [h0, ENNReal.zero_rpow_of_pos hq_pos]
  by_cases hp_top : p = ∞
  · simp only [hp_top, eLpNorm_exponent_top, ENNReal.top_mul', hq_pos.not_le,
      ENNReal.ofReal_eq_zero, if_false, eLpNorm_exponent_top, eLpNormEssSup_eq_essSup_enorm]
    have h_rpow : essSup (‖‖f ·‖ ^ q‖ₑ) μ = essSup (‖f ·‖ₑ ^ q) μ := by
      congr
      ext1 x
      conv_rhs => rw [← enorm_norm]
      rw [← Real.enorm_rpow_of_nonneg (norm_nonneg _) hq_pos.le]
    rw [h_rpow]
    have h_rpow_mono := ENNReal.strictMono_rpow_of_pos hq_pos
    have h_rpow_surj := (ENNReal.rpow_left_bijective hq_pos.ne.symm).2
    let iso := h_rpow_mono.orderIsoOfSurjective _ h_rpow_surj
    exact (iso.essSup_apply (fun x => ‖f x‖ₑ) μ).symm
  rw [eLpNorm_eq_eLpNorm' h0 hp_top, eLpNorm_eq_eLpNorm' _ _]
  swap
  · refine mul_ne_zero h0 ?_
    rwa [Ne, ENNReal.ofReal_eq_zero, not_le]
  swap; · exact ENNReal.mul_ne_top hp_top ENNReal.ofReal_ne_top
  rw [ENNReal.toReal_mul, ENNReal.toReal_ofReal hq_pos.le]
  exact eLpNorm'_norm_rpow f p.toReal q hq_pos

theorem eLpNorm_congr_ae {f g : α → ε} (hfg : f =ᵐ[μ] g) : eLpNorm f p μ = eLpNorm g p μ :=
  eLpNorm_congr_enorm_ae <| hfg.mono fun _x hx => hx ▸ rfl

<<<<<<< HEAD
theorem memℒp_congr_ae [TopologicalSpace ε] {f g : α → ε} (hfg : f =ᵐ[μ] g) :
    Memℒp f p μ ↔ Memℒp g p μ := by
  simp only [Memℒp, eLpNorm_congr_ae hfg, aestronglyMeasurable_congr hfg]

theorem Memℒp.ae_eq [TopologicalSpace ε] {f g : α → ε} (hfg : f =ᵐ[μ] g) (hf_Lp : Memℒp f p μ) :
    Memℒp g p μ :=
  (memℒp_congr_ae hfg).1 hf_Lp
=======
theorem memLp_congr_ae {f g : α → E} (hfg : f =ᵐ[μ] g) : MemLp f p μ ↔ MemLp g p μ := by
  simp only [MemLp, eLpNorm_congr_ae hfg, aestronglyMeasurable_congr hfg]

@[deprecated (since := "2025-02-21")]
alias memℒp_congr_ae := memLp_congr_ae
>>>>>>> 31af98b7

theorem MemLp.ae_eq {f g : α → E} (hfg : f =ᵐ[μ] g) (hf_Lp : MemLp f p μ) : MemLp g p μ :=
  (memLp_congr_ae hfg).1 hf_Lp

@[deprecated (since := "2025-02-21")]
alias Memℒp.ae_eq := MemLp.ae_eq

theorem MemLp.of_le {f : α → E} {g : α → F} (hg : MemLp g p μ) (hf : AEStronglyMeasurable f μ)
    (hfg : ∀ᵐ x ∂μ, ‖f x‖ ≤ ‖g x‖) : MemLp f p μ :=
  ⟨hf, (eLpNorm_mono_ae hfg).trans_lt hg.eLpNorm_lt_top⟩

@[deprecated (since := "2025-02-21")] alias Memℒp.of_le := MemLp.of_le

alias MemLp.mono := MemLp.of_le
@[deprecated (since := "2025-02-21")] alias Memℒp.mono := MemLp.mono


theorem MemLp.mono' {f : α → E} {g : α → ℝ} (hg : MemLp g p μ) (hf : AEStronglyMeasurable f μ)
    (h : ∀ᵐ a ∂μ, ‖f a‖ ≤ g a) : MemLp f p μ :=
  hg.mono hf <| h.mono fun _x hx => le_trans hx (le_abs_self _)

@[deprecated (since := "2025-02-21")]
alias Memℒp.mono' := MemLp.mono'

theorem MemLp.congr_norm {f : α → E} {g : α → F} (hf : MemLp f p μ) (hg : AEStronglyMeasurable g μ)
    (h : ∀ᵐ a ∂μ, ‖f a‖ = ‖g a‖) : MemLp g p μ :=
  hf.mono hg <| EventuallyEq.le <| EventuallyEq.symm h

@[deprecated (since := "2025-02-21")]
alias Memℒp.congr_norm := MemLp.congr_norm

theorem memLp_congr_norm {f : α → E} {g : α → F} (hf : AEStronglyMeasurable f μ)
    (hg : AEStronglyMeasurable g μ) (h : ∀ᵐ a ∂μ, ‖f a‖ = ‖g a‖) : MemLp f p μ ↔ MemLp g p μ :=
  ⟨fun h2f => h2f.congr_norm hg h, fun h2g => h2g.congr_norm hf <| EventuallyEq.symm h⟩

@[deprecated (since := "2025-02-21")]
alias memℒp_congr_norm := memLp_congr_norm

theorem memLp_top_of_bound {f : α → E} (hf : AEStronglyMeasurable f μ) (C : ℝ)
    (hfC : ∀ᵐ x ∂μ, ‖f x‖ ≤ C) : MemLp f ∞ μ :=
  ⟨hf, by
    rw [eLpNorm_exponent_top]
    exact eLpNormEssSup_lt_top_of_ae_bound hfC⟩

@[deprecated (since := "2025-02-21")]
alias memℒp_top_of_bound := memLp_top_of_bound

theorem MemLp.of_bound [IsFiniteMeasure μ] {f : α → E} (hf : AEStronglyMeasurable f μ) (C : ℝ)
    (hfC : ∀ᵐ x ∂μ, ‖f x‖ ≤ C) : MemLp f p μ :=
  (memLp_const C).of_le hf (hfC.mono fun _x hx => le_trans hx (le_abs_self _))

@[deprecated (since := "2025-02-21")]
alias Memℒp.of_bound := MemLp.of_bound

theorem memLp_of_bounded [IsFiniteMeasure μ]
    {a b : ℝ} {f : α → ℝ} (h : ∀ᵐ x ∂μ, f x ∈ Set.Icc a b)
    (hX : AEStronglyMeasurable f μ) (p : ENNReal) : MemLp f p μ :=
  have ha : ∀ᵐ x ∂μ, a ≤ f x := h.mono fun ω h => h.1
  have hb : ∀ᵐ x ∂μ, f x ≤ b := h.mono fun ω h => h.2
  (memLp_const (max |a| |b|)).mono' hX (by filter_upwards [ha, hb] with x using abs_le_max_abs_abs)

@[deprecated (since := "2025-02-21")]
alias memℒp_of_bounded := memLp_of_bounded

@[gcongr, mono]
theorem eLpNorm'_mono_measure (f : α → ε) (hμν : ν ≤ μ) (hq : 0 ≤ q) :
    eLpNorm' f q ν ≤ eLpNorm' f q μ := by
  simp_rw [eLpNorm']
  gcongr
  exact lintegral_mono' hμν le_rfl

@[gcongr, mono]
theorem eLpNormEssSup_mono_measure (f : α → ε) (hμν : ν ≪ μ) :
    eLpNormEssSup f ν ≤ eLpNormEssSup f μ := by
  simp_rw [eLpNormEssSup]
  exact essSup_mono_measure hμν

@[gcongr, mono]
theorem eLpNorm_mono_measure (f : α → ε) (hμν : ν ≤ μ) : eLpNorm f p ν ≤ eLpNorm f p μ := by
  by_cases hp0 : p = 0
  · simp [hp0]
  by_cases hp_top : p = ∞
  · simp [hp_top, eLpNormEssSup_mono_measure f (Measure.absolutelyContinuous_of_le hμν)]
  simp_rw [eLpNorm_eq_eLpNorm' hp0 hp_top]
  exact eLpNorm'_mono_measure f hμν ENNReal.toReal_nonneg

theorem MemLp.mono_measure [TopologicalSpace ε] {f : α → ε} (hμν : ν ≤ μ) (hf : MemLp f p μ) :
    MemLp f p ν :=
  ⟨hf.1.mono_measure hμν, (eLpNorm_mono_measure f hμν).trans_lt hf.2⟩

@[deprecated (since := "2025-02-21")]
alias Memℒp.mono_measure := MemLp.mono_measure

section Indicator
variable {c : ε} {hf : AEStronglyMeasurable f μ} {s : Set α}

lemma eLpNorm_indicator_eq_eLpNorm_restrict {ε : Type*} [TopologicalSpace ε] [ENormedAddMonoid ε]
    {f : α → ε} {s : Set α} (hs : MeasurableSet s) :
    eLpNorm (s.indicator f) p μ = eLpNorm f p (μ.restrict s) := by
  by_cases hp_zero : p = 0
  · simp only [hp_zero, eLpNorm_exponent_zero]
  by_cases hp_top : p = ∞
  · simp_rw [hp_top, eLpNorm_exponent_top, eLpNormEssSup_eq_essSup_enorm,
       enorm_indicator_eq_indicator_enorm, ENNReal.essSup_indicator_eq_essSup_restrict hs]
  simp_rw [eLpNorm_eq_lintegral_rpow_enorm hp_zero hp_top]
  suffices (∫⁻ x, (‖s.indicator f x‖ₑ) ^ p.toReal ∂μ) =
      ∫⁻ x in s, ‖f x‖ₑ ^ p.toReal ∂μ by rw [this]
  rw [← lintegral_indicator hs]
  congr
  simp_rw [enorm_indicator_eq_indicator_enorm]
  rw [eq_comm, ← Function.comp_def (fun x : ℝ≥0∞ => x ^ p.toReal), Set.indicator_comp_of_zero,
    Function.comp_def]
  simp [ENNReal.toReal_pos hp_zero hp_top]

@[deprecated (since := "2025-01-07")]
alias eLpNorm_indicator_eq_restrict := eLpNorm_indicator_eq_eLpNorm_restrict

lemma eLpNormEssSup_indicator_eq_eLpNormEssSup_restrict (hs : MeasurableSet s) :
    eLpNormEssSup (s.indicator f) μ = eLpNormEssSup f (μ.restrict s) := by
  simp_rw [← eLpNorm_exponent_top, eLpNorm_indicator_eq_eLpNorm_restrict hs]

lemma eLpNorm_restrict_le (f : α → ε) (p : ℝ≥0∞) (μ : Measure α) (s : Set α) :
    eLpNorm f p (μ.restrict s) ≤ eLpNorm f p μ :=
  eLpNorm_mono_measure f Measure.restrict_le_self

lemma eLpNorm_indicator_le {ε : Type*} [TopologicalSpace ε] [ENormedAddMonoid ε] (f : α → ε) :
    eLpNorm (s.indicator f) p μ ≤ eLpNorm f p μ := by
  refine eLpNorm_mono_ae' <| .of_forall fun x ↦ ?_
  rw [enorm_indicator_eq_indicator_enorm]
  exact s.indicator_le_self _ x

lemma eLpNormEssSup_indicator_le {ε : Type*} [TopologicalSpace ε] [ENormedAddMonoid ε]
    (s : Set α) (f : α → ε) :
    eLpNormEssSup (s.indicator f) μ ≤ eLpNormEssSup f μ := by
  refine essSup_mono_ae (Eventually.of_forall fun x => ?_)
  simp_rw [enorm_indicator_eq_indicator_enorm]
  exact Set.indicator_le_self s _ x

lemma eLpNormEssSup_indicator_const_le {ε : Type*} [TopologicalSpace ε] [ENormedAddMonoid ε]
    (s : Set α) (c : ε) : eLpNormEssSup (s.indicator fun _ : α => c) μ ≤ ‖c‖ₑ := by
  by_cases hμ0 : μ = 0
  · rw [hμ0, eLpNormEssSup_measure_zero]
    exact zero_le _
  · exact (eLpNormEssSup_indicator_le s fun _ => c).trans (eLpNormEssSup_const c hμ0).le

lemma eLpNormEssSup_indicator_const_eq {ε : Type*} [TopologicalSpace ε] [ENormedAddMonoid ε]
    (s : Set α) (c : ε) (hμs : μ s ≠ 0) :
    eLpNormEssSup (s.indicator fun _ : α => c) μ = ‖c‖ₑ := by
  refine le_antisymm (eLpNormEssSup_indicator_const_le s c) ?_
  by_contra! h
  have h' := ae_iff.mp (ae_lt_of_essSup_lt h)
  push_neg at h'
  refine hμs (measure_mono_null (fun x hx_mem => ?_) h')
  rw [Set.mem_setOf_eq, Set.indicator_of_mem hx_mem]

variable {ε : Type*} [TopologicalSpace ε] [ENormedAddMonoid ε] {c : ε}

lemma eLpNorm_indicator_const₀ (hs : NullMeasurableSet s μ) (hp : p ≠ 0) (hp_top : p ≠ ∞) :
    eLpNorm (s.indicator fun _ => c) p μ = ‖c‖ₑ * μ s ^ (1 / p.toReal) :=
  have hp_pos : 0 < p.toReal := ENNReal.toReal_pos hp hp_top
  calc
    eLpNorm (s.indicator fun _ => c) p μ
      = (∫⁻ x, (‖(s.indicator fun _ ↦ c) x‖ₑ ^ p.toReal) ∂μ) ^ (1 / p.toReal) :=
          eLpNorm_eq_lintegral_rpow_enorm hp hp_top
    _ = (∫⁻ x, (s.indicator fun _ ↦ ‖c‖ₑ ^ p.toReal) x ∂μ) ^ (1 / p.toReal) := by
      congr 2
      refine (Set.comp_indicator_const c (fun x ↦ (‖x‖ₑ) ^ p.toReal) ?_)
      simp [hp_pos]
    _ = ‖c‖ₑ * μ s ^ (1 / p.toReal) := by
      rw [lintegral_indicator_const₀ hs, ENNReal.mul_rpow_of_nonneg, ← ENNReal.rpow_mul,
        mul_one_div_cancel hp_pos.ne', ENNReal.rpow_one]
      positivity

lemma eLpNorm_indicator_const (hs : MeasurableSet s) (hp : p ≠ 0) (hp_top : p ≠ ∞) :
    eLpNorm (s.indicator fun _ => c) p μ = ‖c‖ₑ * μ s ^ (1 / p.toReal) :=
  eLpNorm_indicator_const₀ hs.nullMeasurableSet hp hp_top

lemma eLpNorm_indicator_const' (hs : MeasurableSet s) (hμs : μ s ≠ 0) (hp : p ≠ 0) :
    eLpNorm (s.indicator fun _ => c) p μ = ‖c‖ₑ * μ s ^ (1 / p.toReal) := by
  by_cases hp_top : p = ∞
  · simp [hp_top, eLpNormEssSup_indicator_const_eq s c hμs]
  · exact eLpNorm_indicator_const hs hp hp_top

variable (c) in
lemma eLpNorm_indicator_const_le (p : ℝ≥0∞) :
    eLpNorm (s.indicator fun _ => c) p μ ≤ ‖c‖ₑ * μ s ^ (1 / p.toReal) := by
  obtain rfl | hp := eq_or_ne p 0
  · simp only [eLpNorm_exponent_zero, zero_le']
  obtain rfl | h'p := eq_or_ne p ∞
  · simp only [eLpNorm_exponent_top, ENNReal.top_toReal, _root_.div_zero, ENNReal.rpow_zero,
      mul_one]
    exact eLpNormEssSup_indicator_const_le _ _
  let t := toMeasurable μ s
  calc
    eLpNorm (s.indicator fun _ => c) p μ ≤ eLpNorm (t.indicator fun _ => c) p μ :=
      -- TODO: this requires a few generalised lemmas to prove, i.e. #21433
      sorry -- was: eLpNorm_mono (norm_indicator_le_of_subset (subset_toMeasurable _ _) _)
    _ = ‖c‖ₑ * μ t ^ (1 / p.toReal) :=
      eLpNorm_indicator_const (measurableSet_toMeasurable ..) hp h'p
    _ = ‖c‖ₑ * μ s ^ (1 / p.toReal) := by rw [measure_toMeasurable]

<<<<<<< HEAD
lemma Memℒp.indicator {f : α → ε} (hs : MeasurableSet s) (hf : Memℒp f p μ) :
    Memℒp (s.indicator f) p μ :=
  ⟨hf.aestronglyMeasurable.indicator hs, lt_of_le_of_lt (eLpNorm_indicator_le f) hf.eLpNorm_lt_top⟩

lemma memℒp_indicator_iff_restrict {f : α → ε} (hs : MeasurableSet s) :
    Memℒp (s.indicator f) p μ ↔ Memℒp f p (μ.restrict s) := by
  simp [Memℒp, aestronglyMeasurable_indicator_iff hs, eLpNorm_indicator_eq_eLpNorm_restrict hs]
=======
lemma MemLp.indicator (hs : MeasurableSet s) (hf : MemLp f p μ) : MemLp (s.indicator f) p μ :=
  ⟨hf.aestronglyMeasurable.indicator hs, lt_of_le_of_lt (eLpNorm_indicator_le f) hf.eLpNorm_lt_top⟩

@[deprecated (since := "2025-02-21")]
alias Memℒp.indicator := MemLp.indicator

lemma memLp_indicator_iff_restrict (hs : MeasurableSet s) :
    MemLp (s.indicator f) p μ ↔ MemLp f p (μ.restrict s) := by
  simp [MemLp, aestronglyMeasurable_indicator_iff hs, eLpNorm_indicator_eq_eLpNorm_restrict hs]
>>>>>>> 31af98b7

@[deprecated (since := "2025-02-21")]
alias memℒp_indicator_iff_restrict := memLp_indicator_iff_restrict

lemma memLp_indicator_const (p : ℝ≥0∞) (hs : MeasurableSet s) (c : E) (hμsc : c = 0 ∨ μ s ≠ ∞) :
    MemLp (s.indicator fun _ => c) p μ := by
  rw [memLp_indicator_iff_restrict hs]
  obtain rfl | hμ := hμsc
  · exact MemLp.zero
  · have := Fact.mk hμ.lt_top
    apply memLp_const

@[deprecated (since := "2025-02-21")]
alias memℒp_indicator_const := memLp_indicator_const

lemma eLpNormEssSup_piecewise (f g : α → ε) [DecidablePred (· ∈ s)] (hs : MeasurableSet s) :
    eLpNormEssSup (Set.piecewise s f g) μ
      = max (eLpNormEssSup f (μ.restrict s)) (eLpNormEssSup g (μ.restrict sᶜ)) := by
  simp only [eLpNormEssSup, ← ENNReal.essSup_piecewise hs]
  congr with x
  by_cases hx : x ∈ s <;> simp [hx]

lemma eLpNorm_top_piecewise (f g : α → ε) [DecidablePred (· ∈ s)] (hs : MeasurableSet s) :
    eLpNorm (Set.piecewise s f g) ∞ μ
      = max (eLpNorm f ∞ (μ.restrict s)) (eLpNorm g ∞ (μ.restrict sᶜ)) :=
  eLpNormEssSup_piecewise f g hs

<<<<<<< HEAD
protected lemma Memℒp.piecewise {f : α → ε} [DecidablePred (· ∈ s)] {g} (hs : MeasurableSet s)
   (hf : Memℒp f p (μ.restrict s)) (hg : Memℒp g p (μ.restrict sᶜ)) :
    Memℒp (s.piecewise f g) p μ := by
=======
protected lemma MemLp.piecewise [DecidablePred (· ∈ s)] {g} (hs : MeasurableSet s)
   (hf : MemLp f p (μ.restrict s)) (hg : MemLp g p (μ.restrict sᶜ)) :
    MemLp (s.piecewise f g) p μ := by
>>>>>>> 31af98b7
  by_cases hp_zero : p = 0
  · simp only [hp_zero, memLp_zero_iff_aestronglyMeasurable]
    exact AEStronglyMeasurable.piecewise hs hf.1 hg.1
  refine ⟨AEStronglyMeasurable.piecewise hs hf.1 hg.1, ?_⟩
  obtain rfl | hp_top := eq_or_ne p ∞
  · rw [eLpNorm_top_piecewise f g hs]
    exact max_lt hf.2 hg.2
  rw [eLpNorm_lt_top_iff_lintegral_rpow_enorm_lt_top hp_zero hp_top, ← lintegral_add_compl _ hs,
    ENNReal.add_lt_top]
  constructor
  · have h : ∀ᵐ x ∂μ, x ∈ s → ‖Set.piecewise s f g x‖ₑ ^ p.toReal = ‖f x‖ₑ ^ p.toReal := by
      filter_upwards with a ha using by simp [ha]
    rw [setLIntegral_congr_fun hs h]
    exact lintegral_rpow_enorm_lt_top_of_eLpNorm_lt_top hp_zero hp_top hf.2
  · have h : ∀ᵐ x ∂μ, x ∈ sᶜ → ‖Set.piecewise s f g x‖ₑ ^ p.toReal = ‖g x‖ₑ ^ p.toReal := by
      filter_upwards with a ha
      have ha' : a ∉ s := ha
      simp [ha']
    rw [setLIntegral_congr_fun hs.compl h]
    exact lintegral_rpow_enorm_lt_top_of_eLpNorm_lt_top hp_zero hp_top hg.2

@[deprecated (since := "2025-02-21")]
alias Memℒp.piecewise := MemLp.piecewise

end Indicator

/-- For a function `f` with support in `s`, the Lᵖ norms of `f` with respect to `μ` and
`μ.restrict s` are the same. -/
theorem eLpNorm_restrict_eq_of_support_subset {ε : Type*} [TopologicalSpace ε] [ENormedAddMonoid ε]
    {s : Set α} {f : α → ε} (hsf : f.support ⊆ s) :
    eLpNorm f p (μ.restrict s) = eLpNorm f p μ := by
  by_cases hp0 : p = 0
  · simp [hp0]
  by_cases hp_top : p = ∞
  · simp only [hp_top, eLpNorm_exponent_top, eLpNormEssSup_eq_essSup_enorm]
    exact ENNReal.essSup_restrict_eq_of_support_subset fun x hx ↦ hsf <| enorm_ne_zero.1 hx
  · simp_rw [eLpNorm_eq_eLpNorm' hp0 hp_top, eLpNorm'_eq_lintegral_enorm]
    congr 1
    apply setLIntegral_eq_of_support_subset
    have : ¬(p.toReal ≤ 0) := by simpa only [not_le] using ENNReal.toReal_pos hp0 hp_top
    simpa [this] using hsf

theorem MemLp.restrict [TopologicalSpace ε] (s : Set α) {f : α → ε} (hf : MemLp f p μ) :
    MemLp f p (μ.restrict s) :=
  hf.mono_measure Measure.restrict_le_self

@[deprecated (since := "2025-02-21")]
alias Memℒp.restrict := MemLp.restrict

theorem eLpNorm'_smul_measure {p : ℝ} (hp : 0 ≤ p) {f : α → ε} (c : ℝ≥0∞) :
    eLpNorm' f p (c • μ) = c ^ (1 / p) * eLpNorm' f p μ := by
  rw [eLpNorm', lintegral_smul_measure, ENNReal.mul_rpow_of_nonneg, eLpNorm']
  simp [hp]

section SMul
variable {R : Type*} [Zero R] [SMulWithZero R ℝ≥0∞] [IsScalarTower R ℝ≥0∞ ℝ≥0∞]
  [NoZeroSMulDivisors R ℝ≥0∞] {c : R}

@[simp] lemma eLpNormEssSup_smul_measure (hc : c ≠ 0) (f : α → ε) :
    eLpNormEssSup f (c • μ) = eLpNormEssSup f μ := by
  simp_rw [eLpNormEssSup]
  exact essSup_smul_measure hc _

end SMul

/-- Use `eLpNorm_smul_measure_of_ne_top` instead. -/
private theorem eLpNorm_smul_measure_of_ne_zero_of_ne_top {p : ℝ≥0∞} (hp_ne_zero : p ≠ 0)
    (hp_ne_top : p ≠ ∞) {f : α → ε} (c : ℝ≥0∞) :
    eLpNorm f p (c • μ) = c ^ (1 / p).toReal • eLpNorm f p μ := by
  simp_rw [eLpNorm_eq_eLpNorm' hp_ne_zero hp_ne_top]
  rw [eLpNorm'_smul_measure ENNReal.toReal_nonneg]
  congr
  simp_rw [one_div]
  rw [ENNReal.toReal_inv]

/-- See `eLpNorm_smul_measure_of_ne_zero'` for a version with scalar multiplication by `ℝ≥0`. -/
theorem eLpNorm_smul_measure_of_ne_zero {c : ℝ≥0∞} (hc : c ≠ 0) (f : α → ε) (p : ℝ≥0∞)
    (μ : Measure α) : eLpNorm f p (c • μ) = c ^ (1 / p).toReal • eLpNorm f p μ := by
  by_cases hp0 : p = 0
  · simp [hp0]
  by_cases hp_top : p = ∞
  · simp [hp_top, eLpNormEssSup_smul_measure hc]
  exact eLpNorm_smul_measure_of_ne_zero_of_ne_top hp0 hp_top c

/-- See `eLpNorm_smul_measure_of_ne_zero` for a version with scalar multiplication by `ℝ≥0∞`. -/
lemma eLpNorm_smul_measure_of_ne_zero' {c : ℝ≥0} (hc : c ≠ 0) (f : α → ε) (p : ℝ≥0∞)
    (μ : Measure α) : eLpNorm f p (c • μ) = c ^ p.toReal⁻¹ • eLpNorm f p μ :=
  (eLpNorm_smul_measure_of_ne_zero (ENNReal.coe_ne_zero.2 hc) ..).trans (by simp; norm_cast)

/-- See `eLpNorm_smul_measure_of_ne_top'` for a version with scalar multiplication by `ℝ≥0`. -/
theorem eLpNorm_smul_measure_of_ne_top {p : ℝ≥0∞} (hp_ne_top : p ≠ ∞) (f : α → ε) (c : ℝ≥0∞) :
    eLpNorm f p (c • μ) = c ^ (1 / p).toReal • eLpNorm f p μ := by
  by_cases hp0 : p = 0
  · simp [hp0]
  · exact eLpNorm_smul_measure_of_ne_zero_of_ne_top hp0 hp_ne_top c

/-- See `eLpNorm_smul_measure_of_ne_top'` for a version with scalar multiplication by `ℝ≥0∞`. -/
lemma eLpNorm_smul_measure_of_ne_top' (hp : p ≠ ∞) (c : ℝ≥0) (f : α → ε) :
    eLpNorm f p (c • μ) = c ^ p.toReal⁻¹ • eLpNorm f p μ := by
  have : 0 ≤ p.toReal⁻¹ := by positivity
  refine (eLpNorm_smul_measure_of_ne_top hp ..).trans ?_
  simp [ENNReal.smul_def, ENNReal.coe_rpow_of_nonneg, this]
theorem eLpNorm_one_smul_measure {f : α → F} (c : ℝ≥0∞) :
    eLpNorm f 1 (c • μ) = c * eLpNorm f 1 μ := by
  rw [@eLpNorm_smul_measure_of_ne_top _ _ _ μ _ 1 (@ENNReal.coe_ne_top 1) f c]
  simp

<<<<<<< HEAD
theorem Memℒp.of_measure_le_smul [TopologicalSpace ε] {μ' : Measure α} {c : ℝ≥0∞} (hc : c ≠ ∞)
    (hμ'_le : μ' ≤ c • μ) {f : α → ε} (hf : Memℒp f p μ) : Memℒp f p μ' := by
=======
theorem MemLp.of_measure_le_smul {μ' : Measure α} {c : ℝ≥0∞} (hc : c ≠ ∞) (hμ'_le : μ' ≤ c • μ)
    {f : α → E} (hf : MemLp f p μ) : MemLp f p μ' := by
>>>>>>> 31af98b7
  refine ⟨hf.1.mono_ac (Measure.absolutelyContinuous_of_le_smul hμ'_le), ?_⟩
  refine (eLpNorm_mono_measure f hμ'_le).trans_lt ?_
  by_cases hc0 : c = 0
  · simp [hc0]
  rw [eLpNorm_smul_measure_of_ne_zero hc0, smul_eq_mul]
  refine ENNReal.mul_lt_top (Ne.lt_top ?_) hf.2
  simp [hc, hc0]

<<<<<<< HEAD
theorem Memℒp.smul_measure [TopologicalSpace ε] {f : α → ε} {c : ℝ≥0∞}
    (hf : Memℒp f p μ) (hc : c ≠ ∞) : Memℒp f p (c • μ) :=
  hf.of_measure_le_smul hc le_rfl

theorem eLpNorm_one_add_measure (f : α → ε) (μ ν : Measure α) :
=======
@[deprecated (since := "2025-02-21")]
alias Memℒp.of_measure_le_smul := MemLp.of_measure_le_smul

theorem MemLp.smul_measure {f : α → E} {c : ℝ≥0∞} (hf : MemLp f p μ) (hc : c ≠ ∞) :
    MemLp f p (c • μ) :=
  hf.of_measure_le_smul hc le_rfl

@[deprecated (since := "2025-02-21")]
alias Memℒp.smul_measure := MemLp.smul_measure

theorem eLpNorm_one_add_measure (f : α → F) (μ ν : Measure α) :
>>>>>>> 31af98b7
    eLpNorm f 1 (μ + ν) = eLpNorm f 1 μ + eLpNorm f 1 ν := by
  simp_rw [eLpNorm_one_eq_lintegral_enorm]
  rw [lintegral_add_measure _ μ ν]

theorem eLpNorm_le_add_measure_right (f : α → ε) (μ ν : Measure α) {p : ℝ≥0∞} :
    eLpNorm f p μ ≤ eLpNorm f p (μ + ν) :=
  eLpNorm_mono_measure f <| Measure.le_add_right <| le_refl _

theorem eLpNorm_le_add_measure_left (f : α → ε) (μ ν : Measure α) {p : ℝ≥0∞} :
    eLpNorm f p ν ≤ eLpNorm f p (μ + ν) :=
  eLpNorm_mono_measure f <| Measure.le_add_left <| le_refl _

lemma eLpNormEssSup_eq_iSup (hμ : ∀ a, μ {a} ≠ 0) (f : α → ε) : eLpNormEssSup f μ = ⨆ a, ‖f a‖ₑ :=
  essSup_eq_iSup hμ _

@[simp] lemma eLpNormEssSup_count [MeasurableSingletonClass α] (f : α → ε) :
    eLpNormEssSup f .count = ⨆ a, ‖f a‖ₑ := essSup_count _

<<<<<<< HEAD
theorem Memℒp.left_of_add_measure [TopologicalSpace ε] {f : α → ε} (h : Memℒp f p (μ + ν)) :
    Memℒp f p μ :=
  h.mono_measure <| Measure.le_add_right <| le_refl _

theorem Memℒp.right_of_add_measure [TopologicalSpace ε] {f : α → ε} (h : Memℒp f p (μ + ν)) :
    Memℒp f p ν :=
=======
theorem MemLp.left_of_add_measure {f : α → E} (h : MemLp f p (μ + ν)) : MemLp f p μ :=
  h.mono_measure <| Measure.le_add_right <| le_refl _

@[deprecated (since := "2025-02-21")]
alias Memℒp.left_of_add_measure := MemLp.left_of_add_measure

theorem MemLp.right_of_add_measure {f : α → E} (h : MemLp f p (μ + ν)) : MemLp f p ν :=
>>>>>>> 31af98b7
  h.mono_measure <| Measure.le_add_left <| le_refl _

@[deprecated (since := "2025-02-21")]
alias Memℒp.right_of_add_measure := MemLp.right_of_add_measure

theorem MemLp.norm {f : α → E} (h : MemLp f p μ) : MemLp (fun x => ‖f x‖) p μ :=
  h.of_le h.aestronglyMeasurable.norm (Eventually.of_forall fun x => by simp)

@[deprecated (since := "2025-02-21")]
alias Memℒp.norm := MemLp.norm

theorem memLp_norm_iff {f : α → E} (hf : AEStronglyMeasurable f μ) :
    MemLp (fun x => ‖f x‖) p μ ↔ MemLp f p μ :=
  ⟨fun h => ⟨hf, by rw [← eLpNorm_norm]; exact h.2⟩, fun h => h.norm⟩

<<<<<<< HEAD
-- TODO: generalise this, once #21433 lands
=======
@[deprecated (since := "2025-02-21")]
alias memℒp_norm_iff := memLp_norm_iff

>>>>>>> 31af98b7
theorem eLpNorm'_eq_zero_of_ae_zero {f : α → F} (hq0_lt : 0 < q) (hf_zero : f =ᵐ[μ] 0) :
    eLpNorm' f q μ = 0 := by rw [eLpNorm'_congr_ae hf_zero, eLpNorm'_zero hq0_lt]

-- TODO: generalise this, once #21433 lands
theorem eLpNorm'_eq_zero_of_ae_zero' (hq0_ne : q ≠ 0) (hμ : μ ≠ 0) {f : α → F}
    (hf_zero : f =ᵐ[μ] 0) :
    eLpNorm' f q μ = 0 := by rw [eLpNorm'_congr_ae hf_zero, eLpNorm'_zero' hq0_ne hμ]

-- TODO: generalise this, once #21433 lands
theorem ae_eq_zero_of_eLpNorm'_eq_zero (hq0 : 0 ≤ q) (hf : AEStronglyMeasurable f μ)
    (h : eLpNorm' f q μ = 0) : f =ᵐ[μ] 0 := by
  simp only [eLpNorm'_eq_lintegral_enorm, lintegral_eq_zero_iff' (hf.enorm.pow_const q), one_div,
    ENNReal.rpow_eq_zero_iff, inv_pos, inv_neg'', hq0.not_lt, and_false, or_false] at h
  refine h.left.mono fun x hx ↦ ?_
  simp only [Pi.zero_apply, ENNReal.rpow_eq_zero_iff, _root_.enorm_eq_zero, enorm_ne_top, false_and,
    or_false] at hx
  exact hx.1

-- TODO: generalise this, once #21433 lands
theorem eLpNorm'_eq_zero_iff (hq0_lt : 0 < q) {f : α → E} (hf : AEStronglyMeasurable f μ) :
    eLpNorm' f q μ = 0 ↔ f =ᵐ[μ] 0 :=
  ⟨ae_eq_zero_of_eLpNorm'_eq_zero (le_of_lt hq0_lt) hf, eLpNorm'_eq_zero_of_ae_zero hq0_lt⟩

theorem coe_enorm_ae_le_eLpNormEssSup {_ : MeasurableSpace α} (f : α → ε) (μ : Measure α) :
    ∀ᵐ x ∂μ, ‖f x‖ₑ ≤ eLpNormEssSup f μ :=
  ENNReal.ae_le_essSup fun x => ‖f x‖ₑ

@[deprecated (since := "2025-02-14")]
alias coe_nnnorm_ae_le_eLpNormEssSup := coe_enorm_ae_le_eLpNormEssSup

@[simp]
theorem eLpNormEssSup_eq_zero_iff {ε} [TopologicalSpace ε] [ENormedAddMonoid ε] {f : α → ε} :
    eLpNormEssSup f μ = 0 ↔ f =ᵐ[μ] 0 := by
  simp [EventuallyEq, eLpNormEssSup_eq_essSup_enorm]

theorem eLpNorm_eq_zero_iff {ε} [TopologicalSpace ε] [ENormedAddMonoid ε] {f : α → E}
    (hf : AEStronglyMeasurable f μ) (h0 : p ≠ 0) : eLpNorm f p μ = 0 ↔ f =ᵐ[μ] 0 := by
  by_cases h_top : p = ∞
  · rw [h_top, eLpNorm_exponent_top, eLpNormEssSup_eq_zero_iff]
  rw [eLpNorm_eq_eLpNorm' h0 h_top]
  exact eLpNorm'_eq_zero_iff (ENNReal.toReal_pos h0 h_top) hf

-- TODO: generalise this, once #21433 lands
theorem eLpNorm_eq_zero_of_ae_zero {ε} [TopologicalSpace ε] [ENormedAddMonoid ε] {f : α → ε}
    (hf : f =ᵐ[μ] 0) : eLpNorm f p μ = 0 := by
  rw [← eLpNorm_zero (p := p) (μ := μ) (α := α) (ε := ε)]
  sorry -- exact eLpNorm_congr_ae hf

theorem ae_le_eLpNormEssSup {f : α → ε} : ∀ᵐ y ∂μ, ‖f y‖ₑ ≤ eLpNormEssSup f μ :=
  ae_le_essSup

-- NB. Changing this lemma to use ‖‖ₑ makes it false (only => still holds);
-- unlike a nnnorm, the enorm can be ∞.
set_option linter.deprecated false in
lemma eLpNormEssSup_lt_top_iff_isBoundedUnder :
    eLpNormEssSup f μ < ⊤ ↔ IsBoundedUnder (· ≤ ·) (ae μ) fun x ↦ ‖f x‖₊ where
  mp h := ⟨(eLpNormEssSup f μ).toNNReal, by
    simp_rw [← ENNReal.coe_le_coe, ENNReal.coe_toNNReal h.ne]; exact ae_le_eLpNormEssSup⟩
  mpr := by rintro ⟨C, hC⟩; exact eLpNormEssSup_lt_top_of_ae_nnnorm_bound (C := C) hC

theorem meas_eLpNormEssSup_lt {f : α → ε} : μ { y | eLpNormEssSup f μ < ‖f y‖ₑ } = 0 :=
  meas_essSup_lt

lemma eLpNorm_lt_top_of_finite [Finite α] [IsFiniteMeasure μ] : eLpNorm f p μ < ∞ := by
  obtain rfl | hp₀ := eq_or_ne p 0
  · simp
  obtain rfl | hp := eq_or_ne p ∞
  · simp only [eLpNorm_exponent_top, eLpNormEssSup_lt_top_iff_isBoundedUnder]
    exact .le_of_finite
  rw [eLpNorm_lt_top_iff_lintegral_rpow_enorm_lt_top hp₀ hp]
  refine IsFiniteMeasure.lintegral_lt_top_of_bounded_to_ennreal μ ?_
  simp_rw [enorm, ← ENNReal.coe_rpow_of_nonneg _ ENNReal.toReal_nonneg]
  norm_cast
  exact Finite.exists_le _

@[simp] lemma MemLp.of_discrete [DiscreteMeasurableSpace α] [Finite α] [IsFiniteMeasure μ] :
    MemLp f p μ :=
  let ⟨C, hC⟩ := Finite.exists_le (‖f ·‖₊); .of_bound .of_finite C <| .of_forall hC

<<<<<<< HEAD
@[simp] lemma eLpNorm_of_isEmpty [IsEmpty α] {ε} [TopologicalSpace ε] [ENormedAddMonoid ε]
    (f : α → ε) (p : ℝ≥0∞) : eLpNorm f p μ = 0 := by
=======
@[deprecated (since := "2025-02-21")]
alias Memℒp.of_discrete := MemLp.of_discrete

@[simp] lemma eLpNorm_of_isEmpty [IsEmpty α] (f : α → E) (p : ℝ≥0∞) : eLpNorm f p μ = 0 := by
>>>>>>> 31af98b7
  simp [Subsingleton.elim f 0]

section MapMeasure

variable {ε : Type*} [TopologicalSpace ε] [ENormedAddMonoid ε]
  {β : Type*} {mβ : MeasurableSpace β} {f : α → β} {g : β → ε}

theorem eLpNormEssSup_map_measure (hg : AEStronglyMeasurable g (Measure.map f μ))
    (hf : AEMeasurable f μ) : eLpNormEssSup g (Measure.map f μ) = eLpNormEssSup (g ∘ f) μ :=
  essSup_map_measure hg.enorm hf

theorem eLpNorm_map_measure (hg : AEStronglyMeasurable g (Measure.map f μ))
    (hf : AEMeasurable f μ) : eLpNorm g p (Measure.map f μ) = eLpNorm (g ∘ f) p μ := by
  by_cases hp_zero : p = 0
  · simp only [hp_zero, eLpNorm_exponent_zero]
  by_cases hp_top : p = ∞
  · simp_rw [hp_top, eLpNorm_exponent_top]
    exact eLpNormEssSup_map_measure hg hf
  simp_rw [eLpNorm_eq_lintegral_rpow_enorm hp_zero hp_top]
  rw [lintegral_map' (hg.enorm.pow_const p.toReal) hf]
  rfl

theorem memLp_map_measure_iff (hg : AEStronglyMeasurable g (Measure.map f μ))
    (hf : AEMeasurable f μ) : MemLp g p (Measure.map f μ) ↔ MemLp (g ∘ f) p μ := by
  simp [MemLp, eLpNorm_map_measure hg hf, hg.comp_aemeasurable hf, hg]

@[deprecated (since := "2025-02-21")]
alias memℒp_map_measure_iff := memLp_map_measure_iff

theorem MemLp.comp_of_map (hg : MemLp g p (Measure.map f μ)) (hf : AEMeasurable f μ) :
    MemLp (g ∘ f) p μ :=
  (memLp_map_measure_iff hg.aestronglyMeasurable hf).1 hg

@[deprecated (since := "2025-02-21")]
alias Memℒp.comp_of_map := MemLp.comp_of_map

theorem eLpNorm_comp_measurePreserving {ν : MeasureTheory.Measure β} (hg : AEStronglyMeasurable g ν)
    (hf : MeasurePreserving f μ ν) : eLpNorm (g ∘ f) p μ = eLpNorm g p ν :=
  Eq.symm <| hf.map_eq ▸ eLpNorm_map_measure (hf.map_eq ▸ hg) hf.aemeasurable

theorem AEEqFun.eLpNorm_compMeasurePreserving {ν : MeasureTheory.Measure β} (g : β →ₘ[ν] E)
    (hf : MeasurePreserving f μ ν) :
    eLpNorm (g.compMeasurePreserving f hf) p μ = eLpNorm g p ν := by
  rw [eLpNorm_congr_ae (g.coeFn_compMeasurePreserving _)]
  exact eLpNorm_comp_measurePreserving g.aestronglyMeasurable hf

theorem MemLp.comp_measurePreserving {ν : MeasureTheory.Measure β} (hg : MemLp g p ν)
    (hf : MeasurePreserving f μ ν) : MemLp (g ∘ f) p μ :=
  .comp_of_map (hf.map_eq.symm ▸ hg) hf.aemeasurable

<<<<<<< HEAD
theorem _root_.MeasurableEmbedding.eLpNormEssSup_map_measure (hf : MeasurableEmbedding f) :
    eLpNormEssSup g (Measure.map f μ) = eLpNormEssSup (g ∘ f) μ :=
=======
@[deprecated (since := "2025-02-21")]
alias Memℒp.comp_measurePreserving := MemLp.comp_measurePreserving

theorem _root_.MeasurableEmbedding.eLpNormEssSup_map_measure {g : β → F}
    (hf : MeasurableEmbedding f) : eLpNormEssSup g (Measure.map f μ) = eLpNormEssSup (g ∘ f) μ :=
>>>>>>> 31af98b7
  hf.essSup_map_measure

theorem _root_.MeasurableEmbedding.eLpNorm_map_measure (hf : MeasurableEmbedding f) :
    eLpNorm g p (Measure.map f μ) = eLpNorm (g ∘ f) p μ := by
  by_cases hp_zero : p = 0
  · simp only [hp_zero, eLpNorm_exponent_zero]
  by_cases hp : p = ∞
  · simp_rw [hp, eLpNorm_exponent_top]
    exact hf.essSup_map_measure
  · simp_rw [eLpNorm_eq_lintegral_rpow_enorm hp_zero hp]
    rw [hf.lintegral_map]
    rfl

<<<<<<< HEAD
theorem _root_.MeasurableEmbedding.memℒp_map_measure_iff (hf : MeasurableEmbedding f) :
    Memℒp g p (Measure.map f μ) ↔ Memℒp (g ∘ f) p μ := by
  simp_rw [Memℒp, hf.aestronglyMeasurable_map_iff, hf.eLpNorm_map_measure]

theorem _root_.MeasurableEquiv.memℒp_map_measure_iff (f : α ≃ᵐ β) :
    Memℒp g p (Measure.map f μ) ↔ Memℒp (g ∘ f) p μ :=
  f.measurableEmbedding.memℒp_map_measure_iff
=======
theorem _root_.MeasurableEmbedding.memLp_map_measure_iff {g : β → F} (hf : MeasurableEmbedding f) :
    MemLp g p (Measure.map f μ) ↔ MemLp (g ∘ f) p μ := by
  simp_rw [MemLp, hf.aestronglyMeasurable_map_iff, hf.eLpNorm_map_measure]

@[deprecated (since := "2025-02-21")]
alias _root_.MeasurableEmbedding.memℒp_map_measure_iff :=
  _root_.MeasurableEmbedding.memLp_map_measure_iff

theorem _root_.MeasurableEquiv.memLp_map_measure_iff (f : α ≃ᵐ β) {g : β → F} :
    MemLp g p (Measure.map f μ) ↔ MemLp (g ∘ f) p μ :=
  f.measurableEmbedding.memLp_map_measure_iff

@[deprecated (since := "2025-02-21")]
alias _root_.MeasurableEquiv.memℒp_map_measure_iff := _root_.MeasurableEquiv.memLp_map_measure_iff
>>>>>>> 31af98b7

end MapMeasure

section Monotonicity

theorem eLpNorm'_le_nnreal_smul_eLpNorm'_of_ae_le_mul {f : α → F} {g : α → G} {c : ℝ≥0}
    (h : ∀ᵐ x ∂μ, ‖f x‖ₑ ≤ c * ‖g x‖ₑ) {p : ℝ} (hp : 0 < p) :
    eLpNorm' f p μ ≤ c • eLpNorm' g p μ := by
  simp_rw [eLpNorm'_eq_lintegral_enorm]
  rw [← ENNReal.rpow_le_rpow_iff hp, ENNReal.smul_def, smul_eq_mul,
    ENNReal.mul_rpow_of_nonneg _ _ hp.le]
  simp_rw [← ENNReal.rpow_mul, one_div, inv_mul_cancel₀ hp.ne.symm, ENNReal.rpow_one,
    ← ENNReal.coe_rpow_of_nonneg _ hp.le, ← lintegral_const_mul' _ _ ENNReal.coe_ne_top]
  apply lintegral_mono_ae
  have aux (x) : (↑c) ^ p * ‖g x‖ₑ ^ p = (↑c * ‖g x‖ₑ) ^ p := by simp [ENNReal.mul_rpow_eq_ite]
  simpa [ENNReal.coe_rpow_of_nonneg _ hp.le, aux, ENNReal.rpow_le_rpow_iff hp]

theorem eLpNormEssSup_le_nnreal_smul_eLpNormEssSup_of_ae_le_mul {f : α → F} {g : α → G} {c : ℝ≥0}
    (h : ∀ᵐ x ∂μ, ‖f x‖ₑ ≤ c * ‖g x‖ₑ) : eLpNormEssSup f μ ≤ c • eLpNormEssSup g μ :=
  calc
    essSup (‖f ·‖ₑ) μ ≤ essSup (fun x => (↑(c * ‖g x‖ₑ) : ℝ≥0∞)) μ :=
      essSup_mono_ae <| h.mono fun _ hx ↦hx
    _ = c • essSup (‖g ·‖ₑ) μ := ENNReal.essSup_const_mul

theorem eLpNorm_le_nnreal_smul_eLpNorm_of_ae_le_mul {f : α → F} {g : α → G} {c : ℝ≥0}
    (h : ∀ᵐ x ∂μ, ‖f x‖ₑ ≤ c * ‖g x‖ₑ) (p : ℝ≥0∞) : eLpNorm f p μ ≤ c • eLpNorm g p μ := by
  by_cases h0 : p = 0
  · simp [h0]
  by_cases h_top : p = ∞
  · rw [h_top]
    exact eLpNormEssSup_le_nnreal_smul_eLpNormEssSup_of_ae_le_mul h
  simp_rw [eLpNorm_eq_eLpNorm' h0 h_top]
  exact eLpNorm'_le_nnreal_smul_eLpNorm'_of_ae_le_mul h (ENNReal.toReal_pos h0 h_top)

-- TODO: add the whole family of lemmas?
private theorem le_mul_iff_eq_zero_of_nonneg_of_neg_of_nonneg {α} [LinearOrderedSemiring α]
    {a b c : α} (ha : 0 ≤ a) (hb : b < 0) (hc : 0 ≤ c) : a ≤ b * c ↔ a = 0 ∧ c = 0 := by
  constructor
  · intro h
    exact
      ⟨(h.trans (mul_nonpos_of_nonpos_of_nonneg hb.le hc)).antisymm ha,
        (nonpos_of_mul_nonneg_right (ha.trans h) hb).antisymm hc⟩
  · rintro ⟨rfl, rfl⟩
    rw [mul_zero]

/-- When `c` is negative, `‖f x‖ ≤ c * ‖g x‖` is nonsense and forces both `f` and `g` to have an
`eLpNorm` of `0`. -/
theorem eLpNorm_eq_zero_and_zero_of_ae_le_mul_neg {f : α → F} {g : α → G} {c : ℝ}
    (h : ∀ᵐ x ∂μ, ‖f x‖ ≤ c * ‖g x‖) (hc : c < 0) (p : ℝ≥0∞) :
    eLpNorm f p μ = 0 ∧ eLpNorm g p μ = 0 := by
  simp_rw [le_mul_iff_eq_zero_of_nonneg_of_neg_of_nonneg (norm_nonneg _) hc (norm_nonneg _),
    norm_eq_zero, eventually_and] at h
  change f =ᵐ[μ] 0 ∧ g =ᵐ[μ] 0 at h
  simp [eLpNorm_congr_ae h.1, eLpNorm_congr_ae h.2]

theorem eLpNorm_le_mul_eLpNorm_of_ae_le_mul {f : α → F} {g : α → G} {c : ℝ}
    (h : ∀ᵐ x ∂μ, ‖f x‖ ≤ c * ‖g x‖) (p : ℝ≥0∞) :
    eLpNorm f p μ ≤ ENNReal.ofReal c * eLpNorm g p μ := by
  apply eLpNorm_le_nnreal_smul_eLpNorm_of_ae_le_mul
    (h.mono fun _x hx => ?_)
  -- old proof was this: need to translate to ENNReal now...
  have := c.le_coe_toNNReal -- surely needed
  have := hx.trans <| mul_le_mul_of_nonneg_right c.le_coe_toNNReal (norm_nonneg _)
  /- various proof attempts:
  simp only [enorm]--simp only [enorm_eq_nnnorm]--, ← ENNReal.coe_mul]--, ENNReal.coe_le_coe]
  simp only [← coe_nnnorm] at hx
  convert hx
  --convert hx
  --trans (c * ‖g _x‖).toNNReal
  simp
  rw [ENNReal.ofNNReal_le_ofNNReal_iff] -/
  sorry

<<<<<<< HEAD
theorem Memℒp.of_nnnorm_le_mul {f : α → E} {g : α → F} {c : ℝ≥0} (hg : Memℒp g p μ)
    (hf : AEStronglyMeasurable f μ) (hfg : ∀ᵐ x ∂μ, ‖f x‖ₑ ≤ c * ‖g x‖ₑ) : Memℒp f p μ :=
=======
theorem MemLp.of_nnnorm_le_mul {f : α → E} {g : α → F} {c : ℝ≥0} (hg : MemLp g p μ)
    (hf : AEStronglyMeasurable f μ) (hfg : ∀ᵐ x ∂μ, ‖f x‖₊ ≤ c * ‖g x‖₊) : MemLp f p μ :=
>>>>>>> 31af98b7
  ⟨hf,
    (eLpNorm_le_nnreal_smul_eLpNorm_of_ae_le_mul hfg p).trans_lt <|
      ENNReal.mul_lt_top ENNReal.coe_lt_top hg.eLpNorm_lt_top⟩

@[deprecated (since := "2025-02-21")]
alias Memℒp.of_nnnorm_le_mul := MemLp.of_nnnorm_le_mul

theorem MemLp.of_le_mul {f : α → E} {g : α → F} {c : ℝ} (hg : MemLp g p μ)
    (hf : AEStronglyMeasurable f μ) (hfg : ∀ᵐ x ∂μ, ‖f x‖ ≤ c * ‖g x‖) : MemLp f p μ :=
  ⟨hf,
    (eLpNorm_le_mul_eLpNorm_of_ae_le_mul hfg p).trans_lt <|
      ENNReal.mul_lt_top ENNReal.ofReal_lt_top hg.eLpNorm_lt_top⟩

@[deprecated (since := "2025-02-21")]
alias Memℒp.of_le_mul := MemLp.of_le_mul

end Monotonicity

/-!
### Bounded actions by normed rings
In this section we show inequalities on the norm.
-/

section BoundedSMul

variable {𝕜 : Type*} [NormedRing 𝕜] [MulActionWithZero 𝕜 E] [MulActionWithZero 𝕜 F]
variable [BoundedSMul 𝕜 E] [BoundedSMul 𝕜 F] {c : 𝕜} {f : α → F}

theorem eLpNorm'_const_smul_le (hq : 0 < q) : eLpNorm' (c • f) q μ ≤ ‖c‖ₑ * eLpNorm' f q μ :=
  eLpNorm'_le_nnreal_smul_eLpNorm'_of_ae_le_mul
    (Eventually.of_forall fun _ ↦ by simp [← enorm_eq_nnnorm, enorm_smul_le]) hq

theorem eLpNormEssSup_const_smul_le : eLpNormEssSup (c • f) μ ≤ ‖c‖ₑ * eLpNormEssSup f μ :=
  eLpNormEssSup_le_nnreal_smul_eLpNormEssSup_of_ae_le_mul
    (Eventually.of_forall fun _ => by simp [← enorm_eq_nnnorm, enorm_smul_le])

theorem eLpNorm_const_smul_le : eLpNorm (c • f) p μ ≤ ‖c‖ₑ * eLpNorm f p μ :=
  eLpNorm_le_nnreal_smul_eLpNorm_of_ae_le_mul
    (Eventually.of_forall fun _ => by simp [← enorm_eq_nnnorm, enorm_smul_le]) _

theorem MemLp.const_smul (hf : MemLp f p μ) (c : 𝕜) : MemLp (c • f) p μ :=
  ⟨AEStronglyMeasurable.const_smul hf.1 c,
    eLpNorm_const_smul_le.trans_lt (ENNReal.mul_lt_top ENNReal.coe_lt_top hf.2)⟩

@[deprecated (since := "2025-02-21")]
alias Memℒp.const_smul := MemLp.const_smul

theorem MemLp.const_mul {f : α → 𝕜} (hf : MemLp f p μ) (c : 𝕜) : MemLp (fun x => c * f x) p μ :=
  hf.const_smul c

@[deprecated (since := "2025-02-21")]
alias Memℒp.const_mul := MemLp.const_mul

end BoundedSMul

/-!
### Bounded actions by normed division rings
The inequalities in the previous section are now tight.
-/

section NormedSpace

variable {𝕜 : Type*} [NormedDivisionRing 𝕜] [MulActionWithZero 𝕜 E] [Module 𝕜 F]
variable [BoundedSMul 𝕜 E] [BoundedSMul 𝕜 F]

theorem eLpNorm'_const_smul {f : α → F} (c : 𝕜) (hq_pos : 0 < q) :
    eLpNorm' (c • f) q μ = ‖c‖ₑ * eLpNorm' f q μ := by
  obtain rfl | hc := eq_or_ne c 0
  · simp [eLpNorm'_eq_lintegral_enorm, hq_pos]
  refine le_antisymm (eLpNorm'_const_smul_le hq_pos) <| ENNReal.mul_le_of_le_div' ?_
  simpa [enorm_inv, hc, ENNReal.div_eq_inv_mul]
    using eLpNorm'_const_smul_le (c := c⁻¹) (f := c • f) hq_pos

theorem eLpNormEssSup_const_smul (c : 𝕜) (f : α → F) :
    eLpNormEssSup (c • f) μ = ‖c‖ₑ * eLpNormEssSup f μ := by
  simp_rw [eLpNormEssSup_eq_essSup_enorm, Pi.smul_apply, enorm_smul,
    ENNReal.essSup_const_mul]

theorem eLpNorm_const_smul (c : 𝕜) (f : α → F) (p : ℝ≥0∞) (μ : Measure α):
    eLpNorm (c • f) p μ = ‖c‖ₑ * eLpNorm f p μ := by
  obtain rfl | hc := eq_or_ne c 0
  · simp
  refine le_antisymm eLpNorm_const_smul_le <| ENNReal.mul_le_of_le_div' ?_
  simpa [enorm_inv, hc, ENNReal.div_eq_inv_mul]
    using eLpNorm_const_smul_le (c := c⁻¹) (f := c • f)

lemma eLpNorm_nsmul [NormedSpace ℝ F] (n : ℕ) (f : α → F) :
    eLpNorm (n • f) p μ = n * eLpNorm f p μ := by
  simpa [Nat.cast_smul_eq_nsmul] using eLpNorm_const_smul (n : ℝ) f ..

end NormedSpace

theorem le_eLpNorm_of_bddBelow (hp : p ≠ 0) (hp' : p ≠ ∞) {f : α → F} (C : ℝ≥0) {s : Set α}
    (hs : MeasurableSet s) (hf : ∀ᵐ x ∂μ, x ∈ s → C ≤ ‖f x‖₊) :
    C • μ s ^ (1 / p.toReal) ≤ eLpNorm f p μ := by
  rw [ENNReal.smul_def, smul_eq_mul, eLpNorm_eq_lintegral_rpow_enorm hp hp',
    one_div, ENNReal.le_rpow_inv_iff (ENNReal.toReal_pos hp hp'),
    ENNReal.mul_rpow_of_nonneg _ _ ENNReal.toReal_nonneg, ← ENNReal.rpow_mul,
    inv_mul_cancel₀ (ENNReal.toReal_pos hp hp').ne.symm, ENNReal.rpow_one, ← setLIntegral_const,
    ← lintegral_indicator hs]
  refine lintegral_mono_ae ?_
  filter_upwards [hf] with x hx
  by_cases hxs : x ∈ s
  · simp only [Set.indicator_of_mem, hxs, true_implies] at hx ⊢
    gcongr
    rwa [coe_le_enorm]
  · simp [Set.indicator_of_not_mem hxs]

section RCLike

variable {𝕜 : Type*} [RCLike 𝕜] {f : α → 𝕜}

@[simp] lemma eLpNorm_conj (f : α → 𝕜) (p : ℝ≥0∞) (μ : Measure α) :
    eLpNorm (conj f) p μ = eLpNorm f p μ := by simp [← eLpNorm_norm]

theorem MemLp.re (hf : MemLp f p μ) : MemLp (fun x => RCLike.re (f x)) p μ := by
  have : ∀ x, ‖RCLike.re (f x)‖ ≤ 1 * ‖f x‖ := by
    intro x
    rw [one_mul]
    exact RCLike.norm_re_le_norm (f x)
  refine hf.of_le_mul ?_ (Eventually.of_forall this)
  exact RCLike.continuous_re.comp_aestronglyMeasurable hf.1

@[deprecated (since := "2025-02-21")]
alias Memℒp.re := MemLp.re

theorem MemLp.im (hf : MemLp f p μ) : MemLp (fun x => RCLike.im (f x)) p μ := by
  have : ∀ x, ‖RCLike.im (f x)‖ ≤ 1 * ‖f x‖ := by
    intro x
    rw [one_mul]
    exact RCLike.norm_im_le_norm (f x)
  refine hf.of_le_mul ?_ (Eventually.of_forall this)
  exact RCLike.continuous_im.comp_aestronglyMeasurable hf.1

@[deprecated (since := "2025-02-21")]
alias Memℒp.im := MemLp.im

end RCLike

section Liminf

variable [MeasurableSpace E] [OpensMeasurableSpace E] {R : ℝ≥0}

theorem ae_bdd_liminf_atTop_rpow_of_eLpNorm_bdd {p : ℝ≥0∞} {f : ℕ → α → E}
    (hfmeas : ∀ n, Measurable (f n)) (hbdd : ∀ n, eLpNorm (f n) p μ ≤ R) :
    ∀ᵐ x ∂μ, liminf (fun n => ((‖f n x‖ₑ) ^ p.toReal : ℝ≥0∞)) atTop < ∞ := by
  by_cases hp0 : p.toReal = 0
  · simp only [hp0, ENNReal.rpow_zero]
    filter_upwards with _
    rw [liminf_const (1 : ℝ≥0∞)]
    exact ENNReal.one_lt_top
  have hp : p ≠ 0 := fun h => by simp [h] at hp0
  have hp' : p ≠ ∞ := fun h => by simp [h] at hp0
  refine
    ae_lt_top (.liminf fun n => (hfmeas n).nnnorm.coe_nnreal_ennreal.pow_const p.toReal)
      (lt_of_le_of_lt
          (lintegral_liminf_le fun n => (hfmeas n).nnnorm.coe_nnreal_ennreal.pow_const p.toReal)
          (lt_of_le_of_lt ?_
            (ENNReal.rpow_lt_top_of_nonneg ENNReal.toReal_nonneg ENNReal.coe_ne_top :
              (R : ℝ≥0∞) ^ p.toReal < ∞))).ne
  simp_rw [eLpNorm_eq_lintegral_rpow_enorm hp hp', one_div] at hbdd
  simp_rw [liminf_eq, eventually_atTop]
  exact
    sSup_le fun b ⟨a, ha⟩ =>
      (ha a le_rfl).trans ((ENNReal.rpow_inv_le_iff (ENNReal.toReal_pos hp hp')).1 (hbdd _))

theorem ae_bdd_liminf_atTop_of_eLpNorm_bdd {p : ℝ≥0∞} (hp : p ≠ 0) {f : ℕ → α → E}
    (hfmeas : ∀ n, Measurable (f n)) (hbdd : ∀ n, eLpNorm (f n) p μ ≤ R) :
    ∀ᵐ x ∂μ, liminf (fun n => (‖f n x‖ₑ)) atTop < ∞ := by
  by_cases hp' : p = ∞
  · subst hp'
    simp_rw [eLpNorm_exponent_top] at hbdd
    have : ∀ n, ∀ᵐ x ∂μ, (‖f n x‖ₑ) < R + 1 := fun n =>
      ae_lt_of_essSup_lt
        (lt_of_le_of_lt (hbdd n) <| ENNReal.lt_add_right ENNReal.coe_ne_top one_ne_zero)
    rw [← ae_all_iff] at this
    filter_upwards [this] with x hx using lt_of_le_of_lt
        (liminf_le_of_frequently_le' <| Frequently.of_forall fun n => (hx n).le)
        (ENNReal.add_lt_top.2 ⟨ENNReal.coe_lt_top, ENNReal.one_lt_top⟩)
  filter_upwards [ae_bdd_liminf_atTop_rpow_of_eLpNorm_bdd hfmeas hbdd] with x hx
  have hppos : 0 < p.toReal := ENNReal.toReal_pos hp hp'
  have :
    liminf (fun n => (‖f n x‖ₑ) ^ p.toReal) atTop =
      liminf (fun n => (‖f n x‖ₑ)) atTop ^ p.toReal := by
    change
      liminf (fun n => ENNReal.orderIsoRpow p.toReal hppos (‖f n x‖ₑ)) atTop =
        ENNReal.orderIsoRpow p.toReal hppos (liminf (fun n => (‖f n x‖ₑ)) atTop)
    refine (OrderIso.liminf_apply (ENNReal.orderIsoRpow p.toReal _) ?_ ?_ ?_ ?_).symm <;>
      isBoundedDefault
  rw [this] at hx
  rw [← ENNReal.rpow_one (liminf (‖f · x‖ₑ) atTop), ← mul_inv_cancel₀ hppos.ne.symm,
    ENNReal.rpow_mul]
  exact ENNReal.rpow_lt_top_of_nonneg (inv_nonneg.2 hppos.le) hx.ne

end Liminf

/-- A continuous function with compact support belongs to `L^∞`.
See `Continuous.memLp_of_hasCompactSupport` for a version for `L^p`. -/
theorem _root_.Continuous.memLp_top_of_hasCompactSupport
    {X : Type*} [TopologicalSpace X] [MeasurableSpace X] [OpensMeasurableSpace X]
    {f : X → E} (hf : Continuous f) (h'f : HasCompactSupport f) (μ : Measure X) : MemLp f ⊤ μ := by
  borelize E
  rcases hf.bounded_above_of_compact_support h'f with ⟨C, hC⟩
  apply memLp_top_of_bound ?_ C (Filter.Eventually.of_forall hC)
  exact (hf.stronglyMeasurable_of_hasCompactSupport h'f).aestronglyMeasurable

@[deprecated (since := "2025-02-21")]
alias _root_.Continuous.memℒp_top_of_hasCompactSupport :=
  _root_.Continuous.memLp_top_of_hasCompactSupport


section UnifTight

/-- A single function that is `MemLp f p μ` is tight with respect to `μ`. -/
theorem MemLp.exists_eLpNorm_indicator_compl_lt {β : Type*} [NormedAddCommGroup β] (hp_top : p ≠ ∞)
    {f : α → β} (hf : MemLp f p μ) {ε : ℝ≥0∞} (hε : ε ≠ 0) :
    ∃ s : Set α, MeasurableSet s ∧ μ s < ∞ ∧ eLpNorm (sᶜ.indicator f) p μ < ε := by
  rcases eq_or_ne p 0 with rfl | hp₀
  · use ∅; simp [pos_iff_ne_zero.2 hε] -- first take care of `p = 0`
  · obtain ⟨s, hsm, hs, hε⟩ :
        ∃ s, MeasurableSet s ∧ μ s < ∞ ∧ ∫⁻ a in sᶜ, (‖f a‖ₑ) ^ p.toReal ∂μ < ε ^ p.toReal := by
      apply exists_setLintegral_compl_lt
      · exact ((eLpNorm_lt_top_iff_lintegral_rpow_enorm_lt_top hp₀ hp_top).1 hf.2).ne
      · simp [*]
    refine ⟨s, hsm, hs, ?_⟩
    rwa [eLpNorm_indicator_eq_eLpNorm_restrict hsm.compl,
      eLpNorm_eq_lintegral_rpow_enorm hp₀ hp_top, one_div, ENNReal.rpow_inv_lt_iff]
    simp [ENNReal.toReal_pos, *]

@[deprecated (since := "2025-02-21")]
alias Memℒp.exists_eLpNorm_indicator_compl_lt := MemLp.exists_eLpNorm_indicator_compl_lt

end UnifTight
end Lp

end MeasureTheory<|MERGE_RESOLUTION|>--- conflicted
+++ resolved
@@ -246,28 +246,16 @@
 @[simp]
 theorem eLpNorm_zero' : eLpNorm (fun _ : α => (0 : ε)) p μ = 0 := eLpNorm_zero
 
-<<<<<<< HEAD
-@[simp] lemma Memℒp.zero : Memℒp (0 : α → ε) p μ :=
+@[simp] lemma MemLp.zero : MemLp (0 : α → ε) p μ :=
   ⟨aestronglyMeasurable_zero, by rw [eLpNorm_zero]; exact ENNReal.coe_lt_top⟩
 
-@[simp] lemma Memℒp.zero' : Memℒp (fun _ : α => (0 : ε)) p μ := Memℒp.zero
-=======
-@[simp] lemma MemLp.zero : MemLp (0 : α → E) p μ :=
-  ⟨aestronglyMeasurable_zero, by rw [eLpNorm_zero]; exact ENNReal.coe_lt_top⟩
-
-@[deprecated (since := "2025-02-21")]
-alias Memℒp.zero := MemLp.zero
-
-@[simp] lemma MemLp.zero' : MemLp (fun _ : α => (0 : E)) p μ := MemLp.zero
+@[simp] lemma MemLp.zero' : MemLp (fun _ : α => (0 : ε)) p μ := MemLp.zero
 
 @[deprecated (since := "2025-02-21")]
 alias Memℒp.zero' := MemLp.zero'
->>>>>>> 31af98b7
 
 @[deprecated (since := "2025-01-21")] alias zero_memℒp := MemLp.zero
 @[deprecated (since := "2025-01-21")] alias zero_mem_ℒp := MemLp.zero'
-
-end
 
 variable [MeasurableSpace α]
 
@@ -635,23 +623,15 @@
 theorem eLpNorm_congr_ae {f g : α → ε} (hfg : f =ᵐ[μ] g) : eLpNorm f p μ = eLpNorm g p μ :=
   eLpNorm_congr_enorm_ae <| hfg.mono fun _x hx => hx ▸ rfl
 
-<<<<<<< HEAD
-theorem memℒp_congr_ae [TopologicalSpace ε] {f g : α → ε} (hfg : f =ᵐ[μ] g) :
-    Memℒp f p μ ↔ Memℒp g p μ := by
-  simp only [Memℒp, eLpNorm_congr_ae hfg, aestronglyMeasurable_congr hfg]
-
-theorem Memℒp.ae_eq [TopologicalSpace ε] {f g : α → ε} (hfg : f =ᵐ[μ] g) (hf_Lp : Memℒp f p μ) :
-    Memℒp g p μ :=
-  (memℒp_congr_ae hfg).1 hf_Lp
-=======
-theorem memLp_congr_ae {f g : α → E} (hfg : f =ᵐ[μ] g) : MemLp f p μ ↔ MemLp g p μ := by
+theorem memLp_congr_ae [TopologicalSpace ε] {f g : α → ε} (hfg : f =ᵐ[μ] g) :
+    MemLp f p μ ↔ MemLp g p μ := by
   simp only [MemLp, eLpNorm_congr_ae hfg, aestronglyMeasurable_congr hfg]
 
 @[deprecated (since := "2025-02-21")]
 alias memℒp_congr_ae := memLp_congr_ae
->>>>>>> 31af98b7
-
-theorem MemLp.ae_eq {f g : α → E} (hfg : f =ᵐ[μ] g) (hf_Lp : MemLp f p μ) : MemLp g p μ :=
+
+theorem MemLp.ae_eq [TopologicalSpace ε] {f g : α → ε} (hfg : f =ᵐ[μ] g) (hf_Lp : MemLp f p μ) :
+    MemLp g p μ :=
   (memLp_congr_ae hfg).1 hf_Lp
 
 @[deprecated (since := "2025-02-21")]
@@ -851,25 +831,16 @@
       eLpNorm_indicator_const (measurableSet_toMeasurable ..) hp h'p
     _ = ‖c‖ₑ * μ s ^ (1 / p.toReal) := by rw [measure_toMeasurable]
 
-<<<<<<< HEAD
-lemma Memℒp.indicator {f : α → ε} (hs : MeasurableSet s) (hf : Memℒp f p μ) :
-    Memℒp (s.indicator f) p μ :=
+lemma MemLp.indicator {f : α → ε} (hs : MeasurableSet s) (hf : MemLp f p μ) :
+    MemLp (s.indicator f) p μ :=
   ⟨hf.aestronglyMeasurable.indicator hs, lt_of_le_of_lt (eLpNorm_indicator_le f) hf.eLpNorm_lt_top⟩
 
-lemma memℒp_indicator_iff_restrict {f : α → ε} (hs : MeasurableSet s) :
-    Memℒp (s.indicator f) p μ ↔ Memℒp f p (μ.restrict s) := by
-  simp [Memℒp, aestronglyMeasurable_indicator_iff hs, eLpNorm_indicator_eq_eLpNorm_restrict hs]
-=======
-lemma MemLp.indicator (hs : MeasurableSet s) (hf : MemLp f p μ) : MemLp (s.indicator f) p μ :=
-  ⟨hf.aestronglyMeasurable.indicator hs, lt_of_le_of_lt (eLpNorm_indicator_le f) hf.eLpNorm_lt_top⟩
-
 @[deprecated (since := "2025-02-21")]
 alias Memℒp.indicator := MemLp.indicator
 
-lemma memLp_indicator_iff_restrict (hs : MeasurableSet s) :
+lemma memLp_indicator_iff_restrict {f : α → ε} (hs : MeasurableSet s) :
     MemLp (s.indicator f) p μ ↔ MemLp f p (μ.restrict s) := by
   simp [MemLp, aestronglyMeasurable_indicator_iff hs, eLpNorm_indicator_eq_eLpNorm_restrict hs]
->>>>>>> 31af98b7
 
 @[deprecated (since := "2025-02-21")]
 alias memℒp_indicator_iff_restrict := memLp_indicator_iff_restrict
@@ -897,15 +868,9 @@
       = max (eLpNorm f ∞ (μ.restrict s)) (eLpNorm g ∞ (μ.restrict sᶜ)) :=
   eLpNormEssSup_piecewise f g hs
 
-<<<<<<< HEAD
-protected lemma Memℒp.piecewise {f : α → ε} [DecidablePred (· ∈ s)] {g} (hs : MeasurableSet s)
-   (hf : Memℒp f p (μ.restrict s)) (hg : Memℒp g p (μ.restrict sᶜ)) :
-    Memℒp (s.piecewise f g) p μ := by
-=======
-protected lemma MemLp.piecewise [DecidablePred (· ∈ s)] {g} (hs : MeasurableSet s)
+protected lemma MemLp.piecewise {f : α → ε} [DecidablePred (· ∈ s)] {g} (hs : MeasurableSet s)
    (hf : MemLp f p (μ.restrict s)) (hg : MemLp g p (μ.restrict sᶜ)) :
     MemLp (s.piecewise f g) p μ := by
->>>>>>> 31af98b7
   by_cases hp_zero : p = 0
   · simp only [hp_zero, memLp_zero_iff_aestronglyMeasurable]
     exact AEStronglyMeasurable.piecewise hs hf.1 hg.1
@@ -1013,13 +978,8 @@
   rw [@eLpNorm_smul_measure_of_ne_top _ _ _ μ _ 1 (@ENNReal.coe_ne_top 1) f c]
   simp
 
-<<<<<<< HEAD
-theorem Memℒp.of_measure_le_smul [TopologicalSpace ε] {μ' : Measure α} {c : ℝ≥0∞} (hc : c ≠ ∞)
-    (hμ'_le : μ' ≤ c • μ) {f : α → ε} (hf : Memℒp f p μ) : Memℒp f p μ' := by
-=======
-theorem MemLp.of_measure_le_smul {μ' : Measure α} {c : ℝ≥0∞} (hc : c ≠ ∞) (hμ'_le : μ' ≤ c • μ)
-    {f : α → E} (hf : MemLp f p μ) : MemLp f p μ' := by
->>>>>>> 31af98b7
+theorem MemLp.of_measure_le_smul [TopologicalSpace ε] {μ' : Measure α} {c : ℝ≥0∞} (hc : c ≠ ∞)
+    (hμ'_le : μ' ≤ c • μ) {f : α → ε} (hf : MemLp f p μ) : MemLp f p μ' := by
   refine ⟨hf.1.mono_ac (Measure.absolutelyContinuous_of_le_smul hμ'_le), ?_⟩
   refine (eLpNorm_mono_measure f hμ'_le).trans_lt ?_
   by_cases hc0 : c = 0
@@ -1028,25 +988,17 @@
   refine ENNReal.mul_lt_top (Ne.lt_top ?_) hf.2
   simp [hc, hc0]
 
-<<<<<<< HEAD
-theorem Memℒp.smul_measure [TopologicalSpace ε] {f : α → ε} {c : ℝ≥0∞}
-    (hf : Memℒp f p μ) (hc : c ≠ ∞) : Memℒp f p (c • μ) :=
+@[deprecated (since := "2025-02-21")]
+alias Memℒp.of_measure_le_smul := MemLp.of_measure_le_smul
+
+theorem MemLp.smul_measure [TopologicalSpace ε] {f : α → ε} {c : ℝ≥0∞}
+    (hf : MemLp f p μ) (hc : c ≠ ∞) : MemLp f p (c • μ) :=
   hf.of_measure_le_smul hc le_rfl
 
+@[deprecated (since := "2025-02-21")]
+alias Memℒp.smul_measure := MemLp.smul_measure
+
 theorem eLpNorm_one_add_measure (f : α → ε) (μ ν : Measure α) :
-=======
-@[deprecated (since := "2025-02-21")]
-alias Memℒp.of_measure_le_smul := MemLp.of_measure_le_smul
-
-theorem MemLp.smul_measure {f : α → E} {c : ℝ≥0∞} (hf : MemLp f p μ) (hc : c ≠ ∞) :
-    MemLp f p (c • μ) :=
-  hf.of_measure_le_smul hc le_rfl
-
-@[deprecated (since := "2025-02-21")]
-alias Memℒp.smul_measure := MemLp.smul_measure
-
-theorem eLpNorm_one_add_measure (f : α → F) (μ ν : Measure α) :
->>>>>>> 31af98b7
     eLpNorm f 1 (μ + ν) = eLpNorm f 1 μ + eLpNorm f 1 ν := by
   simp_rw [eLpNorm_one_eq_lintegral_enorm]
   rw [lintegral_add_measure _ μ ν]
@@ -1065,22 +1017,15 @@
 @[simp] lemma eLpNormEssSup_count [MeasurableSingletonClass α] (f : α → ε) :
     eLpNormEssSup f .count = ⨆ a, ‖f a‖ₑ := essSup_count _
 
-<<<<<<< HEAD
-theorem Memℒp.left_of_add_measure [TopologicalSpace ε] {f : α → ε} (h : Memℒp f p (μ + ν)) :
-    Memℒp f p μ :=
+theorem MemLp.left_of_add_measure [TopologicalSpace ε] {f : α → ε} (h : MemLp f p (μ + ν)) :
+    MemLp f p μ :=
   h.mono_measure <| Measure.le_add_right <| le_refl _
 
-theorem Memℒp.right_of_add_measure [TopologicalSpace ε] {f : α → ε} (h : Memℒp f p (μ + ν)) :
-    Memℒp f p ν :=
-=======
-theorem MemLp.left_of_add_measure {f : α → E} (h : MemLp f p (μ + ν)) : MemLp f p μ :=
-  h.mono_measure <| Measure.le_add_right <| le_refl _
-
 @[deprecated (since := "2025-02-21")]
 alias Memℒp.left_of_add_measure := MemLp.left_of_add_measure
 
-theorem MemLp.right_of_add_measure {f : α → E} (h : MemLp f p (μ + ν)) : MemLp f p ν :=
->>>>>>> 31af98b7
+theorem MemLp.right_of_add_measure [TopologicalSpace ε] {f : α → ε} (h : MemLp f p (μ + ν)) :
+    MemLp f p ν :=
   h.mono_measure <| Measure.le_add_left <| le_refl _
 
 @[deprecated (since := "2025-02-21")]
@@ -1096,13 +1041,10 @@
     MemLp (fun x => ‖f x‖) p μ ↔ MemLp f p μ :=
   ⟨fun h => ⟨hf, by rw [← eLpNorm_norm]; exact h.2⟩, fun h => h.norm⟩
 
-<<<<<<< HEAD
 -- TODO: generalise this, once #21433 lands
-=======
 @[deprecated (since := "2025-02-21")]
 alias memℒp_norm_iff := memLp_norm_iff
 
->>>>>>> 31af98b7
 theorem eLpNorm'_eq_zero_of_ae_zero {f : α → F} (hq0_lt : 0 < q) (hf_zero : f =ᵐ[μ] 0) :
     eLpNorm' f q μ = 0 := by rw [eLpNorm'_congr_ae hf_zero, eLpNorm'_zero hq0_lt]
 
@@ -1182,15 +1124,11 @@
     MemLp f p μ :=
   let ⟨C, hC⟩ := Finite.exists_le (‖f ·‖₊); .of_bound .of_finite C <| .of_forall hC
 
-<<<<<<< HEAD
+@[deprecated (since := "2025-02-21")]
+alias Memℒp.of_discrete := MemLp.of_discrete
+
 @[simp] lemma eLpNorm_of_isEmpty [IsEmpty α] {ε} [TopologicalSpace ε] [ENormedAddMonoid ε]
     (f : α → ε) (p : ℝ≥0∞) : eLpNorm f p μ = 0 := by
-=======
-@[deprecated (since := "2025-02-21")]
-alias Memℒp.of_discrete := MemLp.of_discrete
-
-@[simp] lemma eLpNorm_of_isEmpty [IsEmpty α] (f : α → E) (p : ℝ≥0∞) : eLpNorm f p μ = 0 := by
->>>>>>> 31af98b7
   simp [Subsingleton.elim f 0]
 
 section MapMeasure
@@ -1241,16 +1179,11 @@
     (hf : MeasurePreserving f μ ν) : MemLp (g ∘ f) p μ :=
   .comp_of_map (hf.map_eq.symm ▸ hg) hf.aemeasurable
 
-<<<<<<< HEAD
+@[deprecated (since := "2025-02-21")]
+alias Memℒp.comp_measurePreserving := MemLp.comp_measurePreserving
+
 theorem _root_.MeasurableEmbedding.eLpNormEssSup_map_measure (hf : MeasurableEmbedding f) :
     eLpNormEssSup g (Measure.map f μ) = eLpNormEssSup (g ∘ f) μ :=
-=======
-@[deprecated (since := "2025-02-21")]
-alias Memℒp.comp_measurePreserving := MemLp.comp_measurePreserving
-
-theorem _root_.MeasurableEmbedding.eLpNormEssSup_map_measure {g : β → F}
-    (hf : MeasurableEmbedding f) : eLpNormEssSup g (Measure.map f μ) = eLpNormEssSup (g ∘ f) μ :=
->>>>>>> 31af98b7
   hf.essSup_map_measure
 
 theorem _root_.MeasurableEmbedding.eLpNorm_map_measure (hf : MeasurableEmbedding f) :
@@ -1264,16 +1197,7 @@
     rw [hf.lintegral_map]
     rfl
 
-<<<<<<< HEAD
-theorem _root_.MeasurableEmbedding.memℒp_map_measure_iff (hf : MeasurableEmbedding f) :
-    Memℒp g p (Measure.map f μ) ↔ Memℒp (g ∘ f) p μ := by
-  simp_rw [Memℒp, hf.aestronglyMeasurable_map_iff, hf.eLpNorm_map_measure]
-
-theorem _root_.MeasurableEquiv.memℒp_map_measure_iff (f : α ≃ᵐ β) :
-    Memℒp g p (Measure.map f μ) ↔ Memℒp (g ∘ f) p μ :=
-  f.measurableEmbedding.memℒp_map_measure_iff
-=======
-theorem _root_.MeasurableEmbedding.memLp_map_measure_iff {g : β → F} (hf : MeasurableEmbedding f) :
+theorem _root_.MeasurableEmbedding.memLp_map_measure_iff (hf : MeasurableEmbedding f) :
     MemLp g p (Measure.map f μ) ↔ MemLp (g ∘ f) p μ := by
   simp_rw [MemLp, hf.aestronglyMeasurable_map_iff, hf.eLpNorm_map_measure]
 
@@ -1281,13 +1205,12 @@
 alias _root_.MeasurableEmbedding.memℒp_map_measure_iff :=
   _root_.MeasurableEmbedding.memLp_map_measure_iff
 
-theorem _root_.MeasurableEquiv.memLp_map_measure_iff (f : α ≃ᵐ β) {g : β → F} :
+theorem _root_.MeasurableEquiv.memLp_map_measure_iff (f : α ≃ᵐ β) :
     MemLp g p (Measure.map f μ) ↔ MemLp (g ∘ f) p μ :=
   f.measurableEmbedding.memLp_map_measure_iff
 
 @[deprecated (since := "2025-02-21")]
 alias _root_.MeasurableEquiv.memℒp_map_measure_iff := _root_.MeasurableEquiv.memLp_map_measure_iff
->>>>>>> 31af98b7
 
 end MapMeasure
 
@@ -1361,13 +1284,8 @@
   rw [ENNReal.ofNNReal_le_ofNNReal_iff] -/
   sorry
 
-<<<<<<< HEAD
-theorem Memℒp.of_nnnorm_le_mul {f : α → E} {g : α → F} {c : ℝ≥0} (hg : Memℒp g p μ)
-    (hf : AEStronglyMeasurable f μ) (hfg : ∀ᵐ x ∂μ, ‖f x‖ₑ ≤ c * ‖g x‖ₑ) : Memℒp f p μ :=
-=======
 theorem MemLp.of_nnnorm_le_mul {f : α → E} {g : α → F} {c : ℝ≥0} (hg : MemLp g p μ)
-    (hf : AEStronglyMeasurable f μ) (hfg : ∀ᵐ x ∂μ, ‖f x‖₊ ≤ c * ‖g x‖₊) : MemLp f p μ :=
->>>>>>> 31af98b7
+    (hf : AEStronglyMeasurable f μ) (hfg : ∀ᵐ x ∂μ, ‖f x‖ₑ ≤ c * ‖g x‖ₑ) : MemLp f p μ :=
   ⟨hf,
     (eLpNorm_le_nnreal_smul_eLpNorm_of_ae_le_mul hfg p).trans_lt <|
       ENNReal.mul_lt_top ENNReal.coe_lt_top hg.eLpNorm_lt_top⟩
