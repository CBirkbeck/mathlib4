--- conflicted
+++ resolved
@@ -696,13 +696,8 @@
   rcases eq_or_ne p ∞ with rfl | hp_top
   · rw [eLpNorm_top_piecewise f g hs]
     exact max_lt hf.2 hg.2
-<<<<<<< HEAD
-  rw [snorm_lt_top_iff_lintegral_rpow_nnnorm_lt_top hp_zero hp_top, ← lintegral_add_compl _ hs,
+  rw [eLpNorm_lt_top_iff_lintegral_rpow_nnnorm_lt_top hp_zero hp_top, ← lintegral_add_compl _ hs,
     add_lt_top]
-=======
-  rw [eLpNorm_lt_top_iff_lintegral_rpow_nnnorm_lt_top hp_zero hp_top, ← lintegral_add_compl _ hs,
-    ENNReal.add_lt_top]
->>>>>>> 9a958e83
   constructor
   · have h : ∀ᵐ (x : α) ∂μ, x ∈ s →
         (‖Set.piecewise s f g x‖₊ : ℝ≥0∞) ^ p.toReal = (‖f x‖₊ : ℝ≥0∞) ^ p.toReal := by
@@ -1677,13 +1672,8 @@
   specialize h_tendsto_1 N (le_refl N)
   have h_add : f_lim = f_lim - f N + f N := by abel
   rw [h_add]
-<<<<<<< HEAD
-  refine lt_of_le_of_lt (snorm_add_le (h_lim_meas.sub (hf N).1) (hf N).1 hp) ?_
+  refine lt_of_le_of_lt (eLpNorm_add_le (h_lim_meas.sub (hf N).1) (hf N).1 hp) ?_
   rw [add_lt_top]
-=======
-  refine lt_of_le_of_lt (eLpNorm_add_le (h_lim_meas.sub (hf N).1) (hf N).1 hp) ?_
-  rw [ENNReal.add_lt_top]
->>>>>>> 9a958e83
   constructor
   · refine lt_of_le_of_lt ?_ ENNReal.one_lt_top
     have h_neg : f_lim - f N = -(f N - f_lim) := by simp
