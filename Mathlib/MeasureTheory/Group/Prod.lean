--- conflicted
+++ resolved
@@ -296,13 +296,8 @@
 theorem ae_measure_preimage_mul_right_lt_top_of_ne_zero [IsMulLeftInvariant ν]
     (sm : MeasurableSet s) (h2s : ν s ≠ 0) (h3s : ν s ≠ ∞) :
     ∀ᵐ x ∂μ, ν ((fun y => y * x) ⁻¹' s) < ∞ := by
-<<<<<<< HEAD
-  refine' (ae_measure_preimage_mul_right_lt_top ν ν sm h3s).filter_mono _
-  refine' (absolutelyContinuous_of_isMulLeftInvariant μ ν _).ae_le
-=======
   refine (ae_measure_preimage_mul_right_lt_top ν ν sm h3s).filter_mono ?_
   refine (absolutelyContinuous_of_isMulLeftInvariant μ ν ?_).ae_le
->>>>>>> 20c42930
   refine mt ?_ h2s
   intro hν
   rw [hν, Measure.coe_zero, Pi.zero_apply]
