--- conflicted
+++ resolved
@@ -263,11 +263,7 @@
   · refine ⟨_, h2g₂, (g₁ * g₂)⁻¹, ?_, ?_⟩
     · simp only [inv_inv, h1g₂]
     · simp only [mul_inv_rev, mul_inv_cancel_left]
-<<<<<<< HEAD
-  · refine' ⟨_, h2g₃, (g₁ * g₃)⁻¹, _, _⟩
-=======
   · refine ⟨_, h2g₃, (g₁ * g₃)⁻¹, ?_, ?_⟩
->>>>>>> 98114d76
     · simp only [inv_inv, h1g₃]
     · simp only [mul_inv_rev, mul_inv_cancel_left]
 #align measure_theory.measure.haar.index_union_eq MeasureTheory.Measure.haar.index_union_eq
