/-
Copyright (c) 2020 Rémy Degenne. All rights reserved.
Released under Apache 2.0 license as described in the file LICENSE.
Authors: Rémy Degenne
-/
import Mathlib.MeasureTheory.Integral.Lebesgue
import Mathlib.Analysis.MeanInequalities
import Mathlib.Analysis.MeanInequalitiesPow
import Mathlib.MeasureTheory.Function.SpecialFunctions.Basic

#align_import measure_theory.integral.mean_inequalities from "leanprover-community/mathlib"@"13bf7613c96a9fd66a81b9020a82cad9a6ea1fcf"

/-!
# Mean value inequalities for integrals

In this file we prove several inequalities on integrals, notably the Hölder inequality and
the Minkowski inequality. The versions for finite sums are in `Analysis.MeanInequalities`.

## Main results

Hölder's inequality for the Lebesgue integral of `ℝ≥0∞` and `ℝ≥0` functions: we prove
`∫ (f * g) ∂μ ≤ (∫ f^p ∂μ) ^ (1/p) * (∫ g^q ∂μ) ^ (1/q)` for `p`, `q` conjugate real exponents
and `α → (E)NNReal` functions in two cases,
* `ENNReal.lintegral_mul_le_Lp_mul_Lq` : ℝ≥0∞ functions,
* `NNReal.lintegral_mul_le_Lp_mul_Lq`  : ℝ≥0 functions.

`ENNReal.lintegral_mul_norm_pow_le` is a variant where the exponents are not reciprocals:
`∫ (f ^ p * g ^ q) ∂μ ≤ (∫ f ∂μ) ^ p * (∫ g ∂μ) ^ q` where `p, q ≥ 0` and `p + q = 1`.
`ENNReal.lintegral_prod_norm_pow_le` generalizes this to a finite family of functions:
`∫ (∏ i, f i ^ p i) ∂μ ≤ ∏ i, (∫ f i ∂μ) ^ p i` when the `p` is a collection
of nonnegative weights with sum 1.

Minkowski's inequality for the Lebesgue integral of measurable functions with `ℝ≥0∞` values:
we prove `(∫ (f + g)^p ∂μ) ^ (1/p) ≤ (∫ f^p ∂μ) ^ (1/p) + (∫ g^p ∂μ) ^ (1/p)` for `1 ≤ p`.
-/


section LIntegral

/-!
### Hölder's inequality for the Lebesgue integral of ℝ≥0∞ and ℝ≥0 functions

We prove `∫ (f * g) ∂μ ≤ (∫ f^p ∂μ) ^ (1/p) * (∫ g^q ∂μ) ^ (1/q)` for `p`, `q`
conjugate real exponents and `α → (E)NNReal` functions in several cases, the first two being useful
only to prove the more general results:
* `ENNReal.lintegral_mul_le_one_of_lintegral_rpow_eq_one` : ℝ≥0∞ functions for which the
    integrals on the right are equal to 1,
* `ENNReal.lintegral_mul_le_Lp_mul_Lq_of_ne_zero_of_ne_top` : ℝ≥0∞ functions for which the
    integrals on the right are neither ⊤ nor 0,
* `ENNReal.lintegral_mul_le_Lp_mul_Lq` : ℝ≥0∞ functions,
* `NNReal.lintegral_mul_le_Lp_mul_Lq`  : ℝ≥0 functions.
-/


noncomputable section

open scoped Classical
open NNReal ENNReal MeasureTheory Finset

set_option linter.uppercaseLean3 false

variable {α : Type*} [MeasurableSpace α] {μ : Measure α}

namespace ENNReal

theorem lintegral_mul_le_one_of_lintegral_rpow_eq_one {p q : ℝ} (hpq : p.IsConjExponent q)
    {f g : α → ℝ≥0∞} (hf : AEMeasurable f μ) (hf_norm : ∫⁻ a, f a ^ p ∂μ = 1)
    (hg_norm : ∫⁻ a, g a ^ q ∂μ = 1) : (∫⁻ a, (f * g) a ∂μ) ≤ 1 := by
  calc
    (∫⁻ a : α, (f * g) a ∂μ) ≤
        ∫⁻ a : α, f a ^ p / ENNReal.ofReal p + g a ^ q / ENNReal.ofReal q ∂μ :=
      lintegral_mono fun a => young_inequality (f a) (g a) hpq
    _ = 1 := by
      simp only [div_eq_mul_inv]
      rw [lintegral_add_left']
      · rw [lintegral_mul_const'' _ (hf.pow_const p), lintegral_mul_const', hf_norm, hg_norm,
          one_mul, one_mul, hpq.inv_add_inv_conj_ennreal]
        simp [hpq.symm.pos]
      · exact (hf.pow_const _).mul_const _
#align ennreal.lintegral_mul_le_one_of_lintegral_rpow_eq_one ENNReal.lintegral_mul_le_one_of_lintegral_rpow_eq_one

/-- Function multiplied by the inverse of its p-seminorm `(∫⁻ f^p ∂μ) ^ 1/p`-/
def funMulInvSnorm (f : α → ℝ≥0∞) (p : ℝ) (μ : Measure α) : α → ℝ≥0∞ := fun a =>
  f a * ((∫⁻ c, f c ^ p ∂μ) ^ (1 / p))⁻¹
#align ennreal.fun_mul_inv_snorm ENNReal.funMulInvSnorm

theorem fun_eq_funMulInvSnorm_mul_snorm {p : ℝ} (f : α → ℝ≥0∞) (hf_nonzero : (∫⁻ a, f a ^ p ∂μ) ≠ 0)
    (hf_top : (∫⁻ a, f a ^ p ∂μ) ≠ ⊤) {a : α} :
    f a = funMulInvSnorm f p μ a * (∫⁻ c, f c ^ p ∂μ) ^ (1 / p) := by
  simp [funMulInvSnorm, mul_assoc, ENNReal.inv_mul_cancel, hf_nonzero, hf_top]
#align ennreal.fun_eq_fun_mul_inv_snorm_mul_snorm ENNReal.fun_eq_funMulInvSnorm_mul_snorm

theorem funMulInvSnorm_rpow {p : ℝ} (hp0 : 0 < p) {f : α → ℝ≥0∞} {a : α} :
    funMulInvSnorm f p μ a ^ p = f a ^ p * (∫⁻ c, f c ^ p ∂μ)⁻¹ := by
  rw [funMulInvSnorm, mul_rpow_of_nonneg _ _ (le_of_lt hp0)]
  suffices h_inv_rpow : ((∫⁻ c : α, f c ^ p ∂μ) ^ (1 / p))⁻¹ ^ p = (∫⁻ c : α, f c ^ p ∂μ)⁻¹ by
    rw [h_inv_rpow]
  rw [inv_rpow, ← rpow_mul, one_div_mul_cancel hp0.ne', rpow_one]
#align ennreal.fun_mul_inv_snorm_rpow ENNReal.funMulInvSnorm_rpow

theorem lintegral_rpow_funMulInvSnorm_eq_one {p : ℝ} (hp0_lt : 0 < p) {f : α → ℝ≥0∞}
    (hf_nonzero : (∫⁻ a, f a ^ p ∂μ) ≠ 0) (hf_top : (∫⁻ a, f a ^ p ∂μ) ≠ ⊤) :
    ∫⁻ c, funMulInvSnorm f p μ c ^ p ∂μ = 1 := by
  simp_rw [funMulInvSnorm_rpow hp0_lt]
  rw [lintegral_mul_const', ENNReal.mul_inv_cancel hf_nonzero hf_top]
  rwa [inv_ne_top]
#align ennreal.lintegral_rpow_fun_mul_inv_snorm_eq_one ENNReal.lintegral_rpow_funMulInvSnorm_eq_one

/-- Hölder's inequality in case of finite non-zero integrals -/
theorem lintegral_mul_le_Lp_mul_Lq_of_ne_zero_of_ne_top {p q : ℝ} (hpq : p.IsConjExponent q)
    {f g : α → ℝ≥0∞} (hf : AEMeasurable f μ) (hf_nontop : (∫⁻ a, f a ^ p ∂μ) ≠ ⊤)
    (hg_nontop : (∫⁻ a, g a ^ q ∂μ) ≠ ⊤) (hf_nonzero : (∫⁻ a, f a ^ p ∂μ) ≠ 0)
    (hg_nonzero : (∫⁻ a, g a ^ q ∂μ) ≠ 0) :
    (∫⁻ a, (f * g) a ∂μ) ≤ (∫⁻ a, f a ^ p ∂μ) ^ (1 / p) * (∫⁻ a, g a ^ q ∂μ) ^ (1 / q) := by
  let npf := (∫⁻ c : α, f c ^ p ∂μ) ^ (1 / p)
  let nqg := (∫⁻ c : α, g c ^ q ∂μ) ^ (1 / q)
  calc
    (∫⁻ a : α, (f * g) a ∂μ) =
        ∫⁻ a : α, (funMulInvSnorm f p μ * funMulInvSnorm g q μ) a * (npf * nqg) ∂μ := by
      refine lintegral_congr fun a => ?_
      rw [Pi.mul_apply, fun_eq_funMulInvSnorm_mul_snorm f hf_nonzero hf_nontop,
        fun_eq_funMulInvSnorm_mul_snorm g hg_nonzero hg_nontop, Pi.mul_apply]
      ring
    _ ≤ npf * nqg := by
      rw [lintegral_mul_const' (npf * nqg) _
          (by simp [npf, nqg, hf_nontop, hg_nontop, hf_nonzero, hg_nonzero, ENNReal.mul_eq_top])]
      refine mul_le_of_le_one_left' ?_
      have hf1 := lintegral_rpow_funMulInvSnorm_eq_one hpq.pos hf_nonzero hf_nontop
      have hg1 := lintegral_rpow_funMulInvSnorm_eq_one hpq.symm.pos hg_nonzero hg_nontop
      exact lintegral_mul_le_one_of_lintegral_rpow_eq_one hpq (hf.mul_const _) hf1 hg1
#align ennreal.lintegral_mul_le_Lp_mul_Lq_of_ne_zero_of_ne_top ENNReal.lintegral_mul_le_Lp_mul_Lq_of_ne_zero_of_ne_top

theorem ae_eq_zero_of_lintegral_rpow_eq_zero {p : ℝ} (hp0 : 0 ≤ p) {f : α → ℝ≥0∞}
    (hf : AEMeasurable f μ) (hf_zero : ∫⁻ a, f a ^ p ∂μ = 0) : f =ᵐ[μ] 0 := by
  rw [lintegral_eq_zero_iff' (hf.pow_const p)] at hf_zero
  filter_upwards [hf_zero] with x
  rw [Pi.zero_apply, ← not_imp_not]
  exact fun hx => (rpow_pos_of_nonneg (pos_iff_ne_zero.2 hx) hp0).ne'
#align ennreal.ae_eq_zero_of_lintegral_rpow_eq_zero ENNReal.ae_eq_zero_of_lintegral_rpow_eq_zero

theorem lintegral_mul_eq_zero_of_lintegral_rpow_eq_zero {p : ℝ} (hp0 : 0 ≤ p) {f g : α → ℝ≥0∞}
    (hf : AEMeasurable f μ) (hf_zero : ∫⁻ a, f a ^ p ∂μ = 0) : (∫⁻ a, (f * g) a ∂μ) = 0 := by
  rw [← @lintegral_zero_fun α _ μ]
  refine lintegral_congr_ae ?_
  suffices h_mul_zero : f * g =ᵐ[μ] 0 * g by rwa [zero_mul] at h_mul_zero
  have hf_eq_zero : f =ᵐ[μ] 0 := ae_eq_zero_of_lintegral_rpow_eq_zero hp0 hf hf_zero
  exact hf_eq_zero.mul (ae_eq_refl g)
#align ennreal.lintegral_mul_eq_zero_of_lintegral_rpow_eq_zero ENNReal.lintegral_mul_eq_zero_of_lintegral_rpow_eq_zero

theorem lintegral_mul_le_Lp_mul_Lq_of_ne_zero_of_eq_top {p q : ℝ} (hp0_lt : 0 < p) (hq0 : 0 ≤ q)
    {f g : α → ℝ≥0∞} (hf_top : ∫⁻ a, f a ^ p ∂μ = ⊤) (hg_nonzero : (∫⁻ a, g a ^ q ∂μ) ≠ 0) :
    (∫⁻ a, (f * g) a ∂μ) ≤ (∫⁻ a, f a ^ p ∂μ) ^ (1 / p) * (∫⁻ a, g a ^ q ∂μ) ^ (1 / q) := by
  refine le_trans le_top (le_of_eq ?_)
  have hp0_inv_lt : 0 < 1 / p := by simp [hp0_lt]
  rw [hf_top, ENNReal.top_rpow_of_pos hp0_inv_lt]
  simp [hq0, hg_nonzero]
#align ennreal.lintegral_mul_le_Lp_mul_Lq_of_ne_zero_of_eq_top ENNReal.lintegral_mul_le_Lp_mul_Lq_of_ne_zero_of_eq_top

/-- Hölder's inequality for functions `α → ℝ≥0∞`. The integral of the product of two functions
is bounded by the product of their `ℒp` and `ℒq` seminorms when `p` and `q` are conjugate
exponents. -/
theorem lintegral_mul_le_Lp_mul_Lq (μ : Measure α) {p q : ℝ} (hpq : p.IsConjExponent q)
    {f g : α → ℝ≥0∞} (hf : AEMeasurable f μ) (hg : AEMeasurable g μ) :
    (∫⁻ a, (f * g) a ∂μ) ≤ (∫⁻ a, f a ^ p ∂μ) ^ (1 / p) * (∫⁻ a, g a ^ q ∂μ) ^ (1 / q) := by
  by_cases hf_zero : ∫⁻ a, f a ^ p ∂μ = 0
  · refine Eq.trans_le ?_ (zero_le _)
    exact lintegral_mul_eq_zero_of_lintegral_rpow_eq_zero hpq.nonneg hf hf_zero
  by_cases hg_zero : ∫⁻ a, g a ^ q ∂μ = 0
  · refine Eq.trans_le ?_ (zero_le _)
    rw [mul_comm]
    exact lintegral_mul_eq_zero_of_lintegral_rpow_eq_zero hpq.symm.nonneg hg hg_zero
  by_cases hf_top : ∫⁻ a, f a ^ p ∂μ = ⊤
  · exact lintegral_mul_le_Lp_mul_Lq_of_ne_zero_of_eq_top hpq.pos hpq.symm.nonneg hf_top hg_zero
  by_cases hg_top : ∫⁻ a, g a ^ q ∂μ = ⊤
  · rw [mul_comm, mul_comm ((∫⁻ a : α, f a ^ p ∂μ) ^ (1 / p))]
    exact lintegral_mul_le_Lp_mul_Lq_of_ne_zero_of_eq_top hpq.symm.pos hpq.nonneg hg_top hf_zero
  -- non-⊤ non-zero case
  exact ENNReal.lintegral_mul_le_Lp_mul_Lq_of_ne_zero_of_ne_top hpq hf hf_top hg_top hf_zero hg_zero
#align ennreal.lintegral_mul_le_Lp_mul_Lq ENNReal.lintegral_mul_le_Lp_mul_Lq

/-- A different formulation of Hölder's inequality for two functions, with two exponents that sum to
1, instead of reciprocals of  -/
theorem lintegral_mul_norm_pow_le {α} [MeasurableSpace α] {μ : Measure α}
    {f g : α → ℝ≥0∞} (hf : AEMeasurable f μ) (hg : AEMeasurable g μ)
    {p q : ℝ} (hp : 0 ≤ p) (hq : 0 ≤ q) (hpq : p + q = 1) :
    ∫⁻ a, f a ^ p * g a ^ q ∂μ ≤ (∫⁻ a, f a ∂μ) ^ p * (∫⁻ a, g a ∂μ) ^ q := by
  rcases hp.eq_or_lt with rfl|hp
  · rw [zero_add] at hpq
    simp [hpq]
  rcases hq.eq_or_lt with rfl|hq
  · rw [add_zero] at hpq
    simp [hpq]
  have h2p : 1 < 1 / p := by
    rw [one_div]
    apply one_lt_inv hp
    linarith
  have h2pq : (1 / p)⁻¹ + (1 / q)⁻¹ = 1 := by simp [hp.ne', hq.ne', hpq]
  have := ENNReal.lintegral_mul_le_Lp_mul_Lq μ ⟨h2p, h2pq⟩ (hf.pow_const p) (hg.pow_const q)
  simpa [← ENNReal.rpow_mul, hp.ne', hq.ne'] using this

/-- A version of Hölder with multiple arguments -/
theorem lintegral_prod_norm_pow_le {α ι : Type*} [MeasurableSpace α] {μ : Measure α}
    (s : Finset ι) {f : ι → α → ℝ≥0∞} (hf : ∀ i ∈ s, AEMeasurable (f i) μ)
<<<<<<< HEAD
    {p : ι → ℝ} (hp : ∑ i in s, p i = 1) (h2p : ∀ i ∈ s, 0 ≤ p i) :
    ∫⁻ a, ∏ i in s, f i a ^ p i ∂μ ≤ ∏ i in s, (∫⁻ a, f i a ∂μ) ^ p i := by
  induction s generalizing p with
=======
    {p : ι → ℝ} (hp : ∑ i ∈ s, p i = 1) (h2p : ∀ i ∈ s, 0 ≤ p i) :
    ∫⁻ a, ∏ i ∈ s, f i a ^ p i ∂μ ≤ ∏ i ∈ s, (∫⁻ a, f i a ∂μ) ^ p i := by
  induction s using Finset.induction generalizing p with
>>>>>>> e512aa98
  | empty =>
    simp at hp
  | @insert i₀ s hi₀ ih =>
    rcases eq_or_ne (p i₀) 1 with h2i₀|h2i₀
    · simp [hi₀]
      have h2p : ∀ i ∈ s, p i = 0 := by
        simpa [hi₀, h2i₀, sum_eq_zero_iff_of_nonneg (fun i hi ↦ h2p i <| mem_insert_of_mem hi)]
          using hp
      calc ∫⁻ a, f i₀ a ^ p i₀ * ∏ i ∈ s, f i a ^ p i ∂μ
          = ∫⁻ a, f i₀ a ^ p i₀ * ∏ i ∈ s, 1 ∂μ := by
            congr! 3 with x
            apply prod_congr rfl fun i hi ↦ by rw [h2p i hi, ENNReal.rpow_zero]
        _ ≤ (∫⁻ a, f i₀ a ∂μ) ^ p i₀ * ∏ i ∈ s, 1 := by simp [h2i₀]
        _ = (∫⁻ a, f i₀ a ∂μ) ^ p i₀ * ∏ i ∈ s, (∫⁻ a, f i a ∂μ) ^ p i := by
            congr 1
            apply prod_congr rfl fun i hi ↦ by rw [h2p i hi, ENNReal.rpow_zero]
    · have hpi₀ : 0 ≤ 1 - p i₀ := by
        simp_rw [sub_nonneg, ← hp, single_le_sum h2p (mem_insert_self ..)]
      have h2pi₀ : 1 - p i₀ ≠ 0 := by
        rwa [sub_ne_zero, ne_comm]
      let q := fun i ↦ p i / (1 - p i₀)
      have hq : ∑ i ∈ s, q i = 1 := by
        rw [← Finset.sum_div, ← sum_insert_sub hi₀, hp, div_self h2pi₀]
      have h2q : ∀ i ∈ s, 0 ≤ q i :=
        fun i hi ↦ div_nonneg (h2p i <| mem_insert_of_mem hi) hpi₀
      calc ∫⁻ a, ∏ i ∈ insert i₀ s, f i a ^ p i ∂μ
          = ∫⁻ a, f i₀ a ^ p i₀ * ∏ i ∈ s, f i a ^ p i ∂μ := by simp [hi₀]
        _ = ∫⁻ a, f i₀ a ^ p i₀ * (∏ i ∈ s, f i a ^ q i) ^ (1 - p i₀) ∂μ := by
            simp [← ENNReal.prod_rpow_of_nonneg hpi₀, ← ENNReal.rpow_mul,
              div_mul_cancel₀ (h := h2pi₀)]
        _ ≤ (∫⁻ a, f i₀ a ∂μ) ^ p i₀ * (∫⁻ a, ∏ i ∈ s, f i a ^ q i ∂μ) ^ (1 - p i₀) := by
            apply ENNReal.lintegral_mul_norm_pow_le
            · exact hf i₀ <| mem_insert_self ..
            · exact s.aemeasurable_prod fun i hi ↦ (hf i <| mem_insert_of_mem hi).pow_const _
            · exact h2p i₀ <| mem_insert_self ..
            · exact hpi₀
            · apply add_sub_cancel
        _ ≤ (∫⁻ a, f i₀ a ∂μ) ^ p i₀ * (∏ i ∈ s, (∫⁻ a, f i a ∂μ) ^ q i) ^ (1 - p i₀) := by
            gcongr -- behavior of gcongr is heartbeat-dependent, which makes code really fragile...
            exact ih (fun i hi ↦ hf i <| mem_insert_of_mem hi) hq h2q
        _ = (∫⁻ a, f i₀ a ∂μ) ^ p i₀ * ∏ i ∈ s, (∫⁻ a, f i a ∂μ) ^ p i := by
            simp [← ENNReal.prod_rpow_of_nonneg hpi₀, ← ENNReal.rpow_mul,
              div_mul_cancel₀ (h := h2pi₀)]
        _ = ∏ i ∈ insert i₀ s, (∫⁻ a, f i a ∂μ) ^ p i := by simp [hi₀]

/-- A version of Hölder with multiple arguments, one of which plays a distinguished role. -/
theorem lintegral_mul_prod_norm_pow_le {α ι : Type*} [MeasurableSpace α] {μ : Measure α}
    (s : Finset ι) {g : α →  ℝ≥0∞} {f : ι → α → ℝ≥0∞} (hg : AEMeasurable g μ)
    (hf : ∀ i ∈ s, AEMeasurable (f i) μ) (q : ℝ) {p : ι → ℝ} (hpq : q + ∑ i ∈ s, p i = 1)
    (hq :  0 ≤ q) (hp : ∀ i ∈ s, 0 ≤ p i) :
    ∫⁻ a, g a ^ q * ∏ i ∈ s, f i a ^ p i ∂μ ≤
      (∫⁻ a, g a ∂μ) ^ q * ∏ i ∈ s, (∫⁻ a, f i a ∂μ) ^ p i := by
  suffices
    ∫⁻ t, ∏ j ∈ insertNone s, Option.elim j (g t) (fun j ↦ f j t) ^ Option.elim j q p ∂μ
    ≤ ∏ j ∈ insertNone s, (∫⁻ t, Option.elim j (g t) (fun j ↦ f j t) ∂μ) ^ Option.elim j q p by
    simpa using this
  refine ENNReal.lintegral_prod_norm_pow_le _ ?_ ?_ ?_
  · rintro (_|i) hi
    · exact hg
    · refine hf i ?_
      simpa using hi
  · simp_rw [sum_insertNone, Option.elim]
    exact hpq
  · rintro (_|i) hi
    · exact hq
    · refine hp i ?_
      simpa using hi

theorem lintegral_rpow_add_lt_top_of_lintegral_rpow_lt_top {p : ℝ} {f g : α → ℝ≥0∞}
    (hf : AEMeasurable f μ) (hf_top : (∫⁻ a, f a ^ p ∂μ) < ⊤) (hg_top : (∫⁻ a, g a ^ p ∂μ) < ⊤)
    (hp1 : 1 ≤ p) : (∫⁻ a, (f + g) a ^ p ∂μ) < ⊤ := by
  have hp0_lt : 0 < p := lt_of_lt_of_le zero_lt_one hp1
  have hp0 : 0 ≤ p := le_of_lt hp0_lt
  calc
    (∫⁻ a : α, (f a + g a) ^ p ∂μ) ≤
        ∫⁻ a, (2 : ℝ≥0∞) ^ (p - 1) * f a ^ p + (2 : ℝ≥0∞) ^ (p - 1) * g a ^ p ∂μ := by
      refine lintegral_mono fun a => ?_
      dsimp only
      have h_zero_lt_half_rpow : (0 : ℝ≥0∞) < (1 / 2 : ℝ≥0∞) ^ p := by
        rw [← ENNReal.zero_rpow_of_pos hp0_lt]
        exact ENNReal.rpow_lt_rpow (by simp [zero_lt_one]) hp0_lt
      have h_rw : (1 / 2 : ℝ≥0∞) ^ p * (2 : ℝ≥0∞) ^ (p - 1) = 1 / 2 := by
        rw [sub_eq_add_neg, ENNReal.rpow_add _ _ two_ne_zero ENNReal.coe_ne_top, ← mul_assoc, ←
          ENNReal.mul_rpow_of_nonneg _ _ hp0, one_div,
          ENNReal.inv_mul_cancel two_ne_zero ENNReal.coe_ne_top, ENNReal.one_rpow, one_mul,
          ENNReal.rpow_neg_one]
      rw [← ENNReal.mul_le_mul_left (ne_of_lt h_zero_lt_half_rpow).symm _]
      · rw [mul_add, ← mul_assoc, ← mul_assoc, h_rw, ← ENNReal.mul_rpow_of_nonneg _ _ hp0, mul_add]
        refine
          ENNReal.rpow_arith_mean_le_arith_mean2_rpow (1 / 2 : ℝ≥0∞) (1 / 2 : ℝ≥0∞) (f a) (g a) ?_
            hp1
        rw [ENNReal.div_add_div_same, one_add_one_eq_two,
          ENNReal.div_self two_ne_zero ENNReal.coe_ne_top]
      · rw [← lt_top_iff_ne_top]
        refine ENNReal.rpow_lt_top_of_nonneg hp0 ?_
        rw [one_div, ENNReal.inv_ne_top]
        exact two_ne_zero
    _ < ⊤ := by
      have h_two : (2 : ℝ≥0∞) ^ (p - 1) ≠ ⊤ :=
        ENNReal.rpow_ne_top_of_nonneg (by simp [hp1]) ENNReal.coe_ne_top
      rw [lintegral_add_left', lintegral_const_mul'' _ (hf.pow_const p),
        lintegral_const_mul' _ _ h_two, ENNReal.add_lt_top]
      · exact ⟨ENNReal.mul_lt_top h_two hf_top.ne, ENNReal.mul_lt_top h_two hg_top.ne⟩
      · exact (hf.pow_const p).const_mul _
#align ennreal.lintegral_rpow_add_lt_top_of_lintegral_rpow_lt_top ENNReal.lintegral_rpow_add_lt_top_of_lintegral_rpow_lt_top

theorem lintegral_Lp_mul_le_Lq_mul_Lr {α} [MeasurableSpace α] {p q r : ℝ} (hp0_lt : 0 < p)
    (hpq : p < q) (hpqr : 1 / p = 1 / q + 1 / r) (μ : Measure α) {f g : α → ℝ≥0∞}
    (hf : AEMeasurable f μ) (hg : AEMeasurable g μ) :
    (∫⁻ a, (f * g) a ^ p ∂μ) ^ (1 / p) ≤
      (∫⁻ a, f a ^ q ∂μ) ^ (1 / q) * (∫⁻ a, g a ^ r ∂μ) ^ (1 / r) := by
  have hp0_ne : p ≠ 0 := (ne_of_lt hp0_lt).symm
  have hp0 : 0 ≤ p := le_of_lt hp0_lt
  have hq0_lt : 0 < q := lt_of_le_of_lt hp0 hpq
  have hq0_ne : q ≠ 0 := (ne_of_lt hq0_lt).symm
  have h_one_div_r : 1 / r = 1 / p - 1 / q := by rw [hpqr]; simp
  let p2 := q / p
  let q2 := p2.conjExponent
  have hp2q2 : p2.IsConjExponent q2 :=
    .conjExponent (by simp [p2, q2, _root_.lt_div_iff, hpq, hp0_lt])
  calc
    (∫⁻ a : α, (f * g) a ^ p ∂μ) ^ (1 / p) = (∫⁻ a : α, f a ^ p * g a ^ p ∂μ) ^ (1 / p) := by
      simp_rw [Pi.mul_apply, ENNReal.mul_rpow_of_nonneg _ _ hp0]
    _ ≤ ((∫⁻ a, f a ^ (p * p2) ∂μ) ^ (1 / p2) *
        (∫⁻ a, g a ^ (p * q2) ∂μ) ^ (1 / q2)) ^ (1 / p) := by
      gcongr
      simp_rw [ENNReal.rpow_mul]
      exact ENNReal.lintegral_mul_le_Lp_mul_Lq μ hp2q2 (hf.pow_const _) (hg.pow_const _)
    _ = (∫⁻ a : α, f a ^ q ∂μ) ^ (1 / q) * (∫⁻ a : α, g a ^ r ∂μ) ^ (1 / r) := by
      rw [@ENNReal.mul_rpow_of_nonneg _ _ (1 / p) (by simp [hp0]), ← ENNReal.rpow_mul, ←
        ENNReal.rpow_mul]
      have hpp2 : p * p2 = q := by
        symm
        rw [mul_comm, ← div_eq_iff hp0_ne]
      have hpq2 : p * q2 = r := by
        rw [← inv_inv r, ← one_div, ← one_div, h_one_div_r]
        field_simp [p2, q2, Real.conjExponent, hp0_ne, hq0_ne]
      simp_rw [div_mul_div_comm, mul_one, mul_comm p2, mul_comm q2, hpp2, hpq2]
#align ennreal.lintegral_Lp_mul_le_Lq_mul_Lr ENNReal.lintegral_Lp_mul_le_Lq_mul_Lr

theorem lintegral_mul_rpow_le_lintegral_rpow_mul_lintegral_rpow {p q : ℝ}
    (hpq : p.IsConjExponent q) {f g : α → ℝ≥0∞} (hf : AEMeasurable f μ) (hg : AEMeasurable g μ)
    (hf_top : (∫⁻ a, f a ^ p ∂μ) ≠ ⊤) :
    (∫⁻ a, f a * g a ^ (p - 1) ∂μ) ≤
      (∫⁻ a, f a ^ p ∂μ) ^ (1 / p) * (∫⁻ a, g a ^ p ∂μ) ^ (1 / q) := by
  refine le_trans (ENNReal.lintegral_mul_le_Lp_mul_Lq μ hpq hf (hg.pow_const _)) ?_
  by_cases hf_zero_rpow : (∫⁻ a : α, f a ^ p ∂μ) ^ (1 / p) = 0
  · rw [hf_zero_rpow, zero_mul]
    exact zero_le _
  have hf_top_rpow : (∫⁻ a : α, f a ^ p ∂μ) ^ (1 / p) ≠ ⊤ := by
    by_contra h
    refine hf_top ?_
    have hp_not_neg : ¬p < 0 := by simp [hpq.nonneg]
    simpa [hpq.pos, hp_not_neg] using h
  refine (ENNReal.mul_le_mul_left hf_zero_rpow hf_top_rpow).mpr (le_of_eq ?_)
  congr
  ext1 a
  rw [← ENNReal.rpow_mul, hpq.sub_one_mul_conj]
#align ennreal.lintegral_mul_rpow_le_lintegral_rpow_mul_lintegral_rpow ENNReal.lintegral_mul_rpow_le_lintegral_rpow_mul_lintegral_rpow

theorem lintegral_rpow_add_le_add_snorm_mul_lintegral_rpow_add {p q : ℝ}
    (hpq : p.IsConjExponent q) {f g : α → ℝ≥0∞} (hf : AEMeasurable f μ)
    (hf_top : (∫⁻ a, f a ^ p ∂μ) ≠ ⊤) (hg : AEMeasurable g μ) (hg_top : (∫⁻ a, g a ^ p ∂μ) ≠ ⊤) :
    (∫⁻ a, (f + g) a ^ p ∂μ) ≤
      ((∫⁻ a, f a ^ p ∂μ) ^ (1 / p) + (∫⁻ a, g a ^ p ∂μ) ^ (1 / p)) *
        (∫⁻ a, (f a + g a) ^ p ∂μ) ^ (1 / q) := by
  calc
    (∫⁻ a, (f + g) a ^ p ∂μ) ≤ ∫⁻ a, (f + g) a * (f + g) a ^ (p - 1) ∂μ := by
      gcongr with a
      by_cases h_zero : (f + g) a = 0
      · rw [h_zero, ENNReal.zero_rpow_of_pos hpq.pos]
        exact zero_le _
      by_cases h_top : (f + g) a = ⊤
      · rw [h_top, ENNReal.top_rpow_of_pos hpq.sub_one_pos, ENNReal.top_mul_top]
        exact le_top
      refine le_of_eq ?_
      nth_rw 2 [← ENNReal.rpow_one ((f + g) a)]
      rw [← ENNReal.rpow_add _ _ h_zero h_top, add_sub_cancel]
    _ = (∫⁻ a : α, f a * (f + g) a ^ (p - 1) ∂μ) + ∫⁻ a : α, g a * (f + g) a ^ (p - 1) ∂μ := by
      have h_add_m : AEMeasurable (fun a : α => (f + g) a ^ (p - 1 : ℝ)) μ :=
        (hf.add hg).pow_const _
      have h_add_apply :
        (∫⁻ a : α, (f + g) a * (f + g) a ^ (p - 1) ∂μ) =
          ∫⁻ a : α, (f a + g a) * (f + g) a ^ (p - 1) ∂μ :=
        rfl
      simp_rw [h_add_apply, add_mul]
      rw [lintegral_add_left' (hf.mul h_add_m)]
    _ ≤
        ((∫⁻ a, f a ^ p ∂μ) ^ (1 / p) + (∫⁻ a, g a ^ p ∂μ) ^ (1 / p)) *
          (∫⁻ a, (f a + g a) ^ p ∂μ) ^ (1 / q) := by
      rw [add_mul]
      gcongr
      · exact lintegral_mul_rpow_le_lintegral_rpow_mul_lintegral_rpow hpq hf (hf.add hg) hf_top
      · exact lintegral_mul_rpow_le_lintegral_rpow_mul_lintegral_rpow hpq hg (hf.add hg) hg_top
#align ennreal.lintegral_rpow_add_le_add_snorm_mul_lintegral_rpow_add ENNReal.lintegral_rpow_add_le_add_snorm_mul_lintegral_rpow_add

private theorem lintegral_Lp_add_le_aux {p q : ℝ} (hpq : p.IsConjExponent q) {f g : α → ℝ≥0∞}
    (hf : AEMeasurable f μ) (hf_top : (∫⁻ a, f a ^ p ∂μ) ≠ ⊤) (hg : AEMeasurable g μ)
    (hg_top : (∫⁻ a, g a ^ p ∂μ) ≠ ⊤) (h_add_zero : (∫⁻ a, (f + g) a ^ p ∂μ) ≠ 0)
    (h_add_top : (∫⁻ a, (f + g) a ^ p ∂μ) ≠ ⊤) :
    (∫⁻ a, (f + g) a ^ p ∂μ) ^ (1 / p) ≤
      (∫⁻ a, f a ^ p ∂μ) ^ (1 / p) + (∫⁻ a, g a ^ p ∂μ) ^ (1 / p) := by
  have hp_not_nonpos : ¬p ≤ 0 := by simp [hpq.pos]
  have htop_rpow : (∫⁻ a, (f + g) a ^ p ∂μ) ^ (1 / p) ≠ ⊤ := by
    by_contra h
    exact h_add_top (@ENNReal.rpow_eq_top_of_nonneg _ (1 / p) (by simp [hpq.nonneg]) h)
  have h0_rpow : (∫⁻ a, (f + g) a ^ p ∂μ) ^ (1 / p) ≠ 0 := by
    simp [h_add_zero, h_add_top, hpq.nonneg, hp_not_nonpos, -Pi.add_apply]
  suffices h :
    1 ≤
      (∫⁻ a : α, (f + g) a ^ p ∂μ) ^ (-(1 / p)) *
        ((∫⁻ a : α, f a ^ p ∂μ) ^ (1 / p) + (∫⁻ a : α, g a ^ p ∂μ) ^ (1 / p)) by
    rwa [← mul_le_mul_left h0_rpow htop_rpow, ← mul_assoc, ← rpow_add _ _ h_add_zero h_add_top, ←
      sub_eq_add_neg, _root_.sub_self, rpow_zero, one_mul, mul_one] at h
  have h :
    (∫⁻ a : α, (f + g) a ^ p ∂μ) ≤
      ((∫⁻ a : α, f a ^ p ∂μ) ^ (1 / p) + (∫⁻ a : α, g a ^ p ∂μ) ^ (1 / p)) *
        (∫⁻ a : α, (f + g) a ^ p ∂μ) ^ (1 / q) :=
    lintegral_rpow_add_le_add_snorm_mul_lintegral_rpow_add hpq hf hf_top hg hg_top
  have h_one_div_q : 1 / q = 1 - 1 / p := by
    nth_rw 2 [← hpq.inv_add_inv_conj]
    ring
  simp_rw [h_one_div_q, sub_eq_add_neg 1 (1 / p), ENNReal.rpow_add _ _ h_add_zero h_add_top,
    rpow_one] at h
  conv_rhs at h => enter [2]; rw [mul_comm]
  conv_lhs at h => rw [← one_mul (∫⁻ a : α, (f + g) a ^ p ∂μ)]
  rwa [← mul_assoc, ENNReal.mul_le_mul_right h_add_zero h_add_top, mul_comm] at h

/-- **Minkowski's inequality for functions** `α → ℝ≥0∞`: the `ℒp` seminorm of the sum of two
functions is bounded by the sum of their `ℒp` seminorms. -/
theorem lintegral_Lp_add_le {p : ℝ} {f g : α → ℝ≥0∞} (hf : AEMeasurable f μ) (hg : AEMeasurable g μ)
    (hp1 : 1 ≤ p) :
    (∫⁻ a, (f + g) a ^ p ∂μ) ^ (1 / p) ≤
      (∫⁻ a, f a ^ p ∂μ) ^ (1 / p) + (∫⁻ a, g a ^ p ∂μ) ^ (1 / p) := by
  have hp_pos : 0 < p := lt_of_lt_of_le zero_lt_one hp1
  by_cases hf_top : ∫⁻ a, f a ^ p ∂μ = ⊤
  · simp [hf_top, hp_pos]
  by_cases hg_top : ∫⁻ a, g a ^ p ∂μ = ⊤
  · simp [hg_top, hp_pos]
  by_cases h1 : p = 1
  · refine le_of_eq ?_
    simp_rw [h1, one_div_one, ENNReal.rpow_one]
    exact lintegral_add_left' hf _
  have hp1_lt : 1 < p := by
    refine lt_of_le_of_ne hp1 ?_
    symm
    exact h1
  have hpq := Real.IsConjExponent.conjExponent hp1_lt
  by_cases h0 : (∫⁻ a, (f + g) a ^ p ∂μ) = 0
  · rw [h0, @ENNReal.zero_rpow_of_pos (1 / p) (by simp [lt_of_lt_of_le zero_lt_one hp1])]
    exact zero_le _
  have htop : (∫⁻ a, (f + g) a ^ p ∂μ) ≠ ⊤ := by
    rw [← Ne] at hf_top hg_top
    rw [← lt_top_iff_ne_top] at hf_top hg_top ⊢
    exact lintegral_rpow_add_lt_top_of_lintegral_rpow_lt_top hf hf_top hg_top hp1
  exact lintegral_Lp_add_le_aux hpq hf hf_top hg hg_top h0 htop
#align ennreal.lintegral_Lp_add_le ENNReal.lintegral_Lp_add_le

/-- Variant of Minkowski's inequality for functions `α → ℝ≥0∞` in `ℒp` with `p ≤ 1`: the `ℒp`
seminorm of the sum of two functions is bounded by a constant multiple of the sum
of their `ℒp` seminorms. -/
theorem lintegral_Lp_add_le_of_le_one {p : ℝ} {f g : α → ℝ≥0∞} (hf : AEMeasurable f μ) (hp0 : 0 ≤ p)
    (hp1 : p ≤ 1) :
    (∫⁻ a, (f + g) a ^ p ∂μ) ^ (1 / p) ≤
      (2 : ℝ≥0∞) ^ (1 / p - 1) * ((∫⁻ a, f a ^ p ∂μ) ^ (1 / p) + (∫⁻ a, g a ^ p ∂μ) ^ (1 / p)) := by
  rcases eq_or_lt_of_le hp0 with (rfl | hp)
  · simp only [Pi.add_apply, rpow_zero, lintegral_one, _root_.div_zero, zero_sub]
    set_option tactic.skipAssignedInstances false in norm_num
    rw [rpow_neg, rpow_one, ENNReal.inv_mul_cancel two_ne_zero two_ne_top]
  calc
    (∫⁻ a, (f + g) a ^ p ∂μ) ^ (1 / p) ≤ ((∫⁻ a, f a ^ p ∂μ) + ∫⁻ a, g a ^ p ∂μ) ^ (1 / p) := by
      rw [← lintegral_add_left' (hf.pow_const p)]
      gcongr with a
      exact rpow_add_le_add_rpow _ _ hp0 hp1
    _ ≤ (2 : ℝ≥0∞) ^ (1 / p - 1) * ((∫⁻ a, f a ^ p ∂μ) ^ (1 / p) + (∫⁻ a, g a ^ p ∂μ) ^ (1 / p)) :=
      rpow_add_le_mul_rpow_add_rpow _ _ ((one_le_div hp).2 hp1)
#align ennreal.lintegral_Lp_add_le_of_le_one ENNReal.lintegral_Lp_add_le_of_le_one

end ENNReal

/-- Hölder's inequality for functions `α → ℝ≥0`. The integral of the product of two functions
is bounded by the product of their `ℒp` and `ℒq` seminorms when `p` and `q` are conjugate
exponents. -/
theorem NNReal.lintegral_mul_le_Lp_mul_Lq {p q : ℝ} (hpq : p.IsConjExponent q) {f g : α → ℝ≥0}
    (hf : AEMeasurable f μ) (hg : AEMeasurable g μ) :
    (∫⁻ a, (f * g) a ∂μ) ≤
      (∫⁻ a, (f a : ℝ≥0∞) ^ p ∂μ) ^ (1 / p) * (∫⁻ a, (g a : ℝ≥0∞) ^ q ∂μ) ^ (1 / q) := by
  simp_rw [Pi.mul_apply, ENNReal.coe_mul]
  exact ENNReal.lintegral_mul_le_Lp_mul_Lq μ hpq hf.coe_nnreal_ennreal hg.coe_nnreal_ennreal
#align nnreal.lintegral_mul_le_Lp_mul_Lq NNReal.lintegral_mul_le_Lp_mul_Lq

end

end LIntegral<|MERGE_RESOLUTION|>--- conflicted
+++ resolved
@@ -201,15 +201,9 @@
 /-- A version of Hölder with multiple arguments -/
 theorem lintegral_prod_norm_pow_le {α ι : Type*} [MeasurableSpace α] {μ : Measure α}
     (s : Finset ι) {f : ι → α → ℝ≥0∞} (hf : ∀ i ∈ s, AEMeasurable (f i) μ)
-<<<<<<< HEAD
-    {p : ι → ℝ} (hp : ∑ i in s, p i = 1) (h2p : ∀ i ∈ s, 0 ≤ p i) :
-    ∫⁻ a, ∏ i in s, f i a ^ p i ∂μ ≤ ∏ i in s, (∫⁻ a, f i a ∂μ) ^ p i := by
-  induction s generalizing p with
-=======
     {p : ι → ℝ} (hp : ∑ i ∈ s, p i = 1) (h2p : ∀ i ∈ s, 0 ≤ p i) :
     ∫⁻ a, ∏ i ∈ s, f i a ^ p i ∂μ ≤ ∏ i ∈ s, (∫⁻ a, f i a ∂μ) ^ p i := by
-  induction s using Finset.induction generalizing p with
->>>>>>> e512aa98
+  induction s generalizing p with
   | empty =>
     simp at hp
   | @insert i₀ s hi₀ ih =>
