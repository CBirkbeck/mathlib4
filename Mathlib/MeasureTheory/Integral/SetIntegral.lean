/-
Copyright (c) 2020 Zhouhang Zhou. All rights reserved.
Released under Apache 2.0 license as described in the file LICENSE.
Authors: Zhouhang Zhou, Yury Kudryashov
-/
import Mathlib.MeasureTheory.Integral.IntegrableOn
import Mathlib.MeasureTheory.Integral.Bochner
import Mathlib.MeasureTheory.Function.LocallyIntegrable
import Mathlib.Topology.MetricSpace.ThickenedIndicator
import Mathlib.Topology.ContinuousFunction.Compact
import Mathlib.Analysis.NormedSpace.HahnBanach.SeparatingDual

#align_import measure_theory.integral.setIntegral from "leanprover-community/mathlib"@"24e0c85412ff6adbeca08022c25ba4876eedf37a"

/-!
# Set integral

In this file we prove some properties of `∫ x in s, f x ∂μ`. Recall that this notation
is defined as `∫ x, f x ∂(μ.restrict s)`. In `integral_indicator` we prove that for a measurable
function `f` and a measurable set `s` this definition coincides with another natural definition:
`∫ x, indicator s f x ∂μ = ∫ x in s, f x ∂μ`, where `indicator s f x` is equal to `f x` for `x ∈ s`
and is zero otherwise.

Since `∫ x in s, f x ∂μ` is a notation, one can rewrite or apply any theorem about `∫ x, f x ∂μ`
directly. In this file we prove some theorems about dependence of `∫ x in s, f x ∂μ` on `s`, e.g.
`integral_union`, `integral_empty`, `integral_univ`.

We use the property `IntegrableOn f s μ := Integrable f (μ.restrict s)`, defined in
`MeasureTheory.IntegrableOn`. We also defined in that same file a predicate
`IntegrableAtFilter (f : X → E) (l : Filter X) (μ : Measure X)` saying that `f` is integrable at
some set `s ∈ l`.

Finally, we prove a version of the
[Fundamental theorem of calculus](https://en.wikipedia.org/wiki/Fundamental_theorem_of_calculus)
for set integral, see `Filter.Tendsto.integral_sub_linear_isLittleO_ae` and its corollaries.
Namely, consider a measurably generated filter `l`, a measure `μ` finite at this filter, and
a function `f` that has a finite limit `c` at `l ⊓ μ.ae`. Then `∫ x in s, f x ∂μ = μ s • c + o(μ s)`
as `s` tends to `l.smallSets`, i.e. for any `ε>0` there exists `t ∈ l` such that
`‖∫ x in s, f x ∂μ - μ s • c‖ ≤ ε * μ s` whenever `s ⊆ t`. We also formulate a version of this
theorem for a locally finite measure `μ` and a function `f` continuous at a point `a`.

## Notation

We provide the following notations for expressing the integral of a function on a set :
* `∫ x in s, f x ∂μ` is `MeasureTheory.integral (μ.restrict s) f`
* `∫ x in s, f x` is `∫ x in s, f x ∂volume`

Note that the set notations are defined in the file `Mathlib/MeasureTheory/Integral/Bochner.lean`,
but we reference them here because all theorems about set integrals are in this file.

-/


assert_not_exists InnerProductSpace

noncomputable section

open Set Filter TopologicalSpace MeasureTheory Function RCLike

open scoped Classical Topology BigOperators ENNReal NNReal

variable {X Y E F : Type*} [MeasurableSpace X]

namespace MeasureTheory

section NormedAddCommGroup

variable [NormedAddCommGroup E] [NormedSpace ℝ E]
  {f g : X → E} {s t : Set X} {μ ν : Measure X} {l l' : Filter X}

theorem setIntegral_congr_ae₀ (hs : NullMeasurableSet s μ) (h : ∀ᵐ x ∂μ, x ∈ s → f x = g x) :
    ∫ x in s, f x ∂μ = ∫ x in s, g x ∂μ :=
  integral_congr_ae ((ae_restrict_iff'₀ hs).2 h)
#align measure_theory.set_integral_congr_ae₀ MeasureTheory.setIntegral_congr_ae₀

@[deprecated]
alias set_integral_congr_ae₀ :=
  setIntegral_congr_ae₀ -- deprecated on 2024-04-17

theorem setIntegral_congr_ae (hs : MeasurableSet s) (h : ∀ᵐ x ∂μ, x ∈ s → f x = g x) :
    ∫ x in s, f x ∂μ = ∫ x in s, g x ∂μ :=
  integral_congr_ae ((ae_restrict_iff' hs).2 h)
#align measure_theory.set_integral_congr_ae MeasureTheory.setIntegral_congr_ae

@[deprecated]
alias set_integral_congr_ae :=
  setIntegral_congr_ae -- deprecated on 2024-04-17

theorem setIntegral_congr₀ (hs : NullMeasurableSet s μ) (h : EqOn f g s) :
    ∫ x in s, f x ∂μ = ∫ x in s, g x ∂μ :=
  setIntegral_congr_ae₀ hs <| eventually_of_forall h
#align measure_theory.set_integral_congr₀ MeasureTheory.setIntegral_congr₀

@[deprecated]
alias set_integral_congr₀ :=
  setIntegral_congr₀ -- deprecated on 2024-04-17

theorem setIntegral_congr (hs : MeasurableSet s) (h : EqOn f g s) :
    ∫ x in s, f x ∂μ = ∫ x in s, g x ∂μ :=
  setIntegral_congr_ae hs <| eventually_of_forall h
#align measure_theory.set_integral_congr MeasureTheory.setIntegral_congr

@[deprecated]
alias set_integral_congr :=
  setIntegral_congr -- deprecated on 2024-04-17

theorem setIntegral_congr_set_ae (hst : s =ᵐ[μ] t) : ∫ x in s, f x ∂μ = ∫ x in t, f x ∂μ := by
  rw [Measure.restrict_congr_set hst]
#align measure_theory.set_integral_congr_set_ae MeasureTheory.setIntegral_congr_set_ae

@[deprecated]
alias set_integral_congr_set_ae :=
  setIntegral_congr_set_ae -- deprecated on 2024-04-17

theorem integral_union_ae (hst : AEDisjoint μ s t) (ht : NullMeasurableSet t μ)
    (hfs : IntegrableOn f s μ) (hft : IntegrableOn f t μ) :
    ∫ x in s ∪ t, f x ∂μ = ∫ x in s, f x ∂μ + ∫ x in t, f x ∂μ := by
  simp only [IntegrableOn, Measure.restrict_union₀ hst ht, integral_add_measure hfs hft]
#align measure_theory.integral_union_ae MeasureTheory.integral_union_ae

theorem integral_union (hst : Disjoint s t) (ht : MeasurableSet t) (hfs : IntegrableOn f s μ)
    (hft : IntegrableOn f t μ) : ∫ x in s ∪ t, f x ∂μ = ∫ x in s, f x ∂μ + ∫ x in t, f x ∂μ :=
  integral_union_ae hst.aedisjoint ht.nullMeasurableSet hfs hft
#align measure_theory.integral_union MeasureTheory.integral_union

theorem integral_diff (ht : MeasurableSet t) (hfs : IntegrableOn f s μ) (hts : t ⊆ s) :
    ∫ x in s \ t, f x ∂μ = ∫ x in s, f x ∂μ - ∫ x in t, f x ∂μ := by
  rw [eq_sub_iff_add_eq, ← integral_union, diff_union_of_subset hts]
  exacts [disjoint_sdiff_self_left, ht, hfs.mono_set (diff_subset _ _), hfs.mono_set hts]
#align measure_theory.integral_diff MeasureTheory.integral_diff

theorem integral_inter_add_diff₀ (ht : NullMeasurableSet t μ) (hfs : IntegrableOn f s μ) :
    ∫ x in s ∩ t, f x ∂μ + ∫ x in s \ t, f x ∂μ = ∫ x in s, f x ∂μ := by
  rw [← Measure.restrict_inter_add_diff₀ s ht, integral_add_measure]
  · exact Integrable.mono_measure hfs (Measure.restrict_mono (inter_subset_left _ _) le_rfl)
  · exact Integrable.mono_measure hfs (Measure.restrict_mono (diff_subset _ _) le_rfl)
#align measure_theory.integral_inter_add_diff₀ MeasureTheory.integral_inter_add_diff₀

theorem integral_inter_add_diff (ht : MeasurableSet t) (hfs : IntegrableOn f s μ) :
    ∫ x in s ∩ t, f x ∂μ + ∫ x in s \ t, f x ∂μ = ∫ x in s, f x ∂μ :=
  integral_inter_add_diff₀ ht.nullMeasurableSet hfs
#align measure_theory.integral_inter_add_diff MeasureTheory.integral_inter_add_diff

theorem integral_finset_biUnion {ι : Type*} (t : Finset ι) {s : ι → Set X}
    (hs : ∀ i ∈ t, MeasurableSet (s i)) (h's : Set.Pairwise (↑t) (Disjoint on s))
    (hf : ∀ i ∈ t, IntegrableOn f (s i) μ) :
    ∫ x in ⋃ i ∈ t, s i, f x ∂μ = ∑ i in t, ∫ x in s i, f x ∂μ := by
  induction' t using Finset.induction_on with a t hat IH hs h's
  · simp
  · simp only [Finset.coe_insert, Finset.forall_mem_insert, Set.pairwise_insert,
      Finset.set_biUnion_insert] at hs hf h's ⊢
    rw [integral_union _ _ hf.1 (integrableOn_finset_iUnion.2 hf.2)]
    · rw [Finset.sum_insert hat, IH hs.2 h's.1 hf.2]
    · simp only [disjoint_iUnion_right]
      exact fun i hi => (h's.2 i hi (ne_of_mem_of_not_mem hi hat).symm).1
    · exact Finset.measurableSet_biUnion _ hs.2
#align measure_theory.integral_finset_bUnion MeasureTheory.integral_finset_biUnion

theorem integral_fintype_iUnion {ι : Type*} [Fintype ι] {s : ι → Set X}
    (hs : ∀ i, MeasurableSet (s i)) (h's : Pairwise (Disjoint on s))
    (hf : ∀ i, IntegrableOn f (s i) μ) : ∫ x in ⋃ i, s i, f x ∂μ = ∑ i, ∫ x in s i, f x ∂μ := by
  convert integral_finset_biUnion Finset.univ (fun i _ => hs i) _ fun i _ => hf i
  · simp
  · simp [pairwise_univ, h's]
#align measure_theory.integral_fintype_Union MeasureTheory.integral_fintype_iUnion

theorem integral_empty : ∫ x in ∅, f x ∂μ = 0 := by
  rw [Measure.restrict_empty, integral_zero_measure]
#align measure_theory.integral_empty MeasureTheory.integral_empty

theorem integral_univ : ∫ x in univ, f x ∂μ = ∫ x, f x ∂μ := by rw [Measure.restrict_univ]
#align measure_theory.integral_univ MeasureTheory.integral_univ

theorem integral_add_compl₀ (hs : NullMeasurableSet s μ) (hfi : Integrable f μ) :
    ∫ x in s, f x ∂μ + ∫ x in sᶜ, f x ∂μ = ∫ x, f x ∂μ := by
  rw [
    ← integral_union_ae disjoint_compl_right.aedisjoint hs.compl hfi.integrableOn hfi.integrableOn,
    union_compl_self, integral_univ]
#align measure_theory.integral_add_compl₀ MeasureTheory.integral_add_compl₀

theorem integral_add_compl (hs : MeasurableSet s) (hfi : Integrable f μ) :
    ∫ x in s, f x ∂μ + ∫ x in sᶜ, f x ∂μ = ∫ x, f x ∂μ :=
  integral_add_compl₀ hs.nullMeasurableSet hfi
#align measure_theory.integral_add_compl MeasureTheory.integral_add_compl

/-- For a function `f` and a measurable set `s`, the integral of `indicator s f`
over the whole space is equal to `∫ x in s, f x ∂μ` defined as `∫ x, f x ∂(μ.restrict s)`. -/
theorem integral_indicator (hs : MeasurableSet s) :
    ∫ x, indicator s f x ∂μ = ∫ x in s, f x ∂μ := by
  by_cases hfi : IntegrableOn f s μ; swap
  · rw [integral_undef hfi, integral_undef]
    rwa [integrable_indicator_iff hs]
  calc
    ∫ x, indicator s f x ∂μ = ∫ x in s, indicator s f x ∂μ + ∫ x in sᶜ, indicator s f x ∂μ :=
      (integral_add_compl hs (hfi.integrable_indicator hs)).symm
    _ = ∫ x in s, f x ∂μ + ∫ x in sᶜ, 0 ∂μ :=
      (congr_arg₂ (· + ·) (integral_congr_ae (indicator_ae_eq_restrict hs))
        (integral_congr_ae (indicator_ae_eq_restrict_compl hs)))
    _ = ∫ x in s, f x ∂μ := by simp
#align measure_theory.integral_indicator MeasureTheory.integral_indicator

theorem setIntegral_indicator (ht : MeasurableSet t) :
    ∫ x in s, t.indicator f x ∂μ = ∫ x in s ∩ t, f x ∂μ := by
  rw [integral_indicator ht, Measure.restrict_restrict ht, Set.inter_comm]
#align measure_theory.set_integral_indicator MeasureTheory.setIntegral_indicator

@[deprecated]
alias set_integral_indicator :=
  setIntegral_indicator -- deprecated on 2024-04-17

theorem ofReal_setIntegral_one_of_measure_ne_top {X : Type*} {m : MeasurableSpace X}
    {μ : Measure X} {s : Set X} (hs : μ s ≠ ∞) : ENNReal.ofReal (∫ _ in s, (1 : ℝ) ∂μ) = μ s :=
  calc
    ENNReal.ofReal (∫ _ in s, (1 : ℝ) ∂μ) = ENNReal.ofReal (∫ _ in s, ‖(1 : ℝ)‖ ∂μ) := by
      simp only [norm_one]
    _ = ∫⁻ _ in s, 1 ∂μ := by
      rw [ofReal_integral_norm_eq_lintegral_nnnorm (integrableOn_const.2 (Or.inr hs.lt_top))]
      simp only [nnnorm_one, ENNReal.coe_one]
    _ = μ s := set_lintegral_one _
#align measure_theory.of_real_set_integral_one_of_measure_ne_top MeasureTheory.ofReal_setIntegral_one_of_measure_ne_top

@[deprecated]
alias ofReal_set_integral_one_of_measure_ne_top :=
  ofReal_setIntegral_one_of_measure_ne_top -- deprecated on 2024-04-17

theorem ofReal_setIntegral_one {X : Type*} {_ : MeasurableSpace X} (μ : Measure X)
    [IsFiniteMeasure μ] (s : Set X) : ENNReal.ofReal (∫ _ in s, (1 : ℝ) ∂μ) = μ s :=
  ofReal_setIntegral_one_of_measure_ne_top (measure_ne_top μ s)
#align measure_theory.of_real_set_integral_one MeasureTheory.ofReal_setIntegral_one

@[deprecated]
alias ofReal_set_integral_one :=
  ofReal_setIntegral_one -- deprecated on 2024-04-17

theorem integral_piecewise [DecidablePred (· ∈ s)] (hs : MeasurableSet s) (hf : IntegrableOn f s μ)
    (hg : IntegrableOn g sᶜ μ) :
    ∫ x, s.piecewise f g x ∂μ = ∫ x in s, f x ∂μ + ∫ x in sᶜ, g x ∂μ := by
  rw [← Set.indicator_add_compl_eq_piecewise,
    integral_add' (hf.integrable_indicator hs) (hg.integrable_indicator hs.compl),
    integral_indicator hs, integral_indicator hs.compl]
#align measure_theory.integral_piecewise MeasureTheory.integral_piecewise

theorem tendsto_setIntegral_of_monotone {ι : Type*} [Countable ι] [SemilatticeSup ι]
    {s : ι → Set X} (hsm : ∀ i, MeasurableSet (s i)) (h_mono : Monotone s)
    (hfi : IntegrableOn f (⋃ n, s n) μ) :
    Tendsto (fun i => ∫ x in s i, f x ∂μ) atTop (𝓝 (∫ x in ⋃ n, s n, f x ∂μ)) := by
  have hfi' : ∫⁻ x in ⋃ n, s n, ‖f x‖₊ ∂μ < ∞ := hfi.2
  set S := ⋃ i, s i
  have hSm : MeasurableSet S := MeasurableSet.iUnion hsm
  have hsub : ∀ {i}, s i ⊆ S := @(subset_iUnion s)
  rw [← withDensity_apply _ hSm] at hfi'
  set ν := μ.withDensity fun x => ‖f x‖₊ with hν
  refine' Metric.nhds_basis_closedBall.tendsto_right_iff.2 fun ε ε0 => _
  lift ε to ℝ≥0 using ε0.le
  have : ∀ᶠ i in atTop, ν (s i) ∈ Icc (ν S - ε) (ν S + ε) :=
    tendsto_measure_iUnion h_mono (ENNReal.Icc_mem_nhds hfi'.ne (ENNReal.coe_pos.2 ε0).ne')
  filter_upwards [this] with i hi
  rw [mem_closedBall_iff_norm', ← integral_diff (hsm i) hfi hsub, ← coe_nnnorm, NNReal.coe_le_coe, ←
    ENNReal.coe_le_coe]
  refine' (ennnorm_integral_le_lintegral_ennnorm _).trans _
  rw [← withDensity_apply _ (hSm.diff (hsm _)), ← hν, measure_diff hsub (hsm _)]
  exacts [tsub_le_iff_tsub_le.mp hi.1,
    (hi.2.trans_lt <| ENNReal.add_lt_top.2 ⟨hfi', ENNReal.coe_lt_top⟩).ne]
#align measure_theory.tendsto_set_integral_of_monotone MeasureTheory.tendsto_setIntegral_of_monotone

@[deprecated]
alias tendsto_set_integral_of_monotone :=
  tendsto_setIntegral_of_monotone -- deprecated on 2024-04-17

theorem tendsto_setIntegral_of_antitone {ι : Type*} [Countable ι] [SemilatticeSup ι]
    {s : ι → Set X} (hsm : ∀ i, MeasurableSet (s i)) (h_anti : Antitone s)
    (hfi : ∃ i, IntegrableOn f (s i) μ) :
    Tendsto (fun i ↦ ∫ x in s i, f x ∂μ) atTop (𝓝 (∫ x in ⋂ n, s n, f x ∂μ)) := by
  set S := ⋂ i, s i
  have hSm : MeasurableSet S := MeasurableSet.iInter hsm
  have hsub i : S ⊆ s i := iInter_subset _ _
  set ν := μ.withDensity fun x => ‖f x‖₊ with hν
  refine' Metric.nhds_basis_closedBall.tendsto_right_iff.2 fun ε ε0 => _
  lift ε to ℝ≥0 using ε0.le
  rcases hfi with ⟨i₀, hi₀⟩
  have νi₀ : ν (s i₀) ≠ ∞ := by
    simpa [hsm i₀, ν, ENNReal.ofReal, norm_toNNReal] using hi₀.norm.lintegral_lt_top.ne
  have νS : ν S ≠ ∞ := ((measure_mono (hsub i₀)).trans_lt νi₀.lt_top).ne
  have : ∀ᶠ i in atTop, ν (s i) ∈ Icc (ν S - ε) (ν S + ε) := by
    apply tendsto_measure_iInter hsm h_anti ⟨i₀, νi₀⟩
    apply ENNReal.Icc_mem_nhds νS (ENNReal.coe_pos.2 ε0).ne'
  filter_upwards [this, Ici_mem_atTop i₀] with i hi h'i
  rw [mem_closedBall_iff_norm, ← integral_diff hSm (hi₀.mono_set (h_anti h'i)) (hsub i),
    ← coe_nnnorm, NNReal.coe_le_coe, ← ENNReal.coe_le_coe]
  refine' (ennnorm_integral_le_lintegral_ennnorm _).trans _
  rw [← withDensity_apply _ ((hsm _).diff hSm), ← hν, measure_diff (hsub i) hSm νS]
  exact tsub_le_iff_left.2 hi.2

@[deprecated]
alias tendsto_set_integral_of_antitone :=
  tendsto_setIntegral_of_antitone -- deprecated on 2024-04-17

theorem hasSum_integral_iUnion_ae {ι : Type*} [Countable ι] {s : ι → Set X}
    (hm : ∀ i, NullMeasurableSet (s i) μ) (hd : Pairwise (AEDisjoint μ on s))
    (hfi : IntegrableOn f (⋃ i, s i) μ) :
    HasSum (fun n => ∫ x in s n, f x ∂μ) (∫ x in ⋃ n, s n, f x ∂μ) := by
  simp only [IntegrableOn, Measure.restrict_iUnion_ae hd hm] at hfi ⊢
  exact hasSum_integral_measure hfi
#align measure_theory.has_sum_integral_Union_ae MeasureTheory.hasSum_integral_iUnion_ae

theorem hasSum_integral_iUnion {ι : Type*} [Countable ι] {s : ι → Set X}
    (hm : ∀ i, MeasurableSet (s i)) (hd : Pairwise (Disjoint on s))
    (hfi : IntegrableOn f (⋃ i, s i) μ) :
    HasSum (fun n => ∫ x in s n, f x ∂μ) (∫ x in ⋃ n, s n, f x ∂μ) :=
  hasSum_integral_iUnion_ae (fun i => (hm i).nullMeasurableSet) (hd.mono fun _ _ h => h.aedisjoint)
    hfi
#align measure_theory.has_sum_integral_Union MeasureTheory.hasSum_integral_iUnion

theorem integral_iUnion {ι : Type*} [Countable ι] {s : ι → Set X} (hm : ∀ i, MeasurableSet (s i))
    (hd : Pairwise (Disjoint on s)) (hfi : IntegrableOn f (⋃ i, s i) μ) :
    ∫ x in ⋃ n, s n, f x ∂μ = ∑' n, ∫ x in s n, f x ∂μ :=
  (HasSum.tsum_eq (hasSum_integral_iUnion hm hd hfi)).symm
#align measure_theory.integral_Union MeasureTheory.integral_iUnion

theorem integral_iUnion_ae {ι : Type*} [Countable ι] {s : ι → Set X}
    (hm : ∀ i, NullMeasurableSet (s i) μ) (hd : Pairwise (AEDisjoint μ on s))
    (hfi : IntegrableOn f (⋃ i, s i) μ) : ∫ x in ⋃ n, s n, f x ∂μ = ∑' n, ∫ x in s n, f x ∂μ :=
  (HasSum.tsum_eq (hasSum_integral_iUnion_ae hm hd hfi)).symm
#align measure_theory.integral_Union_ae MeasureTheory.integral_iUnion_ae

theorem setIntegral_eq_zero_of_ae_eq_zero (ht_eq : ∀ᵐ x ∂μ, x ∈ t → f x = 0) :
    ∫ x in t, f x ∂μ = 0 := by
  by_cases hf : AEStronglyMeasurable f (μ.restrict t); swap
  · rw [integral_undef]
    contrapose! hf
    exact hf.1
  have : ∫ x in t, hf.mk f x ∂μ = 0 := by
    refine' integral_eq_zero_of_ae _
    rw [EventuallyEq,
      ae_restrict_iff (hf.stronglyMeasurable_mk.measurableSet_eq_fun stronglyMeasurable_zero)]
    filter_upwards [ae_imp_of_ae_restrict hf.ae_eq_mk, ht_eq] with x hx h'x h''x
    rw [← hx h''x]
    exact h'x h''x
  rw [← this]
  exact integral_congr_ae hf.ae_eq_mk
#align measure_theory.set_integral_eq_zero_of_ae_eq_zero MeasureTheory.setIntegral_eq_zero_of_ae_eq_zero

@[deprecated]
alias set_integral_eq_zero_of_ae_eq_zero :=
  setIntegral_eq_zero_of_ae_eq_zero -- deprecated on 2024-04-17

theorem setIntegral_eq_zero_of_forall_eq_zero (ht_eq : ∀ x ∈ t, f x = 0) :
    ∫ x in t, f x ∂μ = 0 :=
  setIntegral_eq_zero_of_ae_eq_zero (eventually_of_forall ht_eq)
#align measure_theory.set_integral_eq_zero_of_forall_eq_zero MeasureTheory.setIntegral_eq_zero_of_forall_eq_zero

@[deprecated]
alias set_integral_eq_zero_of_forall_eq_zero :=
  setIntegral_eq_zero_of_forall_eq_zero -- deprecated on 2024-04-17

theorem integral_union_eq_left_of_ae_aux (ht_eq : ∀ᵐ x ∂μ.restrict t, f x = 0)
    (haux : StronglyMeasurable f) (H : IntegrableOn f (s ∪ t) μ) :
    ∫ x in s ∪ t, f x ∂μ = ∫ x in s, f x ∂μ := by
  let k := f ⁻¹' {0}
  have hk : MeasurableSet k := by borelize E; exact haux.measurable (measurableSet_singleton _)
  have h's : IntegrableOn f s μ := H.mono (subset_union_left _ _) le_rfl
  have A : ∀ u : Set X, ∫ x in u ∩ k, f x ∂μ = 0 := fun u =>
    setIntegral_eq_zero_of_forall_eq_zero fun x hx => hx.2
  rw [← integral_inter_add_diff hk h's, ← integral_inter_add_diff hk H, A, A, zero_add, zero_add,
    union_diff_distrib, union_comm]
  apply setIntegral_congr_set_ae
  rw [union_ae_eq_right]
  apply measure_mono_null (diff_subset _ _)
  rw [measure_zero_iff_ae_nmem]
  filter_upwards [ae_imp_of_ae_restrict ht_eq] with x hx h'x using h'x.2 (hx h'x.1)
#align measure_theory.integral_union_eq_left_of_ae_aux MeasureTheory.integral_union_eq_left_of_ae_aux

theorem integral_union_eq_left_of_ae (ht_eq : ∀ᵐ x ∂μ.restrict t, f x = 0) :
    ∫ x in s ∪ t, f x ∂μ = ∫ x in s, f x ∂μ := by
  have ht : IntegrableOn f t μ := by apply integrableOn_zero.congr_fun_ae; symm; exact ht_eq
  by_cases H : IntegrableOn f (s ∪ t) μ; swap
  · rw [integral_undef H, integral_undef]; simpa [integrableOn_union, ht] using H
  let f' := H.1.mk f
  calc
    ∫ x : X in s ∪ t, f x ∂μ = ∫ x : X in s ∪ t, f' x ∂μ := integral_congr_ae H.1.ae_eq_mk
    _ = ∫ x in s, f' x ∂μ := by
      apply
        integral_union_eq_left_of_ae_aux _ H.1.stronglyMeasurable_mk (H.congr_fun_ae H.1.ae_eq_mk)
      filter_upwards [ht_eq,
        ae_mono (Measure.restrict_mono (subset_union_right s t) le_rfl) H.1.ae_eq_mk] with x hx h'x
      rw [← h'x, hx]
    _ = ∫ x in s, f x ∂μ :=
      integral_congr_ae
        (ae_mono (Measure.restrict_mono (subset_union_left s t) le_rfl) H.1.ae_eq_mk.symm)
#align measure_theory.integral_union_eq_left_of_ae MeasureTheory.integral_union_eq_left_of_ae

theorem integral_union_eq_left_of_forall₀ {f : X → E} (ht : NullMeasurableSet t μ)
    (ht_eq : ∀ x ∈ t, f x = 0) : ∫ x in s ∪ t, f x ∂μ = ∫ x in s, f x ∂μ :=
  integral_union_eq_left_of_ae ((ae_restrict_iff'₀ ht).2 (eventually_of_forall ht_eq))
#align measure_theory.integral_union_eq_left_of_forall₀ MeasureTheory.integral_union_eq_left_of_forall₀

theorem integral_union_eq_left_of_forall {f : X → E} (ht : MeasurableSet t)
    (ht_eq : ∀ x ∈ t, f x = 0) : ∫ x in s ∪ t, f x ∂μ = ∫ x in s, f x ∂μ :=
  integral_union_eq_left_of_forall₀ ht.nullMeasurableSet ht_eq
#align measure_theory.integral_union_eq_left_of_forall MeasureTheory.integral_union_eq_left_of_forall

theorem setIntegral_eq_of_subset_of_ae_diff_eq_zero_aux (hts : s ⊆ t)
    (h't : ∀ᵐ x ∂μ, x ∈ t \ s → f x = 0) (haux : StronglyMeasurable f)
    (h'aux : IntegrableOn f t μ) : ∫ x in t, f x ∂μ = ∫ x in s, f x ∂μ := by
  let k := f ⁻¹' {0}
  have hk : MeasurableSet k := by borelize E; exact haux.measurable (measurableSet_singleton _)
  calc
    ∫ x in t, f x ∂μ = ∫ x in t ∩ k, f x ∂μ + ∫ x in t \ k, f x ∂μ := by
      rw [integral_inter_add_diff hk h'aux]
    _ = ∫ x in t \ k, f x ∂μ := by
      rw [setIntegral_eq_zero_of_forall_eq_zero fun x hx => ?_, zero_add]; exact hx.2
    _ = ∫ x in s \ k, f x ∂μ := by
      apply setIntegral_congr_set_ae
      filter_upwards [h't] with x hx
      change (x ∈ t \ k) = (x ∈ s \ k)
      simp only [mem_preimage, mem_singleton_iff, eq_iff_iff, and_congr_left_iff, mem_diff]
      intro h'x
      by_cases xs : x ∈ s
      · simp only [xs, hts xs]
      · simp only [xs, iff_false_iff]
        intro xt
        exact h'x (hx ⟨xt, xs⟩)
    _ = ∫ x in s ∩ k, f x ∂μ + ∫ x in s \ k, f x ∂μ := by
      have : ∀ x ∈ s ∩ k, f x = 0 := fun x hx => hx.2
      rw [setIntegral_eq_zero_of_forall_eq_zero this, zero_add]
    _ = ∫ x in s, f x ∂μ := by rw [integral_inter_add_diff hk (h'aux.mono hts le_rfl)]
#align measure_theory.set_integral_eq_of_subset_of_ae_diff_eq_zero_aux MeasureTheory.setIntegral_eq_of_subset_of_ae_diff_eq_zero_aux

@[deprecated]
alias set_integral_eq_of_subset_of_ae_diff_eq_zero_aux :=
  setIntegral_eq_of_subset_of_ae_diff_eq_zero_aux -- deprecated on 2024-04-17

/-- If a function vanishes almost everywhere on `t \ s` with `s ⊆ t`, then its integrals on `s`
and `t` coincide if `t` is null-measurable. -/
theorem setIntegral_eq_of_subset_of_ae_diff_eq_zero (ht : NullMeasurableSet t μ) (hts : s ⊆ t)
    (h't : ∀ᵐ x ∂μ, x ∈ t \ s → f x = 0) : ∫ x in t, f x ∂μ = ∫ x in s, f x ∂μ := by
  by_cases h : IntegrableOn f t μ; swap
  · have : ¬IntegrableOn f s μ := fun H => h (H.of_ae_diff_eq_zero ht h't)
    rw [integral_undef h, integral_undef this]
  let f' := h.1.mk f
  calc
    ∫ x in t, f x ∂μ = ∫ x in t, f' x ∂μ := integral_congr_ae h.1.ae_eq_mk
    _ = ∫ x in s, f' x ∂μ := by
      apply
        setIntegral_eq_of_subset_of_ae_diff_eq_zero_aux hts _ h.1.stronglyMeasurable_mk
          (h.congr h.1.ae_eq_mk)
      filter_upwards [h't, ae_imp_of_ae_restrict h.1.ae_eq_mk] with x hx h'x h''x
      rw [← h'x h''x.1, hx h''x]
    _ = ∫ x in s, f x ∂μ := by
      apply integral_congr_ae
      apply ae_restrict_of_ae_restrict_of_subset hts
      exact h.1.ae_eq_mk.symm
#align measure_theory.set_integral_eq_of_subset_of_ae_diff_eq_zero MeasureTheory.setIntegral_eq_of_subset_of_ae_diff_eq_zero

@[deprecated]
alias set_integral_eq_of_subset_of_ae_diff_eq_zero :=
  setIntegral_eq_of_subset_of_ae_diff_eq_zero -- deprecated on 2024-04-17

/-- If a function vanishes on `t \ s` with `s ⊆ t`, then its integrals on `s`
and `t` coincide if `t` is measurable. -/
theorem setIntegral_eq_of_subset_of_forall_diff_eq_zero (ht : MeasurableSet t) (hts : s ⊆ t)
    (h't : ∀ x ∈ t \ s, f x = 0) : ∫ x in t, f x ∂μ = ∫ x in s, f x ∂μ :=
  setIntegral_eq_of_subset_of_ae_diff_eq_zero ht.nullMeasurableSet hts
    (eventually_of_forall fun x hx => h't x hx)
#align measure_theory.set_integral_eq_of_subset_of_forall_diff_eq_zero MeasureTheory.setIntegral_eq_of_subset_of_forall_diff_eq_zero

@[deprecated]
alias set_integral_eq_of_subset_of_forall_diff_eq_zero :=
  setIntegral_eq_of_subset_of_forall_diff_eq_zero -- deprecated on 2024-04-17

/-- If a function vanishes almost everywhere on `sᶜ`, then its integral on `s`
coincides with its integral on the whole space. -/
theorem setIntegral_eq_integral_of_ae_compl_eq_zero (h : ∀ᵐ x ∂μ, x ∉ s → f x = 0) :
    ∫ x in s, f x ∂μ = ∫ x, f x ∂μ := by
  symm
  nth_rw 1 [← integral_univ]
  apply setIntegral_eq_of_subset_of_ae_diff_eq_zero nullMeasurableSet_univ (subset_univ _)
  filter_upwards [h] with x hx h'x using hx h'x.2
#align measure_theory.set_integral_eq_integral_of_ae_compl_eq_zero MeasureTheory.setIntegral_eq_integral_of_ae_compl_eq_zero

@[deprecated]
alias set_integral_eq_integral_of_ae_compl_eq_zero :=
  setIntegral_eq_integral_of_ae_compl_eq_zero -- deprecated on 2024-04-17

/-- If a function vanishes on `sᶜ`, then its integral on `s` coincides with its integral on the
whole space. -/
theorem setIntegral_eq_integral_of_forall_compl_eq_zero (h : ∀ x, x ∉ s → f x = 0) :
    ∫ x in s, f x ∂μ = ∫ x, f x ∂μ :=
  setIntegral_eq_integral_of_ae_compl_eq_zero (eventually_of_forall h)
#align measure_theory.set_integral_eq_integral_of_forall_compl_eq_zero MeasureTheory.setIntegral_eq_integral_of_forall_compl_eq_zero

@[deprecated]
alias set_integral_eq_integral_of_forall_compl_eq_zero :=
  setIntegral_eq_integral_of_forall_compl_eq_zero -- deprecated on 2024-04-17

theorem setIntegral_neg_eq_setIntegral_nonpos [LinearOrder E] {f : X → E}
    (hf : AEStronglyMeasurable f μ) :
    ∫ x in {x | f x < 0}, f x ∂μ = ∫ x in {x | f x ≤ 0}, f x ∂μ := by
  have h_union : {x | f x ≤ 0} = {x | f x < 0} ∪ {x | f x = 0} := by
    simp_rw [le_iff_lt_or_eq, setOf_or]
  rw [h_union]
  have B : NullMeasurableSet {x | f x = 0} μ :=
    hf.nullMeasurableSet_eq_fun aestronglyMeasurable_zero
  symm
  refine' integral_union_eq_left_of_ae _
  filter_upwards [ae_restrict_mem₀ B] with x hx using hx
#align measure_theory.set_integral_neg_eq_set_integral_nonpos MeasureTheory.setIntegral_neg_eq_setIntegral_nonpos

@[deprecated]
alias set_integral_neg_eq_set_integral_nonpos :=
  setIntegral_neg_eq_setIntegral_nonpos -- deprecated on 2024-04-17

theorem integral_norm_eq_pos_sub_neg {f : X → ℝ} (hfi : Integrable f μ) :
    ∫ x, ‖f x‖ ∂μ = ∫ x in {x | 0 ≤ f x}, f x ∂μ - ∫ x in {x | f x ≤ 0}, f x ∂μ :=
  have h_meas : NullMeasurableSet {x | 0 ≤ f x} μ :=
    aestronglyMeasurable_const.nullMeasurableSet_le hfi.1
  calc
    ∫ x, ‖f x‖ ∂μ = ∫ x in {x | 0 ≤ f x}, ‖f x‖ ∂μ + ∫ x in {x | 0 ≤ f x}ᶜ, ‖f x‖ ∂μ := by
      rw [← integral_add_compl₀ h_meas hfi.norm]
    _ = ∫ x in {x | 0 ≤ f x}, f x ∂μ + ∫ x in {x | 0 ≤ f x}ᶜ, ‖f x‖ ∂μ := by
      congr 1
      refine' setIntegral_congr₀ h_meas fun x hx => _
      dsimp only
      rw [Real.norm_eq_abs, abs_eq_self.mpr _]
      exact hx
    _ = ∫ x in {x | 0 ≤ f x}, f x ∂μ - ∫ x in {x | 0 ≤ f x}ᶜ, f x ∂μ := by
      congr 1
      rw [← integral_neg]
      refine' setIntegral_congr₀ h_meas.compl fun x hx => _
      dsimp only
      rw [Real.norm_eq_abs, abs_eq_neg_self.mpr _]
      rw [Set.mem_compl_iff, Set.nmem_setOf_iff] at hx
      linarith
    _ = ∫ x in {x | 0 ≤ f x}, f x ∂μ - ∫ x in {x | f x ≤ 0}, f x ∂μ := by
      rw [← setIntegral_neg_eq_setIntegral_nonpos hfi.1, compl_setOf]; simp only [not_le]
#align measure_theory.integral_norm_eq_pos_sub_neg MeasureTheory.integral_norm_eq_pos_sub_neg

theorem setIntegral_const [CompleteSpace E] (c : E) : ∫ _ in s, c ∂μ = (μ s).toReal • c := by
  rw [integral_const, Measure.restrict_apply_univ]
#align measure_theory.set_integral_const MeasureTheory.setIntegral_const

@[deprecated]
alias set_integral_const :=
  setIntegral_const -- deprecated on 2024-04-17

@[simp]
theorem integral_indicator_const [CompleteSpace E] (e : E) ⦃s : Set X⦄ (s_meas : MeasurableSet s) :
    ∫ x : X, s.indicator (fun _ : X => e) x ∂μ = (μ s).toReal • e := by
  rw [integral_indicator s_meas, ← setIntegral_const]
#align measure_theory.integral_indicator_const MeasureTheory.integral_indicator_const

@[simp]
theorem integral_indicator_one ⦃s : Set X⦄ (hs : MeasurableSet s) :
    ∫ x, s.indicator 1 x ∂μ = (μ s).toReal :=
  (integral_indicator_const 1 hs).trans ((smul_eq_mul _).trans (mul_one _))
#align measure_theory.integral_indicator_one MeasureTheory.integral_indicator_one

theorem setIntegral_indicatorConstLp [CompleteSpace E]
    {p : ℝ≥0∞} (hs : MeasurableSet s) (ht : MeasurableSet t) (hμt : μ t ≠ ∞) (e : E) :
    ∫ x in s, indicatorConstLp p ht hμt e x ∂μ = (μ (t ∩ s)).toReal • e :=
  calc
    ∫ x in s, indicatorConstLp p ht hμt e x ∂μ = ∫ x in s, t.indicator (fun _ => e) x ∂μ := by
      rw [setIntegral_congr_ae hs (indicatorConstLp_coeFn.mono fun x hx _ => hx)]
    _ = (μ (t ∩ s)).toReal • e := by rw [integral_indicator_const _ ht, Measure.restrict_apply ht]
set_option linter.uppercaseLean3 false in
#align measure_theory.set_integral_indicator_const_Lp MeasureTheory.setIntegral_indicatorConstLp

@[deprecated]
alias set_integral_indicatorConstLp :=
  setIntegral_indicatorConstLp -- deprecated on 2024-04-17

theorem integral_indicatorConstLp [CompleteSpace E]
    {p : ℝ≥0∞} (ht : MeasurableSet t) (hμt : μ t ≠ ∞) (e : E) :
    ∫ x, indicatorConstLp p ht hμt e x ∂μ = (μ t).toReal • e :=
  calc
    ∫ x, indicatorConstLp p ht hμt e x ∂μ = ∫ x in univ, indicatorConstLp p ht hμt e x ∂μ := by
      rw [integral_univ]
<<<<<<< HEAD
    _ = (μ (t ∩ univ)).toReal • e := set_integral_indicatorConstLp MeasurableSet.univ ht hμt e
=======
    _ = (μ (t ∩ univ)).toReal • e := setIntegral_indicatorConstLp MeasurableSet.univ ht hμt e
>>>>>>> 971a0d73
    _ = (μ t).toReal • e := by rw [inter_univ]
set_option linter.uppercaseLean3 false in
#align measure_theory.integral_indicator_const_Lp MeasureTheory.integral_indicatorConstLp

theorem setIntegral_map {Y} [MeasurableSpace Y] {g : X → Y} {f : Y → E} {s : Set Y}
    (hs : MeasurableSet s) (hf : AEStronglyMeasurable f (Measure.map g μ)) (hg : AEMeasurable g μ) :
    ∫ y in s, f y ∂Measure.map g μ = ∫ x in g ⁻¹' s, f (g x) ∂μ := by
  rw [Measure.restrict_map_of_aemeasurable hg hs,
    integral_map (hg.mono_measure Measure.restrict_le_self) (hf.mono_measure _)]
  exact Measure.map_mono_of_aemeasurable Measure.restrict_le_self hg
#align measure_theory.set_integral_map MeasureTheory.setIntegral_map

@[deprecated]
alias set_integral_map :=
  setIntegral_map -- deprecated on 2024-04-17

theorem _root_.MeasurableEmbedding.setIntegral_map {Y} {_ : MeasurableSpace Y} {f : X → Y}
    (hf : MeasurableEmbedding f) (g : Y → E) (s : Set Y) :
    ∫ y in s, g y ∂Measure.map f μ = ∫ x in f ⁻¹' s, g (f x) ∂μ := by
  rw [hf.restrict_map, hf.integral_map]
#align measurable_embedding.set_integral_map MeasurableEmbedding.setIntegral_map

@[deprecated]
alias _root_.MeasurableEmbedding.set_integral_map :=
  _root_.MeasurableEmbedding.setIntegral_map -- deprecated on 2024-04-17

theorem _root_.ClosedEmbedding.setIntegral_map [TopologicalSpace X] [BorelSpace X] {Y}
    [MeasurableSpace Y] [TopologicalSpace Y] [BorelSpace Y] {g : X → Y} {f : Y → E} (s : Set Y)
    (hg : ClosedEmbedding g) : ∫ y in s, f y ∂Measure.map g μ = ∫ x in g ⁻¹' s, f (g x) ∂μ :=
  hg.measurableEmbedding.setIntegral_map _ _
#align closed_embedding.set_integral_map ClosedEmbedding.setIntegral_map

@[deprecated]
alias _root_.ClosedEmbedding.set_integral_map :=
  _root_.ClosedEmbedding.setIntegral_map -- deprecated on 2024-04-17

theorem MeasurePreserving.setIntegral_preimage_emb {Y} {_ : MeasurableSpace Y} {f : X → Y} {ν}
    (h₁ : MeasurePreserving f μ ν) (h₂ : MeasurableEmbedding f) (g : Y → E) (s : Set Y) :
    ∫ x in f ⁻¹' s, g (f x) ∂μ = ∫ y in s, g y ∂ν :=
  (h₁.restrict_preimage_emb h₂ s).integral_comp h₂ _
#align measure_theory.measure_preserving.set_integral_preimage_emb MeasureTheory.MeasurePreserving.setIntegral_preimage_emb

@[deprecated]
alias MeasurePreserving.set_integral_preimage_emb :=
  MeasurePreserving.setIntegral_preimage_emb -- deprecated on 2024-04-17

theorem MeasurePreserving.setIntegral_image_emb {Y} {_ : MeasurableSpace Y} {f : X → Y} {ν}
    (h₁ : MeasurePreserving f μ ν) (h₂ : MeasurableEmbedding f) (g : Y → E) (s : Set X) :
    ∫ y in f '' s, g y ∂ν = ∫ x in s, g (f x) ∂μ :=
  Eq.symm <| (h₁.restrict_image_emb h₂ s).integral_comp h₂ _
#align measure_theory.measure_preserving.set_integral_image_emb MeasureTheory.MeasurePreserving.setIntegral_image_emb

@[deprecated]
alias MeasurePreserving.set_integral_image_emb :=
  MeasurePreserving.setIntegral_image_emb -- deprecated on 2024-04-17

theorem setIntegral_map_equiv {Y} [MeasurableSpace Y] (e : X ≃ᵐ Y) (f : Y → E) (s : Set Y) :
    ∫ y in s, f y ∂Measure.map e μ = ∫ x in e ⁻¹' s, f (e x) ∂μ :=
  e.measurableEmbedding.setIntegral_map f s
#align measure_theory.set_integral_map_equiv MeasureTheory.setIntegral_map_equiv

@[deprecated]
alias set_integral_map_equiv :=
  setIntegral_map_equiv -- deprecated on 2024-04-17

theorem norm_setIntegral_le_of_norm_le_const_ae {C : ℝ} (hs : μ s < ∞)
    (hC : ∀ᵐ x ∂μ.restrict s, ‖f x‖ ≤ C) : ‖∫ x in s, f x ∂μ‖ ≤ C * (μ s).toReal := by
  rw [← Measure.restrict_apply_univ] at *
  haveI : IsFiniteMeasure (μ.restrict s) := ⟨hs⟩
  exact norm_integral_le_of_norm_le_const hC
#align measure_theory.norm_set_integral_le_of_norm_le_const_ae MeasureTheory.norm_setIntegral_le_of_norm_le_const_ae

@[deprecated]
alias norm_set_integral_le_of_norm_le_const_ae :=
  norm_setIntegral_le_of_norm_le_const_ae -- deprecated on 2024-04-17

theorem norm_setIntegral_le_of_norm_le_const_ae' {C : ℝ} (hs : μ s < ∞)
    (hC : ∀ᵐ x ∂μ, x ∈ s → ‖f x‖ ≤ C) (hfm : AEStronglyMeasurable f (μ.restrict s)) :
    ‖∫ x in s, f x ∂μ‖ ≤ C * (μ s).toReal := by
  apply norm_setIntegral_le_of_norm_le_const_ae hs
  have A : ∀ᵐ x : X ∂μ, x ∈ s → ‖AEStronglyMeasurable.mk f hfm x‖ ≤ C := by
    filter_upwards [hC, hfm.ae_mem_imp_eq_mk] with _ h1 h2 h3
    rw [← h2 h3]
    exact h1 h3
  have B : MeasurableSet {x | ‖hfm.mk f x‖ ≤ C} :=
    hfm.stronglyMeasurable_mk.norm.measurable measurableSet_Iic
  filter_upwards [hfm.ae_eq_mk, (ae_restrict_iff B).2 A] with _ h1 _
  rwa [h1]
#align measure_theory.norm_set_integral_le_of_norm_le_const_ae' MeasureTheory.norm_setIntegral_le_of_norm_le_const_ae'

@[deprecated]
alias norm_set_integral_le_of_norm_le_const_ae' :=
  norm_setIntegral_le_of_norm_le_const_ae' -- deprecated on 2024-04-17

theorem norm_setIntegral_le_of_norm_le_const_ae'' {C : ℝ} (hs : μ s < ∞) (hsm : MeasurableSet s)
    (hC : ∀ᵐ x ∂μ, x ∈ s → ‖f x‖ ≤ C) : ‖∫ x in s, f x ∂μ‖ ≤ C * (μ s).toReal :=
  norm_setIntegral_le_of_norm_le_const_ae hs <| by
    rwa [ae_restrict_eq hsm, eventually_inf_principal]
#align measure_theory.norm_set_integral_le_of_norm_le_const_ae'' MeasureTheory.norm_setIntegral_le_of_norm_le_const_ae''

@[deprecated]
alias norm_set_integral_le_of_norm_le_const_ae'' :=
  norm_setIntegral_le_of_norm_le_const_ae'' -- deprecated on 2024-04-17

theorem norm_setIntegral_le_of_norm_le_const {C : ℝ} (hs : μ s < ∞) (hC : ∀ x ∈ s, ‖f x‖ ≤ C)
    (hfm : AEStronglyMeasurable f (μ.restrict s)) : ‖∫ x in s, f x ∂μ‖ ≤ C * (μ s).toReal :=
  norm_setIntegral_le_of_norm_le_const_ae' hs (eventually_of_forall hC) hfm
#align measure_theory.norm_set_integral_le_of_norm_le_const MeasureTheory.norm_setIntegral_le_of_norm_le_const

@[deprecated]
alias norm_set_integral_le_of_norm_le_const :=
  norm_setIntegral_le_of_norm_le_const -- deprecated on 2024-04-17

theorem norm_setIntegral_le_of_norm_le_const' {C : ℝ} (hs : μ s < ∞) (hsm : MeasurableSet s)
    (hC : ∀ x ∈ s, ‖f x‖ ≤ C) : ‖∫ x in s, f x ∂μ‖ ≤ C * (μ s).toReal :=
  norm_setIntegral_le_of_norm_le_const_ae'' hs hsm <| eventually_of_forall hC
#align measure_theory.norm_set_integral_le_of_norm_le_const' MeasureTheory.norm_setIntegral_le_of_norm_le_const'

@[deprecated]
alias norm_set_integral_le_of_norm_le_const' :=
  norm_setIntegral_le_of_norm_le_const' -- deprecated on 2024-04-17

theorem setIntegral_eq_zero_iff_of_nonneg_ae {f : X → ℝ} (hf : 0 ≤ᵐ[μ.restrict s] f)
    (hfi : IntegrableOn f s μ) : ∫ x in s, f x ∂μ = 0 ↔ f =ᵐ[μ.restrict s] 0 :=
  integral_eq_zero_iff_of_nonneg_ae hf hfi
#align measure_theory.set_integral_eq_zero_iff_of_nonneg_ae MeasureTheory.setIntegral_eq_zero_iff_of_nonneg_ae

@[deprecated]
alias set_integral_eq_zero_iff_of_nonneg_ae :=
  setIntegral_eq_zero_iff_of_nonneg_ae -- deprecated on 2024-04-17

theorem setIntegral_pos_iff_support_of_nonneg_ae {f : X → ℝ} (hf : 0 ≤ᵐ[μ.restrict s] f)
    (hfi : IntegrableOn f s μ) : (0 < ∫ x in s, f x ∂μ) ↔ 0 < μ (support f ∩ s) := by
  rw [integral_pos_iff_support_of_nonneg_ae hf hfi, Measure.restrict_apply₀]
  rw [support_eq_preimage]
  exact hfi.aestronglyMeasurable.aemeasurable.nullMeasurable (measurableSet_singleton 0).compl
#align measure_theory.set_integral_pos_iff_support_of_nonneg_ae MeasureTheory.setIntegral_pos_iff_support_of_nonneg_ae

@[deprecated]
alias set_integral_pos_iff_support_of_nonneg_ae :=
  setIntegral_pos_iff_support_of_nonneg_ae -- deprecated on 2024-04-17

theorem setIntegral_gt_gt {R : ℝ} {f : X → ℝ} (hR : 0 ≤ R) (hfm : Measurable f)
    (hfint : IntegrableOn f {x | ↑R < f x} μ) (hμ : μ {x | ↑R < f x} ≠ 0) :
    (μ {x | ↑R < f x}).toReal * R < ∫ x in {x | ↑R < f x}, f x ∂μ := by
  have : IntegrableOn (fun _ => R) {x | ↑R < f x} μ := by
    refine' ⟨aestronglyMeasurable_const, lt_of_le_of_lt _ hfint.2⟩
    refine'
      set_lintegral_mono (Measurable.nnnorm _).coe_nnreal_ennreal hfm.nnnorm.coe_nnreal_ennreal
        fun x hx => _
    · exact measurable_const
    · simp only [ENNReal.coe_le_coe, Real.nnnorm_of_nonneg hR,
        Real.nnnorm_of_nonneg (hR.trans <| le_of_lt hx), Subtype.mk_le_mk]
      exact le_of_lt hx
  rw [← sub_pos, ← smul_eq_mul, ← setIntegral_const, ← integral_sub hfint this,
    setIntegral_pos_iff_support_of_nonneg_ae]
  · rw [← zero_lt_iff] at hμ
    rwa [Set.inter_eq_self_of_subset_right]
    exact fun x hx => Ne.symm (ne_of_lt <| sub_pos.2 hx)
  · rw [Pi.zero_def, EventuallyLE, ae_restrict_iff]
    · exact eventually_of_forall fun x hx => sub_nonneg.2 <| le_of_lt hx
    · exact measurableSet_le measurable_zero (hfm.sub measurable_const)
  · exact Integrable.sub hfint this
#align measure_theory.set_integral_gt_gt MeasureTheory.setIntegral_gt_gt

@[deprecated]
alias set_integral_gt_gt :=
  setIntegral_gt_gt -- deprecated on 2024-04-17

theorem setIntegral_trim {X} {m m0 : MeasurableSpace X} {μ : Measure X} (hm : m ≤ m0) {f : X → E}
    (hf_meas : StronglyMeasurable[m] f) {s : Set X} (hs : MeasurableSet[m] s) :
    ∫ x in s, f x ∂μ = ∫ x in s, f x ∂μ.trim hm := by
  rwa [integral_trim hm hf_meas, restrict_trim hm μ]
#align measure_theory.set_integral_trim MeasureTheory.setIntegral_trim

@[deprecated]
alias set_integral_trim :=
  setIntegral_trim -- deprecated on 2024-04-17

/-! ### Lemmas about adding and removing interval boundaries

The primed lemmas take explicit arguments about the endpoint having zero measure, while the
unprimed ones use `[NoAtoms μ]`.
-/


section PartialOrder

variable [PartialOrder X] {x y : X}

theorem integral_Icc_eq_integral_Ioc' (hx : μ {x} = 0) :
    ∫ t in Icc x y, f t ∂μ = ∫ t in Ioc x y, f t ∂μ :=
  setIntegral_congr_set_ae (Ioc_ae_eq_Icc' hx).symm
#align measure_theory.integral_Icc_eq_integral_Ioc' MeasureTheory.integral_Icc_eq_integral_Ioc'

theorem integral_Icc_eq_integral_Ico' (hy : μ {y} = 0) :
    ∫ t in Icc x y, f t ∂μ = ∫ t in Ico x y, f t ∂μ :=
  setIntegral_congr_set_ae (Ico_ae_eq_Icc' hy).symm
#align measure_theory.integral_Icc_eq_integral_Ico' MeasureTheory.integral_Icc_eq_integral_Ico'

theorem integral_Ioc_eq_integral_Ioo' (hy : μ {y} = 0) :
    ∫ t in Ioc x y, f t ∂μ = ∫ t in Ioo x y, f t ∂μ :=
  setIntegral_congr_set_ae (Ioo_ae_eq_Ioc' hy).symm
#align measure_theory.integral_Ioc_eq_integral_Ioo' MeasureTheory.integral_Ioc_eq_integral_Ioo'

theorem integral_Ico_eq_integral_Ioo' (hx : μ {x} = 0) :
    ∫ t in Ico x y, f t ∂μ = ∫ t in Ioo x y, f t ∂μ :=
  setIntegral_congr_set_ae (Ioo_ae_eq_Ico' hx).symm
#align measure_theory.integral_Ico_eq_integral_Ioo' MeasureTheory.integral_Ico_eq_integral_Ioo'

theorem integral_Icc_eq_integral_Ioo' (hx : μ {x} = 0) (hy : μ {y} = 0) :
    ∫ t in Icc x y, f t ∂μ = ∫ t in Ioo x y, f t ∂μ :=
  setIntegral_congr_set_ae (Ioo_ae_eq_Icc' hx hy).symm
#align measure_theory.integral_Icc_eq_integral_Ioo' MeasureTheory.integral_Icc_eq_integral_Ioo'

theorem integral_Iic_eq_integral_Iio' (hx : μ {x} = 0) :
    ∫ t in Iic x, f t ∂μ = ∫ t in Iio x, f t ∂μ :=
  setIntegral_congr_set_ae (Iio_ae_eq_Iic' hx).symm
#align measure_theory.integral_Iic_eq_integral_Iio' MeasureTheory.integral_Iic_eq_integral_Iio'

theorem integral_Ici_eq_integral_Ioi' (hx : μ {x} = 0) :
    ∫ t in Ici x, f t ∂μ = ∫ t in Ioi x, f t ∂μ :=
  setIntegral_congr_set_ae (Ioi_ae_eq_Ici' hx).symm
#align measure_theory.integral_Ici_eq_integral_Ioi' MeasureTheory.integral_Ici_eq_integral_Ioi'

variable [NoAtoms μ]

theorem integral_Icc_eq_integral_Ioc : ∫ t in Icc x y, f t ∂μ = ∫ t in Ioc x y, f t ∂μ :=
  integral_Icc_eq_integral_Ioc' <| measure_singleton x
#align measure_theory.integral_Icc_eq_integral_Ioc MeasureTheory.integral_Icc_eq_integral_Ioc

theorem integral_Icc_eq_integral_Ico : ∫ t in Icc x y, f t ∂μ = ∫ t in Ico x y, f t ∂μ :=
  integral_Icc_eq_integral_Ico' <| measure_singleton y
#align measure_theory.integral_Icc_eq_integral_Ico MeasureTheory.integral_Icc_eq_integral_Ico

theorem integral_Ioc_eq_integral_Ioo : ∫ t in Ioc x y, f t ∂μ = ∫ t in Ioo x y, f t ∂μ :=
  integral_Ioc_eq_integral_Ioo' <| measure_singleton y
#align measure_theory.integral_Ioc_eq_integral_Ioo MeasureTheory.integral_Ioc_eq_integral_Ioo

theorem integral_Ico_eq_integral_Ioo : ∫ t in Ico x y, f t ∂μ = ∫ t in Ioo x y, f t ∂μ :=
  integral_Ico_eq_integral_Ioo' <| measure_singleton x
#align measure_theory.integral_Ico_eq_integral_Ioo MeasureTheory.integral_Ico_eq_integral_Ioo

theorem integral_Icc_eq_integral_Ioo : ∫ t in Icc x y, f t ∂μ = ∫ t in Ioo x y, f t ∂μ := by
  rw [integral_Icc_eq_integral_Ico, integral_Ico_eq_integral_Ioo]
#align measure_theory.integral_Icc_eq_integral_Ioo MeasureTheory.integral_Icc_eq_integral_Ioo

theorem integral_Iic_eq_integral_Iio : ∫ t in Iic x, f t ∂μ = ∫ t in Iio x, f t ∂μ :=
  integral_Iic_eq_integral_Iio' <| measure_singleton x
#align measure_theory.integral_Iic_eq_integral_Iio MeasureTheory.integral_Iic_eq_integral_Iio

theorem integral_Ici_eq_integral_Ioi : ∫ t in Ici x, f t ∂μ = ∫ t in Ioi x, f t ∂μ :=
  integral_Ici_eq_integral_Ioi' <| measure_singleton x
#align measure_theory.integral_Ici_eq_integral_Ioi MeasureTheory.integral_Ici_eq_integral_Ioi

end PartialOrder

end NormedAddCommGroup

section Mono

variable {μ : Measure X} {f g : X → ℝ} {s t : Set X} (hf : IntegrableOn f s μ)
  (hg : IntegrableOn g s μ)

theorem setIntegral_mono_ae_restrict (h : f ≤ᵐ[μ.restrict s] g) :
    ∫ x in s, f x ∂μ ≤ ∫ x in s, g x ∂μ :=
  integral_mono_ae hf hg h
#align measure_theory.set_integral_mono_ae_restrict MeasureTheory.setIntegral_mono_ae_restrict

@[deprecated]
alias set_integral_mono_ae_restrict :=
  setIntegral_mono_ae_restrict -- deprecated on 2024-04-17

theorem setIntegral_mono_ae (h : f ≤ᵐ[μ] g) : ∫ x in s, f x ∂μ ≤ ∫ x in s, g x ∂μ :=
  setIntegral_mono_ae_restrict hf hg (ae_restrict_of_ae h)
#align measure_theory.set_integral_mono_ae MeasureTheory.setIntegral_mono_ae

@[deprecated]
alias set_integral_mono_ae :=
  setIntegral_mono_ae -- deprecated on 2024-04-17

theorem setIntegral_mono_on (hs : MeasurableSet s) (h : ∀ x ∈ s, f x ≤ g x) :
    ∫ x in s, f x ∂μ ≤ ∫ x in s, g x ∂μ :=
  setIntegral_mono_ae_restrict hf hg
    (by simp [hs, EventuallyLE, eventually_inf_principal, ae_of_all _ h])
#align measure_theory.set_integral_mono_on MeasureTheory.setIntegral_mono_on

@[deprecated]
alias set_integral_mono_on :=
  setIntegral_mono_on -- deprecated on 2024-04-17

theorem setIntegral_mono_on_ae (hs : MeasurableSet s) (h : ∀ᵐ x ∂μ, x ∈ s → f x ≤ g x) :
    ∫ x in s, f x ∂μ ≤ ∫ x in s, g x ∂μ := by
  refine' setIntegral_mono_ae_restrict hf hg _; rwa [EventuallyLE, ae_restrict_iff' hs]
#align measure_theory.set_integral_mono_on_ae MeasureTheory.setIntegral_mono_on_ae

@[deprecated]
alias set_integral_mono_on_ae :=
  setIntegral_mono_on_ae -- deprecated on 2024-04-17

theorem setIntegral_mono (h : f ≤ g) : ∫ x in s, f x ∂μ ≤ ∫ x in s, g x ∂μ :=
  integral_mono hf hg h
#align measure_theory.set_integral_mono MeasureTheory.setIntegral_mono

@[deprecated]
alias set_integral_mono :=
  setIntegral_mono -- deprecated on 2024-04-17

theorem setIntegral_mono_set (hfi : IntegrableOn f t μ) (hf : 0 ≤ᵐ[μ.restrict t] f)
    (hst : s ≤ᵐ[μ] t) : ∫ x in s, f x ∂μ ≤ ∫ x in t, f x ∂μ :=
  integral_mono_measure (Measure.restrict_mono_ae hst) hf hfi
#align measure_theory.set_integral_mono_set MeasureTheory.setIntegral_mono_set

@[deprecated]
alias set_integral_mono_set :=
  setIntegral_mono_set -- deprecated on 2024-04-17

theorem setIntegral_le_integral (hfi : Integrable f μ) (hf : 0 ≤ᵐ[μ] f) :
    ∫ x in s, f x ∂μ ≤ ∫ x, f x ∂μ :=
  integral_mono_measure (Measure.restrict_le_self) hf hfi

@[deprecated]
alias set_integral_le_integral :=
  setIntegral_le_integral -- deprecated on 2024-04-17

theorem setIntegral_ge_of_const_le {c : ℝ} (hs : MeasurableSet s) (hμs : μ s ≠ ∞)
    (hf : ∀ x ∈ s, c ≤ f x) (hfint : IntegrableOn (fun x : X => f x) s μ) :
    c * (μ s).toReal ≤ ∫ x in s, f x ∂μ := by
  rw [mul_comm, ← smul_eq_mul, ← setIntegral_const c]
  exact setIntegral_mono_on (integrableOn_const.2 (Or.inr hμs.lt_top)) hfint hs hf
#align measure_theory.set_integral_ge_of_const_le MeasureTheory.setIntegral_ge_of_const_le

@[deprecated]
alias set_integral_ge_of_const_le :=
  setIntegral_ge_of_const_le -- deprecated on 2024-04-17

end Mono

section Nonneg

variable {μ : Measure X} {f : X → ℝ} {s : Set X}

theorem setIntegral_nonneg_of_ae_restrict (hf : 0 ≤ᵐ[μ.restrict s] f) : 0 ≤ ∫ x in s, f x ∂μ :=
  integral_nonneg_of_ae hf
#align measure_theory.set_integral_nonneg_of_ae_restrict MeasureTheory.setIntegral_nonneg_of_ae_restrict

@[deprecated]
alias set_integral_nonneg_of_ae_restrict :=
  setIntegral_nonneg_of_ae_restrict -- deprecated on 2024-04-17

theorem setIntegral_nonneg_of_ae (hf : 0 ≤ᵐ[μ] f) : 0 ≤ ∫ x in s, f x ∂μ :=
  setIntegral_nonneg_of_ae_restrict (ae_restrict_of_ae hf)
#align measure_theory.set_integral_nonneg_of_ae MeasureTheory.setIntegral_nonneg_of_ae

@[deprecated]
alias set_integral_nonneg_of_ae :=
  setIntegral_nonneg_of_ae -- deprecated on 2024-04-17

theorem setIntegral_nonneg (hs : MeasurableSet s) (hf : ∀ x, x ∈ s → 0 ≤ f x) :
    0 ≤ ∫ x in s, f x ∂μ :=
  setIntegral_nonneg_of_ae_restrict ((ae_restrict_iff' hs).mpr (ae_of_all μ hf))
#align measure_theory.set_integral_nonneg MeasureTheory.setIntegral_nonneg

@[deprecated]
alias set_integral_nonneg :=
  setIntegral_nonneg -- deprecated on 2024-04-17

theorem setIntegral_nonneg_ae (hs : MeasurableSet s) (hf : ∀ᵐ x ∂μ, x ∈ s → 0 ≤ f x) :
    0 ≤ ∫ x in s, f x ∂μ :=
  setIntegral_nonneg_of_ae_restrict <| by rwa [EventuallyLE, ae_restrict_iff' hs]
#align measure_theory.set_integral_nonneg_ae MeasureTheory.setIntegral_nonneg_ae

@[deprecated]
alias set_integral_nonneg_ae :=
  setIntegral_nonneg_ae -- deprecated on 2024-04-17

theorem setIntegral_le_nonneg {s : Set X} (hs : MeasurableSet s) (hf : StronglyMeasurable f)
    (hfi : Integrable f μ) : ∫ x in s, f x ∂μ ≤ ∫ x in {y | 0 ≤ f y}, f x ∂μ := by
  rw [← integral_indicator hs, ←
    integral_indicator (stronglyMeasurable_const.measurableSet_le hf)]
  exact
    integral_mono (hfi.indicator hs)
      (hfi.indicator (stronglyMeasurable_const.measurableSet_le hf))
      (indicator_le_indicator_nonneg s f)
#align measure_theory.set_integral_le_nonneg MeasureTheory.setIntegral_le_nonneg

@[deprecated]
alias set_integral_le_nonneg :=
  setIntegral_le_nonneg -- deprecated on 2024-04-17

theorem setIntegral_nonpos_of_ae_restrict (hf : f ≤ᵐ[μ.restrict s] 0) : ∫ x in s, f x ∂μ ≤ 0 :=
  integral_nonpos_of_ae hf
#align measure_theory.set_integral_nonpos_of_ae_restrict MeasureTheory.setIntegral_nonpos_of_ae_restrict

@[deprecated]
alias set_integral_nonpos_of_ae_restrict :=
  setIntegral_nonpos_of_ae_restrict -- deprecated on 2024-04-17

theorem setIntegral_nonpos_of_ae (hf : f ≤ᵐ[μ] 0) : ∫ x in s, f x ∂μ ≤ 0 :=
  setIntegral_nonpos_of_ae_restrict (ae_restrict_of_ae hf)
#align measure_theory.set_integral_nonpos_of_ae MeasureTheory.setIntegral_nonpos_of_ae

@[deprecated]
alias set_integral_nonpos_of_ae :=
  setIntegral_nonpos_of_ae -- deprecated on 2024-04-17

theorem setIntegral_nonpos_ae (hs : MeasurableSet s) (hf : ∀ᵐ x ∂μ, x ∈ s → f x ≤ 0) :
    ∫ x in s, f x ∂μ ≤ 0 :=
  setIntegral_nonpos_of_ae_restrict <| by rwa [EventuallyLE, ae_restrict_iff' hs]
#align measure_theory.set_integral_nonpos_ae MeasureTheory.setIntegral_nonpos_ae

@[deprecated]
alias set_integral_nonpos_ae :=
  setIntegral_nonpos_ae -- deprecated on 2024-04-17

theorem setIntegral_nonpos (hs : MeasurableSet s) (hf : ∀ x, x ∈ s → f x ≤ 0) :
    ∫ x in s, f x ∂μ ≤ 0 :=
  setIntegral_nonpos_ae hs <| ae_of_all μ hf
#align measure_theory.set_integral_nonpos MeasureTheory.setIntegral_nonpos

@[deprecated]
alias set_integral_nonpos :=
  setIntegral_nonpos -- deprecated on 2024-04-17

theorem setIntegral_nonpos_le {s : Set X} (hs : MeasurableSet s) (hf : StronglyMeasurable f)
    (hfi : Integrable f μ) : ∫ x in {y | f y ≤ 0}, f x ∂μ ≤ ∫ x in s, f x ∂μ := by
  rw [← integral_indicator hs, ←
    integral_indicator (hf.measurableSet_le stronglyMeasurable_const)]
  exact
    integral_mono (hfi.indicator (hf.measurableSet_le stronglyMeasurable_const))
      (hfi.indicator hs) (indicator_nonpos_le_indicator s f)
#align measure_theory.set_integral_nonpos_le MeasureTheory.setIntegral_nonpos_le

@[deprecated]
alias set_integral_nonpos_le :=
  setIntegral_nonpos_le -- deprecated on 2024-04-17

lemma Integrable.measure_le_integral {f : X → ℝ} (f_int : Integrable f μ) (f_nonneg : 0 ≤ᵐ[μ] f)
    {s : Set X} (hs : ∀ x ∈ s, 1 ≤ f x) :
    μ s ≤ ENNReal.ofReal (∫ x, f x ∂μ) := by
  rw [ofReal_integral_eq_lintegral_ofReal f_int f_nonneg]
  apply meas_le_lintegral₀
  · exact ENNReal.continuous_ofReal.measurable.comp_aemeasurable f_int.1.aemeasurable
  · intro x hx
    simpa using ENNReal.ofReal_le_ofReal (hs x hx)

lemma integral_le_measure {f : X → ℝ} {s : Set X}
    (hs : ∀ x ∈ s, f x ≤ 1) (h's : ∀ x ∈ sᶜ, f x ≤ 0) :
    ENNReal.ofReal (∫ x, f x ∂μ) ≤ μ s := by
  by_cases H : Integrable f μ; swap
  · simp [integral_undef H]
  let g x := max (f x) 0
  have g_int : Integrable g μ := H.pos_part
  have : ENNReal.ofReal (∫ x, f x ∂μ) ≤ ENNReal.ofReal (∫ x, g x ∂μ) := by
    apply ENNReal.ofReal_le_ofReal
    exact integral_mono H g_int (fun x ↦ le_max_left _ _)
  apply this.trans
  rw [ofReal_integral_eq_lintegral_ofReal g_int (eventually_of_forall (fun x ↦ le_max_right _ _))]
  apply lintegral_le_meas
  · intro x
    apply ENNReal.ofReal_le_of_le_toReal
    by_cases H : x ∈ s
    · simpa [g] using hs x H
    · apply le_trans _ zero_le_one
      simpa [g] using h's x H
  · intro x hx
    simpa [g] using h's x hx

end Nonneg

section IntegrableUnion

variable {ι : Type*} [Countable ι] {μ : Measure X} [NormedAddCommGroup E]

theorem integrableOn_iUnion_of_summable_integral_norm {f : X → E} {s : ι → Set X}
    (hs : ∀ i : ι, MeasurableSet (s i)) (hi : ∀ i : ι, IntegrableOn f (s i) μ)
    (h : Summable fun i : ι => ∫ x : X in s i, ‖f x‖ ∂μ) : IntegrableOn f (iUnion s) μ := by
  refine' ⟨AEStronglyMeasurable.iUnion fun i => (hi i).1, (lintegral_iUnion_le _ _).trans_lt _⟩
  have B := fun i => lintegral_coe_eq_integral (fun x : X => ‖f x‖₊) (hi i).norm
  rw [tsum_congr B]
  have S' :
    Summable fun i : ι =>
      (⟨∫ x : X in s i, ‖f x‖₊ ∂μ, setIntegral_nonneg (hs i) fun x _ => NNReal.coe_nonneg _⟩ :
        NNReal) :=
    by rw [← NNReal.summable_coe]; exact h
  have S'' := ENNReal.tsum_coe_eq S'.hasSum
  simp_rw [ENNReal.coe_nnreal_eq, NNReal.coe_mk, coe_nnnorm] at S''
  convert ENNReal.ofReal_lt_top
#align measure_theory.integrable_on_Union_of_summable_integral_norm MeasureTheory.integrableOn_iUnion_of_summable_integral_norm

variable [TopologicalSpace X] [BorelSpace X] [MetrizableSpace X] [IsLocallyFiniteMeasure μ]

/-- If `s` is a countable family of compact sets, `f` is a continuous function, and the sequence
`‖f.restrict (s i)‖ * μ (s i)` is summable, then `f` is integrable on the union of the `s i`. -/
theorem integrableOn_iUnion_of_summable_norm_restrict {f : C(X, E)} {s : ι → Compacts X}
    (hf : Summable fun i : ι => ‖f.restrict (s i)‖ * ENNReal.toReal (μ <| s i)) :
    IntegrableOn f (⋃ i : ι, s i) μ := by
  refine'
    integrableOn_iUnion_of_summable_integral_norm (fun i => (s i).isCompact.isClosed.measurableSet)
      (fun i => (map_continuous f).continuousOn.integrableOn_compact (s i).isCompact)
      (.of_nonneg_of_le (fun ι => integral_nonneg fun x => norm_nonneg _) (fun i => _) hf)
  rw [← (Real.norm_of_nonneg (integral_nonneg fun x => norm_nonneg _) : ‖_‖ = ∫ x in s i, ‖f x‖ ∂μ)]
  exact
    norm_setIntegral_le_of_norm_le_const' (s i).isCompact.measure_lt_top
      (s i).isCompact.isClosed.measurableSet fun x hx =>
      (norm_norm (f x)).symm ▸ (f.restrict (s i : Set X)).norm_coe_le_norm ⟨x, hx⟩
#align measure_theory.integrable_on_Union_of_summable_norm_restrict MeasureTheory.integrableOn_iUnion_of_summable_norm_restrict

/-- If `s` is a countable family of compact sets covering `X`, `f` is a continuous function, and
the sequence `‖f.restrict (s i)‖ * μ (s i)` is summable, then `f` is integrable. -/
theorem integrable_of_summable_norm_restrict {f : C(X, E)} {s : ι → Compacts X}
    (hf : Summable fun i : ι => ‖f.restrict (s i)‖ * ENNReal.toReal (μ <| s i))
    (hs : ⋃ i : ι, ↑(s i) = (univ : Set X)) : Integrable f μ := by
  simpa only [hs, integrableOn_univ] using integrableOn_iUnion_of_summable_norm_restrict hf
#align measure_theory.integrable_of_summable_norm_restrict MeasureTheory.integrable_of_summable_norm_restrict

end IntegrableUnion

/-! ### Continuity of the set integral

We prove that for any set `s`, the function
`fun f : X →₁[μ] E => ∫ x in s, f x ∂μ` is continuous. -/


section ContinuousSetIntegral

variable [NormedAddCommGroup E]
  {𝕜 : Type*} [NormedField 𝕜] [NormedAddCommGroup F] [NormedSpace 𝕜 F] {p : ℝ≥0∞} {μ : Measure X}

/-- For `f : Lp E p μ`, we can define an element of `Lp E p (μ.restrict s)` by
`(Lp.memℒp f).restrict s).toLp f`. This map is additive. -/
theorem Lp_toLp_restrict_add (f g : Lp E p μ) (s : Set X) :
    ((Lp.memℒp (f + g)).restrict s).toLp (⇑(f + g)) =
      ((Lp.memℒp f).restrict s).toLp f + ((Lp.memℒp g).restrict s).toLp g := by
  ext1
  refine' (ae_restrict_of_ae (Lp.coeFn_add f g)).mp _
  refine'
    (Lp.coeFn_add (Memℒp.toLp f ((Lp.memℒp f).restrict s))
          (Memℒp.toLp g ((Lp.memℒp g).restrict s))).mp _
  refine' (Memℒp.coeFn_toLp ((Lp.memℒp f).restrict s)).mp _
  refine' (Memℒp.coeFn_toLp ((Lp.memℒp g).restrict s)).mp _
  refine' (Memℒp.coeFn_toLp ((Lp.memℒp (f + g)).restrict s)).mono fun x hx1 hx2 hx3 hx4 hx5 => _
  rw [hx4, hx1, Pi.add_apply, hx2, hx3, hx5, Pi.add_apply]
set_option linter.uppercaseLean3 false in
#align measure_theory.Lp_to_Lp_restrict_add MeasureTheory.Lp_toLp_restrict_add

/-- For `f : Lp E p μ`, we can define an element of `Lp E p (μ.restrict s)` by
`(Lp.memℒp f).restrict s).toLp f`. This map commutes with scalar multiplication. -/
theorem Lp_toLp_restrict_smul (c : 𝕜) (f : Lp F p μ) (s : Set X) :
    ((Lp.memℒp (c • f)).restrict s).toLp (⇑(c • f)) = c • ((Lp.memℒp f).restrict s).toLp f := by
  ext1
  refine' (ae_restrict_of_ae (Lp.coeFn_smul c f)).mp _
  refine' (Memℒp.coeFn_toLp ((Lp.memℒp f).restrict s)).mp _
  refine' (Memℒp.coeFn_toLp ((Lp.memℒp (c • f)).restrict s)).mp _
  refine'
    (Lp.coeFn_smul c (Memℒp.toLp f ((Lp.memℒp f).restrict s))).mono fun x hx1 hx2 hx3 hx4 => _
  simp only [hx2, hx1, hx3, hx4, Pi.smul_apply]
set_option linter.uppercaseLean3 false in
#align measure_theory.Lp_to_Lp_restrict_smul MeasureTheory.Lp_toLp_restrict_smul

/-- For `f : Lp E p μ`, we can define an element of `Lp E p (μ.restrict s)` by
`(Lp.memℒp f).restrict s).toLp f`. This map is non-expansive. -/
theorem norm_Lp_toLp_restrict_le (s : Set X) (f : Lp E p μ) :
    ‖((Lp.memℒp f).restrict s).toLp f‖ ≤ ‖f‖ := by
  rw [Lp.norm_def, Lp.norm_def, ENNReal.toReal_le_toReal (Lp.snorm_ne_top _) (Lp.snorm_ne_top _)]
  refine' (le_of_eq _).trans (snorm_mono_measure _ Measure.restrict_le_self)
  exact snorm_congr_ae (Memℒp.coeFn_toLp _)
set_option linter.uppercaseLean3 false in
#align measure_theory.norm_Lp_to_Lp_restrict_le MeasureTheory.norm_Lp_toLp_restrict_le

variable (X F 𝕜) in
/-- Continuous linear map sending a function of `Lp F p μ` to the same function in
`Lp F p (μ.restrict s)`. -/
def LpToLpRestrictCLM (μ : Measure X) (p : ℝ≥0∞) [hp : Fact (1 ≤ p)] (s : Set X) :
    Lp F p μ →L[𝕜] Lp F p (μ.restrict s) :=
  @LinearMap.mkContinuous 𝕜 𝕜 (Lp F p μ) (Lp F p (μ.restrict s)) _ _ _ _ _ _ (RingHom.id 𝕜)
    ⟨⟨fun f => Memℒp.toLp f ((Lp.memℒp f).restrict s), fun f g => Lp_toLp_restrict_add f g s⟩,
      fun c f => Lp_toLp_restrict_smul c f s⟩
    1 (by intro f; rw [one_mul]; exact norm_Lp_toLp_restrict_le s f)
set_option linter.uppercaseLean3 false in
#align measure_theory.Lp_to_Lp_restrict_clm MeasureTheory.LpToLpRestrictCLM

variable (𝕜) in
theorem LpToLpRestrictCLM_coeFn [Fact (1 ≤ p)] (s : Set X) (f : Lp F p μ) :
    LpToLpRestrictCLM X F 𝕜 μ p s f =ᵐ[μ.restrict s] f :=
  Memℒp.coeFn_toLp ((Lp.memℒp f).restrict s)
set_option linter.uppercaseLean3 false in
#align measure_theory.Lp_to_Lp_restrict_clm_coe_fn MeasureTheory.LpToLpRestrictCLM_coeFn

@[continuity]
theorem continuous_setIntegral [NormedSpace ℝ E] (s : Set X) :
    Continuous fun f : X →₁[μ] E => ∫ x in s, f x ∂μ := by
  haveI : Fact ((1 : ℝ≥0∞) ≤ 1) := ⟨le_rfl⟩
  have h_comp :
    (fun f : X →₁[μ] E => ∫ x in s, f x ∂μ) =
      integral (μ.restrict s) ∘ fun f => LpToLpRestrictCLM X E ℝ μ 1 s f := by
    ext1 f
    rw [Function.comp_apply, integral_congr_ae (LpToLpRestrictCLM_coeFn ℝ s f)]
  rw [h_comp]
  exact continuous_integral.comp (LpToLpRestrictCLM X E ℝ μ 1 s).continuous
#align measure_theory.continuous_set_integral MeasureTheory.continuous_setIntegral

@[deprecated]
alias continuous_set_integral :=
  continuous_setIntegral -- deprecated on 2024-04-17

end ContinuousSetIntegral

end MeasureTheory

section OpenPos

open Measure

variable [TopologicalSpace X] [OpensMeasurableSpace X] {μ : Measure X} [IsOpenPosMeasure μ]

theorem Continuous.integral_pos_of_hasCompactSupport_nonneg_nonzero [IsFiniteMeasureOnCompacts μ]
    {f : X → ℝ} {x : X} (f_cont : Continuous f) (f_comp : HasCompactSupport f) (f_nonneg : 0 ≤ f)
    (f_x : f x ≠ 0) : 0 < ∫ x, f x ∂μ :=
  integral_pos_of_integrable_nonneg_nonzero f_cont (f_cont.integrable_of_hasCompactSupport f_comp)
    f_nonneg f_x

end OpenPos

/-! Fundamental theorem of calculus for set integrals -/
section FTC

open MeasureTheory Asymptotics Metric

variable {ι : Type*} [NormedAddCommGroup E] [NormedSpace ℝ E] [CompleteSpace E]

/-- Fundamental theorem of calculus for set integrals:
if `μ` is a measure that is finite at a filter `l` and
`f` is a measurable function that has a finite limit `b` at `l ⊓ μ.ae`, then
`∫ x in s i, f x ∂μ = μ (s i) • b + o(μ (s i))` at a filter `li` provided that
`s i` tends to `l.smallSets` along `li`.
Since `μ (s i)` is an `ℝ≥0∞` number, we use `(μ (s i)).toReal` in the actual statement.

Often there is a good formula for `(μ (s i)).toReal`, so the formalization can take an optional
argument `m` with this formula and a proof of `(fun i => (μ (s i)).toReal) =ᶠ[li] m`. Without these
arguments, `m i = (μ (s i)).toReal` is used in the output. -/
theorem Filter.Tendsto.integral_sub_linear_isLittleO_ae
    {μ : Measure X} {l : Filter X} [l.IsMeasurablyGenerated] {f : X → E} {b : E}
    (h : Tendsto f (l ⊓ μ.ae) (𝓝 b)) (hfm : StronglyMeasurableAtFilter f l μ)
    (hμ : μ.FiniteAtFilter l) {s : ι → Set X} {li : Filter ι} (hs : Tendsto s li l.smallSets)
    (m : ι → ℝ := fun i => (μ (s i)).toReal)
    (hsμ : (fun i => (μ (s i)).toReal) =ᶠ[li] m := by rfl) :
    (fun i => (∫ x in s i, f x ∂μ) - m i • b) =o[li] m := by
  suffices
      (fun s => (∫ x in s, f x ∂μ) - (μ s).toReal • b) =o[l.smallSets] fun s => (μ s).toReal from
    (this.comp_tendsto hs).congr'
      (hsμ.mono fun a ha => by dsimp only [Function.comp_apply] at ha ⊢; rw [ha]) hsμ
  refine' isLittleO_iff.2 fun ε ε₀ => _
  have : ∀ᶠ s in l.smallSets, ∀ᶠ x in μ.ae, x ∈ s → f x ∈ closedBall b ε :=
    eventually_smallSets_eventually.2 (h.eventually <| closedBall_mem_nhds _ ε₀)
  filter_upwards [hμ.eventually, (hμ.integrableAtFilter_of_tendsto_ae hfm h).eventually,
    hfm.eventually, this]
  simp only [mem_closedBall, dist_eq_norm]
  intro s hμs h_integrable hfm h_norm
  rw [← setIntegral_const, ← integral_sub h_integrable (integrableOn_const.2 <| Or.inr hμs),
    Real.norm_eq_abs, abs_of_nonneg ENNReal.toReal_nonneg]
  exact norm_setIntegral_le_of_norm_le_const_ae' hμs h_norm (hfm.sub aestronglyMeasurable_const)
#align filter.tendsto.integral_sub_linear_is_o_ae Filter.Tendsto.integral_sub_linear_isLittleO_ae

/-- Fundamental theorem of calculus for set integrals, `nhdsWithin` version: if `μ` is a locally
finite measure and `f` is an almost everywhere measurable function that is continuous at a point `a`
within a measurable set `t`, then `∫ x in s i, f x ∂μ = μ (s i) • f a + o(μ (s i))` at a filter `li`
provided that `s i` tends to `(𝓝[t] a).smallSets` along `li`.  Since `μ (s i)` is an `ℝ≥0∞`
number, we use `(μ (s i)).toReal` in the actual statement.

Often there is a good formula for `(μ (s i)).toReal`, so the formalization can take an optional
argument `m` with this formula and a proof of `(fun i => (μ (s i)).toReal) =ᶠ[li] m`. Without these
arguments, `m i = (μ (s i)).toReal` is used in the output. -/
theorem ContinuousWithinAt.integral_sub_linear_isLittleO_ae [TopologicalSpace X]
    [OpensMeasurableSpace X] {μ : Measure X}
    [IsLocallyFiniteMeasure μ] {x : X} {t : Set X} {f : X → E} (hx : ContinuousWithinAt f t x)
    (ht : MeasurableSet t) (hfm : StronglyMeasurableAtFilter f (𝓝[t] x) μ) {s : ι → Set X}
    {li : Filter ι} (hs : Tendsto s li (𝓝[t] x).smallSets) (m : ι → ℝ := fun i => (μ (s i)).toReal)
    (hsμ : (fun i => (μ (s i)).toReal) =ᶠ[li] m := by rfl) :
    (fun i => (∫ x in s i, f x ∂μ) - m i • f x) =o[li] m :=
  haveI : (𝓝[t] x).IsMeasurablyGenerated := ht.nhdsWithin_isMeasurablyGenerated _
  (hx.mono_left inf_le_left).integral_sub_linear_isLittleO_ae hfm (μ.finiteAt_nhdsWithin x t) hs m
    hsμ
#align continuous_within_at.integral_sub_linear_is_o_ae ContinuousWithinAt.integral_sub_linear_isLittleO_ae

/-- Fundamental theorem of calculus for set integrals, `nhds` version: if `μ` is a locally finite
measure and `f` is an almost everywhere measurable function that is continuous at a point `a`, then
`∫ x in s i, f x ∂μ = μ (s i) • f a + o(μ (s i))` at `li` provided that `s` tends to
`(𝓝 a).smallSets` along `li`. Since `μ (s i)` is an `ℝ≥0∞` number, we use `(μ (s i)).toReal` in
the actual statement.

Often there is a good formula for `(μ (s i)).toReal`, so the formalization can take an optional
argument `m` with this formula and a proof of `(fun i => (μ (s i)).toReal) =ᶠ[li] m`. Without these
arguments, `m i = (μ (s i)).toReal` is used in the output. -/
theorem ContinuousAt.integral_sub_linear_isLittleO_ae [TopologicalSpace X] [OpensMeasurableSpace X]
    {μ : Measure X} [IsLocallyFiniteMeasure μ] {x : X}
    {f : X → E} (hx : ContinuousAt f x) (hfm : StronglyMeasurableAtFilter f (𝓝 x) μ) {s : ι → Set X}
    {li : Filter ι} (hs : Tendsto s li (𝓝 x).smallSets) (m : ι → ℝ := fun i => (μ (s i)).toReal)
    (hsμ : (fun i => (μ (s i)).toReal) =ᶠ[li] m := by rfl) :
    (fun i => (∫ x in s i, f x ∂μ) - m i • f x) =o[li] m :=
  (hx.mono_left inf_le_left).integral_sub_linear_isLittleO_ae hfm (μ.finiteAt_nhds x) hs m hsμ
#align continuous_at.integral_sub_linear_is_o_ae ContinuousAt.integral_sub_linear_isLittleO_ae

/-- Fundamental theorem of calculus for set integrals, `nhdsWithin` version: if `μ` is a locally
finite measure, `f` is continuous on a measurable set `t`, and `a ∈ t`, then `∫ x in (s i), f x ∂μ =
μ (s i) • f a + o(μ (s i))` at `li` provided that `s i` tends to `(𝓝[t] a).smallSets` along `li`.
Since `μ (s i)` is an `ℝ≥0∞` number, we use `(μ (s i)).toReal` in the actual statement.

Often there is a good formula for `(μ (s i)).toReal`, so the formalization can take an optional
argument `m` with this formula and a proof of `(fun i => (μ (s i)).toReal) =ᶠ[li] m`. Without these
arguments, `m i = (μ (s i)).toReal` is used in the output. -/
theorem ContinuousOn.integral_sub_linear_isLittleO_ae [TopologicalSpace X] [OpensMeasurableSpace X]
    [SecondCountableTopologyEither X E] {μ : Measure X}
    [IsLocallyFiniteMeasure μ] {x : X} {t : Set X} {f : X → E} (hft : ContinuousOn f t) (hx : x ∈ t)
    (ht : MeasurableSet t) {s : ι → Set X} {li : Filter ι} (hs : Tendsto s li (𝓝[t] x).smallSets)
    (m : ι → ℝ := fun i => (μ (s i)).toReal)
    (hsμ : (fun i => (μ (s i)).toReal) =ᶠ[li] m := by rfl) :
    (fun i => (∫ x in s i, f x ∂μ) - m i • f x) =o[li] m :=
  (hft x hx).integral_sub_linear_isLittleO_ae ht
    ⟨t, self_mem_nhdsWithin, hft.aestronglyMeasurable ht⟩ hs m hsμ
#align continuous_on.integral_sub_linear_is_o_ae ContinuousOn.integral_sub_linear_isLittleO_ae

end FTC

section

/-! ### Continuous linear maps composed with integration

The goal of this section is to prove that integration commutes with continuous linear maps.
This holds for simple functions. The general result follows from the continuity of all involved
operations on the space `L¹`. Note that composition by a continuous linear map on `L¹` is not just
the composition, as we are dealing with classes of functions, but it has already been defined
as `ContinuousLinearMap.compLp`. We take advantage of this construction here.
-/

open scoped ComplexConjugate

variable {μ : Measure X} {𝕜 : Type*} [RCLike 𝕜] [NormedAddCommGroup E] [NormedSpace 𝕜 E]
  [NormedAddCommGroup F] [NormedSpace 𝕜 F] {p : ENNReal}

namespace ContinuousLinearMap

variable [NormedSpace ℝ F]

theorem integral_compLp (L : E →L[𝕜] F) (φ : Lp E p μ) :
    ∫ x, (L.compLp φ) x ∂μ = ∫ x, L (φ x) ∂μ :=
  integral_congr_ae <| coeFn_compLp _ _
set_option linter.uppercaseLean3 false in
#align continuous_linear_map.integral_comp_Lp ContinuousLinearMap.integral_compLp

theorem setIntegral_compLp (L : E →L[𝕜] F) (φ : Lp E p μ) {s : Set X} (hs : MeasurableSet s) :
    ∫ x in s, (L.compLp φ) x ∂μ = ∫ x in s, L (φ x) ∂μ :=
  setIntegral_congr_ae hs ((L.coeFn_compLp φ).mono fun _x hx _ => hx)
set_option linter.uppercaseLean3 false in
#align continuous_linear_map.set_integral_comp_Lp ContinuousLinearMap.setIntegral_compLp

@[deprecated]
alias set_integral_compLp :=
  setIntegral_compLp -- deprecated on 2024-04-17

theorem continuous_integral_comp_L1 (L : E →L[𝕜] F) :
    Continuous fun φ : X →₁[μ] E => ∫ x : X, L (φ x) ∂μ := by
  rw [← funext L.integral_compLp]; exact continuous_integral.comp (L.compLpL 1 μ).continuous
set_option linter.uppercaseLean3 false in
#align continuous_linear_map.continuous_integral_comp_L1 ContinuousLinearMap.continuous_integral_comp_L1

variable [CompleteSpace F] [NormedSpace ℝ E]

theorem integral_comp_comm [CompleteSpace E] (L : E →L[𝕜] F) {φ : X → E} (φ_int : Integrable φ μ) :
    ∫ x, L (φ x) ∂μ = L (∫ x, φ x ∂μ) := by
  apply φ_int.induction (P := fun φ => ∫ x, L (φ x) ∂μ = L (∫ x, φ x ∂μ))
  · intro e s s_meas _
    rw [integral_indicator_const e s_meas, ← @smul_one_smul E ℝ 𝕜 _ _ _ _ _ (μ s).toReal e,
      ContinuousLinearMap.map_smul, @smul_one_smul F ℝ 𝕜 _ _ _ _ _ (μ s).toReal (L e), ←
      integral_indicator_const (L e) s_meas]
    congr 1 with a
    rw [← Function.comp_def L, Set.indicator_comp_of_zero L.map_zero, Function.comp_apply]
  · intro f g _ f_int g_int hf hg
    simp [L.map_add, integral_add (μ := μ) f_int g_int,
      integral_add (μ := μ) (L.integrable_comp f_int) (L.integrable_comp g_int), hf, hg]
  · exact isClosed_eq L.continuous_integral_comp_L1 (L.continuous.comp continuous_integral)
  · intro f g hfg _ hf
    convert hf using 1 <;> clear hf
    · exact integral_congr_ae (hfg.fun_comp L).symm
    · rw [integral_congr_ae hfg.symm]
#align continuous_linear_map.integral_comp_comm ContinuousLinearMap.integral_comp_comm

theorem integral_apply {H : Type*} [NormedAddCommGroup H] [NormedSpace 𝕜 H] {φ : X → H →L[𝕜] E}
    (φ_int : Integrable φ μ) (v : H) : (∫ x, φ x ∂μ) v = ∫ x, φ x v ∂μ := by
  by_cases hE : CompleteSpace E
  · exact ((ContinuousLinearMap.apply 𝕜 E v).integral_comp_comm φ_int).symm
  · rcases subsingleton_or_nontrivial H with hH|hH
    · simp [Subsingleton.eq_zero v]
    · have : ¬(CompleteSpace (H →L[𝕜] E)) := by
        rwa [SeparatingDual.completeSpace_continuousLinearMap_iff]
      simp [integral, hE, this]
#align continuous_linear_map.integral_apply ContinuousLinearMap.integral_apply

theorem _root_.ContinuousMultilinearMap.integral_apply {ι : Type*} [Fintype ι] {M : ι → Type*}
    [∀ i, NormedAddCommGroup (M i)] [∀ i, NormedSpace 𝕜 (M i)]
    {φ : X → ContinuousMultilinearMap 𝕜 M E} (φ_int : Integrable φ μ) (m : ∀ i, M i) :
    (∫ x, φ x ∂μ) m = ∫ x, φ x m ∂μ := by
  by_cases hE : CompleteSpace E
  · exact ((ContinuousMultilinearMap.apply 𝕜 M E m).integral_comp_comm φ_int).symm
  · by_cases hm : ∀ i, m i ≠ 0
    · have : ¬ CompleteSpace (ContinuousMultilinearMap 𝕜 M E) := by
        rwa [SeparatingDual.completeSpace_continuousMultilinearMap_iff _ _ hm]
      simp [integral, hE, this]
    · push_neg at hm
      rcases hm with ⟨i, hi⟩
      simp [ContinuousMultilinearMap.map_coord_zero _ i hi]

variable [CompleteSpace E]

theorem integral_comp_comm' (L : E →L[𝕜] F) {K} (hL : AntilipschitzWith K L) (φ : X → E) :
    ∫ x, L (φ x) ∂μ = L (∫ x, φ x ∂μ) := by
  by_cases h : Integrable φ μ
  · exact integral_comp_comm L h
  have : ¬Integrable (fun x => L (φ x)) μ := by
    rwa [← Function.comp_def,
      LipschitzWith.integrable_comp_iff_of_antilipschitz L.lipschitz hL L.map_zero]
  simp [integral_undef, h, this]
#align continuous_linear_map.integral_comp_comm' ContinuousLinearMap.integral_comp_comm'

theorem integral_comp_L1_comm (L : E →L[𝕜] F) (φ : X →₁[μ] E) :
    ∫ x, L (φ x) ∂μ = L (∫ x, φ x ∂μ) :=
  L.integral_comp_comm (L1.integrable_coeFn φ)
set_option linter.uppercaseLean3 false in
#align continuous_linear_map.integral_comp_L1_comm ContinuousLinearMap.integral_comp_L1_comm

end ContinuousLinearMap

namespace LinearIsometry

variable [CompleteSpace F] [NormedSpace ℝ F] [CompleteSpace E] [NormedSpace ℝ E]

theorem integral_comp_comm (L : E →ₗᵢ[𝕜] F) (φ : X → E) : ∫ x, L (φ x) ∂μ = L (∫ x, φ x ∂μ) :=
  L.toContinuousLinearMap.integral_comp_comm' L.antilipschitz _
#align linear_isometry.integral_comp_comm LinearIsometry.integral_comp_comm

end LinearIsometry

namespace ContinuousLinearEquiv

variable [NormedSpace ℝ F] [NormedSpace ℝ E]

theorem integral_comp_comm (L : E ≃L[𝕜] F) (φ : X → E) : ∫ x, L (φ x) ∂μ = L (∫ x, φ x ∂μ) := by
  have : CompleteSpace E ↔ CompleteSpace F :=
    completeSpace_congr (e := L.toEquiv) L.uniformEmbedding
  obtain ⟨_, _⟩|⟨_, _⟩ := iff_iff_and_or_not_and_not.mp this
  · exact L.toContinuousLinearMap.integral_comp_comm' L.antilipschitz _
  · simp [integral, *]
#align continuous_linear_equiv.integral_comp_comm ContinuousLinearEquiv.integral_comp_comm

end ContinuousLinearEquiv

@[norm_cast]
theorem integral_ofReal {f : X → ℝ} : ∫ x, (f x : 𝕜) ∂μ = ↑(∫ x, f x ∂μ) :=
  (@RCLike.ofRealLI 𝕜 _).integral_comp_comm f
#align integral_of_real integral_ofReal

theorem integral_re {f : X → 𝕜} (hf : Integrable f μ) :
    ∫ x, RCLike.re (f x) ∂μ = RCLike.re (∫ x, f x ∂μ) :=
  (@RCLike.reCLM 𝕜 _).integral_comp_comm hf
#align integral_re integral_re

theorem integral_im {f : X → 𝕜} (hf : Integrable f μ) :
    ∫ x, RCLike.im (f x) ∂μ = RCLike.im (∫ x, f x ∂μ) :=
  (@RCLike.imCLM 𝕜 _).integral_comp_comm hf
#align integral_im integral_im

theorem integral_conj {f : X → 𝕜} : ∫ x, conj (f x) ∂μ = conj (∫ x, f x ∂μ) :=
  (@RCLike.conjLIE 𝕜 _).toLinearIsometry.integral_comp_comm f
#align integral_conj integral_conj

theorem integral_coe_re_add_coe_im {f : X → 𝕜} (hf : Integrable f μ) :
    ∫ x, (re (f x) : 𝕜) ∂μ + (∫ x, (im (f x) : 𝕜) ∂μ) * RCLike.I = ∫ x, f x ∂μ := by
  rw [mul_comm, ← smul_eq_mul, ← integral_smul, ← integral_add]
  · congr
    ext1 x
    rw [smul_eq_mul, mul_comm, RCLike.re_add_im]
  · exact hf.re.ofReal
  · exact hf.im.ofReal.smul (𝕜 := 𝕜) (β := 𝕜) RCLike.I
#align integral_coe_re_add_coe_im integral_coe_re_add_coe_im

theorem integral_re_add_im {f : X → 𝕜} (hf : Integrable f μ) :
    ((∫ x, RCLike.re (f x) ∂μ : ℝ) : 𝕜) + (∫ x, RCLike.im (f x) ∂μ : ℝ) * RCLike.I =
      ∫ x, f x ∂μ := by
  rw [← integral_ofReal, ← integral_ofReal, integral_coe_re_add_coe_im hf]
#align integral_re_add_im integral_re_add_im

theorem setIntegral_re_add_im {f : X → 𝕜} {i : Set X} (hf : IntegrableOn f i μ) :
    ((∫ x in i, RCLike.re (f x) ∂μ : ℝ) : 𝕜) + (∫ x in i, RCLike.im (f x) ∂μ : ℝ) * RCLike.I =
      ∫ x in i, f x ∂μ :=
  integral_re_add_im hf
#align set_integral_re_add_im setIntegral_re_add_im

@[deprecated]
alias set_integral_re_add_im :=
  setIntegral_re_add_im -- deprecated on 2024-04-17

variable [NormedSpace ℝ E] [NormedSpace ℝ F]

lemma swap_integral (f : X → E × F) : (∫ x, f x ∂μ).swap = ∫ x, (f x).swap ∂μ :=
  .symm <| (ContinuousLinearEquiv.prodComm ℝ E F).integral_comp_comm f

theorem fst_integral [CompleteSpace F] {f : X → E × F} (hf : Integrable f μ) :
    (∫ x, f x ∂μ).1 = ∫ x, (f x).1 ∂μ := by
  by_cases hE : CompleteSpace E
  · exact ((ContinuousLinearMap.fst ℝ E F).integral_comp_comm hf).symm
  · have : ¬(CompleteSpace (E × F)) := fun h ↦ hE <| .fst_of_prod (β := F)
    simp [integral, *]
#align fst_integral fst_integral

theorem snd_integral [CompleteSpace E] {f : X → E × F} (hf : Integrable f μ) :
    (∫ x, f x ∂μ).2 = ∫ x, (f x).2 ∂μ := by
  rw [← Prod.fst_swap, swap_integral]
  exact fst_integral <| hf.snd.prod_mk hf.fst
#align snd_integral snd_integral

theorem integral_pair [CompleteSpace E] [CompleteSpace F] {f : X → E} {g : X → F}
    (hf : Integrable f μ) (hg : Integrable g μ) :
    ∫ x, (f x, g x) ∂μ = (∫ x, f x ∂μ, ∫ x, g x ∂μ) :=
  have := hf.prod_mk hg
  Prod.ext (fst_integral this) (snd_integral this)
#align integral_pair integral_pair

theorem integral_smul_const {𝕜 : Type*} [RCLike 𝕜] [NormedSpace 𝕜 E] [CompleteSpace E]
    (f : X → 𝕜) (c : E) :
    ∫ x, f x • c ∂μ = (∫ x, f x ∂μ) • c := by
  by_cases hf : Integrable f μ
  · exact ((1 : 𝕜 →L[𝕜] 𝕜).smulRight c).integral_comp_comm hf
  · by_cases hc : c = 0
    · simp [hc, integral_zero, smul_zero]
    rw [integral_undef hf, integral_undef, zero_smul]
    rw [integrable_smul_const hc]
    simp_rw [hf, not_false_eq_true]
#align integral_smul_const integral_smul_const

theorem integral_withDensity_eq_integral_smul {f : X → ℝ≥0} (f_meas : Measurable f) (g : X → E) :
    ∫ x, g x ∂μ.withDensity (fun x => f x) = ∫ x, f x • g x ∂μ := by
  by_cases hE : CompleteSpace E; swap; · simp [integral, hE]
  by_cases hg : Integrable g (μ.withDensity fun x => f x); swap
  · rw [integral_undef hg, integral_undef]
    rwa [← integrable_withDensity_iff_integrable_smul f_meas]
  refine' Integrable.induction
    (P := fun g => ∫ x, g x ∂μ.withDensity (fun x => f x) = ∫ x, f x • g x ∂μ) _ _ _ _ hg
  · intro c s s_meas hs
    rw [integral_indicator s_meas]
    simp_rw [← indicator_smul_apply, integral_indicator s_meas]
    simp only [s_meas, integral_const, Measure.restrict_apply', univ_inter, withDensity_apply]
    rw [lintegral_coe_eq_integral, ENNReal.toReal_ofReal, ← integral_smul_const]
    · rfl
    · exact integral_nonneg fun x => NNReal.coe_nonneg _
    · refine' ⟨f_meas.coe_nnreal_real.aemeasurable.aestronglyMeasurable, _⟩
      rw [withDensity_apply _ s_meas] at hs
      rw [HasFiniteIntegral]
      convert hs with x
      simp only [NNReal.nnnorm_eq]
  · intro u u' _ u_int u'_int h h'
    change
      (∫ x : X, u x + u' x ∂μ.withDensity fun x : X => ↑(f x)) = ∫ x : X, f x • (u x + u' x) ∂μ
    simp_rw [smul_add]
    rw [integral_add u_int u'_int, h, h', integral_add]
    · exact (integrable_withDensity_iff_integrable_smul f_meas).1 u_int
    · exact (integrable_withDensity_iff_integrable_smul f_meas).1 u'_int
  · have C1 :
      Continuous fun u : Lp E 1 (μ.withDensity fun x => f x) =>
        ∫ x, u x ∂μ.withDensity fun x => f x :=
      continuous_integral
    have C2 : Continuous fun u : Lp E 1 (μ.withDensity fun x => f x) => ∫ x, f x • u x ∂μ := by
      have : Continuous ((fun u : Lp E 1 μ => ∫ x, u x ∂μ) ∘ withDensitySMulLI (E := E) μ f_meas) :=
        continuous_integral.comp (withDensitySMulLI (E := E) μ f_meas).continuous
      convert this with u
      simp only [Function.comp_apply, withDensitySMulLI_apply]
      exact integral_congr_ae (memℒ1_smul_of_L1_withDensity f_meas u).coeFn_toLp.symm
    exact isClosed_eq C1 C2
  · intro u v huv _ hu
    rw [← integral_congr_ae huv, hu]
    apply integral_congr_ae
    filter_upwards [(ae_withDensity_iff f_meas.coe_nnreal_ennreal).1 huv] with x hx
    rcases eq_or_ne (f x) 0 with (h'x | h'x)
    · simp only [h'x, zero_smul]
    · rw [hx _]
      simpa only [Ne, ENNReal.coe_eq_zero] using h'x
#align integral_with_density_eq_integral_smul integral_withDensity_eq_integral_smul

theorem integral_withDensity_eq_integral_smul₀ {f : X → ℝ≥0} (hf : AEMeasurable f μ) (g : X → E) :
    ∫ x, g x ∂μ.withDensity (fun x => f x) = ∫ x, f x • g x ∂μ := by
  let f' := hf.mk _
  calc
    ∫ x, g x ∂μ.withDensity (fun x => f x) = ∫ x, g x ∂μ.withDensity fun x => f' x := by
      congr 1
      apply withDensity_congr_ae
      filter_upwards [hf.ae_eq_mk] with x hx
      rw [hx]
    _ = ∫ x, f' x • g x ∂μ := integral_withDensity_eq_integral_smul hf.measurable_mk _
    _ = ∫ x, f x • g x ∂μ := by
      apply integral_congr_ae
      filter_upwards [hf.ae_eq_mk] with x hx
      rw [hx]
#align integral_with_density_eq_integral_smul₀ integral_withDensity_eq_integral_smul₀

theorem setIntegral_withDensity_eq_setIntegral_smul {f : X → ℝ≥0} (f_meas : Measurable f)
    (g : X → E) {s : Set X} (hs : MeasurableSet s) :
    ∫ x in s, g x ∂μ.withDensity (fun x => f x) = ∫ x in s, f x • g x ∂μ := by
  rw [restrict_withDensity hs, integral_withDensity_eq_integral_smul f_meas]
#align set_integral_with_density_eq_set_integral_smul setIntegral_withDensity_eq_setIntegral_smul

@[deprecated]
alias set_integral_withDensity_eq_set_integral_smul :=
  setIntegral_withDensity_eq_setIntegral_smul -- deprecated on 2024-04-17

theorem setIntegral_withDensity_eq_setIntegral_smul₀ {f : X → ℝ≥0} {s : Set X}
    (hf : AEMeasurable f (μ.restrict s)) (g : X → E) (hs : MeasurableSet s) :
    ∫ x in s, g x ∂μ.withDensity (fun x => f x) = ∫ x in s, f x • g x ∂μ := by
  rw [restrict_withDensity hs, integral_withDensity_eq_integral_smul₀ hf]
#align set_integral_with_density_eq_set_integral_smul₀ setIntegral_withDensity_eq_setIntegral_smul₀

@[deprecated]
alias set_integral_withDensity_eq_set_integral_smul₀ :=
  setIntegral_withDensity_eq_setIntegral_smul₀ -- deprecated on 2024-04-17

theorem setIntegral_withDensity_eq_setIntegral_smul₀' [SFinite μ] {f : X → ℝ≥0} (s : Set X)
    (hf : AEMeasurable f (μ.restrict s)) (g : X → E)  :
    ∫ x in s, g x ∂μ.withDensity (fun x => f x) = ∫ x in s, f x • g x ∂μ := by
  rw [restrict_withDensity' s, integral_withDensity_eq_integral_smul₀ hf]

@[deprecated]
alias set_integral_withDensity_eq_set_integral_smul₀' :=
  setIntegral_withDensity_eq_setIntegral_smul₀' -- deprecated on 2024-04-17

end

section thickenedIndicator

variable [PseudoEMetricSpace X]

theorem measure_le_lintegral_thickenedIndicatorAux (μ : Measure X) {E : Set X}
    (E_mble : MeasurableSet E) (δ : ℝ) : μ E ≤ ∫⁻ x, (thickenedIndicatorAux δ E x : ℝ≥0∞) ∂μ := by
  convert_to lintegral μ (E.indicator fun _ => (1 : ℝ≥0∞)) ≤ lintegral μ (thickenedIndicatorAux δ E)
  · rw [lintegral_indicator _ E_mble]
    simp only [lintegral_one, Measure.restrict_apply, MeasurableSet.univ, univ_inter]
  · apply lintegral_mono
    apply indicator_le_thickenedIndicatorAux
#align measure_le_lintegral_thickened_indicator_aux measure_le_lintegral_thickenedIndicatorAux

theorem measure_le_lintegral_thickenedIndicator (μ : Measure X) {E : Set X}
    (E_mble : MeasurableSet E) {δ : ℝ} (δ_pos : 0 < δ) :
    μ E ≤ ∫⁻ x, (thickenedIndicator δ_pos E x : ℝ≥0∞) ∂μ := by
  convert measure_le_lintegral_thickenedIndicatorAux μ E_mble δ
  dsimp
  simp only [thickenedIndicatorAux_lt_top.ne, ENNReal.coe_toNNReal, Ne, not_false_iff]
#align measure_le_lintegral_thickened_indicator measure_le_lintegral_thickenedIndicator

end thickenedIndicator

section BilinearMap

namespace MeasureTheory

variable {f : X → ℝ} {m m0 : MeasurableSpace X} {μ : Measure X}

theorem Integrable.simpleFunc_mul (g : SimpleFunc X ℝ) (hf : Integrable f μ) :
    Integrable (⇑g * f) μ := by
  refine'
    SimpleFunc.induction (fun c s hs => _)
      (fun g₁ g₂ _ h_int₁ h_int₂ =>
        (h_int₁.add h_int₂).congr (by rw [SimpleFunc.coe_add, add_mul]))
      g
  simp only [SimpleFunc.const_zero, SimpleFunc.coe_piecewise, SimpleFunc.coe_const,
    SimpleFunc.coe_zero, Set.piecewise_eq_indicator]
  have : Set.indicator s (Function.const X c) * f = s.indicator (c • f) := by
    ext1 x
    by_cases hx : x ∈ s
    · simp only [hx, Pi.mul_apply, Set.indicator_of_mem, Pi.smul_apply, Algebra.id.smul_eq_mul,
        ← Function.const_def]
    · simp only [hx, Pi.mul_apply, Set.indicator_of_not_mem, not_false_iff, zero_mul]
  rw [this, integrable_indicator_iff hs]
  exact (hf.smul c).integrableOn
#align measure_theory.integrable.simple_func_mul MeasureTheory.Integrable.simpleFunc_mul

theorem Integrable.simpleFunc_mul' (hm : m ≤ m0) (g : @SimpleFunc X m ℝ) (hf : Integrable f μ) :
    Integrable (⇑g * f) μ := by
  rw [← SimpleFunc.coe_toLargerSpace_eq hm g]; exact hf.simpleFunc_mul (g.toLargerSpace hm)
#align measure_theory.integrable.simple_func_mul' MeasureTheory.Integrable.simpleFunc_mul'

end MeasureTheory

end BilinearMap

section ParametricIntegral

variable {G 𝕜 : Type*} [TopologicalSpace X]
  [TopologicalSpace Y] [MeasurableSpace Y] [OpensMeasurableSpace Y] {μ : Measure Y}
  [NontriviallyNormedField 𝕜] [NormedAddCommGroup E] [NormedSpace ℝ E]
  [NormedAddCommGroup F] [NormedSpace 𝕜 F] [NormedAddCommGroup G] [NormedSpace 𝕜 G]

open Metric ContinuousLinearMap

/-- The parametric integral over a continuous function on a compact set is continuous,
  under mild assumptions on the topologies involved. -/
theorem continuous_parametric_integral_of_continuous
    [FirstCountableTopology X] [LocallyCompactSpace X]
    [OpensMeasurableSpace Y] [SecondCountableTopologyEither Y E] [IsLocallyFiniteMeasure μ]
    {f : X → Y → E} (hf : Continuous f.uncurry) {s : Set Y} (hs : IsCompact s) :
    Continuous (∫ y in s, f · y ∂μ) := by
  rw [continuous_iff_continuousAt]
  intro x₀
  rcases exists_compact_mem_nhds x₀ with ⟨U, U_cpct, U_nhds⟩
  rcases (U_cpct.prod hs).bddAbove_image hf.norm.continuousOn with ⟨M, hM⟩
  apply continuousAt_of_dominated
  · filter_upwards with x using Continuous.aestronglyMeasurable (by fun_prop)
  · filter_upwards [U_nhds] with x x_in
    rw [ae_restrict_iff]
    · filter_upwards with t t_in using hM (mem_image_of_mem _ <| mk_mem_prod x_in t_in)
    · exact (isClosed_le (by fun_prop) (by fun_prop)).measurableSet
  · exact integrableOn_const.mpr (Or.inr hs.measure_lt_top)
  · filter_upwards using (by fun_prop)

/-- Consider a parameterized integral `x ↦ ∫ y, L (g y) (f x y)` where `L` is bilinear,
`g` is locally integrable and `f` is continuous and uniformly compactly supported. Then the
integral depends continuously on `x`. -/
lemma continuousOn_integral_bilinear_of_locally_integrable_of_compact_support
    [NormedSpace 𝕜 E] (L : F →L[𝕜] G →L[𝕜] E)
    {f : X → Y → G} {s : Set X} {k : Set Y} {g : Y → F}
    (hk : IsCompact k) (hf : ContinuousOn f.uncurry (s ×ˢ univ))
    (hfs : ∀ p, ∀ x, p ∈ s → x ∉ k → f p x = 0) (hg : IntegrableOn g k μ) :
    ContinuousOn (fun x ↦ ∫ y, L (g y) (f x y) ∂μ) s := by
  have A : ∀ p ∈ s, Continuous (f p) := fun p hp ↦ by
    refine hf.comp_continuous (continuous_const.prod_mk continuous_id') fun y => ?_
    simpa only [prod_mk_mem_set_prod_eq, mem_univ, and_true] using hp
  intro q hq
  apply Metric.continuousWithinAt_iff'.2 (fun ε εpos ↦ ?_)
  obtain ⟨δ, δpos, hδ⟩ : ∃ (δ : ℝ), 0 < δ ∧ ∫ x in k, ‖L‖ * ‖g x‖ * δ ∂μ < ε := by
    simpa [integral_mul_right] using exists_pos_mul_lt εpos _
  obtain ⟨v, v_mem, hv⟩ : ∃ v ∈ 𝓝[s] q, ∀ p ∈ v, ∀ x ∈ k, dist (f p x) (f q x) < δ :=
    hk.mem_uniformity_of_prod
      (hf.mono (Set.prod_mono_right (subset_univ k))) hq (dist_mem_uniformity δpos)
  simp_rw [dist_eq_norm] at hv ⊢
  have I : ∀ p ∈ s, IntegrableOn (fun y ↦ L (g y) (f p y)) k μ := by
    intro p hp
    obtain ⟨C, hC⟩ : ∃ C, ∀ y, ‖f p y‖ ≤ C := by
      have : ContinuousOn (f p) k := by
        have : ContinuousOn (fun y ↦ (p, y)) k := by fun_prop
        exact hf.comp this (by simp [MapsTo, hp])
      rcases IsCompact.exists_bound_of_continuousOn hk this with ⟨C, hC⟩
      refine ⟨max C 0, fun y ↦ ?_⟩
      by_cases hx : y ∈ k
      · exact (hC y hx).trans (le_max_left _ _)
      · simp [hfs p y hp hx]
    have : IntegrableOn (fun y ↦ ‖L‖ * ‖g y‖ * C) k μ :=
      (hg.norm.const_mul _).mul_const _
    apply Integrable.mono' this ?_ ?_
    · borelize G
      apply L.aestronglyMeasurable_comp₂ hg.aestronglyMeasurable
      apply StronglyMeasurable.aestronglyMeasurable
      apply Continuous.stronglyMeasurable_of_support_subset_isCompact (A p hp) hk
      apply support_subset_iff'.2 (fun y hy ↦ hfs p y hp hy)
    · apply eventually_of_forall (fun y ↦ (le_opNorm₂ L (g y) (f p y)).trans ?_)
      gcongr
      apply hC
  filter_upwards [v_mem, self_mem_nhdsWithin] with p hp h'p
  calc
  ‖∫ x, L (g x) (f p x) ∂μ - ∫ x, L (g x) (f q x) ∂μ‖
    = ‖∫ x in k, L (g x) (f p x) ∂μ - ∫ x in k, L (g x) (f q x) ∂μ‖ := by
      congr 2
      · refine (setIntegral_eq_integral_of_forall_compl_eq_zero (fun y hy ↦ ?_)).symm
        simp [hfs p y h'p hy]
      · refine (setIntegral_eq_integral_of_forall_compl_eq_zero (fun y hy ↦ ?_)).symm
        simp [hfs q y hq hy]
  _ = ‖∫ x in k, L (g x) (f p x) - L (g x) (f q x) ∂μ‖ := by rw [integral_sub (I p h'p) (I q hq)]
  _ ≤ ∫ x in k, ‖L (g x) (f p x) - L (g x) (f q x)‖ ∂μ := norm_integral_le_integral_norm _
  _ ≤ ∫ x in k, ‖L‖ * ‖g x‖ * δ ∂μ := by
      apply integral_mono_of_nonneg (eventually_of_forall (fun y ↦ by positivity))
      · exact (hg.norm.const_mul _).mul_const _
      · filter_upwards with y
        by_cases hy : y ∈ k
        · dsimp only
          specialize hv p hp y hy
          calc
          ‖L (g y) (f p y) - L (g y) (f q y)‖
            = ‖L (g y) (f p y - f q y)‖ := by simp only [map_sub]
          _ ≤ ‖L‖ * ‖g y‖ * ‖f p y - f q y‖ := le_opNorm₂ _ _ _
          _ ≤ ‖L‖ * ‖g y‖ * δ := by gcongr
        · simp only [hfs p y h'p hy, hfs q y hq hy, sub_self, norm_zero, mul_zero]
          positivity
  _ < ε := hδ

/-- Consider a parameterized integral `x ↦ ∫ y, f x y` where `f` is continuous and uniformly
compactly supported. Then the integral depends continuously on `x`. -/
lemma continuousOn_integral_of_compact_support
    {f : X → Y → E} {s : Set X} {k : Set Y} [IsFiniteMeasureOnCompacts μ]
    (hk : IsCompact k) (hf : ContinuousOn f.uncurry (s ×ˢ univ))
    (hfs : ∀ p, ∀ x, p ∈ s → x ∉ k → f p x = 0) :
    ContinuousOn (fun x ↦ ∫ y, f x y ∂μ) s := by
  simpa using continuousOn_integral_bilinear_of_locally_integrable_of_compact_support (lsmul ℝ ℝ)
    hk hf hfs (integrableOn_const.2 (Or.inr hk.measure_lt_top)) (μ := μ) (g := fun _ ↦ 1)

end ParametricIntegral<|MERGE_RESOLUTION|>--- conflicted
+++ resolved
@@ -575,11 +575,7 @@
   calc
     ∫ x, indicatorConstLp p ht hμt e x ∂μ = ∫ x in univ, indicatorConstLp p ht hμt e x ∂μ := by
       rw [integral_univ]
-<<<<<<< HEAD
-    _ = (μ (t ∩ univ)).toReal • e := set_integral_indicatorConstLp MeasurableSet.univ ht hμt e
-=======
     _ = (μ (t ∩ univ)).toReal • e := setIntegral_indicatorConstLp MeasurableSet.univ ht hμt e
->>>>>>> 971a0d73
     _ = (μ t).toReal • e := by rw [inter_univ]
 set_option linter.uppercaseLean3 false in
 #align measure_theory.integral_indicator_const_Lp MeasureTheory.integral_indicatorConstLp
