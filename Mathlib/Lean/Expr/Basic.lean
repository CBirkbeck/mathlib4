--- conflicted
+++ resolved
@@ -115,16 +115,6 @@
 
 end Name
 
-<<<<<<< HEAD
-namespace NameSet
-
-instance : Append NameSet where
-  append := NameSet.append
-
-end NameSet
-
-=======
->>>>>>> b758e1db
 namespace ConstantInfo
 
 /-- Checks whether this `ConstantInfo` is a definition, -/
