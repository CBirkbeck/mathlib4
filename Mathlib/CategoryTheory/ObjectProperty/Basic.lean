/-
Copyright (c) 2025 Joël Riou. All rights reserved.
Released under Apache 2.0 license as described in the file LICENSE.
Authors: Joël Riou
-/
import Mathlib.CategoryTheory.Category.Basic
import Mathlib.CategoryTheory.Functor.Basic
import Mathlib.CategoryTheory.Iso

/-!
# Properties of objects in a category

Given a category `C`, we introduce an abbreviation `ObjectProperty C`
for predicates `C → Prop`.

## TODO

* refactor the file `Limits.FullSubcategory` in order to rename `ClosedUnderLimitsOfShape`
as `ObjectProperty.IsClosedUnderLimitsOfShape` (and make it a type class)
* refactor the file `Triangulated.Subcategory` in order to make it a type class
regarding terms in `ObjectProperty C` when `C` is pretriangulated

-/

universe v v' u u'

namespace CategoryTheory

/-- A property of objects in a category `C` is a predicate `C → Prop`. -/
@[nolint unusedArguments]
abbrev ObjectProperty (C : Type u) [Category.{v} C] : Type u := C → Prop

namespace ObjectProperty

<<<<<<< HEAD
variable {C : Type u} [Category.{v} C] (P : ObjectProperty C)

/-- The typeclass associated to `P : ObjectProperty C`. -/
@[mk_iff]
class Is (X : C) : Prop where
  prop : P X

lemma prop_of_is (X : C) [P.Is X] : P X := by rwa [← P.is_iff]

lemma is_of_prop {X : C} (hX : P X) : P.Is X := by rwa [P.is_iff]
=======
variable {C : Type u} {D : Type u'} [Category.{v} C] [Category.{v'} D]

/-- The inverse image of a property of objects by a functor. -/
def inverseImage (P : ObjectProperty D) (F : C ⥤ D) : ObjectProperty C :=
  fun X ↦ P (F.obj X)

@[simp]
lemma prop_inverseImage_iff (P : ObjectProperty D) (F : C ⥤ D) (X : C) :
    P.inverseImage F X ↔ P (F.obj X) := Iff.rfl

/-- The essential image of a property of objects by a functor. -/
def map (P : ObjectProperty C) (F : C ⥤ D) : ObjectProperty D :=
  fun Y ↦ ∃ (X : C), P X ∧ Nonempty (F.obj X ≅ Y)

lemma prop_map_iff (P : ObjectProperty C) (F : C ⥤ D) (Y : D) :
    P.map F Y ↔ ∃ (X : C), P X ∧ Nonempty (F.obj X ≅ Y) := Iff.rfl

lemma prop_map_obj (P : ObjectProperty C) (F : C ⥤ D) {X : C} (hX : P X) :
    P.map F (F.obj X) :=
  ⟨X, hX, ⟨Iso.refl _⟩⟩
>>>>>>> 05ddc5f9

end ObjectProperty

end CategoryTheory<|MERGE_RESOLUTION|>--- conflicted
+++ resolved
@@ -32,18 +32,6 @@
 
 namespace ObjectProperty
 
-<<<<<<< HEAD
-variable {C : Type u} [Category.{v} C] (P : ObjectProperty C)
-
-/-- The typeclass associated to `P : ObjectProperty C`. -/
-@[mk_iff]
-class Is (X : C) : Prop where
-  prop : P X
-
-lemma prop_of_is (X : C) [P.Is X] : P X := by rwa [← P.is_iff]
-
-lemma is_of_prop {X : C} (hX : P X) : P.Is X := by rwa [P.is_iff]
-=======
 variable {C : Type u} {D : Type u'} [Category.{v} C] [Category.{v'} D]
 
 /-- The inverse image of a property of objects by a functor. -/
@@ -64,7 +52,15 @@
 lemma prop_map_obj (P : ObjectProperty C) (F : C ⥤ D) {X : C} (hX : P X) :
     P.map F (F.obj X) :=
   ⟨X, hX, ⟨Iso.refl _⟩⟩
->>>>>>> 05ddc5f9
+
+/-- The typeclass associated to `P : ObjectProperty C`. -/
+@[mk_iff]
+class Is (P : ObjectProperty C) (X : C) : Prop where
+  prop : P X
+
+lemma prop_of_is (P : ObjectProperty C) (X : C) [P.Is X] : P X := by rwa [← P.is_iff]
+
+lemma is_of_prop (P : ObjectProperty C) {X : C} (hX : P X) : P.Is X := by rwa [P.is_iff]
 
 end ObjectProperty
 
