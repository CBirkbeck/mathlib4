--- conflicted
+++ resolved
@@ -259,14 +259,12 @@
 instance {F : C ⥤ D} [Faithful F] : Faithful F.op where
   map_injective h := Quiver.Hom.unop_inj <| by simpa using map_injective F (Quiver.Hom.op_inj h)
 
-<<<<<<< HEAD
 instance {F : Cᵒᵖ ⥤ Dᵒᵖ} [Faithful F] : Faithful F.unop where
   map_injective h := Quiver.Hom.op_inj (F.map_injective (Quiver.Hom.unop_inj h))
-=======
+
 /-- The opposite of a fully faithful functor is fully faithful. -/
 protected def FullyFaithful.op {F : C ⥤ D} (hF : F.FullyFaithful) : F.op.FullyFaithful where
   preimage {X Y} f := .op <| hF.preimage f.unop
->>>>>>> 079d9079
 
 /-- If F is faithful then the right_op of F is also faithful. -/
 instance rightOp_faithful {F : Cᵒᵖ ⥤ D} [Faithful F] : Faithful F.rightOp where
