/-
Copyright (c) 2017 Scott Morrison. All rights reserved.
Released under Apache 2.0 license as described in the file LICENSE.
Authors: Stephen Morgan, Scott Morrison
-/
import Mathlib.CategoryTheory.EqToHom
import Mathlib.CategoryTheory.Functor.Const
import Mathlib.CategoryTheory.Opposites
import Mathlib.Data.Prod.Basic

#align_import category_theory.products.basic from "leanprover-community/mathlib"@"dc6c365e751e34d100e80fe6e314c3c3e0fd2988"

/-!
# Cartesian products of categories

We define the category instance on `C × D` when `C` and `D` are categories.

We define:
* `sectl C Z` : the functor `C ⥤ C × D` given by `X ↦ ⟨X, Z⟩`
* `sectr Z D` : the functor `D ⥤ C × D` given by `Y ↦ ⟨Z, Y⟩`
* `fst`       : the functor `⟨X, Y⟩ ↦ X`
* `snd`       : the functor `⟨X, Y⟩ ↦ Y`
* `swap`      : the functor `C × D ⥤ D × C` given by `⟨X, Y⟩ ↦ ⟨Y, X⟩`
    (and the fact this is an equivalence)

We further define `evaluation : C ⥤ (C ⥤ D) ⥤ D` and `evaluationUncurried : C × (C ⥤ D) ⥤ D`,
and products of functors and natural transformations, written `F.prod G` and `α.prod β`.
-/


namespace CategoryTheory

-- declare the `v`'s first; see `CategoryTheory.Category` for an explanation
universe v₁ v₂ v₃ v₄ u₁ u₂ u₃ u₄

section

variable (C : Type u₁) [Category.{v₁} C] (D : Type u₂) [Category.{v₂} D]

-- the generates simp lemmas like `id_fst` and `comp_snd`
/-- `prod C D` gives the cartesian product of two categories.

See <https://stacks.math.columbia.edu/tag/001K>.
-/
@[simps (config := { notRecursive := [] }) Hom id_fst id_snd comp_fst comp_snd]
instance prod : Category.{max v₁ v₂} (C × D) where
  Hom X Y := (X.1 ⟶ Y.1) × (X.2 ⟶ Y.2)
  id X := ⟨𝟙 X.1, 𝟙 X.2⟩
  comp f g := (f.1 ≫ g.1, f.2 ≫ g.2)
#align category_theory.prod CategoryTheory.prod

/-- Two rfl lemmas that cannot be generated by `@[simps]`. -/
@[simp]
theorem prod_id (X : C) (Y : D) : 𝟙 (X, Y) = (𝟙 X, 𝟙 Y) :=
  rfl
#align category_theory.prod_id CategoryTheory.prod_id

@[simp]
theorem prod_comp {P Q R : C} {S T U : D} (f : (P, S) ⟶ (Q, T)) (g : (Q, T) ⟶ (R, U)) :
    f ≫ g = (f.1 ≫ g.1, f.2 ≫ g.2) :=
  rfl
#align category_theory.prod_comp CategoryTheory.prod_comp

theorem isIso_prod_iff {P Q : C} {S T : D} {f : (P, S) ⟶ (Q, T)} :
    IsIso f ↔ IsIso f.1 ∧ IsIso f.2 := by
  constructor
  · rintro ⟨g, hfg, hgf⟩
    simp? at hfg hgf says simp only [prod_Hom, prod_comp, prod_id, Prod.mk.injEq] at hfg hgf
    rcases hfg with ⟨hfg₁, hfg₂⟩
    rcases hgf with ⟨hgf₁, hgf₂⟩
    exact ⟨⟨⟨g.1, hfg₁, hgf₁⟩⟩, ⟨⟨g.2, hfg₂, hgf₂⟩⟩⟩
  · rintro ⟨⟨g₁, hfg₁, hgf₁⟩, ⟨g₂, hfg₂, hgf₂⟩⟩
    dsimp at hfg₁ hgf₁ hfg₂ hgf₂
<<<<<<< HEAD
    exact ⟨⟨(g₁, g₂), by aesop, by aesop⟩⟩
=======
    refine ⟨⟨(g₁, g₂), ?_, ?_⟩⟩
    repeat { simp; constructor; assumption; assumption }
>>>>>>> cf35070b
#align category_theory.is_iso_prod_iff CategoryTheory.isIso_prod_iff

section

variable {C D}

/-- The isomorphism between `(X.1, X.2)` and `X`. -/
@[simps]
def prod.etaIso (X : C × D) : (X.1, X.2) ≅ X where
  hom := (𝟙 _, 𝟙 _)
  inv := (𝟙 _, 𝟙 _)
#align category_theory.prod.eta_iso CategoryTheory.prod.etaIso

/-- Construct an isomorphism in `C × D` out of two isomorphisms in `C` and `D`. -/
@[simps]
def Iso.prod {P Q : C} {S T : D} (f : P ≅ Q) (g : S ≅ T) : (P, S) ≅ (Q, T) where
  hom := (f.hom, g.hom)
  inv := (f.inv, g.inv)
#align category_theory.iso.prod CategoryTheory.Iso.prod

end

end

section

variable (C : Type u₁) [Category.{v₁} C] (D : Type u₁) [Category.{v₁} D]

/-- `Category.uniformProd C D` is an additional instance specialised so both factors have the same
universe levels. This helps typeclass resolution.
-/
instance uniformProd : Category (C × D) :=
  CategoryTheory.prod C D
#align category_theory.uniform_prod CategoryTheory.uniformProd

end

-- Next we define the natural functors into and out of product categories. For now this doesn't
-- address the universal properties.
namespace Prod

/-- `sectl C Z` is the functor `C ⥤ C × D` given by `X ↦ (X, Z)`. -/
@[simps]
def sectl (C : Type u₁) [Category.{v₁} C] {D : Type u₂} [Category.{v₂} D] (Z : D) : C ⥤ C × D where
  obj X := (X, Z)
  map f := (f, 𝟙 Z)
#align category_theory.prod.sectl CategoryTheory.Prod.sectl

/-- `sectr Z D` is the functor `D ⥤ C × D` given by `Y ↦ (Z, Y)` . -/
@[simps]
def sectr {C : Type u₁} [Category.{v₁} C] (Z : C) (D : Type u₂) [Category.{v₂} D] : D ⥤ C × D where
  obj X := (Z, X)
  map f := (𝟙 Z, f)
#align category_theory.prod.sectr CategoryTheory.Prod.sectr

variable (C : Type u₁) [Category.{v₁} C] (D : Type u₂) [Category.{v₂} D]

/-- `fst` is the functor `(X, Y) ↦ X`. -/
@[simps]
def fst : C × D ⥤ C where
  obj X := X.1
  map f := f.1
#align category_theory.prod.fst CategoryTheory.Prod.fst

/-- `snd` is the functor `(X, Y) ↦ Y`. -/
@[simps]
def snd : C × D ⥤ D where
  obj X := X.2
  map f := f.2
#align category_theory.prod.snd CategoryTheory.Prod.snd

/-- The functor swapping the factors of a cartesian product of categories, `C × D ⥤ D × C`. -/
@[simps]
def swap : C × D ⥤ D × C where
  obj X := (X.2, X.1)
  map f := (f.2, f.1)
#align category_theory.prod.swap CategoryTheory.Prod.swap

/-- Swapping the factors of a cartesian product of categories twice is naturally isomorphic
to the identity functor.
-/
@[simps]
def symmetry : swap C D ⋙ swap D C ≅ 𝟭 (C × D) where
  hom := { app := fun X => 𝟙 X }
  inv := { app := fun X => 𝟙 X }
#align category_theory.prod.symmetry CategoryTheory.Prod.symmetry

/-- The equivalence, given by swapping factors, between `C × D` and `D × C`.
-/
@[simps!]
def braiding : C × D ≌ D × C :=
  Equivalence.mk (swap C D) (swap D C)
    (NatIso.ofComponents fun X => eqToIso (by simp))
    (NatIso.ofComponents fun X => eqToIso (by simp))
#align category_theory.prod.braiding CategoryTheory.Prod.braiding

instance swapIsEquivalence : (swap C D).IsEquivalence :=
  (by infer_instance : (braiding C D).functor.IsEquivalence)
#align category_theory.prod.swap_is_equivalence CategoryTheory.Prod.swapIsEquivalence

end Prod

section

variable (C : Type u₁) [Category.{v₁} C] (D : Type u₂) [Category.{v₂} D]

/-- The "evaluation at `X`" functor, such that
`(evaluation.obj X).obj F = F.obj X`,
which is functorial in both `X` and `F`.
-/
@[simps]
def evaluation : C ⥤ (C ⥤ D) ⥤ D where
  obj X :=
    { obj := fun F => F.obj X
      map := fun α => α.app X }
  map {X} {Y} f :=
    { app := fun F => F.map f
      naturality := fun {F} {G} α => Eq.symm (α.naturality f) }
#align category_theory.evaluation CategoryTheory.evaluation

/-- The "evaluation of `F` at `X`" functor,
as a functor `C × (C ⥤ D) ⥤ D`.
-/
@[simps]
def evaluationUncurried : C × (C ⥤ D) ⥤ D where
  obj p := p.2.obj p.1
  map := fun {x} {y} f => x.2.map f.1 ≫ f.2.app y.1
  map_comp := fun {X} {Y} {Z} f g => by
    cases g; cases f; cases Z; cases Y; cases X
    simp only [prod_comp, NatTrans.comp_app, Functor.map_comp, Category.assoc]
    rw [← NatTrans.comp_app, NatTrans.naturality, NatTrans.comp_app, Category.assoc,
      NatTrans.naturality]
#align category_theory.evaluation_uncurried CategoryTheory.evaluationUncurried

variable {C}

/-- The constant functor followed by the evaluation functor is just the identity. -/
@[simps!]
def Functor.constCompEvaluationObj (X : C) : Functor.const C ⋙ (evaluation C D).obj X ≅ 𝟭 D :=
  NatIso.ofComponents fun Y => Iso.refl _
#align category_theory.functor.const_comp_evaluation_obj CategoryTheory.Functor.constCompEvaluationObj

end

variable {A : Type u₁} [Category.{v₁} A] {B : Type u₂} [Category.{v₂} B] {C : Type u₃}
  [Category.{v₃} C] {D : Type u₄} [Category.{v₄} D]

namespace Functor

/-- The cartesian product of two functors. -/
@[simps]
def prod (F : A ⥤ B) (G : C ⥤ D) : A × C ⥤ B × D where
  obj X := (F.obj X.1, G.obj X.2)
  map f := (F.map f.1, G.map f.2)
#align category_theory.functor.prod CategoryTheory.Functor.prod

/- Because of limitations in Lean 3's handling of notations, we do not setup a notation `F × G`.
   You can use `F.prod G` as a "poor man's infix", or just write `functor.prod F G`. -/
/-- Similar to `prod`, but both functors start from the same category `A` -/
@[simps]
def prod' (F : A ⥤ B) (G : A ⥤ C) : A ⥤ B × C where
  obj a := (F.obj a, G.obj a)
  map f := (F.map f, G.map f)
#align category_theory.functor.prod' CategoryTheory.Functor.prod'

/-- The product `F.prod' G` followed by projection on the first component is isomorphic to `F` -/
@[simps!]
def prod'CompFst (F : A ⥤ B) (G : A ⥤ C) : F.prod' G ⋙ CategoryTheory.Prod.fst B C ≅ F :=
  NatIso.ofComponents fun X => Iso.refl _
#align category_theory.functor.prod'_comp_fst CategoryTheory.Functor.prod'CompFst

/-- The product `F.prod' G` followed by projection on the second component is isomorphic to `G` -/
@[simps!]
def prod'CompSnd (F : A ⥤ B) (G : A ⥤ C) : F.prod' G ⋙ CategoryTheory.Prod.snd B C ≅ G :=
  NatIso.ofComponents fun X => Iso.refl _
#align category_theory.functor.prod'_comp_snd CategoryTheory.Functor.prod'CompSnd

section

variable (C)

/-- The diagonal functor. -/
def diag : C ⥤ C × C :=
  (𝟭 C).prod' (𝟭 C)
#align category_theory.functor.diag CategoryTheory.Functor.diag

@[simp]
theorem diag_obj (X : C) : (diag C).obj X = (X, X) :=
  rfl
#align category_theory.functor.diag_obj CategoryTheory.Functor.diag_obj

@[simp]
theorem diag_map {X Y : C} (f : X ⟶ Y) : (diag C).map f = (f, f) :=
  rfl
#align category_theory.functor.diag_map CategoryTheory.Functor.diag_map

end

end Functor

namespace NatTrans

/-- The cartesian product of two natural transformations. -/
@[simps]
def prod {F G : A ⥤ B} {H I : C ⥤ D} (α : F ⟶ G) (β : H ⟶ I) : F.prod H ⟶ G.prod I where
  app X := (α.app X.1, β.app X.2)
  naturality {X} {Y} f := by
    cases X; cases Y
    simp only [Functor.prod_map, prod_comp]
    rw [Prod.mk.inj_iff]
    constructor
    repeat {rw [naturality]}
#align category_theory.nat_trans.prod CategoryTheory.NatTrans.prod

/- Again, it is inadvisable in Lean 3 to setup a notation `α × β`;
   use instead `α.prod β` or `NatTrans.prod α β`. -/
end NatTrans

namespace NatIso

/-- The cartesian product of two natural isomorphisms. -/
@[simps]
def prod {F F' : A ⥤ B} {G G' : C ⥤ D} (e₁ : F ≅ F') (e₂ : G ≅ G') :
    F.prod G ≅ F'.prod G' where
  hom := NatTrans.prod e₁.hom e₂.hom
  inv := NatTrans.prod e₁.inv e₂.inv

end NatIso

namespace Equivalence

/-- The cartesian product of two equivalences of categories. -/
@[simps]
def prod (E₁ : A ≌ B) (E₂ : C ≌ D) : A × C ≌ B × D where
  functor := E₁.functor.prod E₂.functor
  inverse := E₁.inverse.prod E₂.inverse
  unitIso := NatIso.prod E₁.unitIso E₂.unitIso
  counitIso := NatIso.prod E₁.counitIso E₂.counitIso

end Equivalence

/-- `F.flip` composed with evaluation is the same as evaluating `F`. -/
@[simps!]
def flipCompEvaluation (F : A ⥤ B ⥤ C) (a) : F.flip ⋙ (evaluation _ _).obj a ≅ F.obj a :=
  NatIso.ofComponents fun b => eqToIso rfl
#align category_theory.flip_comp_evaluation CategoryTheory.flipCompEvaluation

variable (A B C)

/-- The forward direction for `functorProdFunctorEquiv` -/
@[simps]
def prodFunctorToFunctorProd : (A ⥤ B) × (A ⥤ C) ⥤ A ⥤ B × C where
  obj F := F.1.prod' F.2
  map f := { app := fun X => (f.1.app X, f.2.app X) }
#align category_theory.prod_functor_to_functor_prod CategoryTheory.prodFunctorToFunctorProd

/-- The backward direction for `functorProdFunctorEquiv` -/
@[simps]
def functorProdToProdFunctor : (A ⥤ B × C) ⥤ (A ⥤ B) × (A ⥤ C) where
  obj F := ⟨F ⋙ CategoryTheory.Prod.fst B C, F ⋙ CategoryTheory.Prod.snd B C⟩
  map α :=
    ⟨{  app := fun X => (α.app X).1
        naturality := fun X Y f => by
          simp only [Functor.comp_map, Prod.fst_map, ← prod_comp_fst, α.naturality] },
      { app := fun X => (α.app X).2
        naturality := fun X Y f => by
          simp only [Functor.comp_map, Prod.snd_map, ← prod_comp_snd, α.naturality] }⟩
#align category_theory.functor_prod_to_prod_functor CategoryTheory.functorProdToProdFunctor

/-- The unit isomorphism for `functorProdFunctorEquiv` -/
@[simps!]
def functorProdFunctorEquivUnitIso :
    𝟭 _ ≅ prodFunctorToFunctorProd A B C ⋙ functorProdToProdFunctor A B C :=
  NatIso.ofComponents fun F =>
    (((Functor.prod'CompFst F.fst F.snd).prod (Functor.prod'CompSnd F.fst F.snd)).trans
      (prod.etaIso F)).symm
#align category_theory.functor_prod_functor_equiv_unit_iso CategoryTheory.functorProdFunctorEquivUnitIso

/-- The counit isomorphism for `functorProdFunctorEquiv` -/
@[simps!]
def functorProdFunctorEquivCounitIso :
    functorProdToProdFunctor A B C ⋙ prodFunctorToFunctorProd A B C ≅ 𝟭 _ :=
  NatIso.ofComponents fun F => NatIso.ofComponents fun X => prod.etaIso (F.obj X)
#align category_theory.functor_prod_functor_equiv_counit_iso CategoryTheory.functorProdFunctorEquivCounitIso

/-- The equivalence of categories between `(A ⥤ B) × (A ⥤ C)` and `A ⥤ (B × C)` -/
@[simps]
def functorProdFunctorEquiv : (A ⥤ B) × (A ⥤ C) ≌ A ⥤ B × C :=
  { functor := prodFunctorToFunctorProd A B C,
    inverse := functorProdToProdFunctor A B C,
    unitIso := functorProdFunctorEquivUnitIso A B C,
    counitIso := functorProdFunctorEquivCounitIso A B C, }
#align category_theory.functor_prod_functor_equiv CategoryTheory.functorProdFunctorEquiv

section Opposite

open Opposite

/-- The equivalence between the opposite of a product and the product of the opposites. -/
@[simps]
def prodOpEquiv : (C × D)ᵒᵖ ≌ Cᵒᵖ × Dᵒᵖ where
  functor :=
    { obj := fun X ↦ ⟨op X.unop.1, op X.unop.2⟩,
      map := fun f ↦ ⟨f.unop.1.op, f.unop.2.op⟩ }
  inverse :=
    { obj := fun ⟨X,Y⟩ ↦ op ⟨X.unop, Y.unop⟩,
      map := fun ⟨f,g⟩ ↦ op ⟨f.unop, g.unop⟩ }
  unitIso := Iso.refl _
  counitIso := Iso.refl _
  functor_unitIso_comp := fun ⟨X, Y⟩ => by
    dsimp
    ext <;> apply Category.id_comp

end Opposite

end CategoryTheory<|MERGE_RESOLUTION|>--- conflicted
+++ resolved
@@ -71,12 +71,7 @@
     exact ⟨⟨⟨g.1, hfg₁, hgf₁⟩⟩, ⟨⟨g.2, hfg₂, hgf₂⟩⟩⟩
   · rintro ⟨⟨g₁, hfg₁, hgf₁⟩, ⟨g₂, hfg₂, hgf₂⟩⟩
     dsimp at hfg₁ hgf₁ hfg₂ hgf₂
-<<<<<<< HEAD
     exact ⟨⟨(g₁, g₂), by aesop, by aesop⟩⟩
-=======
-    refine ⟨⟨(g₁, g₂), ?_, ?_⟩⟩
-    repeat { simp; constructor; assumption; assumption }
->>>>>>> cf35070b
 #align category_theory.is_iso_prod_iff CategoryTheory.isIso_prod_iff
 
 section
