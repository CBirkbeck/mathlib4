/-
Copyright (c) 2020 Kim Morrison. All rights reserved.
Released under Apache 2.0 license as described in the file LICENSE.
Authors: Kim Morrison
-/
import Mathlib.CategoryTheory.Limits.ColimitLimit
import Mathlib.CategoryTheory.Limits.Preserves.FunctorCategory
import Mathlib.CategoryTheory.Limits.Preserves.Finite
import Mathlib.CategoryTheory.Limits.Shapes.FiniteLimits
import Mathlib.CategoryTheory.Limits.TypesFiltered
import Mathlib.CategoryTheory.ConcreteCategory.Basic
import Mathlib.CategoryTheory.Products.Bifunctor
<<<<<<< HEAD
import Mathlib.Logic.Small.Finite

#align_import category_theory.limits.filtered_colimit_commutes_finite_limit from "leanprover-community/mathlib"@"3f409bd9df181d26dd223170da7b6830ece18442"
=======
import Mathlib.Data.Countable.Small
>>>>>>> 31adddff

/-!
# Filtered colimits commute with finite limits.

We show that for a functor `F : J × K ⥤ Type v`, when `J` is finite and `K` is filtered,
the universal morphism `colimitLimitToLimitColimit F` comparing the
colimit (over `K`) of the limits (over `J`) with the limit of the colimits is an isomorphism.

(In fact, to prove that it is injective only requires that `J` has finitely many objects.)

## References
* Borceux, Handbook of categorical algebra 1, Theorem 2.13.4
* [Stacks: Filtered colimits](https://stacks.math.columbia.edu/tag/002W)
-/

-- Various pieces of algebra that have previously been spuriously imported here:
assert_not_exists map_ne_zero
assert_not_exists Field
 -- TODO: We should morally be able to strengthen this to `assert_not_exists GroupWithZero`, but
 -- finiteness currently relies on more algebra than it needs.

universe w v₁ v₂ v u₁ u₂ u

open CategoryTheory CategoryTheory.Category CategoryTheory.Limits.Types
  CategoryTheory.Limits.Types.FilteredColimit

namespace CategoryTheory.Limits

section

variable {J : Type u₁} {K : Type u₂} [Category.{v₁} J] [Category.{v₂} K] [Small.{v} K]

/-- `(G ⋙ lim).obj j` = `limit (G.obj j)` definitionally, so this
is just a variant of `limit_ext'`. -/
@[ext] lemma comp_lim_obj_ext {j : J} {G : J ⥤ K ⥤ Type v} (x y : (G ⋙ lim).obj j)
    (w : ∀ (k : K), limit.π (G.obj j) k x = limit.π (G.obj j) k y) : x = y :=
  limit_ext _ x y w

variable (F : J × K ⥤ Type v)

open CategoryTheory.Prod

variable [IsFiltered K]

section

/-!
Injectivity doesn't need that we have finitely many morphisms in `J`,
only that there are finitely many objects.
-/

variable [Finite J]

/-- This follows this proof from
* Borceux, Handbook of categorical algebra 1, Theorem 2.13.4
-/
theorem colimitLimitToLimitColimit_injective :
    Function.Injective (colimitLimitToLimitColimit F) := by
  classical
    cases nonempty_fintype J
    -- Suppose we have two terms `x y` in the colimit (over `K`) of the limits (over `J`),
    -- and that these have the same image under `colimitLimitToLimitColimit F`.
    intro x y h
    -- These elements of the colimit have representatives somewhere:
    obtain ⟨kx, x, rfl⟩ := jointly_surjective' x
    obtain ⟨ky, y, rfl⟩ := jointly_surjective' y
    dsimp at x y
    -- Since the images of `x` and `y` are equal in a limit, they are equal componentwise
    -- (indexed by `j : J`),
    replace h := fun j => congr_arg (limit.π (curry.obj F ⋙ colim) j) h
    -- and they are equations in a filtered colimit,
    -- so for each `j` we have some place `k j` to the right of both `kx` and `ky`
    simp? [colimit_eq_iff] at h says
      simp only [Functor.comp_obj, colim_obj, ι_colimitLimitToLimitColimit_π_apply,
        colimit_eq_iff, curry_obj_obj_obj, curry_obj_obj_map] at h
    let k j := (h j).choose
    let f : ∀ j, kx ⟶ k j := fun j => (h j).choose_spec.choose
    let g : ∀ j, ky ⟶ k j := fun j => (h j).choose_spec.choose_spec.choose
    -- where the images of the components of the representatives become equal:
    have w :
      ∀ j, F.map ((𝟙 j, f j) :
        (j, kx) ⟶ (j, k j)) (limit.π ((curry.obj (swap K J ⋙ F)).obj kx) j x) =
          F.map ((𝟙 j, g j) : (j, ky) ⟶ (j, k j))
            (limit.π ((curry.obj (swap K J ⋙ F)).obj ky) j y) :=
      fun j => (h j).choose_spec.choose_spec.choose_spec
    -- We now use that `K` is filtered, picking some point to the right of all these
    -- morphisms `f j` and `g j`.
    let O : Finset K := Finset.univ.image k ∪ {kx, ky}
    have kxO : kx ∈ O := Finset.mem_union.mpr (Or.inr (by simp))
    have kyO : ky ∈ O := Finset.mem_union.mpr (Or.inr (by simp))
    have kjO : ∀ j, k j ∈ O := fun j => Finset.mem_union.mpr (Or.inl (by simp))
    let H : Finset (Σ' (X Y : K) (_ : X ∈ O) (_ : Y ∈ O), X ⟶ Y) :=
      (Finset.univ.image fun j : J =>
          ⟨kx, k j, kxO, Finset.mem_union.mpr (Or.inl (by simp)), f j⟩) ∪
        Finset.univ.image fun j : J => ⟨ky, k j, kyO, Finset.mem_union.mpr (Or.inl (by simp)), g j⟩
    obtain ⟨S, T, W⟩ := IsFiltered.sup_exists O H
    have fH : ∀ j, (⟨kx, k j, kxO, kjO j, f j⟩ : Σ' (X Y : K) (_ : X ∈ O) (_ : Y ∈ O), X ⟶ Y) ∈ H :=
      fun j =>
      Finset.mem_union.mpr
        (Or.inl
          (by
            simp only [true_and, Finset.mem_univ, eq_self_iff_true, exists_prop_of_true,
              Finset.mem_image, heq_iff_eq]
            refine ⟨j, ?_⟩
            simp only [heq_iff_eq] ))
    have gH :
      ∀ j, (⟨ky, k j, kyO, kjO j, g j⟩ : Σ' (X Y : K) (_ : X ∈ O) (_ : Y ∈ O), X ⟶ Y) ∈ H :=
      fun j =>
      Finset.mem_union.mpr
        (Or.inr
          (by
            simp only [true_and, Finset.mem_univ, eq_self_iff_true, exists_prop_of_true,
              Finset.mem_image, heq_iff_eq]
            refine ⟨j, ?_⟩
            simp only [heq_iff_eq]))
    -- Our goal is now an equation between equivalence classes of representatives of a colimit,
    -- and so it suffices to show those representative become equal somewhere, in particular at `S`.
    apply colimit_sound' (T kxO) (T kyO)
    -- We can check if two elements of a limit (in `Type`)
    -- are equal by comparing them componentwise.
    ext j
    -- Now it's just a calculation using `W` and `w`.
    simp only [Functor.comp_map, Limit.map_π_apply, curry_obj_map_app, swap_map]
<<<<<<< HEAD
    rw [← W _ _ (fH j)]
    rw [← W _ _ (gH j)]
    -- Porting note: this was `simp [w]` in lean 3; this is presumably a confluence issue
    rw [lim_map, lim_map, Limit.map_π_apply, Limit.map_π_apply, Functor.map_comp,
      Functor.map_comp, FunctorToTypes.comp, FunctorToTypes.comp, curry_obj_map_app,
      curry_obj_map_app, curry_obj_map_app, Functor.comp_map, Functor.comp_map,
      Functor.comp_map, swap_map, swap_map, swap_map, w]
#align category_theory.limits.colimit_limit_to_limit_colimit_injective CategoryTheory.Limits.colimitLimitToLimitColimit_injective

end

end

=======
    rw [← W _ _ (fH j), ← W _ _ (gH j)]
    -- Porting note(#10745): had to add `Limit.map_π_apply`
    -- (which was un-tagged simp since "simp can prove it")
    simp [Limit.map_π_apply, w]

end

end

>>>>>>> 31adddff
section

variable {J : Type u₁} {K : Type u₂} [SmallCategory J] [Category.{v₂} K] [Small.{v} K]

variable [FinCategory J]

variable (F : J × K ⥤ Type v)

open CategoryTheory.Prod

variable [IsFiltered K]

/-- This follows this proof from
* Borceux, Handbook of categorical algebra 1, Theorem 2.13.4
although with different names.
-/
theorem colimitLimitToLimitColimit_surjective :
    Function.Surjective (colimitLimitToLimitColimit F) := by
  classical
    -- We begin with some element `x` in the limit (over J) over the colimits (over K),
    intro x
    -- This consists of some coherent family of elements in the various colimits,
    -- and so our first task is to pick representatives of these elements.
    have z := fun j => jointly_surjective' (limit.π (curry.obj F ⋙ Limits.colim) j x)
    -- `k : J ⟶ K` records where the representative of the
    -- element in the `j`-th element of `x` lives
    let k : J → K := fun j => (z j).choose
    -- `y j : F.obj (j, k j)` is the representative
    let y : ∀ j, F.obj (j, k j) := fun j => (z j).choose_spec.choose
    -- and we record that these representatives, when mapped back into the relevant colimits,
    -- are actually the components of `x`.
    have e : ∀ j,
        colimit.ι ((curry.obj F).obj j) (k j) (y j) = limit.π (curry.obj F ⋙ Limits.colim) j x :=
      fun j => (z j).choose_spec.choose_spec
    clear_value k y
    -- A little tidying up of things we no longer need.
    clear z
    -- As a first step, we use that `K` is filtered to pick some point `k' : K` above all the `k j`
    let k' : K := IsFiltered.sup (Finset.univ.image k) ∅
    -- and name the morphisms as `g j : k j ⟶ k'`.
    have g : ∀ j, k j ⟶ k' := fun j => IsFiltered.toSup (Finset.univ.image k) ∅ (by simp)
    clear_value k'
    -- Recalling that the components of `x`, which are indexed by `j : J`, are "coherent",
    -- in other words preserved by morphisms in the `J` direction,
    -- we see that for any morphism `f : j ⟶ j'` in `J`,
    -- the images of `y j` and `y j'`, when mapped to `F.obj (j', k')` respectively by
    -- `(f, g j)` and `(𝟙 j', g j')`, both represent the same element in the colimit.
    have w :
      ∀ {j j' : J} (f : j ⟶ j'),
        colimit.ι ((curry.obj F).obj j') k' (F.map ((𝟙 j', g j') : (j', k j') ⟶ (j', k')) (y j')) =
          colimit.ι ((curry.obj F).obj j') k' (F.map ((f, g j) : (j, k j) ⟶ (j', k')) (y j)) := by
      intro j j' f
      have t : (f, g j) =
          (((f, 𝟙 (k j)) : (j, k j) ⟶ (j', k j)) ≫ (𝟙 j', g j) : (j, k j) ⟶ (j', k')) := by
        simp only [id_comp, comp_id, prod_comp]
      erw [Colimit.w_apply, t, FunctorToTypes.map_comp_apply, Colimit.w_apply, e,
        ← Limit.w_apply.{u₁, v, u₁} f, ← e]
      simp only [Functor.comp_map, Types.Colimit.ι_map_apply, curry_obj_map_app]
    -- Because `K` is filtered, we can restate this as saying that
    -- for each such `f`, there is some place to the right of `k'`
    -- where these images of `y j` and `y j'` become equal.
    simp_rw [colimit_eq_iff] at w
    -- We take a moment to restate `w` more conveniently.
    let kf : ∀ {j j'} (_ : j ⟶ j'), K := fun f => (w f).choose
    let gf : ∀ {j j'} (f : j ⟶ j'), k' ⟶ kf f := fun f => (w f).choose_spec.choose
    let hf : ∀ {j j'} (f : j ⟶ j'), k' ⟶ kf f := fun f =>
      (w f).choose_spec.choose_spec.choose
    have wf :
      ∀ {j j'} (f : j ⟶ j'),
        F.map ((𝟙 j', g j' ≫ gf f) : (j', k j') ⟶ (j', kf f)) (y j') =
          F.map ((f, g j ≫ hf f) : (j, k j) ⟶ (j', kf f)) (y j) :=
      fun {j j'} f => by
      have q :
        ((curry.obj F).obj j').map (gf f) (F.map ((𝟙 j', g j') : (j', k j') ⟶ (j', k')) (y j')) =
          ((curry.obj F).obj j').map (hf f) (F.map ((f, g j) : (j, k j) ⟶ (j', k')) (y j)) :=
        (w f).choose_spec.choose_spec.choose_spec
      rw [curry_obj_obj_map, curry_obj_obj_map] at q
      -- Porting note: Lean 4 `dsimp` unfolds `gf` and `hf` in `q` :-(
      -- See discussion at https://leanprover.zulipchat.com/#narrow/stream/270676-lean4/topic/.60dsimp.60.20unfolding.20local.20lets
      simp_rw [← FunctorToTypes.map_comp_apply, CategoryStruct.comp] at q
      convert q <;> simp only [comp_id]
    clear_value kf gf hf
    -- and clean up some things that are no longer needed.
    clear w
    -- We're now ready to use the fact that `K` is filtered a second time,
    -- picking some place to the right of all of
    -- the morphisms `gf f : k' ⟶ kh f` and `hf f : k' ⟶ kf f`.
    -- At this point we're relying on there being only finitely morphisms in `J`.
    let O :=
      (Finset.univ.biUnion fun j => Finset.univ.biUnion fun j' => Finset.univ.image
        (@kf j j')) ∪ {k'}
    have kfO : ∀ {j j'} (f : j ⟶ j'), kf f ∈ O := fun {j} {j'} f =>
      Finset.mem_union.mpr
        (Or.inl
          (Finset.mem_biUnion.mpr ⟨j, Finset.mem_univ j,
            Finset.mem_biUnion.mpr ⟨j', Finset.mem_univ j',
              Finset.mem_image.mpr ⟨f, Finset.mem_univ _, rfl⟩⟩⟩))
    have k'O : k' ∈ O := Finset.mem_union.mpr (Or.inr (Finset.mem_singleton.mpr rfl))
    let H : Finset (Σ' (X Y : K) (_ : X ∈ O) (_ : Y ∈ O), X ⟶ Y) :=
      Finset.univ.biUnion fun j : J =>
        Finset.univ.biUnion fun j' : J =>
          Finset.univ.biUnion fun f : j ⟶ j' =>
            {⟨k', kf f, k'O, kfO f, gf f⟩, ⟨k', kf f, k'O, kfO f, hf f⟩}
    obtain ⟨k'', i', s'⟩ := IsFiltered.sup_exists O H
    -- We then restate this slightly more conveniently, as a family of morphism `i f : kf f ⟶ k''`,
    -- satisfying `gf f ≫ i f = hf f' ≫ i f'`.
    let i : ∀ {j j'} (f : j ⟶ j'), kf f ⟶ k'' := fun {j} {j'} f => i' (kfO f)
    have s : ∀ {j₁ j₂ j₃ j₄} (f : j₁ ⟶ j₂) (f' : j₃ ⟶ j₄), gf f ≫ i f = hf f' ≫ i f' := by
      intros j₁ j₂ j₃ j₄ f f'
      rw [s', s']
      -- Porting note: the three goals here in Lean 3 were in a different order
      · exact k'O
      · exact Finset.mem_biUnion.mpr ⟨j₃, Finset.mem_univ _,
          Finset.mem_biUnion.mpr ⟨j₄, Finset.mem_univ _,
            Finset.mem_biUnion.mpr ⟨f', Finset.mem_univ _, by
              -- This works by `simp`, but has very high variation in heartbeats.
              rw [Finset.mem_insert, PSigma.mk.injEq, heq_eq_eq, PSigma.mk.injEq, heq_eq_eq,
                PSigma.mk.injEq, heq_eq_eq, PSigma.mk.injEq, heq_eq_eq, eq_self, true_and, eq_self,
                true_and, eq_self, true_and, eq_self, true_and, Finset.mem_singleton, eq_self,
                or_true]
              trivial⟩⟩⟩
      · exact Finset.mem_biUnion.mpr ⟨j₁, Finset.mem_univ _,
          Finset.mem_biUnion.mpr ⟨j₂, Finset.mem_univ _,
            Finset.mem_biUnion.mpr ⟨f, Finset.mem_univ _, by
              -- This works by `simp`, but has very high variation in heartbeats.
              rw [Finset.mem_insert, PSigma.mk.injEq, heq_eq_eq, PSigma.mk.injEq, heq_eq_eq,
                PSigma.mk.injEq, heq_eq_eq, PSigma.mk.injEq, heq_eq_eq, eq_self, true_and, eq_self,
                true_and, eq_self, true_and, eq_self, true_and, Finset.mem_singleton, eq_self,
                true_or]
              trivial⟩⟩⟩
    clear_value i
    clear s' i' H kfO k'O O
    -- We're finally ready to construct the pre-image, and verify it really maps to `x`.
    -- ⊢ ∃ a, colimitLimitToLimitColimit F a = x
    fconstructor
    · -- We construct the pre-image (which, recall is meant to be a point
      -- in the colimit (over `K`) of the limits (over `J`)) via a representative at `k''`.
      apply colimit.ι (curry.obj (swap K J ⋙ F) ⋙ Limits.lim) k'' _
      dsimp
      -- This representative is meant to be an element of a limit,
      -- so we need to construct a family of elements in `F.obj (j, k'')` for varying `j`,
      -- then show that are coherent with respect to morphisms in the `j` direction.
      apply Limit.mk
      swap
      ·-- We construct the elements as the images of the `y j`.
        exact fun j => F.map (⟨𝟙 j, g j ≫ gf (𝟙 j) ≫ i (𝟙 j)⟩ : (j, k j) ⟶ (j, k'')) (y j)
      · -- After which it's just a calculation, using `s` and `wf`, to see they are coherent.
        dsimp
        intro j j' f
        simp only [← FunctorToTypes.map_comp_apply, prod_comp, id_comp, comp_id]
        calc
          F.map ((f, g j ≫ gf (𝟙 j) ≫ i (𝟙 j)) : (j, k j) ⟶ (j', k'')) (y j) =
              F.map ((f, g j ≫ hf f ≫ i f) : (j, k j) ⟶ (j', k'')) (y j) := by
            rw [s (𝟙 j) f]
          _ =
              F.map ((𝟙 j', i f) : (j', kf f) ⟶ (j', k''))
                (F.map ((f, g j ≫ hf f) : (j, k j) ⟶ (j', kf f)) (y j)) := by
            rw [← FunctorToTypes.map_comp_apply, prod_comp, comp_id, assoc]
          _ =
              F.map ((𝟙 j', i f) : (j', kf f) ⟶ (j', k''))
                (F.map ((𝟙 j', g j' ≫ gf f) : (j', k j') ⟶ (j', kf f)) (y j')) := by
            rw [← wf f]
          _ = F.map ((𝟙 j', g j' ≫ gf f ≫ i f) : (j', k j') ⟶ (j', k'')) (y j') := by
            rw [← FunctorToTypes.map_comp_apply, prod_comp, id_comp, assoc]
          _ = F.map ((𝟙 j', g j' ≫ gf (𝟙 j') ≫ i (𝟙 j')) : (j', k j') ⟶ (j', k'')) (y j') := by
            rw [s f (𝟙 j'), ← s (𝟙 j') (𝟙 j')]
    -- Finally we check that this maps to `x`.
    · -- We can do this componentwise:
      apply limit_ext
      intro j
      -- and as each component is an equation in a colimit, we can verify it by
      -- pointing out the morphism which carries one representative to the other:
<<<<<<< HEAD
      simp only [id.def, ← e, Limits.ι_colimitLimitToLimitColimit_π_apply,
=======
      simp only [id, ← e, Limits.ι_colimitLimitToLimitColimit_π_apply,
>>>>>>> 31adddff
          colimit_eq_iff, Bifunctor.map_id_comp, types_comp_apply, curry_obj_obj_map,
          Functor.comp_obj, colim_obj, Limit.π_mk]
      refine ⟨k'', 𝟙 k'', g j ≫ gf (𝟙 j) ≫ i (𝟙 j), ?_⟩
      -- Porting note: the lean 3 proof finished with
      -- `simp only [Bifunctor.map_id_comp, types_comp_apply, Bifunctor.map_id, types_id_apply]`
      -- which doesn't work; the corresponding `rw` works fine:
      rw [Bifunctor.map_id_comp, Bifunctor.map_id_comp, types_comp_apply, types_comp_apply,
        Bifunctor.map_id, types_id_apply]

instance colimitLimitToLimitColimit_isIso : IsIso (colimitLimitToLimitColimit F) :=
  (isIso_iff_bijective _).mpr
    ⟨colimitLimitToLimitColimit_injective F, colimitLimitToLimitColimit_surjective F⟩

instance colimitLimitToLimitColimitCone_iso (F : J ⥤ K ⥤ Type v) :
    IsIso (colimitLimitToLimitColimitCone F) := by
  have : IsIso (colimitLimitToLimitColimitCone F).hom := by
    suffices IsIso (colimitLimitToLimitColimit (uncurry.obj F) ≫
        lim.map (whiskerRight (currying.unitIso.app F).inv colim)) by
      apply IsIso.comp_isIso
    infer_instance
  apply Cones.cone_iso_of_hom_iso

noncomputable instance filteredColimPreservesFiniteLimitsOfTypes :
    PreservesFiniteLimits (colim : (K ⥤ Type v) ⥤ _) := by
  apply preservesFiniteLimitsOfPreservesFiniteLimitsOfSize.{v₂}
  intro J _ _
  refine ⟨fun {F} => ⟨fun {c} hc => IsLimit.ofIsoLimit (limit.isLimit _) ?_⟩⟩
  symm
  trans colim.mapCone (limit.cone F)
  · exact Functor.mapIso _ (hc.uniqueUpToIso (limit.isLimit F))
  · exact asIso (colimitLimitToLimitColimitCone F)
<<<<<<< HEAD
#align category_theory.limits.filtered_colim_preserves_finite_limits_of_types CategoryTheory.Limits.filteredColimPreservesFiniteLimitsOfTypes
=======
>>>>>>> 31adddff

variable {C : Type u} [Category.{v} C] [ConcreteCategory.{v} C]

section

variable [HasLimitsOfShape J C] [HasColimitsOfShape K C]
variable [ReflectsLimitsOfShape J (forget C)] [PreservesColimitsOfShape K (forget C)]
variable [PreservesLimitsOfShape J (forget C)]

noncomputable instance filteredColimPreservesFiniteLimits :
    PreservesLimitsOfShape J (colim : (K ⥤ C) ⥤ _) :=
  haveI : PreservesLimitsOfShape J ((colim : (K ⥤ C) ⥤ _) ⋙ forget C) :=
    preservesLimitsOfShapeOfNatIso (preservesColimitNatIso _).symm
  preservesLimitsOfShapeOfReflectsOfPreserves _ (forget C)

end

attribute [local instance] reflectsLimitsOfShapeOfReflectsIsomorphisms

noncomputable instance [PreservesFiniteLimits (forget C)] [PreservesColimitsOfShape K (forget C)]
<<<<<<< HEAD
    [HasFiniteLimits C] [HasColimitsOfShape K C] [ReflectsIsomorphisms (forget C)] :
=======
    [HasFiniteLimits C] [HasColimitsOfShape K C] [(forget C).ReflectsIsomorphisms] :
>>>>>>> 31adddff
    PreservesFiniteLimits (colim : (K ⥤ C) ⥤ _) := by
  apply preservesFiniteLimitsOfPreservesFiniteLimitsOfSize.{v}
  intro J _ _
  infer_instance

section

variable [HasLimitsOfShape J C] [HasColimitsOfShape K C]
variable [ReflectsLimitsOfShape J (forget C)] [PreservesColimitsOfShape K (forget C)]
variable [PreservesLimitsOfShape J (forget C)]

/-- A curried version of the fact that filtered colimits commute with finite limits. -/
noncomputable def colimitLimitIso (F : J ⥤ K ⥤ C) : colimit (limit F) ≅ limit (colimit F.flip) :=
  (isLimitOfPreserves colim (limit.isLimit _)).conePointUniqueUpToIso (limit.isLimit _) ≪≫
    HasLimit.isoOfNatIso (colimitFlipIsoCompColim _).symm

@[reassoc (attr := simp)]
theorem ι_colimitLimitIso_limit_π (F : J ⥤ K ⥤ C) (a) (b) :
    colimit.ι (limit F) a ≫ (colimitLimitIso F).hom ≫ limit.π (colimit F.flip) b =
      (limit.π F b).app a ≫ (colimit.ι F.flip a).app b := by
  dsimp [colimitLimitIso]
  simp only [Functor.mapCone_π_app, Iso.symm_hom,
    Limits.limit.conePointUniqueUpToIso_hom_comp_assoc, Limits.limit.cone_π,
    Limits.colimit.ι_map_assoc, Limits.colimitFlipIsoCompColim_inv_app, assoc,
    Limits.HasLimit.isoOfNatIso_hom_π]
  congr 1
  simp only [← Category.assoc, Iso.comp_inv_eq,
    Limits.colimitObjIsoColimitCompEvaluation_ι_app_hom,
    Limits.HasColimit.isoOfNatIso_ι_hom, NatIso.ofComponents_hom_app]
  dsimp
  simp

end

end

end

end CategoryTheory.Limits<|MERGE_RESOLUTION|>--- conflicted
+++ resolved
@@ -10,13 +10,7 @@
 import Mathlib.CategoryTheory.Limits.TypesFiltered
 import Mathlib.CategoryTheory.ConcreteCategory.Basic
 import Mathlib.CategoryTheory.Products.Bifunctor
-<<<<<<< HEAD
-import Mathlib.Logic.Small.Finite
-
-#align_import category_theory.limits.filtered_colimit_commutes_finite_limit from "leanprover-community/mathlib"@"3f409bd9df181d26dd223170da7b6830ece18442"
-=======
 import Mathlib.Data.Countable.Small
->>>>>>> 31adddff
 
 /-!
 # Filtered colimits commute with finite limits.
@@ -140,21 +134,6 @@
     ext j
     -- Now it's just a calculation using `W` and `w`.
     simp only [Functor.comp_map, Limit.map_π_apply, curry_obj_map_app, swap_map]
-<<<<<<< HEAD
-    rw [← W _ _ (fH j)]
-    rw [← W _ _ (gH j)]
-    -- Porting note: this was `simp [w]` in lean 3; this is presumably a confluence issue
-    rw [lim_map, lim_map, Limit.map_π_apply, Limit.map_π_apply, Functor.map_comp,
-      Functor.map_comp, FunctorToTypes.comp, FunctorToTypes.comp, curry_obj_map_app,
-      curry_obj_map_app, curry_obj_map_app, Functor.comp_map, Functor.comp_map,
-      Functor.comp_map, swap_map, swap_map, swap_map, w]
-#align category_theory.limits.colimit_limit_to_limit_colimit_injective CategoryTheory.Limits.colimitLimitToLimitColimit_injective
-
-end
-
-end
-
-=======
     rw [← W _ _ (fH j), ← W _ _ (gH j)]
     -- Porting note(#10745): had to add `Limit.map_π_apply`
     -- (which was un-tagged simp since "simp can prove it")
@@ -164,7 +143,6 @@
 
 end
 
->>>>>>> 31adddff
 section
 
 variable {J : Type u₁} {K : Type u₂} [SmallCategory J] [Category.{v₂} K] [Small.{v} K]
@@ -337,11 +315,7 @@
       intro j
       -- and as each component is an equation in a colimit, we can verify it by
       -- pointing out the morphism which carries one representative to the other:
-<<<<<<< HEAD
-      simp only [id.def, ← e, Limits.ι_colimitLimitToLimitColimit_π_apply,
-=======
       simp only [id, ← e, Limits.ι_colimitLimitToLimitColimit_π_apply,
->>>>>>> 31adddff
           colimit_eq_iff, Bifunctor.map_id_comp, types_comp_apply, curry_obj_obj_map,
           Functor.comp_obj, colim_obj, Limit.π_mk]
       refine ⟨k'', 𝟙 k'', g j ≫ gf (𝟙 j) ≫ i (𝟙 j), ?_⟩
@@ -373,10 +347,6 @@
   trans colim.mapCone (limit.cone F)
   · exact Functor.mapIso _ (hc.uniqueUpToIso (limit.isLimit F))
   · exact asIso (colimitLimitToLimitColimitCone F)
-<<<<<<< HEAD
-#align category_theory.limits.filtered_colim_preserves_finite_limits_of_types CategoryTheory.Limits.filteredColimPreservesFiniteLimitsOfTypes
-=======
->>>>>>> 31adddff
 
 variable {C : Type u} [Category.{v} C] [ConcreteCategory.{v} C]
 
@@ -397,11 +367,7 @@
 attribute [local instance] reflectsLimitsOfShapeOfReflectsIsomorphisms
 
 noncomputable instance [PreservesFiniteLimits (forget C)] [PreservesColimitsOfShape K (forget C)]
-<<<<<<< HEAD
-    [HasFiniteLimits C] [HasColimitsOfShape K C] [ReflectsIsomorphisms (forget C)] :
-=======
     [HasFiniteLimits C] [HasColimitsOfShape K C] [(forget C).ReflectsIsomorphisms] :
->>>>>>> 31adddff
     PreservesFiniteLimits (colim : (K ⥤ C) ⥤ _) := by
   apply preservesFiniteLimitsOfPreservesFiniteLimitsOfSize.{v}
   intro J _ _
