/-
Copyright (c) 2020 Bhavik Mehta. All rights reserved.
Released under Apache 2.0 license as described in the file LICENSE.
Authors: Bhavik Mehta, Andrew Yang
-/
import Mathlib.CategoryTheory.Limits.Shapes.Pullback.HasPullback
import Mathlib.CategoryTheory.Limits.Preserves.Basic
import Mathlib.CategoryTheory.Limits.Opposites
import Mathlib.CategoryTheory.Limits.Yoneda

/-!
# Preserving pullbacks

Constructions to relate the notions of preserving pullbacks and reflecting pullbacks to concrete
pullback cones.

In particular, we show that `pullbackComparison G f g` is an isomorphism iff `G` preserves
the pullback of `f` and `g`.

The dual is also given.

## TODO

* Generalise to wide pullbacks

-/


noncomputable section

universe v₁ v₂ u₁ u₂

-- Porting note: need Functor namespace for mapCone
open CategoryTheory CategoryTheory.Category CategoryTheory.Limits CategoryTheory.Functor

namespace CategoryTheory.Limits

section Pullback

variable {C : Type u₁} [Category.{v₁} C]
variable {D : Type u₂} [Category.{v₂} D]

namespace PullbackCone

variable {X Y Z : C} {f : X ⟶ Z} {g : Y ⟶ Z} (c : PullbackCone f g) (G : C ⥤ D)

/-- The image of a pullback cone by a functor. -/
abbrev map : PullbackCone (G.map f) (G.map g) :=
  PullbackCone.mk (G.map c.fst) (G.map c.snd)
    (by simpa using G.congr_map c.condition)

/-- The map (as a cone) of a pullback cone is limit iff
the map (as a pullback cone) is limit. -/
def isLimitMapConeEquiv :
    IsLimit (mapCone G c) ≃ IsLimit (c.map G) :=
  (IsLimit.postcomposeHomEquiv (diagramIsoCospan.{v₂} _) _).symm.trans <|
    IsLimit.equivIsoLimit <| by
      refine PullbackCone.ext (Iso.refl _) ?_ ?_
      · dsimp only [fst]
        simp
      · dsimp only [snd]
        simp

end PullbackCone

variable (G : C ⥤ D)
variable {W X Y Z : C} {f : X ⟶ Z} {g : Y ⟶ Z} {h : W ⟶ X} {k : W ⟶ Y} (comm : h ≫ f = k ≫ g)

/-- The map of a pullback cone is a limit iff the fork consisting of the mapped morphisms is a
limit. This essentially lets us commute `PullbackCone.mk` with `Functor.mapCone`. -/
def isLimitMapConePullbackConeEquiv :
    IsLimit (mapCone G (PullbackCone.mk h k comm)) ≃
      IsLimit
        (PullbackCone.mk (G.map h) (G.map k) (by simp only [← G.map_comp, comm]) :
          PullbackCone (G.map f) (G.map g)) :=
  (PullbackCone.mk _ _ comm).isLimitMapConeEquiv G

/-- The property of preserving pullbacks expressed in terms of binary fans. -/
def isLimitPullbackConeMapOfIsLimit [PreservesLimit (cospan f g) G]
    (l : IsLimit (PullbackCone.mk h k comm)) :
    have : G.map h ≫ G.map f = G.map k ≫ G.map g := by rw [← G.map_comp, ← G.map_comp,comm]
    IsLimit (PullbackCone.mk (G.map h) (G.map k) this) :=
  (PullbackCone.isLimitMapConeEquiv _ G).1 (PreservesLimit.preserves l)

/-- The property of reflecting pullbacks expressed in terms of binary fans. -/
def isLimitOfIsLimitPullbackConeMap [ReflectsLimit (cospan f g) G]
    (l : IsLimit (PullbackCone.mk (G.map h) (G.map k) (show G.map h ≫ G.map f = G.map k ≫ G.map g
    from by simp only [← G.map_comp,comm]))) : IsLimit (PullbackCone.mk h k comm) :=
  ReflectsLimit.reflects
    ((PullbackCone.isLimitMapConeEquiv (PullbackCone.mk _ _ comm) G).2 l)

variable (f g) [PreservesLimit (cospan f g) G]

/-- If `G` preserves pullbacks and `C` has them, then the pullback cone constructed of the mapped
morphisms of the pullback cone is a limit. -/
def isLimitOfHasPullbackOfPreservesLimit [HasPullback f g] :
    have : G.map (pullback.fst f g) ≫ G.map f = G.map (pullback.snd f g) ≫ G.map g := by
<<<<<<< HEAD
      simp only [← G.map_comp, pullback.condition];
=======
      simp only [← G.map_comp, pullback.condition]
>>>>>>> 79df7380
    IsLimit (PullbackCone.mk (G.map (pullback.fst f g)) (G.map (pullback.snd f g)) this) :=
  isLimitPullbackConeMapOfIsLimit G _ (pullbackIsPullback f g)

/-- If `F` preserves the pullback of `f, g`, it also preserves the pullback of `g, f`. -/
def preservesPullbackSymmetry : PreservesLimit (cospan g f) G where
  preserves {c} hc := by
    apply (IsLimit.postcomposeHomEquiv (diagramIsoCospan.{v₂} _) _).toFun
    apply IsLimit.ofIsoLimit _ (PullbackCone.isoMk _).symm
    apply PullbackCone.isLimitOfFlip
    apply (isLimitMapConePullbackConeEquiv _ _).toFun
    · refine @PreservesLimit.preserves _ _ _ _ _ _ _ _ ?_ _ ?_
      · dsimp
        infer_instance
      apply PullbackCone.isLimitOfFlip
      apply IsLimit.ofIsoLimit _ (PullbackCone.isoMk _)
      exact (IsLimit.postcomposeHomEquiv (diagramIsoCospan.{v₁} _) _).invFun hc
    · exact
        (c.π.naturality WalkingCospan.Hom.inr).symm.trans
          (c.π.naturality WalkingCospan.Hom.inl : _)

theorem hasPullback_of_preservesPullback [HasPullback f g] : HasPullback (G.map f) (G.map g) :=
  ⟨⟨⟨_, isLimitPullbackConeMapOfIsLimit G _ (pullbackIsPullback _ _)⟩⟩⟩

variable [HasPullback f g] [HasPullback (G.map f) (G.map g)]

/-- If `G` preserves the pullback of `(f,g)`, then the pullback comparison map for `G` at `(f,g)` is
an isomorphism. -/
def PreservesPullback.iso : G.obj (pullback f g) ≅ pullback (G.map f) (G.map g) :=
  IsLimit.conePointUniqueUpToIso (isLimitOfHasPullbackOfPreservesLimit G f g) (limit.isLimit _)

@[simp]
theorem PreservesPullback.iso_hom : (PreservesPullback.iso G f g).hom = pullbackComparison G f g :=
  rfl

@[reassoc]
theorem PreservesPullback.iso_hom_fst :
    (PreservesPullback.iso G f g).hom ≫ pullback.fst _ _ = G.map (pullback.fst f g) := by
  simp [PreservesPullback.iso]

@[reassoc]
theorem PreservesPullback.iso_hom_snd :
    (PreservesPullback.iso G f g).hom ≫ pullback.snd _ _ = G.map (pullback.snd f g) := by
  simp [PreservesPullback.iso]

@[reassoc (attr := simp)]
theorem PreservesPullback.iso_inv_fst :
    (PreservesPullback.iso G f g).inv ≫ G.map (pullback.fst f g) = pullback.fst _ _ := by
  simp [PreservesPullback.iso, Iso.inv_comp_eq]

@[reassoc (attr := simp)]
theorem PreservesPullback.iso_inv_snd :
    (PreservesPullback.iso G f g).inv ≫ G.map (pullback.snd f g) = pullback.snd _ _ := by
  simp [PreservesPullback.iso, Iso.inv_comp_eq]

/-- A pullback cone in `C` is limit iff if it is so after the application
of `coyoneda.obj X` for all `X : Cᵒᵖ`. -/
def PullbackCone.isLimitCoyonedaEquiv (c : PullbackCone f g) :
    IsLimit c ≃ ∀ (X : Cᵒᵖ), IsLimit (c.map (coyoneda.obj X)) :=
  (Cone.isLimitCoyonedaEquiv c).trans
    (Equiv.piCongrRight (fun X ↦ c.isLimitMapConeEquiv (coyoneda.obj X)))

end Pullback

section Pushout

variable {C : Type u₁} [Category.{v₁} C]
variable {D : Type u₂} [Category.{v₂} D]

namespace PushoutCocone

variable {W X Y : C} {f : W ⟶ X} {g : W ⟶ Y} (c : PushoutCocone f g) (G : C ⥤ D)

/-- The image of a pullback cone by a functor. -/
abbrev map : PushoutCocone (G.map f) (G.map g) :=
  PushoutCocone.mk (G.map c.inl) (G.map c.inr) (by simpa using G.congr_map c.condition)

/-- The map (as a cocone) of a pushout cocone is colimit iff
the map (as a pushout cocone) is limit. -/
def isColimitMapCoconeEquiv :
    IsColimit (mapCocone G c) ≃ IsColimit (c.map G) :=
  (IsColimit.precomposeHomEquiv (diagramIsoSpan.{v₂} _).symm _).symm.trans <|
    IsColimit.equivIsoColimit <| by
      refine PushoutCocone.ext (Iso.refl _) ?_ ?_
      · dsimp only [inl]
        simp
      · dsimp only [inr]
        simp

end PushoutCocone

variable (G : C ⥤ D)
variable {W X Y Z : C} {h : X ⟶ Z} {k : Y ⟶ Z} {f : W ⟶ X} {g : W ⟶ Y} (comm : f ≫ h = g ≫ k)

/-- The map of a pushout cocone is a colimit iff the cofork consisting of the mapped morphisms is a
colimit. This essentially lets us commute `PushoutCocone.mk` with `Functor.mapCocone`. -/
def isColimitMapCoconePushoutCoconeEquiv :
    IsColimit (mapCocone G (PushoutCocone.mk h k comm)) ≃
      IsColimit
        (PushoutCocone.mk (G.map h) (G.map k) (by simp only [← G.map_comp, comm]) :
          PushoutCocone (G.map f) (G.map g)) :=
  (IsColimit.precomposeHomEquiv (diagramIsoSpan.{v₂} _).symm _).symm.trans <|
    IsColimit.equivIsoColimit <|
      Cocones.ext (Iso.refl _) <| by
        rintro (_ | _ | _) <;> dsimp <;>
          simp only [Category.comp_id, Category.id_comp, ← G.map_comp]

/-- The property of preserving pushouts expressed in terms of binary cofans. -/
def isColimitPushoutCoconeMapOfIsColimit [PreservesColimit (span f g) G]
    (l : IsColimit (PushoutCocone.mk h k comm)) :
    IsColimit (PushoutCocone.mk (G.map h) (G.map k) (show G.map f ≫ G.map h = G.map g ≫ G.map k
      from by simp only [← G.map_comp,comm] )) :=
  isColimitMapCoconePushoutCoconeEquiv G comm (PreservesColimit.preserves l)

/-- The property of reflecting pushouts expressed in terms of binary cofans. -/
def isColimitOfIsColimitPushoutCoconeMap [ReflectsColimit (span f g) G]
    (l : IsColimit (PushoutCocone.mk (G.map h) (G.map k) (show G.map f ≫ G.map h =
      G.map g ≫ G.map k from by simp only [← G.map_comp,comm]))) :
    IsColimit (PushoutCocone.mk h k comm) :=
  ReflectsColimit.reflects ((isColimitMapCoconePushoutCoconeEquiv G comm).symm l)

variable (f g) [PreservesColimit (span f g) G]

/-- If `G` preserves pushouts and `C` has them, then the pushout cocone constructed of the mapped
morphisms of the pushout cocone is a colimit. -/
def isColimitOfHasPushoutOfPreservesColimit [i : HasPushout f g] :
    IsColimit (PushoutCocone.mk (G.map (pushout.inl _ _)) (G.map (@pushout.inr _ _ _ _ _ f g i))
    (show G.map f ≫ G.map (pushout.inl _ _) = G.map g ≫ G.map (pushout.inr _ _) from by
      simp only [← G.map_comp, pushout.condition])) :=
  isColimitPushoutCoconeMapOfIsColimit G _ (pushoutIsPushout f g)

/-- If `F` preserves the pushout of `f, g`, it also preserves the pushout of `g, f`. -/
def preservesPushoutSymmetry : PreservesColimit (span g f) G where
  preserves {c} hc := by
    apply (IsColimit.precomposeHomEquiv (diagramIsoSpan.{v₂} _).symm _).toFun
    apply IsColimit.ofIsoColimit _ (PushoutCocone.isoMk _).symm
    apply PushoutCocone.isColimitOfFlip
    apply (isColimitMapCoconePushoutCoconeEquiv _ _).toFun
    · refine @PreservesColimit.preserves _ _ _ _ _ _ _ _ ?_ _ ?_ -- Porting note: more TC coddling
      · dsimp
        infer_instance
      · exact PushoutCocone.flipIsColimit hc

theorem hasPushout_of_preservesPushout [HasPushout f g] : HasPushout (G.map f) (G.map g) :=
  ⟨⟨⟨_, isColimitPushoutCoconeMapOfIsColimit G _ (pushoutIsPushout _ _)⟩⟩⟩

variable [HasPushout f g] [HasPushout (G.map f) (G.map g)]

/-- If `G` preserves the pushout of `(f,g)`, then the pushout comparison map for `G` at `(f,g)` is
an isomorphism. -/
def PreservesPushout.iso : pushout (G.map f) (G.map g) ≅ G.obj (pushout f g) :=
  IsColimit.coconePointUniqueUpToIso (colimit.isColimit _)
    (isColimitOfHasPushoutOfPreservesColimit G f g)

@[simp]
theorem PreservesPushout.iso_hom : (PreservesPushout.iso G f g).hom = pushoutComparison G f g :=
  rfl

@[reassoc]
theorem PreservesPushout.inl_iso_hom :
    pushout.inl _ _ ≫ (PreservesPushout.iso G f g).hom = G.map (pushout.inl _ _) := by
  delta PreservesPushout.iso
  simp

@[reassoc]
theorem PreservesPushout.inr_iso_hom :
    pushout.inr _ _ ≫ (PreservesPushout.iso G f g).hom = G.map (pushout.inr _ _) := by
  delta PreservesPushout.iso
  simp

@[reassoc (attr := simp)]
theorem PreservesPushout.inl_iso_inv :
    G.map (pushout.inl _ _) ≫ (PreservesPushout.iso G f g).inv = pushout.inl _ _ := by
  simp [PreservesPushout.iso, Iso.comp_inv_eq]

@[reassoc (attr := simp)]
theorem PreservesPushout.inr_iso_inv :
    G.map (pushout.inr _ _) ≫ (PreservesPushout.iso G f g).inv = pushout.inr _ _ := by
  simp [PreservesPushout.iso, Iso.comp_inv_eq]

end Pushout

section

variable {C : Type u₁} [Category.{v₁} C]
variable {D : Type u₂} [Category.{v₂} D]
variable (G : C ⥤ D)

section Pullback

variable {X Y Z : C} {f : X ⟶ Z} {g : Y ⟶ Z}
variable [HasPullback f g] [HasPullback (G.map f) (G.map g)]

/-- If the pullback comparison map for `G` at `(f,g)` is an isomorphism, then `G` preserves the
pullback of `(f,g)`. -/
def PreservesPullback.ofIsoComparison [i : IsIso (pullbackComparison G f g)] :
    PreservesLimit (cospan f g) G := by
  apply preservesLimitOfPreservesLimitCone (pullbackIsPullback f g)
  apply (isLimitMapConePullbackConeEquiv _ _).symm _
  refine @IsLimit.ofPointIso _ _ _ _ _ _ _ (limit.isLimit (cospan (G.map f) (G.map g))) ?_
  apply i

variable [PreservesLimit (cospan f g) G]

instance : IsIso (pullbackComparison G f g) := by
  rw [← PreservesPullback.iso_hom]
  infer_instance

end Pullback

section Pushout

variable {X Y Z : C} {f : X ⟶ Y} {g : X ⟶ Z}
variable [HasPushout f g] [HasPushout (G.map f) (G.map g)]

/-- If the pushout comparison map for `G` at `(f,g)` is an isomorphism, then `G` preserves the
pushout of `(f,g)`. -/
def PreservesPushout.ofIsoComparison [i : IsIso (pushoutComparison G f g)] :
    PreservesColimit (span f g) G := by
  apply preservesColimitOfPreservesColimitCocone (pushoutIsPushout f g)
  apply (isColimitMapCoconePushoutCoconeEquiv _ _).symm _
  -- Porting note: apply no longer creates goals for instances
  refine @IsColimit.ofPointIso _ _ _ _ _ _ _ (colimit.isColimit (span (G.map f) (G.map g))) ?_
  apply i

variable [PreservesColimit (span f g) G]

instance : IsIso (pushoutComparison G f g) := by
  rw [← PreservesPushout.iso_hom]
  infer_instance

/-- A pushout cocone in `C` is colimit iff it becomes limit
after the application of `yoneda.obj X` for all `X : C`. -/
def PushoutCocone.isColimitYonedaEquiv (c : PushoutCocone f g) :
    IsColimit c ≃ ∀ (X : C), IsLimit (c.op.map (yoneda.obj X)) :=
  (Limits.Cocone.isColimitYonedaEquiv c).trans
    (Equiv.piCongrRight (fun X ↦
      (IsLimit.whiskerEquivalenceEquiv walkingSpanOpEquiv.symm).trans
        ((IsLimit.postcomposeHomEquiv
          (isoWhiskerRight (cospanOp f g).symm (yoneda.obj X)) _).symm.trans
            (Equiv.trans (IsLimit.equivIsoLimit
              (by exact Cones.ext (Iso.refl _) (by rintro (_|_|_) <;> simp)))
                (c.op.isLimitMapConeEquiv (yoneda.obj X))))))

end Pushout

end

end CategoryTheory.Limits<|MERGE_RESOLUTION|>--- conflicted
+++ resolved
@@ -95,11 +95,7 @@
 morphisms of the pullback cone is a limit. -/
 def isLimitOfHasPullbackOfPreservesLimit [HasPullback f g] :
     have : G.map (pullback.fst f g) ≫ G.map f = G.map (pullback.snd f g) ≫ G.map g := by
-<<<<<<< HEAD
-      simp only [← G.map_comp, pullback.condition];
-=======
       simp only [← G.map_comp, pullback.condition]
->>>>>>> 79df7380
     IsLimit (PullbackCone.mk (G.map (pullback.fst f g)) (G.map (pullback.snd f g)) this) :=
   isLimitPullbackConeMapOfIsLimit G _ (pullbackIsPullback f g)
 
