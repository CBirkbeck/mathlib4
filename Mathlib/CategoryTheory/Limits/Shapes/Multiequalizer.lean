/-
Copyright (c) 2021 Adam Topaz. All rights reserved.
Released under Apache 2.0 license as described in the file LICENSE.
Authors: Adam Topaz, Joël Riou
-/
import Mathlib.CategoryTheory.Limits.Shapes.Pullback.CommSq
import Mathlib.CategoryTheory.Limits.Shapes.Products
import Mathlib.CategoryTheory.Limits.Shapes.Equalizers
import Mathlib.CategoryTheory.Limits.ConeCategory

/-!

# Multi-(co)equalizers

A *multiequalizer* is an equalizer of two morphisms between two products.
Since both products and equalizers are limits, such an object is again a limit.
This file provides the diagram whose limit is indeed such an object.
In fact, it is well-known that any limit can be obtained as a multiequalizer.
The dual construction (multicoequalizers) is also provided.

## Projects

Prove that a multiequalizer can be identified with
an equalizer between products (and analogously for multicoequalizers).

Prove that the limit of any diagram is a multiequalizer (and similarly for colimits).

-/


namespace CategoryTheory.Limits

universe w w' v u

/-- The shape of a multiequalizer diagram. It involves two types `L` and `R`,
and two maps `R → L`. -/
@[nolint checkUnivs]
structure MulticospanShape where
  /-- the left type -/
  L : Type w
  /-- the right type -/
  R : Type w'
  /-- the first map `R → L` -/
  fst : R → L
  /-- the second map `R → L` -/
  snd : R → L

/-- Given a type `ι`, this is the shape of multiequalizer diagrams corresponding
to situations where we want to equalize two families of maps `U i ⟶ V ⟨i, j⟩`
and `U j ⟶ V ⟨i, j⟩` with `i : ι` and `j : ι`. -/
@[simps]
def MulticospanShape.prod (ι : Type w) : MulticospanShape where
  L := ι
  R := ι × ι
  fst := _root_.Prod.fst
  snd := _root_.Prod.snd

/-- The shape of a multicoequalizer diagram. It involves two types `L` and `R`,
and two maps `L → R`. -/
@[nolint checkUnivs]
structure MultispanShape where
  /-- the left type -/
  L : Type w
  /-- the right type -/
  R : Type w'
  /-- the first map `L → R` -/
  fst : L → R
  /-- the second map `L → R` -/
  snd : L → R

/-- Given a type `ι`, this is the shape of multicoequalizer diagrams corresponding
to situations where we want to coequalize two families of maps `V ⟨i, j⟩ ⟶ U i`
and `V ⟨i, j⟩ ⟶ U j` with `i : ι` and `j : ι`. -/
@[simps]
def MultispanShape.prod (ι : Type w) : MultispanShape where
  L := ι × ι
  R := ι
  fst := _root_.Prod.fst
  snd := _root_.Prod.snd

/-- Given a linearly ordered type `ι`, this is the shape of multicoequalizer diagrams
<<<<<<< HEAD
corresponding to situations where we want to coequalizer two families of maps
=======
corresponding to situations where we want to coequalize two families of maps
>>>>>>> 52f9cb93
`V ⟨i, j⟩ ⟶ U i` and `V ⟨i, j⟩ ⟶ U j` with `i < j`. -/
@[simps]
def MultispanShape.ofLinearOrder (ι : Type w) [LinearOrder ι] : MultispanShape where
  L := {x : ι × ι | x.1 < x.2}
  R := ι
  fst x := x.1.1
  snd x := x.1.2

/-- The type underlying the multiequalizer diagram. -/
inductive WalkingMulticospan (J : MulticospanShape.{w, w'}) : Type max w w'
  | left : J.L → WalkingMulticospan J
  | right : J.R → WalkingMulticospan J

/-- The type underlying the multiecoqualizer diagram. -/
inductive WalkingMultispan (J : MultispanShape.{w, w'}) : Type max w w'
  | left : J.L → WalkingMultispan J
  | right : J.R → WalkingMultispan J

namespace WalkingMulticospan

variable {J : MulticospanShape.{w, w'}}

instance [Inhabited J.L] : Inhabited (WalkingMulticospan J) :=
  ⟨left default⟩

-- Don't generate unnecessary `sizeOf_spec` lemma which the `simpNF` linter will complain about.
set_option genSizeOfSpec false in
/-- Morphisms for `WalkingMulticospan`. -/
inductive Hom : ∀ _ _ : WalkingMulticospan J, Type max w w'
  | id (A) : Hom A A
  | fst (b) : Hom (left (J.fst b)) (right b)
  | snd (b) : Hom (left (J.snd b)) (right b)

instance {a : WalkingMulticospan J} : Inhabited (Hom a a) :=
  ⟨Hom.id _⟩

/-- Composition of morphisms for `WalkingMulticospan`. -/
def Hom.comp : ∀ {A B C : WalkingMulticospan J} (_ : Hom A B) (_ : Hom B C), Hom A C
  | _, _, _, Hom.id X, f => f
  | _, _, _, Hom.fst b, Hom.id _ => Hom.fst b
  | _, _, _, Hom.snd b, Hom.id _ => Hom.snd b

instance : SmallCategory (WalkingMulticospan J) where
  Hom := Hom
  id := Hom.id
  comp := Hom.comp
  id_comp := by
    rintro (_ | _) (_ | _) (_ | _ | _) <;> rfl
  comp_id := by
    rintro (_ | _) (_ | _) (_ | _ | _) <;> rfl
  assoc := by
    rintro (_ | _) (_ | _) (_ | _) (_ | _) (_ | _ | _) (_ | _ | _) (_ | _ | _) <;> rfl

@[simp]
lemma Hom.id_eq_id (X : WalkingMulticospan J) :
    Hom.id X = 𝟙 X := rfl

@[simp]
lemma Hom.comp_eq_comp {X Y Z : WalkingMulticospan J}
    (f : X ⟶ Y) (g : Y ⟶ Z) : Hom.comp f g = f ≫ g := rfl

end WalkingMulticospan

namespace WalkingMultispan

variable {J : MultispanShape.{w, w'}}

instance [Inhabited J.L] : Inhabited (WalkingMultispan J) :=
  ⟨left default⟩

-- Don't generate unnecessary `sizeOf_spec` lemma which the `simpNF` linter will complain about.
set_option genSizeOfSpec false in
/-- Morphisms for `WalkingMultispan`. -/
inductive Hom : ∀ _ _ : WalkingMultispan J, Type max w w'
  | id (A) : Hom A A
  | fst (a) : Hom (left a) (right (J.fst a))
  | snd (a) : Hom (left a) (right (J.snd a))

instance {a : WalkingMultispan J} : Inhabited (Hom a a) :=
  ⟨Hom.id _⟩

/-- Composition of morphisms for `WalkingMultispan`. -/
def Hom.comp : ∀ {A B C : WalkingMultispan J} (_ : Hom A B) (_ : Hom B C), Hom A C
  | _, _, _, Hom.id X, f => f
  | _, _, _, Hom.fst a, Hom.id _ => Hom.fst a
  | _, _, _, Hom.snd a, Hom.id _ => Hom.snd a

instance : SmallCategory (WalkingMultispan J) where
  Hom := Hom
  id := Hom.id
  comp := Hom.comp
  id_comp := by
    rintro (_ | _) (_ | _) (_ | _ | _) <;> rfl
  comp_id := by
    rintro (_ | _) (_ | _) (_ | _ | _) <;> rfl
  assoc := by
    rintro (_ | _) (_ | _) (_ | _) (_ | _) (_ | _ | _) (_ | _ | _) (_ | _ | _) <;> rfl

@[simp]
lemma Hom.id_eq_id (X : WalkingMultispan J) : Hom.id X = 𝟙 X := rfl

@[simp]
lemma Hom.comp_eq_comp {X Y Z : WalkingMultispan J}
    (f : X ⟶ Y) (g : Y ⟶ Z) : Hom.comp f g = f ≫ g := rfl

end WalkingMultispan

/-- This is a structure encapsulating the data necessary to define a `Multicospan`. -/
@[nolint checkUnivs]
structure MulticospanIndex (J : MulticospanShape.{w, w'})
    (C : Type u) [Category.{v} C] where
  left : J.L → C
  right : J.R → C
  fst : ∀ b, left (J.fst b) ⟶ right b
  snd : ∀ b, left (J.snd b) ⟶ right b

/-- This is a structure encapsulating the data necessary to define a `Multispan`. -/
@[nolint checkUnivs]
structure MultispanIndex (J : MultispanShape.{w, w'})
    (C : Type u) [Category.{v} C] where
  left : J.L → C
  right : J.R → C
  fst : ∀ a, left a ⟶ right (J.fst a)
  snd : ∀ a, left a ⟶ right (J.snd a)

namespace MulticospanIndex

variable {C : Type u} [Category.{v} C] {J : MulticospanShape.{w, w'}}
  (I : MulticospanIndex J C)

/-- The multicospan associated to `I : MulticospanIndex`. -/
@[simps]
def multicospan : WalkingMulticospan J ⥤ C where
  obj x :=
    match x with
    | WalkingMulticospan.left a => I.left a
    | WalkingMulticospan.right b => I.right b
  map {x y} f :=
    match x, y, f with
    | _, _, WalkingMulticospan.Hom.id x => 𝟙 _
    | _, _, WalkingMulticospan.Hom.fst b => I.fst _
    | _, _, WalkingMulticospan.Hom.snd b => I.snd _
  map_id := by
    rintro (_ | _) <;> rfl
  map_comp := by
    rintro (_ | _) (_ | _) (_ | _) (_ | _ | _) (_ | _ | _) <;> aesop_cat

variable [HasProduct I.left] [HasProduct I.right]

/-- The induced map `∏ᶜ I.left ⟶ ∏ᶜ I.right` via `I.fst`. -/
noncomputable def fstPiMap : ∏ᶜ I.left ⟶ ∏ᶜ I.right :=
  Pi.lift fun b => Pi.π I.left (J.fst b) ≫ I.fst b

/-- The induced map `∏ᶜ I.left ⟶ ∏ᶜ I.right` via `I.snd`. -/
noncomputable def sndPiMap : ∏ᶜ I.left ⟶ ∏ᶜ I.right :=
  Pi.lift fun b => Pi.π I.left (J.snd b) ≫ I.snd b

@[reassoc (attr := simp)]
theorem fstPiMap_π (b) : I.fstPiMap ≫ Pi.π I.right b = Pi.π I.left _ ≫ I.fst b := by
  simp [fstPiMap]

@[reassoc (attr := simp)]
theorem sndPiMap_π (b) : I.sndPiMap ≫ Pi.π I.right b = Pi.π I.left _ ≫ I.snd b := by
  simp [sndPiMap]

/-- Taking the multiequalizer over the multicospan index is equivalent to taking the equalizer over
the two morphisms `∏ᶜ I.left ⇉ ∏ᶜ I.right`. This is the diagram of the latter.
-/
@[simps!]
protected noncomputable def parallelPairDiagram :=
  parallelPair I.fstPiMap I.sndPiMap

end MulticospanIndex

namespace MultispanIndex

variable {C : Type u} [Category.{v} C] {J : MultispanShape.{w, w'}}
    (I : MultispanIndex J C)

/-- The multispan associated to `I : MultispanIndex`. -/
def multispan : WalkingMultispan J ⥤ C where
  obj x :=
    match x with
    | WalkingMultispan.left a => I.left a
    | WalkingMultispan.right b => I.right b
  map {x y} f :=
    match x, y, f with
    | _, _, WalkingMultispan.Hom.id x => 𝟙 _
    | _, _, WalkingMultispan.Hom.fst b => I.fst _
    | _, _, WalkingMultispan.Hom.snd b => I.snd _
  map_id := by
    rintro (_ | _) <;> rfl
  map_comp := by
    rintro (_ | _) (_ | _) (_ | _) (_ | _ | _) (_ | _ | _) <;> aesop_cat

@[simp]
theorem multispan_obj_left (a) : I.multispan.obj (WalkingMultispan.left a) = I.left a :=
  rfl

@[simp]
theorem multispan_obj_right (b) : I.multispan.obj (WalkingMultispan.right b) = I.right b :=
  rfl

@[simp]
theorem multispan_map_fst (a) : I.multispan.map (WalkingMultispan.Hom.fst a) = I.fst a :=
  rfl

@[simp]
theorem multispan_map_snd (a) : I.multispan.map (WalkingMultispan.Hom.snd a) = I.snd a :=
  rfl

variable [HasCoproduct I.left] [HasCoproduct I.right]

/-- The induced map `∐ I.left ⟶ ∐ I.right` via `I.fst`. -/
noncomputable def fstSigmaMap : ∐ I.left ⟶ ∐ I.right :=
  Sigma.desc fun b => I.fst b ≫ Sigma.ι _ (J.fst b)

/-- The induced map `∐ I.left ⟶ ∐ I.right` via `I.snd`. -/
noncomputable def sndSigmaMap : ∐ I.left ⟶ ∐ I.right :=
  Sigma.desc fun b => I.snd b ≫ Sigma.ι _ (J.snd b)

@[reassoc (attr := simp)]
theorem ι_fstSigmaMap (b) : Sigma.ι I.left b ≫ I.fstSigmaMap = I.fst b ≫ Sigma.ι I.right _ := by
  simp [fstSigmaMap]

@[reassoc (attr := simp)]
theorem ι_sndSigmaMap (b) : Sigma.ι I.left b ≫ I.sndSigmaMap = I.snd b ≫ Sigma.ι I.right _ := by
  simp [sndSigmaMap]

/--
Taking the multicoequalizer over the multispan index is equivalent to taking the coequalizer over
the two morphsims `∐ I.left ⇉ ∐ I.right`. This is the diagram of the latter.
-/
protected noncomputable abbrev parallelPairDiagram :=
  parallelPair I.fstSigmaMap I.sndSigmaMap

end MultispanIndex

variable {C : Type u} [Category.{v} C]

/-- A multifork is a cone over a multicospan. -/
abbrev Multifork {J : MulticospanShape.{w, w'}} (I : MulticospanIndex J C) :=
  Cone I.multicospan

/-- A multicofork is a cocone over a multispan. -/
abbrev Multicofork {J : MultispanShape.{w, w'}} (I : MultispanIndex J C) :=
  Cocone I.multispan

namespace Multifork

variable {J : MulticospanShape.{w, w'}} {I : MulticospanIndex J C} (K : Multifork I)

/-- The maps from the cone point of a multifork to the objects on the left. -/
def ι (a : J.L) : K.pt ⟶ I.left a :=
  K.π.app (WalkingMulticospan.left _)

@[simp]
theorem app_left_eq_ι (a) : K.π.app (WalkingMulticospan.left a) = K.ι a :=
  rfl

@[simp]
theorem app_right_eq_ι_comp_fst (b) :
    K.π.app (WalkingMulticospan.right b) = K.ι (J.fst b) ≫ I.fst b := by
  rw [← K.w (WalkingMulticospan.Hom.fst b)]
  rfl

@[reassoc]
theorem app_right_eq_ι_comp_snd (b) :
    K.π.app (WalkingMulticospan.right b) = K.ι (J.snd b) ≫ I.snd b := by
  rw [← K.w (WalkingMulticospan.Hom.snd b)]
  rfl

@[reassoc (attr := simp)]
theorem hom_comp_ι (K₁ K₂ : Multifork I) (f : K₁ ⟶ K₂) (j : J.L) : f.hom ≫ K₂.ι j = K₁.ι j :=
  f.w _

/-- Construct a multifork using a collection `ι` of morphisms. -/
@[simps]
def ofι {J : MulticospanShape.{w, w'}} (I : MulticospanIndex J C)
    (P : C) (ι : ∀ a, P ⟶ I.left a)
    (w : ∀ b, ι (J.fst b) ≫ I.fst b = ι (J.snd b) ≫ I.snd b) : Multifork I where
  pt := P
  π :=
    { app := fun x =>
        match x with
        | WalkingMulticospan.left _ => ι _
        | WalkingMulticospan.right b => ι (J.fst b) ≫ I.fst b
      naturality := by
        rintro (_ | _) (_ | _) (_ | _ | _) <;>
          dsimp <;> simp only [Category.id_comp, Category.comp_id]
        apply w }

@[reassoc (attr := simp)]
theorem condition (b) : K.ι (J.fst b) ≫ I.fst b = K.ι (J.snd b) ≫ I.snd b := by
  rw [← app_right_eq_ι_comp_fst, ← app_right_eq_ι_comp_snd]

/-- This definition provides a convenient way to show that a multifork is a limit. -/
@[simps]
def IsLimit.mk (lift : ∀ E : Multifork I, E.pt ⟶ K.pt)
    (fac : ∀ (E : Multifork I) (i : J.L), lift E ≫ K.ι i = E.ι i)
    (uniq : ∀ (E : Multifork I) (m : E.pt ⟶ K.pt), (∀ i : J.L, m ≫ K.ι i = E.ι i) → m = lift E) :
    IsLimit K :=
  { lift
    fac := by
      rintro E (a | b)
      · apply fac
      · rw [← E.w (WalkingMulticospan.Hom.fst b), ← K.w (WalkingMulticospan.Hom.fst b), ←
          Category.assoc]
        congr 1
        apply fac
    uniq := by
      rintro E m hm
      apply uniq
      intro i
      apply hm }

variable {K}

lemma IsLimit.hom_ext (hK : IsLimit K) {T : C} {f g : T ⟶ K.pt}
    (h : ∀ a, f ≫ K.ι a = g ≫ K.ι a) : f = g := by
  apply hK.hom_ext
  rintro (_|b)
  · apply h
  · dsimp
    rw [app_right_eq_ι_comp_fst, reassoc_of% h]

/-- Constructor for morphisms to the point of a limit multifork. -/
def IsLimit.lift (hK : IsLimit K) {T : C} (k : ∀ a, T ⟶ I.left a)
    (hk : ∀ b, k (J.fst b) ≫ I.fst b = k (J.snd b) ≫ I.snd b) :
    T ⟶ K.pt :=
  hK.lift (Multifork.ofι _ _ k hk)

@[reassoc (attr := simp)]
lemma IsLimit.fac (hK : IsLimit K) {T : C} (k : ∀ a, T ⟶ I.left a)
    (hk : ∀ b, k (J.fst b) ≫ I.fst b = k (J.snd b) ≫ I.snd b) (a : J.L) :
    IsLimit.lift hK k hk ≫ K.ι a = k a :=
  hK.fac _ _

variable (K)

variable [HasProduct I.left] [HasProduct I.right]

@[reassoc (attr := simp)]
theorem pi_condition : Pi.lift K.ι ≫ I.fstPiMap = Pi.lift K.ι ≫ I.sndPiMap := by
  ext
  simp

/-- Given a multifork, we may obtain a fork over `∏ᶜ I.left ⇉ ∏ᶜ I.right`. -/
@[simps pt]
noncomputable def toPiFork (K : Multifork I) : Fork I.fstPiMap I.sndPiMap where
  pt := K.pt
  π :=
    { app := fun x =>
        match x with
        | WalkingParallelPair.zero => Pi.lift K.ι
        | WalkingParallelPair.one => Pi.lift K.ι ≫ I.fstPiMap
      naturality := by
        rintro (_ | _) (_ | _) (_ | _ | _) <;>
          dsimp <;>
          simp only [Category.id_comp, Functor.map_id, parallelPair_obj_zero, Category.comp_id,
            pi_condition, parallelPair_obj_one] }

@[simp]
theorem toPiFork_π_app_zero : K.toPiFork.ι = Pi.lift K.ι :=
  rfl

@[simp]
theorem toPiFork_π_app_one : K.toPiFork.π.app WalkingParallelPair.one = Pi.lift K.ι ≫ I.fstPiMap :=
  rfl

variable (I)

/-- Given a fork over `∏ᶜ I.left ⇉ ∏ᶜ I.right`, we may obtain a multifork. -/
@[simps pt]
noncomputable def ofPiFork (c : Fork I.fstPiMap I.sndPiMap) : Multifork I where
  pt := c.pt
  π :=
    { app := fun x =>
        match x with
        | WalkingMulticospan.left _ => c.ι ≫ Pi.π _ _
        | WalkingMulticospan.right _ => c.ι ≫ I.fstPiMap ≫ Pi.π _ _
      naturality := by
        rintro (_ | _) (_ | _) (_ | _ | _)
        · simp
        · simp
        · dsimp; rw [c.condition_assoc]; simp
        · simp }

@[simp]
theorem ofPiFork_π_app_left (c : Fork I.fstPiMap I.sndPiMap) (a) :
    (ofPiFork I c).ι a = c.ι ≫ Pi.π _ _ :=
  rfl

@[simp]
theorem ofPiFork_π_app_right (c : Fork I.fstPiMap I.sndPiMap) (a) :
    (ofPiFork I c).π.app (WalkingMulticospan.right a) = c.ι ≫ I.fstPiMap ≫ Pi.π _ _ :=
  rfl

end Multifork

namespace MulticospanIndex

variable {J : MulticospanShape.{w, w'}} (I : MulticospanIndex J C)
    [HasProduct I.left] [HasProduct I.right]

/-- `Multifork.toPiFork` as a functor. -/
@[simps]
noncomputable def toPiForkFunctor : Multifork I ⥤ Fork I.fstPiMap I.sndPiMap where
  obj := Multifork.toPiFork
  map {K₁ K₂} f :=
    { hom := f.hom
      w := by
        rintro (_ | _)
        · apply limit.hom_ext
          simp
        · apply limit.hom_ext
          intros j
          simp only [Multifork.toPiFork_π_app_one, Multifork.pi_condition, Category.assoc]
          dsimp [sndPiMap]
          simp }

/-- `Multifork.ofPiFork` as a functor. -/
@[simps]
noncomputable def ofPiForkFunctor : Fork I.fstPiMap I.sndPiMap ⥤ Multifork I where
  obj := Multifork.ofPiFork I
  map {K₁ K₂} f :=
    { hom := f.hom
      w := by rintro (_ | _) <;> simp }

/-- The category of multiforks is equivalent to the category of forks over `∏ᶜ I.left ⇉ ∏ᶜ I.right`.
It then follows from `CategoryTheory.IsLimit.ofPreservesConeTerminal` (or `reflects`) that it
preserves and reflects limit cones.
-/
@[simps]
noncomputable def multiforkEquivPiFork : Multifork I ≌ Fork I.fstPiMap I.sndPiMap where
  functor := toPiForkFunctor I
  inverse := ofPiForkFunctor I
  unitIso :=
    NatIso.ofComponents fun K =>
      Cones.ext (Iso.refl _) (by
        rintro (_ | _) <;> simp [← Fork.app_one_eq_ι_comp_left])
  counitIso :=
    NatIso.ofComponents fun K => Fork.ext (Iso.refl _)

end MulticospanIndex

namespace Multicofork

variable {J : MultispanShape.{w, w'}} {I : MultispanIndex J C} (K : Multicofork I)

/-- The maps to the cocone point of a multicofork from the objects on the right. -/
def π (b : J.R) : I.right b ⟶ K.pt :=
  K.ι.app (WalkingMultispan.right _)

@[simp]
theorem π_eq_app_right (b) : K.ι.app (WalkingMultispan.right _) = K.π b :=
  rfl

@[simp]
theorem fst_app_right (a) : K.ι.app (WalkingMultispan.left a) = I.fst a ≫ K.π _ := by
  rw [← K.w (WalkingMultispan.Hom.fst a)]
  rfl

@[reassoc]
theorem snd_app_right (a) : K.ι.app (WalkingMultispan.left a) = I.snd a ≫ K.π _ := by
  rw [← K.w (WalkingMultispan.Hom.snd a)]
  rfl

@[reassoc (attr := simp)]
lemma π_comp_hom (K₁ K₂ : Multicofork I) (f : K₁ ⟶ K₂) (b : J.R) : K₁.π b ≫ f.hom = K₂.π b :=
  f.w _

/-- Construct a multicofork using a collection `π` of morphisms. -/
@[simps]
def ofπ {J : MultispanShape.{w, w'}} (I : MultispanIndex J C)
    (P : C) (π : ∀ b, I.right b ⟶ P)
    (w : ∀ a, I.fst a ≫ π (J.fst a) = I.snd a ≫ π (J.snd a)) : Multicofork I where
  pt := P
  ι :=
    { app := fun x =>
        match x with
        | WalkingMultispan.left a => I.fst a ≫ π _
        | WalkingMultispan.right _ => π _
      naturality := by
        rintro (_ | _) (_ | _) (_ | _ | _) <;> dsimp <;>
          simp only [Functor.map_id, MultispanIndex.multispan_obj_left,
            Category.id_comp, Category.comp_id, MultispanIndex.multispan_obj_right]
        symm
        apply w }

@[reassoc (attr := simp)]
theorem condition (a) : I.fst a ≫ K.π (J.fst a) = I.snd a ≫ K.π (J.snd a) := by
  rw [← K.snd_app_right, ← K.fst_app_right]

/-- This definition provides a convenient way to show that a multicofork is a colimit. -/
@[simps]
def IsColimit.mk (desc : ∀ E : Multicofork I, K.pt ⟶ E.pt)
    (fac : ∀ (E : Multicofork I) (i : J.R), K.π i ≫ desc E = E.π i)
    (uniq : ∀ (E : Multicofork I) (m : K.pt ⟶ E.pt), (∀ i : J.R, K.π i ≫ m = E.π i) → m = desc E) :
    IsColimit K :=
  { desc
    fac := by
      rintro S (a | b)
      · rw [← K.w (WalkingMultispan.Hom.fst a), ← S.w (WalkingMultispan.Hom.fst a),
          Category.assoc]
        congr 1
        apply fac
      · apply fac
    uniq := by
      intro S m hm
      apply uniq
      intro i
      apply hm }

variable {K} in
lemma IsColimit.hom_ext (hK : IsColimit K) {T : C} {f g : K.pt ⟶ T}
    (h : ∀ a, K.π a ≫ f = K.π a ≫ g) : f = g := by
  apply hK.hom_ext
  rintro (_ | _) <;> simp [h]

variable [HasCoproduct I.left] [HasCoproduct I.right]

@[reassoc (attr := simp)]
theorem sigma_condition : I.fstSigmaMap ≫ Sigma.desc K.π = I.sndSigmaMap ≫ Sigma.desc K.π := by
  ext
  simp

/-- Given a multicofork, we may obtain a cofork over `∐ I.left ⇉ ∐ I.right`. -/
@[simps pt]
noncomputable def toSigmaCofork (K : Multicofork I) : Cofork I.fstSigmaMap I.sndSigmaMap where
  pt := K.pt
  ι :=
    { app := fun x =>
        match x with
        | WalkingParallelPair.zero => I.fstSigmaMap ≫ Sigma.desc K.π
        | WalkingParallelPair.one => Sigma.desc K.π
      naturality := by
        rintro (_ | _) (_ | _) (_ | _ | _) <;> dsimp <;>
          simp only [Functor.map_id, parallelPair_obj_zero,
            parallelPair_obj_one, sigma_condition, Category.id_comp, Category.comp_id] }

@[simp]
theorem toSigmaCofork_π : K.toSigmaCofork.π = Sigma.desc K.π :=
  rfl

variable (I)

/-- Given a cofork over `∐ I.left ⇉ ∐ I.right`, we may obtain a multicofork. -/
@[simps pt]
noncomputable def ofSigmaCofork (c : Cofork I.fstSigmaMap I.sndSigmaMap) : Multicofork I where
  pt := c.pt
  ι :=
    { app := fun x =>
        match x with
        | WalkingMultispan.left a => (Sigma.ι I.left a :) ≫ I.fstSigmaMap ≫ c.π
        | WalkingMultispan.right b => (Sigma.ι I.right b :) ≫ c.π
      naturality := by
        rintro (_ | _) (_ | _) (_ | _ | _)
        · simp
        · simp
        · simp [c.condition]
        · simp }

-- Porting note: https://github.com/leanprover-community/mathlib4/issues/10675
-- dsimp cannot prove this, once ofSigmaCofork_ι_app_right' is defined
@[simp]
theorem ofSigmaCofork_ι_app_left (c : Cofork I.fstSigmaMap I.sndSigmaMap) (a) :
    (ofSigmaCofork I c).ι.app (WalkingMultispan.left a) =
      (Sigma.ι I.left a :) ≫ I.fstSigmaMap ≫ c.π :=
  rfl

-- @[simp] -- Porting note: LHS simplifies to obtain the normal form below
theorem ofSigmaCofork_ι_app_right (c : Cofork I.fstSigmaMap I.sndSigmaMap) (b) :
    (ofSigmaCofork I c).ι.app (WalkingMultispan.right b) = (Sigma.ι I.right b :) ≫ c.π :=
  rfl

@[simp]
theorem ofSigmaCofork_ι_app_right' (c : Cofork I.fstSigmaMap I.sndSigmaMap) (b) :
    π (ofSigmaCofork I c) b = (Sigma.ι I.right b :) ≫ c.π :=
  rfl

end Multicofork

namespace MultispanIndex

variable {J : MultispanShape.{w, w'}} (I : MultispanIndex J C)
  [HasCoproduct I.left] [HasCoproduct I.right]

/-- `Multicofork.toSigmaCofork` as a functor. -/
@[simps]
noncomputable def toSigmaCoforkFunctor : Multicofork I ⥤ Cofork I.fstSigmaMap I.sndSigmaMap where
  obj := Multicofork.toSigmaCofork
  map {K₁ K₂} f :=
  { hom := f.hom
    w := by
      rintro (_|_)
      all_goals {
        apply colimit.hom_ext
        rintro ⟨j⟩
        simp } }

/-- `Multicofork.ofSigmaCofork` as a functor. -/
@[simps]
noncomputable def ofSigmaCoforkFunctor : Cofork I.fstSigmaMap I.sndSigmaMap ⥤ Multicofork I where
  obj := Multicofork.ofSigmaCofork I
  map {K₁ K₂} f :=
    { hom := f.hom
      w := by --sorry --by rintro (_ | _) <;> simp
        rintro (_ | _)
        -- porting note; in mathlib3, `simp` worked. What seems to be happening is that
        -- the `simp` set is not confluent, and mathlib3 found
        -- `Multicofork.ofSigmaCofork_ι_app_left` before `Multicofork.fst_app_right`,
        -- but mathlib4 finds `Multicofork.fst_app_right` first.
        { simp [-Multicofork.fst_app_right] }
        -- Porting note: similarly here, the `simp` set seems to be non-confluent
        { simp [-Multicofork.ofSigmaCofork_pt] } }

/--
The category of multicoforks is equivalent to the category of coforks over `∐ I.left ⇉ ∐ I.right`.
It then follows from `CategoryTheory.IsColimit.ofPreservesCoconeInitial` (or `reflects`) that
it preserves and reflects colimit cocones.
-/
@[simps]
noncomputable def multicoforkEquivSigmaCofork :
    Multicofork I ≌ Cofork I.fstSigmaMap I.sndSigmaMap where
  functor := toSigmaCoforkFunctor I
  inverse := ofSigmaCoforkFunctor I
  unitIso := NatIso.ofComponents fun K => Cocones.ext (Iso.refl _) (by
      rintro (_ | _) <;> simp)
  counitIso := NatIso.ofComponents fun K =>
    Cofork.ext (Iso.refl _)
      (by
        -- Porting note (https://github.com/leanprover-community/mathlib4/issues/11041): in mathlib3 this was just `ext` and I don't know why it's not here
        apply Limits.colimit.hom_ext
        rintro ⟨j⟩
        dsimp
        simp only [Category.comp_id, colimit.ι_desc, Cofan.mk_ι_app]
        rfl)

end MultispanIndex

/-- For `I : MulticospanIndex J C`, we say that it has a multiequalizer if the associated
  multicospan has a limit. -/
abbrev HasMultiequalizer {J : MulticospanShape.{w, w'}} (I : MulticospanIndex J C) :=
  HasLimit I.multicospan

noncomputable section

/-- The multiequalizer of `I : MulticospanIndex J C`. -/
abbrev multiequalizer {J : MulticospanShape.{w, w'}} (I : MulticospanIndex J C)
    [HasMultiequalizer I] : C :=
  limit I.multicospan

/-- For `I : MultispanIndex J C`, we say that it has a multicoequalizer if
  the associated multicospan has a limit. -/
abbrev HasMulticoequalizer {J : MultispanShape.{w, w'}} (I : MultispanIndex J C) :=
  HasColimit I.multispan

/-- The multiecoqualizer of `I : MultispanIndex J C`. -/
abbrev multicoequalizer {J : MultispanShape.{w, w'}} (I : MultispanIndex J C)
    [HasMulticoequalizer I] : C :=
  colimit I.multispan

namespace Multiequalizer

variable {J : MulticospanShape.{w, w'}} (I : MulticospanIndex J C) [HasMultiequalizer I]

/-- The canonical map from the multiequalizer to the objects on the left. -/
abbrev ι (a : J.L) : multiequalizer I ⟶ I.left a :=
  limit.π _ (WalkingMulticospan.left a)

/-- The multifork associated to the multiequalizer. -/
abbrev multifork : Multifork I :=
  limit.cone _

@[simp]
theorem multifork_ι (a) : (Multiequalizer.multifork I).ι a = Multiequalizer.ι I a :=
  rfl

@[simp]
theorem multifork_π_app_left (a) :
    (Multiequalizer.multifork I).π.app (WalkingMulticospan.left a) = Multiequalizer.ι I a :=
  rfl

@[reassoc]
theorem condition (b) :
    Multiequalizer.ι I (J.fst b) ≫ I.fst b = Multiequalizer.ι I (J.snd b) ≫ I.snd b :=
  Multifork.condition _ _

/-- Construct a morphism to the multiequalizer from its universal property. -/
abbrev lift (W : C) (k : ∀ a, W ⟶ I.left a)
    (h : ∀ b, k (J.fst b) ≫ I.fst b = k (J.snd b) ≫ I.snd b) : W ⟶ multiequalizer I :=
  limit.lift _ (Multifork.ofι I _ k h)

@[reassoc]
theorem lift_ι (W : C) (k : ∀ a, W ⟶ I.left a)
    (h : ∀ b, k (J.fst b) ≫ I.fst b = k (J.snd b) ≫ I.snd b) (a) :
    Multiequalizer.lift I _ k h ≫ Multiequalizer.ι I a = k _ :=
  limit.lift_π _ _

@[ext]
theorem hom_ext {W : C} (i j : W ⟶ multiequalizer I)
    (h : ∀ a, i ≫ Multiequalizer.ι I a = j ≫ Multiequalizer.ι I a) : i = j :=
  Multifork.IsLimit.hom_ext (limit.isLimit _) h

variable [HasProduct I.left] [HasProduct I.right]

instance : HasEqualizer I.fstPiMap I.sndPiMap :=
  ⟨⟨⟨_, IsLimit.ofPreservesConeTerminal I.multiforkEquivPiFork.functor (limit.isLimit _)⟩⟩⟩

/-- The multiequalizer is isomorphic to the equalizer of `∏ᶜ I.left ⇉ ∏ᶜ I.right`. -/
def isoEqualizer : multiequalizer I ≅ equalizer I.fstPiMap I.sndPiMap :=
  limit.isoLimitCone
    ⟨_, IsLimit.ofPreservesConeTerminal I.multiforkEquivPiFork.inverse (limit.isLimit _)⟩

/-- The canonical injection `multiequalizer I ⟶ ∏ᶜ I.left`. -/
def ιPi : multiequalizer I ⟶ ∏ᶜ I.left :=
  (isoEqualizer I).hom ≫ equalizer.ι I.fstPiMap I.sndPiMap

@[reassoc (attr := simp)]
theorem ιPi_π (a) : ιPi I ≫ Pi.π I.left a = ι I a := by
  rw [ιPi, Category.assoc, ← Iso.eq_inv_comp, isoEqualizer]
  simp

instance : Mono (ιPi I) := mono_comp _ _

end Multiequalizer

namespace Multicoequalizer

variable {J : MultispanShape.{w, w'}} (I : MultispanIndex J C) [HasMulticoequalizer I]

/-- The canonical map from the multiequalizer to the objects on the left. -/
abbrev π (b : J.R) : I.right b ⟶ multicoequalizer I :=
  colimit.ι I.multispan (WalkingMultispan.right _)

/-- The multicofork associated to the multicoequalizer. -/
abbrev multicofork : Multicofork I :=
  colimit.cocone _

@[simp]
theorem multicofork_π (b) : (Multicoequalizer.multicofork I).π b = Multicoequalizer.π I b :=
  rfl

-- @[simp] -- Porting note: LHS simplifies to obtain the normal form below
theorem multicofork_ι_app_right (b) :
    (Multicoequalizer.multicofork I).ι.app (WalkingMultispan.right b) = Multicoequalizer.π I b :=
  rfl

@[simp]
theorem multicofork_ι_app_right' (b) :
    colimit.ι (MultispanIndex.multispan I) (WalkingMultispan.right b) = π I b :=
  rfl

@[reassoc]
theorem condition (a) :
    I.fst a ≫ Multicoequalizer.π I (J.fst a) = I.snd a ≫ Multicoequalizer.π I (J.snd a) :=
  Multicofork.condition _ _

/-- Construct a morphism from the multicoequalizer from its universal property. -/
abbrev desc (W : C) (k : ∀ b, I.right b ⟶ W)
    (h : ∀ a, I.fst a ≫ k (J.fst a) = I.snd a ≫ k (J.snd a)) : multicoequalizer I ⟶ W :=
  colimit.desc _ (Multicofork.ofπ I _ k h)

@[reassoc]
theorem π_desc (W : C) (k : ∀ b, I.right b ⟶ W)
    (h : ∀ a, I.fst a ≫ k (J.fst a) = I.snd a ≫ k (J.snd a)) (b) :
    Multicoequalizer.π I b ≫ Multicoequalizer.desc I _ k h = k _ :=
  colimit.ι_desc _ _

@[ext]
theorem hom_ext {W : C} (i j : multicoequalizer I ⟶ W)
    (h : ∀ b, Multicoequalizer.π I b ≫ i = Multicoequalizer.π I b ≫ j) : i = j :=
  colimit.hom_ext
    (by
      rintro (a | b)
      · simp_rw [← colimit.w I.multispan (WalkingMultispan.Hom.fst a), Category.assoc, h]
      · apply h)

variable [HasCoproduct I.left] [HasCoproduct I.right]

instance : HasCoequalizer I.fstSigmaMap I.sndSigmaMap :=
  ⟨⟨⟨_,
      IsColimit.ofPreservesCoconeInitial
        I.multicoforkEquivSigmaCofork.functor (colimit.isColimit _)⟩⟩⟩

/-- The multicoequalizer is isomorphic to the coequalizer of `∐ I.left ⇉ ∐ I.right`. -/
def isoCoequalizer : multicoequalizer I ≅ coequalizer I.fstSigmaMap I.sndSigmaMap :=
  colimit.isoColimitCocone
    ⟨_,
      IsColimit.ofPreservesCoconeInitial I.multicoforkEquivSigmaCofork.inverse
        (colimit.isColimit _)⟩

/-- The canonical projection `∐ I.right ⟶ multicoequalizer I`. -/
def sigmaπ : ∐ I.right ⟶ multicoequalizer I :=
  coequalizer.π I.fstSigmaMap I.sndSigmaMap ≫ (isoCoequalizer I).inv

@[reassoc (attr := simp)]
theorem ι_sigmaπ (b) : Sigma.ι I.right b ≫ sigmaπ I = π I b := by
  rw [sigmaπ, ← Category.assoc, Iso.comp_inv_eq, isoCoequalizer]
  simp only [MultispanIndex.multicoforkEquivSigmaCofork_inverse,
    MultispanIndex.ofSigmaCoforkFunctor_obj, colimit.isoColimitCocone_ι_hom,
    Multicofork.ofSigmaCofork_pt, colimit.cocone_x, Multicofork.π_eq_app_right]
  rfl

instance : Epi (sigmaπ I) := epi_comp _ _

end Multicoequalizer

end

/-- The inclusion functor `WalkingMultispan (.ofLinearOrder ι) ⥤ WalkingMultispan (.prod ι)`. -/
@[simps!]
def WalkingMultispan.inclusionOfLinearOrder (ι : Type w) [LinearOrder ι] :
    WalkingMultispan (.ofLinearOrder ι) ⥤ WalkingMultispan (.prod ι) :=
  MultispanIndex.multispan
    { left j := .left j.1
      right i := .right i
      fst j := WalkingMultispan.Hom.fst (J := .prod ι) j.1
      snd j := WalkingMultispan.Hom.snd (J := .prod ι) j.1 }

section symmetry

namespace MultispanIndex

variable {ι : Type w} (I : MultispanIndex (.prod ι) C)

/-- Structure expressing a symmetry of `I : MultispanIndex (.prod ι) C` which
allows to compare the corresponding multicoequalizer to the multicoequalizer
of `I.toLinearOrder`. -/
structure SymmStruct where
  /-- the symmetry isomorphism -/
  iso (i j : ι) : I.left ⟨i, j⟩ ≅ I.left ⟨j, i⟩
  iso_hom_fst (i j : ι) : (iso i j).hom ≫ I.fst ⟨j, i⟩ = I.snd ⟨i, j⟩
<<<<<<< HEAD
  iso_inv (i j : ι) : (iso i j).inv = (iso j i).hom
  isIso_fst (i : ι) : IsIso (I.fst ⟨i, i⟩)
  iso_hom_self (i : ι) : (iso i i).hom = 𝟙 _

namespace SymmStruct

variable {c} (h : I.SymmStruct)

include h

lemma iso_hom_snd (i j : ι) : (h.iso i j).hom ≫ I.snd ⟨j, i⟩ = I.fst ⟨i, j⟩ := by
  rw [← h.iso_hom_fst, ← h.iso_inv j i, Iso.inv_hom_id_assoc]

attribute [reassoc] iso_hom_fst iso_hom_snd

lemma isIso_snd (i : ι) : IsIso (I.snd ⟨i, i⟩) := by
  have := h.isIso_fst i
  rw [← h.iso_hom_fst]
  infer_instance

lemma iso_inv_self (i : ι) : (h.iso i i).inv = 𝟙 _ := by
  rw [h.iso_inv, h.iso_hom_self]

lemma fst_eq_snd (i : ι) : I.fst ⟨i, i⟩ = I.snd ⟨i, i⟩ := by
  rw [← h.iso_hom_fst, h.iso_hom_self, Category.id_comp]

end SymmStruct
=======
  iso_hom_snd (i j : ι) : (iso i j).hom ≫ I.snd ⟨j, i⟩ = I.fst ⟨i, j⟩
  fst_eq_snd (i : ι) : I.fst ⟨i, i⟩ = I.snd ⟨i, i⟩

attribute [reassoc] SymmStruct.iso_hom_fst SymmStruct.iso_hom_snd
>>>>>>> 52f9cb93

variable [LinearOrder ι]

/-- The multispan index for `MultispanShape.ofLinearOrder ι` deduced from
a multispan index for `MultispanShape.prod ι` when `ι` is linearly ordered. -/
@[simps]
def toLinearOrder : MultispanIndex (.ofLinearOrder ι) C where
  left j := I.left j.1
  right i := I.right i
  fst j := I.fst j.1
  snd j := I.snd j.1

/-- Given a linearly ordered type `ι` and `I : MultispanIndex (.prod ι) C`,
this is the isomorphism of functors between
`WalkingMultispan.inclusionOfLinearOrder ι ⋙ I.multispan`
and `I.toLinearOrder.multispan`. -/
@[simps!]
def toLinearOrderMultispanIso :
    WalkingMultispan.inclusionOfLinearOrder ι ⋙ I.multispan ≅
      I.toLinearOrder.multispan :=
  NatIso.ofComponents (fun i ↦ match i with
    | .left _ => Iso.refl _
    | .right _ => Iso.refl _)

end MultispanIndex

namespace Multicofork

variable {ι : Type w} [LinearOrder ι] {I : MultispanIndex (.prod ι) C}

/-- The multicofork for `I.toLinearOrder` deduced from a multicofork
for `I : MultispanIndex (.prod ι) C` when `ι` is linearly ordered. -/
def toLinearOrder (c : Multicofork I) : Multicofork I.toLinearOrder :=
  Multicofork.ofπ _ c.pt c.π (fun _ ↦ c.condition _)

/-- The multicofork for `I : MultispanIndex (.prod ι) C` deduced from
a multicofork for `I.toLinearOrder` when `ι` is linearly ordered
and `I` is symmetric. -/
def ofLinearOrder (c : Multicofork I.toLinearOrder) (h : I.SymmStruct) :
    Multicofork I :=
  Multicofork.ofπ _ c.pt c.π (by
    rintro ⟨x, y⟩
    obtain hxy | rfl | hxy := lt_trichotomy x y
    · exact c.condition ⟨⟨x, y⟩, hxy⟩
    · simp [h.fst_eq_snd]
    · have := c.condition ⟨⟨y, x⟩, hxy⟩
      dsimp at this ⊢
      rw [← h.iso_hom_fst_assoc, ← h.iso_hom_snd_assoc, this])

/-- If `ι` is a linearly ordered type, `I : MultispanIndex (.prod ι) C`, and
`c` a colimit multicofork for `I`, then `c.toLinearOrder` is a colimit
multicofork for `I.toLinearOrder`. -/
def isColimitToLinearOrder (c : Multicofork I) (hc : IsColimit c) (h : I.SymmStruct) :
    IsColimit c.toLinearOrder :=
  Multicofork.IsColimit.mk _ (fun s ↦ hc.desc (ofLinearOrder s h))
    (fun s _ ↦ hc.fac (ofLinearOrder s h) _)
    (fun s m hm ↦ Multicofork.IsColimit.hom_ext hc (fun i ↦ by
      have := hc.fac (ofLinearOrder s h) (.right i)
      dsimp at this
      rw [this]
      apply hm))

end Multicofork

end symmetry

<<<<<<< HEAD
namespace Multicofork.IsColimit

variable {ι : Type*} [LinearOrder ι] {I : MultispanIndex (.ofLinearOrder ι) C}
  (c : Multicofork I)

namespace isPushout

variable {i j : ι} {hij : i < j} (h : (⊤ : Set ι) = {i, j})
  (s : PushoutCocone (I.fst ⟨⟨i, j⟩, hij⟩) (I.snd ⟨⟨i, j⟩, hij⟩))

open Classical in
/-- Given a type `ι` containing only two elements `i < j`,
`I : MultispanIndex (.ofLinearOrder ι) C`, this is the multicofork
for `I` attached to a pushout cocone for the morphism
`I.fst ⟨⟨i, j⟩, _⟩` and `I.snd ⟨⟨i, j⟩, _⟩`. -/
noncomputable def pushoutCocone : Multicofork I :=
  Multicofork.ofπ _ s.pt (fun k ↦
    if hk : k = i then
      eqToHom (by simp [hk]) ≫ s.inl
    else
      eqToHom (by
        obtain rfl : k = j := by
          have := h.le (Set.mem_univ k)
          aesop
        rfl) ≫ s.inr)
  (by
    rintro ⟨⟨k₁, k₂⟩, hk⟩
    dsimp at hk
    obtain rfl : i = k₁ := by
      have hk₁ := h.le (Set.mem_univ k₁)
      have hk₂ := h.le (Set.mem_univ k₂)
      simp only [Set.mem_insert_iff, Set.mem_singleton_iff] at hk₁ hk₂
      obtain rfl | rfl := hk₁
      · rfl
      · obtain rfl | rfl := hk₂
        · have := hij.trans hk
          simp at this
        · simp at hk
    obtain rfl : j = k₂ := by
      have := h.le (Set.mem_univ k₂)
      simp only [Set.mem_insert_iff, Set.mem_singleton_iff] at this
      obtain rfl | rfl := this
      · simp at hk
      · rfl
    dsimp only
    rw [dif_pos (by rfl), dif_neg (by rintro (rfl : j = i); simp at hk),
      eqToHom_refl, eqToHom_refl, Category.id_comp, Category.id_comp]
    apply s.condition)

@[simp]
lemma pushoutCocone_π_eq_inl : (pushoutCocone h s).π i = s.inl := by
  dsimp only [pushoutCocone, ofπ, π]
  rw [dif_pos rfl, eqToHom_refl, Category.id_comp]

@[simp]
lemma pushoutCocone_π_eq_inr : (pushoutCocone h s).π j = s.inr := by
  dsimp only [pushoutCocone, ofπ, π]
  rw [dif_neg (by rintro rfl; simp at hij), eqToHom_refl, Category.id_comp]

end isPushout

/-- A multicoequalizer for `I : MultispanIndex (.ofLinearOrder ι) C` is also
a pushout when `ι` has exactly two elements. -/
lemma isPushout (hc : IsColimit c) {i j : ι} (hij : i < j) (h : (⊤ : Set ι) = {i, j}) :
    IsPushout (I.fst ⟨⟨i, j⟩, hij⟩) (I.snd ⟨⟨i, j⟩, hij⟩) (c.π i) (c.π j) where
  w := c.condition _
  isColimit' := ⟨PushoutCocone.IsColimit.mk _
    (fun s ↦ hc.desc (isPushout.pushoutCocone h s))
    (fun s ↦ by simpa using hc.fac (isPushout.pushoutCocone h s) (.right i))
    (fun s ↦ by simpa using hc.fac (isPushout.pushoutCocone h s) (.right j))
    (fun s m h₁ h₂ ↦ by
      apply Multicofork.IsColimit.hom_ext hc
      intro k
      have := h.le (Set.mem_univ k)
      simp only [Set.mem_insert_iff, Set.mem_singleton_iff] at this
      obtain rfl | rfl := this
      · simpa [h₁] using (hc.fac (isPushout.pushoutCocone h s) (.right k)).symm
      · simpa [h₂] using (hc.fac (isPushout.pushoutCocone h s) (.right k)).symm)⟩

end Multicofork.IsColimit

=======
>>>>>>> 52f9cb93
end CategoryTheory.Limits<|MERGE_RESOLUTION|>--- conflicted
+++ resolved
@@ -3,7 +3,6 @@
 Released under Apache 2.0 license as described in the file LICENSE.
 Authors: Adam Topaz, Joël Riou
 -/
-import Mathlib.CategoryTheory.Limits.Shapes.Pullback.CommSq
 import Mathlib.CategoryTheory.Limits.Shapes.Products
 import Mathlib.CategoryTheory.Limits.Shapes.Equalizers
 import Mathlib.CategoryTheory.Limits.ConeCategory
@@ -79,11 +78,7 @@
   snd := _root_.Prod.snd
 
 /-- Given a linearly ordered type `ι`, this is the shape of multicoequalizer diagrams
-<<<<<<< HEAD
-corresponding to situations where we want to coequalizer two families of maps
-=======
 corresponding to situations where we want to coequalize two families of maps
->>>>>>> 52f9cb93
 `V ⟨i, j⟩ ⟶ U i` and `V ⟨i, j⟩ ⟶ U j` with `i < j`. -/
 @[simps]
 def MultispanShape.ofLinearOrder (ι : Type w) [LinearOrder ι] : MultispanShape where
@@ -918,40 +913,10 @@
   /-- the symmetry isomorphism -/
   iso (i j : ι) : I.left ⟨i, j⟩ ≅ I.left ⟨j, i⟩
   iso_hom_fst (i j : ι) : (iso i j).hom ≫ I.fst ⟨j, i⟩ = I.snd ⟨i, j⟩
-<<<<<<< HEAD
-  iso_inv (i j : ι) : (iso i j).inv = (iso j i).hom
-  isIso_fst (i : ι) : IsIso (I.fst ⟨i, i⟩)
-  iso_hom_self (i : ι) : (iso i i).hom = 𝟙 _
-
-namespace SymmStruct
-
-variable {c} (h : I.SymmStruct)
-
-include h
-
-lemma iso_hom_snd (i j : ι) : (h.iso i j).hom ≫ I.snd ⟨j, i⟩ = I.fst ⟨i, j⟩ := by
-  rw [← h.iso_hom_fst, ← h.iso_inv j i, Iso.inv_hom_id_assoc]
-
-attribute [reassoc] iso_hom_fst iso_hom_snd
-
-lemma isIso_snd (i : ι) : IsIso (I.snd ⟨i, i⟩) := by
-  have := h.isIso_fst i
-  rw [← h.iso_hom_fst]
-  infer_instance
-
-lemma iso_inv_self (i : ι) : (h.iso i i).inv = 𝟙 _ := by
-  rw [h.iso_inv, h.iso_hom_self]
-
-lemma fst_eq_snd (i : ι) : I.fst ⟨i, i⟩ = I.snd ⟨i, i⟩ := by
-  rw [← h.iso_hom_fst, h.iso_hom_self, Category.id_comp]
-
-end SymmStruct
-=======
   iso_hom_snd (i j : ι) : (iso i j).hom ≫ I.snd ⟨j, i⟩ = I.fst ⟨i, j⟩
   fst_eq_snd (i : ι) : I.fst ⟨i, i⟩ = I.snd ⟨i, i⟩
 
 attribute [reassoc] SymmStruct.iso_hom_fst SymmStruct.iso_hom_snd
->>>>>>> 52f9cb93
 
 variable [LinearOrder ι]
 
@@ -1018,88 +983,4 @@
 
 end symmetry
 
-<<<<<<< HEAD
-namespace Multicofork.IsColimit
-
-variable {ι : Type*} [LinearOrder ι] {I : MultispanIndex (.ofLinearOrder ι) C}
-  (c : Multicofork I)
-
-namespace isPushout
-
-variable {i j : ι} {hij : i < j} (h : (⊤ : Set ι) = {i, j})
-  (s : PushoutCocone (I.fst ⟨⟨i, j⟩, hij⟩) (I.snd ⟨⟨i, j⟩, hij⟩))
-
-open Classical in
-/-- Given a type `ι` containing only two elements `i < j`,
-`I : MultispanIndex (.ofLinearOrder ι) C`, this is the multicofork
-for `I` attached to a pushout cocone for the morphism
-`I.fst ⟨⟨i, j⟩, _⟩` and `I.snd ⟨⟨i, j⟩, _⟩`. -/
-noncomputable def pushoutCocone : Multicofork I :=
-  Multicofork.ofπ _ s.pt (fun k ↦
-    if hk : k = i then
-      eqToHom (by simp [hk]) ≫ s.inl
-    else
-      eqToHom (by
-        obtain rfl : k = j := by
-          have := h.le (Set.mem_univ k)
-          aesop
-        rfl) ≫ s.inr)
-  (by
-    rintro ⟨⟨k₁, k₂⟩, hk⟩
-    dsimp at hk
-    obtain rfl : i = k₁ := by
-      have hk₁ := h.le (Set.mem_univ k₁)
-      have hk₂ := h.le (Set.mem_univ k₂)
-      simp only [Set.mem_insert_iff, Set.mem_singleton_iff] at hk₁ hk₂
-      obtain rfl | rfl := hk₁
-      · rfl
-      · obtain rfl | rfl := hk₂
-        · have := hij.trans hk
-          simp at this
-        · simp at hk
-    obtain rfl : j = k₂ := by
-      have := h.le (Set.mem_univ k₂)
-      simp only [Set.mem_insert_iff, Set.mem_singleton_iff] at this
-      obtain rfl | rfl := this
-      · simp at hk
-      · rfl
-    dsimp only
-    rw [dif_pos (by rfl), dif_neg (by rintro (rfl : j = i); simp at hk),
-      eqToHom_refl, eqToHom_refl, Category.id_comp, Category.id_comp]
-    apply s.condition)
-
-@[simp]
-lemma pushoutCocone_π_eq_inl : (pushoutCocone h s).π i = s.inl := by
-  dsimp only [pushoutCocone, ofπ, π]
-  rw [dif_pos rfl, eqToHom_refl, Category.id_comp]
-
-@[simp]
-lemma pushoutCocone_π_eq_inr : (pushoutCocone h s).π j = s.inr := by
-  dsimp only [pushoutCocone, ofπ, π]
-  rw [dif_neg (by rintro rfl; simp at hij), eqToHom_refl, Category.id_comp]
-
-end isPushout
-
-/-- A multicoequalizer for `I : MultispanIndex (.ofLinearOrder ι) C` is also
-a pushout when `ι` has exactly two elements. -/
-lemma isPushout (hc : IsColimit c) {i j : ι} (hij : i < j) (h : (⊤ : Set ι) = {i, j}) :
-    IsPushout (I.fst ⟨⟨i, j⟩, hij⟩) (I.snd ⟨⟨i, j⟩, hij⟩) (c.π i) (c.π j) where
-  w := c.condition _
-  isColimit' := ⟨PushoutCocone.IsColimit.mk _
-    (fun s ↦ hc.desc (isPushout.pushoutCocone h s))
-    (fun s ↦ by simpa using hc.fac (isPushout.pushoutCocone h s) (.right i))
-    (fun s ↦ by simpa using hc.fac (isPushout.pushoutCocone h s) (.right j))
-    (fun s m h₁ h₂ ↦ by
-      apply Multicofork.IsColimit.hom_ext hc
-      intro k
-      have := h.le (Set.mem_univ k)
-      simp only [Set.mem_insert_iff, Set.mem_singleton_iff] at this
-      obtain rfl | rfl := this
-      · simpa [h₁] using (hc.fac (isPushout.pushoutCocone h s) (.right k)).symm
-      · simpa [h₂] using (hc.fac (isPushout.pushoutCocone h s) (.right k)).symm)⟩
-
-end Multicofork.IsColimit
-
-=======
->>>>>>> 52f9cb93
 end CategoryTheory.Limits