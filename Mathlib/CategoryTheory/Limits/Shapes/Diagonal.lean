/-
Copyright (c) 2022 Andrew Yang. All rights reserved.
Released under Apache 2.0 license as described in the file LICENSE.
Authors: Andrew Yang
-/
import Mathlib.CategoryTheory.Limits.Shapes.KernelPair
import Mathlib.CategoryTheory.Limits.Shapes.Pullback.CommSq
import Mathlib.CategoryTheory.Limits.Shapes.Pullback.Assoc
import Mathlib.CategoryTheory.Adjunction.Over

#align_import category_theory.limits.shapes.diagonal from "leanprover-community/mathlib"@"f6bab67886fb92c3e2f539cc90a83815f69a189d"

/-!
# The diagonal object of a morphism.

We provide various API and isomorphisms considering the diagonal object `Δ_{Y/X} := pullback f f`
of a morphism `f : X ⟶ Y`.

-/


open CategoryTheory

noncomputable section

namespace CategoryTheory.Limits

variable {C : Type*} [Category C] {X Y Z : C}

namespace pullback

section Diagonal

variable (f : X ⟶ Y) [HasPullback f f]

/-- The diagonal object of a morphism `f : X ⟶ Y` is `Δ_{X/Y} := pullback f f`. -/
abbrev diagonalObj : C :=
  pullback f f
#align category_theory.limits.pullback.diagonal_obj CategoryTheory.Limits.pullback.diagonalObj

/-- The diagonal morphism `X ⟶ Δ_{X/Y}` for a morphism `f : X ⟶ Y`. -/
def diagonal : X ⟶ diagonalObj f :=
  pullback.lift (𝟙 _) (𝟙 _) rfl
#align category_theory.limits.pullback.diagonal CategoryTheory.Limits.pullback.diagonal

@[reassoc (attr := simp)]
theorem diagonal_fst : diagonal f ≫ pullback.fst _ _ = 𝟙 _ :=
  pullback.lift_fst _ _ _
#align category_theory.limits.pullback.diagonal_fst CategoryTheory.Limits.pullback.diagonal_fst

@[reassoc (attr := simp)]
theorem diagonal_snd : diagonal f ≫ pullback.snd _ _ = 𝟙 _ :=
  pullback.lift_snd _ _ _
#align category_theory.limits.pullback.diagonal_snd CategoryTheory.Limits.pullback.diagonal_snd

instance : IsSplitMono (diagonal f) :=
  ⟨⟨⟨pullback.fst _ _, diagonal_fst f⟩⟩⟩

instance : IsSplitEpi (pullback.fst f f) :=
  ⟨⟨⟨diagonal f, diagonal_fst f⟩⟩⟩

instance : IsSplitEpi (pullback.snd f f) :=
  ⟨⟨⟨diagonal f, diagonal_snd f⟩⟩⟩

instance [Mono f] : IsIso (diagonal f) := by
  rw [(IsIso.inv_eq_of_inv_hom_id (diagonal_fst f)).symm]
  infer_instance

/-- The two projections `Δ_{X/Y} ⟶ X` form a kernel pair for `f : X ⟶ Y`. -/
theorem diagonal_isKernelPair : IsKernelPair f (pullback.fst f f) (pullback.snd f f) :=
  IsPullback.of_hasPullback f f
#align category_theory.limits.pullback.diagonal_is_kernel_pair CategoryTheory.Limits.pullback.diagonal_isKernelPair

end Diagonal

end pullback

variable [HasPullbacks C]

open pullback

section

variable {U V₁ V₂ : C} (f : X ⟶ Y) (i : U ⟶ Y)
variable (i₁ : V₁ ⟶ pullback f i) (i₂ : V₂ ⟶ pullback f i)

@[reassoc (attr := simp)]
theorem pullback_diagonal_map_snd_fst_fst :
    (pullback.snd (diagonal f)
      (map (i₁ ≫ snd f i) (i₂ ≫ snd f i) f f (i₁ ≫ fst f i) (i₂ ≫ fst f i) i
        (by simp [condition]) (by simp [condition]))) ≫
      fst _ _ ≫ i₁ ≫ fst _ _ =
      pullback.fst _ _ := by
  conv_rhs => rw [← Category.comp_id (pullback.fst _ _)]
  rw [← diagonal_fst f, pullback.condition_assoc, pullback.lift_fst]
#align category_theory.limits.pullback_diagonal_map_snd_fst_fst CategoryTheory.Limits.pullback_diagonal_map_snd_fst_fst

@[reassoc (attr := simp)]
theorem pullback_diagonal_map_snd_snd_fst :
    (pullback.snd (diagonal f)
      (map (i₁ ≫ snd f i) (i₂ ≫ snd f i) f f (i₁ ≫ fst f i) (i₂ ≫ fst f i) i
        (by simp [condition]) (by simp [condition]))) ≫
      snd _ _ ≫ i₂ ≫ fst _ _ =
      pullback.fst _ _ := by
  conv_rhs => rw [← Category.comp_id (pullback.fst _ _)]
  rw [← diagonal_snd f, pullback.condition_assoc, pullback.lift_snd]
#align category_theory.limits.pullback_diagonal_map_snd_snd_fst CategoryTheory.Limits.pullback_diagonal_map_snd_snd_fst

variable [HasPullback i₁ i₂]

/-- The underlying map of `pullbackDiagonalIso` -/
def pullbackDiagonalMapIso_hom :
    pullback (diagonal f)
        (map (i₁ ≫ snd) (i₂ ≫ snd) f f (i₁ ≫ fst) (i₂ ≫ fst) i
          (by simp only [Category.assoc, condition])
          (by simp only [Category.assoc, condition])) ⟶
      pullback i₁ i₂ :=
  pullback.lift (pullback.snd ≫ pullback.fst) (pullback.snd ≫ pullback.snd) (by
  ext
  · simp only [Category.assoc, pullback_diagonal_map_snd_fst_fst,
      pullback_diagonal_map_snd_snd_fst]
  · simp only [Category.assoc, condition])

/-- The underlying inverse of `pullbackDiagonalIso` -/
def pullbackDiagonalMapIso_inv : pullback i₁ i₂ ⟶
    pullback (diagonal f)
        (map (i₁ ≫ snd) (i₂ ≫ snd) f f (i₁ ≫ fst) (i₂ ≫ fst) i
          (by simp only [Category.assoc, condition])
          (by simp only [Category.assoc, condition])) :=
    pullback.lift (pullback.fst ≫ i₁ ≫ pullback.fst)
      (pullback.map _ _ _ _ (𝟙 _) (𝟙 _) pullback.snd (Category.id_comp _).symm
        (Category.id_comp _).symm) (by
        ext
        · simp only [Category.assoc, diagonal_fst, Category.comp_id, limit.lift_π,
            PullbackCone.mk_pt, PullbackCone.mk_π_app, limit.lift_π_assoc, cospan_left]
        · simp only [condition_assoc, Category.assoc, diagonal_snd, Category.comp_id, limit.lift_π,
            PullbackCone.mk_pt, PullbackCone.mk_π_app, limit.lift_π_assoc, cospan_right])

/-- This iso witnesses the fact that
given `f : X ⟶ Y`, `i : U ⟶ Y`, and `i₁ : V₁ ⟶ X ×[Y] U`, `i₂ : V₂ ⟶ X ×[Y] U`, the diagram

```
V₁ ×[X ×[Y] U] V₂ ⟶ V₁ ×[U] V₂
        |                 |
        |                 |
        ↓                 ↓
        X         ⟶   X ×[Y] X
```

is a pullback square.
Also see `pullback_fst_map_snd_isPullback`.
-/
def pullbackDiagonalMapIso :
    pullback (diagonal f)
        (map (i₁ ≫ snd _ _) (i₂ ≫ snd _ _) f f (i₁ ≫ fst _ _) (i₂ ≫ fst _ _) i
          (by simp only [Category.assoc, condition])
          (by simp only [Category.assoc, condition])) ≅
      pullback i₁ i₂ where
<<<<<<< HEAD
  hom := pullbackDiagonalMapIso_hom f i i₁ i₂
  inv := pullbackDiagonalMapIso_inv f i i₁ i₂
  hom_inv_id := by
    dsimp only [pullbackDiagonalMapIso_hom, pullbackDiagonalMapIso_inv]; aesop_cat
  inv_hom_id := by
    dsimp only [pullbackDiagonalMapIso_inv, pullbackDiagonalMapIso_hom]; aesop_cat
=======
  hom :=
    pullback.lift (pullback.snd _ _ ≫ pullback.fst _ _) (pullback.snd _ _ ≫ pullback.snd _ _) (by
      ext
      · simp [Category.assoc, pullback_diagonal_map_snd_fst_fst, pullback_diagonal_map_snd_snd_fst]
      · simp [Category.assoc, pullback.condition, pullback.condition_assoc])
  inv :=
    pullback.lift (pullback.fst _ _ ≫ i₁ ≫ pullback.fst _ _)
      (pullback.map _ _ _ _ (𝟙 _) (𝟙 _) (pullback.snd _ _) (Category.id_comp _).symm
        (Category.id_comp _).symm) (by
        ext
        · simp only [Category.assoc, diagonal_fst, Category.comp_id, limit.lift_π,
            PullbackCone.mk_pt, PullbackCone.mk_π_app, limit.lift_π_assoc, cospan_left]
        · simp only [condition_assoc, Category.assoc, diagonal_snd, Category.comp_id,
            limit.lift_π, PullbackCone.mk_pt, PullbackCone.mk_π_app,
            limit.lift_π_assoc, cospan_right])
>>>>>>> 22db9454
#align category_theory.limits.pullback_diagonal_map_iso CategoryTheory.Limits.pullbackDiagonalMapIso

@[reassoc (attr := simp)]
theorem pullbackDiagonalMapIso_hom_fst :
    (pullbackDiagonalMapIso f i i₁ i₂).hom ≫ pullback.fst _ _ =
      pullback.snd _ _ ≫ pullback.fst _ _ := by
  delta pullbackDiagonalMapIso
  simp [pullbackDiagonalMapIso_hom]
#align category_theory.limits.pullback_diagonal_map_iso_hom_fst CategoryTheory.Limits.pullbackDiagonalMapIso_hom_fst

@[reassoc (attr := simp)]
theorem pullbackDiagonalMapIso_hom_snd :
    (pullbackDiagonalMapIso f i i₁ i₂).hom ≫ pullback.snd _ _ =
      pullback.snd _ _ ≫ pullback.snd _ _ := by
  delta pullbackDiagonalMapIso
  simp [pullbackDiagonalMapIso_hom]
#align category_theory.limits.pullback_diagonal_map_iso_hom_snd CategoryTheory.Limits.pullbackDiagonalMapIso_hom_snd

@[reassoc (attr := simp)]
theorem pullbackDiagonalMapIso_inv_fst :
    (pullbackDiagonalMapIso f i i₁ i₂).inv ≫ pullback.fst _ _ =
      pullback.fst _ _ ≫ i₁ ≫ pullback.fst _ _ := by
  delta pullbackDiagonalMapIso
  simp [pullbackDiagonalMapIso_inv]
#align category_theory.limits.pullback_diagonal_map_iso_inv_fst CategoryTheory.Limits.pullbackDiagonalMapIso_inv_fst

@[reassoc (attr := simp)]
theorem pullbackDiagonalMapIso_inv_snd_fst :
    (pullbackDiagonalMapIso f i i₁ i₂).inv ≫ pullback.snd _ _ ≫ pullback.fst _ _ =
      pullback.fst _ _ := by
  delta pullbackDiagonalMapIso
  simp [pullbackDiagonalMapIso_inv]
#align category_theory.limits.pullback_diagonal_map_iso_inv_snd_fst CategoryTheory.Limits.pullbackDiagonalMapIso_inv_snd_fst

@[reassoc (attr := simp)]
theorem pullbackDiagonalMapIso_inv_snd_snd :
    (pullbackDiagonalMapIso f i i₁ i₂).inv ≫ pullback.snd _ _ ≫ pullback.snd _ _ =
      pullback.snd _ _ := by
  delta pullbackDiagonalMapIso
  simp [pullbackDiagonalMapIso_inv]
#align category_theory.limits.pullback_diagonal_map_iso_inv_snd_snd CategoryTheory.Limits.pullbackDiagonalMapIso_inv_snd_snd

theorem pullback_fst_map_snd_isPullback :
    IsPullback (fst _ _ ≫ i₁ ≫ fst _ _)
      (map i₁ i₂ (i₁ ≫ snd _ _) (i₂ ≫ snd _ _) _ _ _
        (Category.id_comp _).symm (Category.id_comp _).symm)
      (diagonal f)
      (map (i₁ ≫ snd _ _) (i₂ ≫ snd _ _) f f (i₁ ≫ fst _ _) (i₂ ≫ fst _ _) i (by simp [condition])
        (by simp [condition])) :=
  IsPullback.of_iso_pullback ⟨by ext <;> simp [condition_assoc]⟩
    (pullbackDiagonalMapIso f i i₁ i₂).symm (pullbackDiagonalMapIso_inv_fst f i i₁ i₂)
    (by aesop_cat)
#align category_theory.limits.pullback_fst_map_snd_is_pullback CategoryTheory.Limits.pullback_fst_map_snd_isPullback

end

section

variable {S T : C} (f : X ⟶ T) (g : Y ⟶ T) (i : T ⟶ S)
variable [HasPullback i i] [HasPullback f g] [HasPullback (f ≫ i) (g ≫ i)]
variable
  [HasPullback (diagonal i)
      (pullback.map (f ≫ i) (g ≫ i) i i f g (𝟙 _) (Category.comp_id _) (Category.comp_id _))]

/-- This iso witnesses the fact that
given `f : X ⟶ T`, `g : Y ⟶ T`, and `i : T ⟶ S`, the diagram

```
X ×ₜ Y ⟶ X ×ₛ Y
  |         |
  |         |
  ↓         ↓
  T    ⟶  T ×ₛ T
```

is a pullback square.
Also see `pullback_map_diagonal_isPullback`.
-/
def pullbackDiagonalMapIdIso :
    pullback (diagonal i)
        (pullback.map (f ≫ i) (g ≫ i) i i f g (𝟙 _) (Category.comp_id _) (Category.comp_id _)) ≅
      pullback f g := by
  refine ?_ ≪≫
    pullbackDiagonalMapIso i (𝟙 _) (f ≫ inv (pullback.fst _ _)) (g ≫ inv (pullback.fst _ _)) ≪≫ ?_
  · refine @asIso _ _ _ _ (pullback.map _ _ _ _ (𝟙 T) ((pullback.congrHom ?_ ?_).hom) (𝟙 _) ?_ ?_)
      ?_
    · rw [← Category.comp_id (pullback.snd _ _), ← condition, Category.assoc, IsIso.inv_hom_id_assoc]
    · rw [← Category.comp_id (pullback.snd _ _), ← condition, Category.assoc, IsIso.inv_hom_id_assoc]
    · rw [Category.comp_id, Category.id_comp]
    · ext <;> simp
    · infer_instance
  · refine @asIso _ _ _ _ (pullback.map _ _ _ _ (𝟙 _) (𝟙 _) (pullback.fst _ _) ?_ ?_) ?_
    · rw [Category.assoc, IsIso.inv_hom_id, Category.comp_id, Category.id_comp]
    · rw [Category.assoc, IsIso.inv_hom_id, Category.comp_id, Category.id_comp]
    · infer_instance
#align category_theory.limits.pullback_diagonal_map_id_iso CategoryTheory.Limits.pullbackDiagonalMapIdIso

@[reassoc (attr := simp)]
theorem pullbackDiagonalMapIdIso_hom_fst :
    (pullbackDiagonalMapIdIso f g i).hom ≫ pullback.fst _ _ =
      pullback.snd _ _ ≫ pullback.fst _ _ := by
  delta pullbackDiagonalMapIdIso
  simp
#align category_theory.limits.pullback_diagonal_map_id_iso_hom_fst CategoryTheory.Limits.pullbackDiagonalMapIdIso_hom_fst

@[reassoc (attr := simp)]
theorem pullbackDiagonalMapIdIso_hom_snd :
    (pullbackDiagonalMapIdIso f g i).hom ≫ pullback.snd _ _ =
      pullback.snd _ _ ≫ pullback.snd _ _ := by
  delta pullbackDiagonalMapIdIso
  simp
#align category_theory.limits.pullback_diagonal_map_id_iso_hom_snd CategoryTheory.Limits.pullbackDiagonalMapIdIso_hom_snd

@[reassoc (attr := simp)]
theorem pullbackDiagonalMapIdIso_inv_fst :
    (pullbackDiagonalMapIdIso f g i).inv ≫ pullback.fst _ _ = pullback.fst _ _ ≫ f := by
  rw [Iso.inv_comp_eq, ← Category.comp_id (pullback.fst _ _), ← diagonal_fst i,
    pullback.condition_assoc]
  simp
#align category_theory.limits.pullback_diagonal_map_id_iso_inv_fst CategoryTheory.Limits.pullbackDiagonalMapIdIso_inv_fst

@[reassoc (attr := simp)]
theorem pullbackDiagonalMapIdIso_inv_snd_fst :
    (pullbackDiagonalMapIdIso f g i).inv ≫ pullback.snd _ _ ≫ pullback.fst _ _ =
      pullback.fst _ _ := by
  rw [Iso.inv_comp_eq]
  simp
#align category_theory.limits.pullback_diagonal_map_id_iso_inv_snd_fst CategoryTheory.Limits.pullbackDiagonalMapIdIso_inv_snd_fst

@[reassoc (attr := simp)]
theorem pullbackDiagonalMapIdIso_inv_snd_snd :
    (pullbackDiagonalMapIdIso f g i).inv ≫ pullback.snd _ _ ≫ pullback.snd _ _ =
      pullback.snd _ _ := by
  rw [Iso.inv_comp_eq]
  simp
#align category_theory.limits.pullback_diagonal_map_id_iso_inv_snd_snd CategoryTheory.Limits.pullbackDiagonalMapIdIso_inv_snd_snd

theorem pullback.diagonal_comp (f : X ⟶ Y) (g : Y ⟶ Z) [HasPullback f f] [HasPullback g g]
    [HasPullback (f ≫ g) (f ≫ g)] :
    diagonal (f ≫ g) = diagonal f ≫ (pullbackDiagonalMapIdIso f f g).inv ≫ pullback.snd _ _ := by
  ext <;> simp
#align category_theory.limits.pullback.diagonal_comp CategoryTheory.Limits.pullback.diagonal_comp

theorem pullback_map_diagonal_isPullback :
    IsPullback (pullback.fst _ _ ≫ f)
      (pullback.map f g (f ≫ i) (g ≫ i) _ _ i (Category.id_comp _).symm (Category.id_comp _).symm)
      (diagonal i)
      (pullback.map (f ≫ i) (g ≫ i) i i f g (𝟙 _) (Category.comp_id _) (Category.comp_id _)) := by
  apply IsPullback.of_iso_pullback _ (pullbackDiagonalMapIdIso f g i).symm
  · simp
  · ext <;> simp
  · constructor
    ext <;> simp [condition]
#align category_theory.limits.pullback_map_diagonal_is_pullback CategoryTheory.Limits.pullback_map_diagonal_isPullback

/-- The diagonal object of `X ×[Z] Y ⟶ X` is isomorphic to `Δ_{Y/Z} ×[Z] X`. -/
def diagonalObjPullbackFstIso {X Y Z : C} (f : X ⟶ Z) (g : Y ⟶ Z) :
    diagonalObj (pullback.fst f g) ≅
      pullback (pullback.snd _ _ ≫ g : diagonalObj g ⟶ Z) f :=
  pullbackRightPullbackFstIso _ _ _ ≪≫
    pullback.congrHom pullback.condition rfl ≪≫
      pullbackAssoc _ _ _ _ ≪≫ pullbackSymmetry _ _ ≪≫ pullback.congrHom pullback.condition rfl
#align category_theory.limits.diagonal_obj_pullback_fst_iso CategoryTheory.Limits.diagonalObjPullbackFstIso

@[reassoc (attr := simp)]
theorem diagonalObjPullbackFstIso_hom_fst_fst {X Y Z : C} (f : X ⟶ Z) (g : Y ⟶ Z) :
    (diagonalObjPullbackFstIso f g).hom ≫ pullback.fst _ _ ≫ pullback.fst _ _ =
      pullback.fst _ _ ≫ pullback.snd _ _ := by
  delta diagonalObjPullbackFstIso
  simp
#align category_theory.limits.diagonal_obj_pullback_fst_iso_hom_fst_fst CategoryTheory.Limits.diagonalObjPullbackFstIso_hom_fst_fst

@[reassoc (attr := simp)]
theorem diagonalObjPullbackFstIso_hom_fst_snd {X Y Z : C} (f : X ⟶ Z) (g : Y ⟶ Z) :
    (diagonalObjPullbackFstIso f g).hom ≫ pullback.fst _ _ ≫ pullback.snd _ _ =
      pullback.snd _ _ ≫ pullback.snd _ _ := by
  delta diagonalObjPullbackFstIso
  simp
#align category_theory.limits.diagonal_obj_pullback_fst_iso_hom_fst_snd CategoryTheory.Limits.diagonalObjPullbackFstIso_hom_fst_snd

@[reassoc (attr := simp)]
theorem diagonalObjPullbackFstIso_hom_snd {X Y Z : C} (f : X ⟶ Z) (g : Y ⟶ Z) :
    (diagonalObjPullbackFstIso f g).hom ≫ pullback.snd _ _ =
      pullback.fst _ _ ≫ pullback.fst _ _ := by
  delta diagonalObjPullbackFstIso
  simp
#align category_theory.limits.diagonal_obj_pullback_fst_iso_hom_snd CategoryTheory.Limits.diagonalObjPullbackFstIso_hom_snd

@[reassoc (attr := simp)]
theorem diagonalObjPullbackFstIso_inv_fst_fst {X Y Z : C} (f : X ⟶ Z) (g : Y ⟶ Z) :
    (diagonalObjPullbackFstIso f g).inv ≫ pullback.fst _ _ ≫ pullback.fst _ _ =
      pullback.snd _ _ := by
  delta diagonalObjPullbackFstIso
  simp
#align category_theory.limits.diagonal_obj_pullback_fst_iso_inv_fst_fst CategoryTheory.Limits.diagonalObjPullbackFstIso_inv_fst_fst

@[reassoc (attr := simp)]
theorem diagonalObjPullbackFstIso_inv_fst_snd {X Y Z : C} (f : X ⟶ Z) (g : Y ⟶ Z) :
    (diagonalObjPullbackFstIso f g).inv ≫ pullback.fst _ _ ≫ pullback.snd _ _ =
      pullback.fst _ _ ≫ pullback.fst _ _ := by
  delta diagonalObjPullbackFstIso
  simp
#align category_theory.limits.diagonal_obj_pullback_fst_iso_inv_fst_snd CategoryTheory.Limits.diagonalObjPullbackFstIso_inv_fst_snd

@[reassoc (attr := simp)]
theorem diagonalObjPullbackFstIso_inv_snd_fst {X Y Z : C} (f : X ⟶ Z) (g : Y ⟶ Z) :
    (diagonalObjPullbackFstIso f g).inv ≫ pullback.snd _ _ ≫ pullback.fst _ _ =
      pullback.snd _ _ := by
  delta diagonalObjPullbackFstIso
  simp
#align category_theory.limits.diagonal_obj_pullback_fst_iso_inv_snd_fst CategoryTheory.Limits.diagonalObjPullbackFstIso_inv_snd_fst

@[reassoc (attr := simp)]
theorem diagonalObjPullbackFstIso_inv_snd_snd {X Y Z : C} (f : X ⟶ Z) (g : Y ⟶ Z) :
    (diagonalObjPullbackFstIso f g).inv ≫ pullback.snd _ _ ≫ pullback.snd _ _ =
      pullback.fst _ _ ≫ pullback.snd _ _ := by
  delta diagonalObjPullbackFstIso
  simp
#align category_theory.limits.diagonal_obj_pullback_fst_iso_inv_snd_snd CategoryTheory.Limits.diagonalObjPullbackFstIso_inv_snd_snd

theorem diagonal_pullback_fst {X Y Z : C} (f : X ⟶ Z) (g : Y ⟶ Z) :
    diagonal (pullback.fst f g) =
      (pullbackSymmetry _ _).hom ≫
        ((Over.baseChange f).map
              (Over.homMk (diagonal g) : Over.mk g ⟶ Over.mk (pullback.snd _ _ ≫ g))).left ≫
          (diagonalObjPullbackFstIso f g).inv := by
  ext <;> dsimp <;> simp
#align category_theory.limits.diagonal_pullback_fst CategoryTheory.Limits.diagonal_pullback_fst

end

/-- Given the following diagram with `S ⟶ S'` a monomorphism,

```
    X ⟶ X'
      ↘      ↘
        S ⟶ S'
      ↗      ↗
    Y ⟶ Y'
```

This iso witnesses the fact that

```
      X ×[S] Y ⟶ (X' ×[S'] Y') ×[Y'] Y
          |                  |
          |                  |
          ↓                  ↓
(X' ×[S'] Y') ×[X'] X ⟶ X' ×[S'] Y'
```

is a pullback square. The diagonal map of this square is `pullback.map`.
Also see `pullback_lift_map_is_pullback`.
-/
@[simps]
def pullbackFstFstIso {X Y S X' Y' S' : C} (f : X ⟶ S) (g : Y ⟶ S) (f' : X' ⟶ S') (g' : Y' ⟶ S')
    (i₁ : X ⟶ X') (i₂ : Y ⟶ Y') (i₃ : S ⟶ S') (e₁ : f ≫ i₃ = i₁ ≫ f') (e₂ : g ≫ i₃ = i₂ ≫ g')
    [Mono i₃] :
    pullback (pullback.fst _ _ : pullback (pullback.fst _ _ : pullback f' g' ⟶ _) i₁ ⟶ _)
        (pullback.fst _ _ : pullback (pullback.snd _ _ : pullback f' g' ⟶ _) i₂ ⟶ _) ≅
      pullback f g where
  hom :=
    pullback.lift (pullback.fst _ _ ≫ pullback.snd _ _) (pullback.snd _ _ ≫ pullback.snd _ _)
      (by
        rw [← cancel_mono i₃, Category.assoc, Category.assoc, Category.assoc, Category.assoc, e₁,
          e₂, ← pullback.condition_assoc, pullback.condition_assoc, pullback.condition,
          pullback.condition_assoc])
  inv :=
    pullback.lift
      (pullback.lift (pullback.map _ _ _ _ _ _ _ e₁ e₂) (pullback.fst _ _) (pullback.lift_fst _ _ _))
      (pullback.lift (pullback.map _ _ _ _ _ _ _ e₁ e₂) (pullback.snd _ _) (pullback.lift_snd _ _ _))
      (by rw [pullback.lift_fst, pullback.lift_fst])
  hom_inv_id := by
    -- We could use `ext` here to immediately descend to the leaf goals,
    -- but it only obscures the structure.
    apply pullback.hom_ext
    · apply pullback.hom_ext
      · apply pullback.hom_ext
        · simp only [Category.assoc, lift_fst, lift_fst_assoc, Category.id_comp]
          rw [condition]
        · simp [Category.assoc, lift_snd]
          rw [condition_assoc, condition]
      · simp only [Category.assoc, lift_fst_assoc, lift_snd, lift_fst, Category.id_comp]
    · apply pullback.hom_ext
      · apply pullback.hom_ext
        · simp only [Category.assoc, lift_snd_assoc, lift_fst_assoc, lift_fst, Category.id_comp]
          rw [← condition_assoc, condition]
        · simp only [Category.assoc, lift_snd, lift_fst_assoc, lift_snd_assoc, Category.id_comp]
          rw [condition]
      · simp only [Category.assoc, lift_snd_assoc, lift_snd, Category.id_comp]
  inv_hom_id := by
    apply pullback.hom_ext
    · simp only [Category.assoc, lift_fst, lift_fst_assoc, lift_snd, Category.id_comp]
    · simp only [Category.assoc, lift_snd, lift_snd_assoc, Category.id_comp]
#align category_theory.limits.pullback_fst_fst_iso CategoryTheory.Limits.pullbackFstFstIso

theorem pullback_map_eq_pullbackFstFstIso_inv {X Y S X' Y' S' : C} (f : X ⟶ S) (g : Y ⟶ S)
    (f' : X' ⟶ S') (g' : Y' ⟶ S') (i₁ : X ⟶ X') (i₂ : Y ⟶ Y') (i₃ : S ⟶ S')
    (e₁ : f ≫ i₃ = i₁ ≫ f') (e₂ : g ≫ i₃ = i₂ ≫ g') [Mono i₃] :
    pullback.map f g f' g' i₁ i₂ i₃ e₁ e₂ =
      (pullbackFstFstIso f g f' g' i₁ i₂ i₃ e₁ e₂).inv ≫ pullback.snd _ _ ≫ pullback.fst _ _ := by
  simp only [pullbackFstFstIso_inv, lift_snd_assoc, lift_fst]
#align category_theory.limits.pullback_map_eq_pullback_fst_fst_iso_inv CategoryTheory.Limits.pullback_map_eq_pullbackFstFstIso_inv

theorem pullback_lift_map_isPullback {X Y S X' Y' S' : C} (f : X ⟶ S) (g : Y ⟶ S) (f' : X' ⟶ S')
    (g' : Y' ⟶ S') (i₁ : X ⟶ X') (i₂ : Y ⟶ Y') (i₃ : S ⟶ S') (e₁ : f ≫ i₃ = i₁ ≫ f')
    (e₂ : g ≫ i₃ = i₂ ≫ g') [Mono i₃] :
    IsPullback (pullback.lift (pullback.map f g f' g' i₁ i₂ i₃ e₁ e₂) (fst _ _) (lift_fst _ _ _))
      (pullback.lift (pullback.map f g f' g' i₁ i₂ i₃ e₁ e₂) (snd _ _) (lift_snd _ _ _))
      (pullback.fst _ _) (pullback.fst _ _) :=
  IsPullback.of_iso_pullback ⟨by rw [lift_fst, lift_fst]⟩
    (pullbackFstFstIso f g f' g' i₁ i₂ i₃ e₁ e₂).symm (by simp) (by simp)
#align category_theory.limits.pullback_lift_map_is_pullback CategoryTheory.Limits.pullback_lift_map_isPullback

end CategoryTheory.Limits<|MERGE_RESOLUTION|>--- conflicted
+++ resolved
@@ -156,30 +156,12 @@
           (by simp only [Category.assoc, condition])
           (by simp only [Category.assoc, condition])) ≅
       pullback i₁ i₂ where
-<<<<<<< HEAD
   hom := pullbackDiagonalMapIso_hom f i i₁ i₂
   inv := pullbackDiagonalMapIso_inv f i i₁ i₂
   hom_inv_id := by
     dsimp only [pullbackDiagonalMapIso_hom, pullbackDiagonalMapIso_inv]; aesop_cat
   inv_hom_id := by
     dsimp only [pullbackDiagonalMapIso_inv, pullbackDiagonalMapIso_hom]; aesop_cat
-=======
-  hom :=
-    pullback.lift (pullback.snd _ _ ≫ pullback.fst _ _) (pullback.snd _ _ ≫ pullback.snd _ _) (by
-      ext
-      · simp [Category.assoc, pullback_diagonal_map_snd_fst_fst, pullback_diagonal_map_snd_snd_fst]
-      · simp [Category.assoc, pullback.condition, pullback.condition_assoc])
-  inv :=
-    pullback.lift (pullback.fst _ _ ≫ i₁ ≫ pullback.fst _ _)
-      (pullback.map _ _ _ _ (𝟙 _) (𝟙 _) (pullback.snd _ _) (Category.id_comp _).symm
-        (Category.id_comp _).symm) (by
-        ext
-        · simp only [Category.assoc, diagonal_fst, Category.comp_id, limit.lift_π,
-            PullbackCone.mk_pt, PullbackCone.mk_π_app, limit.lift_π_assoc, cospan_left]
-        · simp only [condition_assoc, Category.assoc, diagonal_snd, Category.comp_id,
-            limit.lift_π, PullbackCone.mk_pt, PullbackCone.mk_π_app,
-            limit.lift_π_assoc, cospan_right])
->>>>>>> 22db9454
 #align category_theory.limits.pullback_diagonal_map_iso CategoryTheory.Limits.pullbackDiagonalMapIso
 
 @[reassoc (attr := simp)]
