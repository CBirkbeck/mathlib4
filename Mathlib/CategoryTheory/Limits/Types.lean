/-
Copyright (c) 2018 Scott Morrison. All rights reserved.
Released under Apache 2.0 license as described in the file LICENSE.
Authors: Scott Morrison, Reid Barton
-/
import Mathlib.Data.TypeMax
import Mathlib.Logic.UnivLE
import Mathlib.CategoryTheory.Limits.Shapes.Images
import Mathlib.CategoryTheory.Filtered.Basic

#align_import category_theory.limits.types from "leanprover-community/mathlib"@"4aa2a2e17940311e47007f087c9df229e7f12942"

/-!
# Limits in the category of types.

We show that the category of types has all (co)limits, by providing the usual concrete models.

We also give a characterisation of filtered colimits in `Type`, via
`colimit.ι F i xi = colimit.ι F j xj ↔ ∃ k (f : i ⟶ k) (g : j ⟶ k), F.map f xi = F.map g xj`.

Finally, we prove the category of types has categorical images,
and that these agree with the range of a function.
-/

set_option autoImplicit true


open CategoryTheory CategoryTheory.Limits

universe v u w

namespace CategoryTheory.Limits.Types

<<<<<<< HEAD
variable {J : Type v} [Category.{w} J]
=======
section limit_characterization

variable {J : Type v} [Category J] {F : J ⥤ Type u}

/-- Given a section of a functor F into `Type*`,
  construct a cone over F with `PUnit` as the cone point. -/
def coneOfSection {s} (hs : s ∈ F.sections) : Cone F where
  pt := PUnit
  π :=
  { app := fun j _ ↦ s j,
    naturality := fun i j f ↦ by ext; exact (hs f).symm }

/-- Given a cone over a functor F into `Type*` and an element in the cone point,
  construct a section of F. -/
def sectionOfCone (c : Cone F) (x : c.pt) : F.sections :=
  ⟨fun j ↦ c.π.app j x, fun f ↦ congr_fun (c.π.naturality f).symm x⟩

theorem isLimit_iff (c : Cone F) :
    Nonempty (IsLimit c) ↔ ∀ s ∈ F.sections, ∃! x : c.pt, ∀ i, c.π.app i x = s i := by
  refine ⟨fun ⟨t⟩ s hs ↦ ?_, fun h ↦ ⟨?_⟩⟩
  · let cs := coneOfSection hs
    exact ⟨t.lift cs ⟨⟩, fun j ↦ congr_fun (t.fac cs j) ⟨⟩,
      fun x hx ↦ congr_fun (t.uniq cs (fun _ ↦ x) fun j ↦ funext fun _ ↦ hx j) ⟨⟩⟩
  · choose x hx using fun c y ↦ h _ (sectionOfCone c y).2
    exact ⟨x, fun c j ↦ funext fun y ↦ (hx c y).1 j,
      fun c f hf ↦ funext fun y ↦ (hx c y).2 (f y) (fun j ↦ congr_fun (hf j) y)⟩

/-- The equivalence between a limiting cone of `F` in `Type u` and the "concrete" definition as the
sections of `F`.
-/
noncomputable def isLimitEquivSections {c : Cone F} (t : IsLimit c) :
    c.pt ≃ F.sections where
  toFun := sectionOfCone c
  invFun s := t.lift (coneOfSection s.2) ⟨⟩
  left_inv x := (congr_fun (t.uniq (coneOfSection _) (fun _ ↦ x) fun _ ↦ rfl) ⟨⟩).symm
  right_inv s := Subtype.ext (funext fun j ↦ congr_fun (t.fac (coneOfSection s.2) j) ⟨⟩)
#align category_theory.limits.types.is_limit_equiv_sections CategoryTheory.Limits.Types.isLimitEquivSections

@[simp]
theorem isLimitEquivSections_apply {c : Cone F} (t : IsLimit c) (j : J)
    (x : c.pt) : (isLimitEquivSections t x : ∀ j, F.obj j) j = c.π.app j x := rfl
#align category_theory.limits.types.is_limit_equiv_sections_apply CategoryTheory.Limits.Types.isLimitEquivSections_apply

@[simp]
theorem isLimitEquivSections_symm_apply {c : Cone F} (t : IsLimit c)
    (x : F.sections) (j : J) :
    c.π.app j ((isLimitEquivSections t).symm x) = (x : ∀ j, F.obj j) j := by
  conv_rhs => rw [← (isLimitEquivSections t).right_inv x]
#align category_theory.limits.types.is_limit_equiv_sections_symm_apply CategoryTheory.Limits.Types.isLimitEquivSections_symm_apply

end limit_characterization

variable {J : Type v} [SmallCategory J]
>>>>>>> 09352744

/-! We now provide two distinct implementations in the category of types.

The first, in the `CategoryTheory.Limits.Types.UnivLE` namespace,
assumes `UnivLE.{v, u}` and constructs `v`-small limits in `Type u`.

The second, in the `CategoryTheory.Limits.Types.TypeMax` namespace
constructs limits for functors `F : J ⥤ TypeMax.{v, u}`, for `J : Type v`.
This construction is slightly nicer, as the limit is definitionally just `F.sections`,
rather than `Shrink F.sections`, which makes an arbitrary choice of `u`-small representative.

Hopefully we might be able to entirely remove the `TypeMax` constructions,
but for now they are useful glue for the later parts of the library.
-/

namespace UnivLE

variable [UnivLE.{v, u}]

/-- (internal implementation) the limit cone of a functor,
implemented as flat sections of a pi type
-/
@[simps]
noncomputable def limitCone (F : J ⥤ Type u) : Cone F where
  pt := Shrink F.sections
  π :=
    { app := fun j u => ((equivShrink _).symm u).val j
      naturality := fun j j' f => by
        funext x
        simp }

@[ext]
lemma limitCone_pt_ext (F : J ⥤ Type u) {x y : (limitCone F).pt}
    (w : (equivShrink _).symm x = (equivShrink _).symm y) : x = y := by
  aesop

/-- (internal implementation) the fact that the proposed limit cone is the limit -/
@[simps]
noncomputable def limitConeIsLimit (F : J ⥤ Type u) : IsLimit (limitCone F) where
  lift s v := (equivShrink _)
    { val := fun j => s.π.app j v
      property := fun f => congr_fun (Cone.w s f) _ }
  uniq := fun _ _ w => by
    ext x j
    simpa using congr_fun (w j) x

end UnivLE

-- TODO: If `UnivLE` works out well, we will eventually want to deprecate these
-- definitions, and probably as a first step put them in namespace or otherwise rename them.
section TypeMax

/-- (internal implementation) the limit cone of a functor,
implemented as flat sections of a pi type
-/
@[simps]
noncomputable def limitCone (F : J ⥤ TypeMax.{v, u}) : Cone F where
  pt := F.sections
  π :=
    { app := fun j u => u.val j
      naturality := fun j j' f => by
        funext x
        simp }
#align category_theory.limits.types.limit_cone CategoryTheory.Limits.Types.limitCone

/-- (internal implementation) the fact that the proposed limit cone is the limit -/
@[simps]
noncomputable def limitConeIsLimit (F : J ⥤ TypeMax.{v, u}) : IsLimit (limitCone F) where
  lift s v :=
    { val := fun j => s.π.app j v
      property := fun f => congr_fun (Cone.w s f) _ }
  uniq := fun _ _ w => by
    funext x
    apply Subtype.ext
    funext j
    exact congr_fun (w j) x
#align category_theory.limits.types.limit_cone_is_limit CategoryTheory.Limits.Types.limitConeIsLimit

end TypeMax


/-!
The results in this section have a `UnivLE.{v, u}` hypothesis,
but as they only use the constructions from the `CategoryTheory.Limits.Types.UnivLE` namespace
in their definitions (rather than their statements),
we leave them in the main `CategoryTheory.Limits.Types` namespace.
-/
section UnivLE

open UnivLE
variable [UnivLE.{v, u}]

<<<<<<< HEAD
/-- The equivalence between a limiting cone of `F` in `Type u` and the "concrete" definition as the
sections of `F`.
-/
noncomputable def isLimitEquivSections {F : J ⥤ Type u} {c : Cone F} (t : IsLimit c) :
    c.pt ≃ F.sections :=
  (IsLimit.conePointUniqueUpToIso t (UnivLE.limitConeIsLimit F)).toEquiv.trans
    (equivShrink _).symm
#align category_theory.limits.types.is_limit_equiv_sections CategoryTheory.Limits.Types.isLimitEquivSections

@[simp]
theorem isLimitEquivSections_apply {F : J ⥤ Type u} {c : Cone F} (t : IsLimit c) (j : J)
    (x : c.pt) : ((isLimitEquivSections t) x : ∀ j, F.obj j) j = c.π.app j x := by
  simp [isLimitEquivSections, IsLimit.conePointUniqueUpToIso]
#align category_theory.limits.types.is_limit_equiv_sections_apply CategoryTheory.Limits.Types.isLimitEquivSections_apply

@[simp]
theorem isLimitEquivSections_symm_apply {F : J ⥤ Type u} {c : Cone F} (t : IsLimit c)
    (x : F.sections) (j : J) :
    c.π.app j ((isLimitEquivSections t).symm x) = (x : ∀ j, F.obj j) j := by
  obtain ⟨x, rfl⟩ := (isLimitEquivSections t).surjective x
  simp
#align category_theory.limits.types.is_limit_equiv_sections_symm_apply CategoryTheory.Limits.Types.isLimitEquivSections_symm_apply

=======
>>>>>>> 09352744
/--
The category of types has all limits.

More specifically, when `UnivLE.{v, u}`, the category `Type u` has all `v`-small limits.

See <https://stacks.math.columbia.edu/tag/002U>.
-/
instance (priority := 1300) hasLimitsOfSize : HasLimitsOfSize.{w, v} (Type u) where
  has_limits_of_shape _ :=
    { has_limit := fun F =>
        HasLimit.mk
          { cone := UnivLE.limitCone F
            isLimit := UnivLE.limitConeIsLimit F } }
#align category_theory.limits.types.has_limits_of_size CategoryTheory.Limits.Types.hasLimitsOfSize

instance hasLimit (F : J ⥤ Type u) : HasLimit F :=
  (Types.hasLimitsOfSize.has_limits_of_shape J).has_limit F

/-- The equivalence between the abstract limit of `F` in `TypeMax.{v, u}`
and the "concrete" definition as the sections of `F`.
-/
noncomputable def limitEquivSections (F : J ⥤ Type u) :
    (@limit _ _ _ _ F (hasLimit F) : Type u) ≃ F.sections :=
  isLimitEquivSections (limit.isLimit F)
#align category_theory.limits.types.limit_equiv_sections CategoryTheory.Limits.Types.limitEquivSections

@[simp]
theorem limitEquivSections_apply (F : J ⥤ Type u) (x : limit F) (j : J) :
<<<<<<< HEAD
    ((limitEquivSections F) x : ∀ j, F.obj j) j = limit.π F j x := by
  simp [limitEquivSections, isLimitEquivSections, IsLimit.conePointUniqueUpToIso]
=======
    ((limitEquivSections.{v, u} F) x : ∀ j, F.obj j) j = limit.π F j x :=
  isLimitEquivSections_apply _ _ _
>>>>>>> 09352744
#align category_theory.limits.types.limit_equiv_sections_apply CategoryTheory.Limits.Types.limitEquivSections_apply

@[simp]
theorem limitEquivSections_symm_apply (F : J ⥤ Type u) (x : F.sections) (j : J) :
    limit.π F j ((limitEquivSections F).symm x) = (x : ∀ j, F.obj j) j :=
  isLimitEquivSections_symm_apply _ _ _
#align category_theory.limits.types.limit_equiv_sections_symm_apply CategoryTheory.Limits.Types.limitEquivSections_symm_apply

--porting note: removed @[ext]
/-- Construct a term of `limit F : Type u` from a family of terms `x : Π j, F.obj j`
which are "coherent": `∀ (j j') (f : j ⟶ j'), F.map f (x j) = x j'`.
-/
noncomputable def Limit.mk (F : J ⥤ Type u) (x : ∀ j, F.obj j)
    (h : ∀ (j j') (f : j ⟶ j'), F.map f (x j) = x j') : (limit F : Type u) :=
  (limitEquivSections F).symm ⟨x, h _ _⟩
#align category_theory.limits.types.limit.mk CategoryTheory.Limits.Types.Limit.mk

@[simp]
theorem Limit.π_mk (F : J ⥤ Type u) (x : ∀ j, F.obj j)
    (h : ∀ (j j') (f : j ⟶ j'), F.map f (x j) = x j') (j) :
      limit.π F j (Limit.mk F x h) = x j := by
  dsimp [Limit.mk]
  simp
#align category_theory.limits.types.limit.π_mk CategoryTheory.Limits.Types.Limit.π_mk

-- porting note : `Limit.π_mk'` was removed because the linter complains it is unnecessary
--@[simp]
--theorem Limit.π_mk' (F : J ⥤ Type v) (x : ∀ j, F.obj j)
--    (h : ∀ (j j') (f : j ⟶ j'), F.map f (x j) = x j') (j) :
--    limit.π F j (Limit.mk.{v, v} F x h) = x j := by
--  dsimp [Limit.mk]
--  simp
--#align category_theory.limits.types.limit.π_mk' CategoryTheory.Limits.Types.Limit.π_mk'

-- PROJECT: prove this for concrete categories where the forgetful functor preserves limits
@[ext]
theorem limit_ext (F : J ⥤ Type u) (x y : limit F)
    (w : ∀ j, limit.π F j x = limit.π F j y) : x = y := by
  apply (limitEquivSections F).injective
  ext j
  simp [w j]
#align category_theory.limits.types.limit_ext CategoryTheory.Limits.Types.limit_ext

@[ext]
theorem limit_ext' (F : J ⥤ Type v) (x y : limit F) (w : ∀ j, limit.π F j x = limit.π F j y) :
    x = y :=
  limit_ext F x y w
#align category_theory.limits.types.limit_ext' CategoryTheory.Limits.Types.limit_ext'

theorem limit_ext_iff (F : J ⥤ Type u) (x y : limit F) :
    x = y ↔ ∀ j, limit.π F j x = limit.π F j y :=
  ⟨fun t _ => t ▸ rfl, limit_ext _ _ _⟩
#align category_theory.limits.types.limit_ext_iff CategoryTheory.Limits.Types.limit_ext_iff

theorem limit_ext_iff' (F : J ⥤ Type v) (x y : limit F) :
    x = y ↔ ∀ j, limit.π F j x = limit.π F j y :=
  ⟨fun t _ => t ▸ rfl, limit_ext' _ _ _⟩
#align category_theory.limits.types.limit_ext_iff' CategoryTheory.Limits.Types.limit_ext_iff'

-- TODO: are there other limits lemmas that should have `_apply` versions?
-- Can we generate these like with `@[reassoc]`?
-- PROJECT: prove these for any concrete category where the forgetful functor preserves limits?
--porting note: @[simp] was removed because the linter said it was useless
--@[simp]
theorem Limit.w_apply {F : J ⥤ Type u} {j j' : J} {x : limit F} (f : j ⟶ j') :
    F.map f (limit.π F j x) = limit.π F j' x :=
  congr_fun (limit.w F f) x
#align category_theory.limits.types.limit.w_apply CategoryTheory.Limits.Types.Limit.w_apply

--porting note: @[simp] was removed because the linter said it was useless
theorem Limit.lift_π_apply (F : J ⥤ Type u) (s : Cone F) (j : J) (x : s.pt) :
    limit.π F j (limit.lift F s x) = s.π.app j x :=
  congr_fun (limit.lift_π s j) x
#align category_theory.limits.types.limit.lift_π_apply CategoryTheory.Limits.Types.Limit.lift_π_apply

--porting note: @[simp] was removed because the linter said it was useless
theorem Limit.map_π_apply {F G : J ⥤ Type u} (α : F ⟶ G) (j : J) (x : limit F) :
    limit.π G j (limMap α x) = α.app j (limit.π F j x) :=
  congr_fun (limMap_π α j) x
#align category_theory.limits.types.limit.map_π_apply CategoryTheory.Limits.Types.Limit.map_π_apply

@[simp]
theorem Limit.w_apply' {F : J ⥤ Type v} {j j' : J} {x : limit F} (f : j ⟶ j') :
    F.map f (limit.π F j x) = limit.π F j' x :=
  congr_fun (limit.w F f) x
#align category_theory.limits.types.limit.w_apply' CategoryTheory.Limits.Types.Limit.w_apply'

@[simp]
theorem Limit.lift_π_apply' (F : J ⥤ Type v) (s : Cone F) (j : J) (x : s.pt) :
    limit.π F j (limit.lift F s x) = s.π.app j x :=
  congr_fun (limit.lift_π s j) x
#align category_theory.limits.types.limit.lift_π_apply' CategoryTheory.Limits.Types.Limit.lift_π_apply'

@[simp]
theorem Limit.map_π_apply' {F G : J ⥤ Type v} (α : F ⟶ G) (j : J) (x : limit F) :
    limit.π G j (limMap α x) = α.app j (limit.π F j x) :=
  congr_fun (limMap_π α j) x
#align category_theory.limits.types.limit.map_π_apply' CategoryTheory.Limits.Types.Limit.map_π_apply'

end UnivLE

/-!
In this section we verify that instances are available as expected.
-/
section instances

example : HasLimitsOfSize.{w, w, max v w, max (v + 1) (w + 1)} (TypeMax.{w, v}) := inferInstance
example : HasLimitsOfSize.{w, w, max v w, max (v + 1) (w + 1)} (Type max v w) := inferInstance

example : HasLimitsOfSize.{0, 0, v, v+1} (Type v) := inferInstance
example : HasLimitsOfSize.{v, v, v, v+1} (Type v) := inferInstance

example [UnivLE.{v, u}] : HasLimitsOfSize.{v, v, u, u+1} (Type u) := inferInstance

example : HasLimitsOfSize.{v, u} (Type u) := inferInstance

end instances

/--
The relation defining the quotient type which implements the colimit of a functor `F : J ⥤ Type u`.
See `CategoryTheory.Limits.Types.Quot`.
-/
def Quot.Rel (F : J ⥤ Type u) : (Σ j, F.obj j) → (Σ j, F.obj j) → Prop := fun p p' =>
  ∃ f : p.1 ⟶ p'.1, p'.2 = F.map f p.2
#align category_theory.limits.types.quot.rel CategoryTheory.Limits.Types.Quot.Rel

-- porting note: removed @[nolint has_nonempty_instance]
/-- A quotient type implementing the colimit of a functor `F : J ⥤ Type u`,
as pairs `⟨j, x⟩` where `x : F.obj j`, modulo the equivalence relation generated by
`⟨j, x⟩ ~ ⟨j', x'⟩` whenever there is a morphism `f : j ⟶ j'` so `F.map f x = x'`.
-/
def Quot (F : J ⥤ Type u) : TypeMax.{v, u} :=
  _root_.Quot (Quot.Rel F)
#align category_theory.limits.types.quot CategoryTheory.Limits.Types.Quot

/-- (internal implementation) the colimit cocone of a functor,
implemented as a quotient of a sigma type
-/
noncomputable def colimitCocone [UnivLE.{v, u}] (F : J ⥤ Type u) : Cocone F where
  pt := Shrink (Quot F)
  ι :=
    { app := fun j x => (equivShrink _) (Quot.mk _ ⟨j, x⟩)
      naturality := fun _ _ f => funext (fun _ => by
        dsimp
        congr 1
        exact (Quot.sound ⟨f, rfl⟩).symm ) }
#align category_theory.limits.types.colimit_cocone CategoryTheory.Limits.Types.colimitCocone

--attribute [local elab_with_expected_type] Quot.lift

/-- (internal implementation) the fact that the proposed colimit cocone is the colimit -/
noncomputable def colimitCoconeIsColimit [UnivLE.{v, u}] (F : J ⥤ Type u) :
    IsColimit (colimitCocone F) where
  desc s x := (Quot.lift (fun p : Σj, F.obj j => s.ι.app p.1 p.2) fun ⟨j, x⟩ ⟨j', x'⟩ ⟨f, hf⟩ => by
      dsimp at hf
      rw [hf]
      exact (congr_fun (Cocone.w s f) x).symm) ((equivShrink.{u, _} (Quot F)).symm x)
  fac s j := by
    ext x
    dsimp only [colimitCocone, Quot]
    simp
  uniq s m hm := by
    funext x
    obtain ⟨y, rfl⟩ := (equivShrink (Quot F)).surjective x
    simp only [Equiv.symm_apply_apply]
    induction' y using Quot.ind with y
    exact congr_fun (hm y.1) _
#align category_theory.limits.types.colimit_cocone_is_colimit CategoryTheory.Limits.Types.colimitCoconeIsColimit

@[simp]
lemma colimitCoconeIsColimit_desc_apply [UnivLE.{v, u}] (F : J ⥤ Type u) (s : Cocone F)
    (j : J) (x : F.obj j) :
    (colimitCoconeIsColimit F).desc s ((equivShrink _) (Quot.mk _ ⟨j, x⟩)) = s.ι.app j x := by
  simp [colimitCoconeIsColimit, Quot]

instance hasColimit [UnivLE.{v, u}] (F : J ⥤ Type u) : HasColimit F :=
  ⟨_, colimitCoconeIsColimit F⟩

instance hasColimitOfShape [UnivLE.{v, u}] : HasColimitsOfShape J (Type u) where

/-- The category of types has all colimits.

See <https://stacks.math.columbia.edu/tag/002U>.
-/
instance hasColimitsOfSize [UnivLE.{v, u}] : HasColimitsOfSize.{w, v} (Type u) where
#align category_theory.limits.types.has_colimits_of_size CategoryTheory.Limits.Types.hasColimitsOfSize

example : HasColimitsOfSize.{w, v} (TypeMax.{v, u}) := inferInstance

example : HasColimits (Type u) := inferInstance

example (F : J ⥤ TypeMax.{v, u}) : HasColimit F := inferInstance

example (F : J ⥤ Type v) : HasColimit F := inferInstance

example : HasColimitsOfSize.{w, u} (Type u) := inferInstance

/-- The equivalence between the point of a colimit cocone of `F` in `Type u`
and the "concrete" definition as a quotient.
-/
noncomputable def equivQuotOfIsColimit
    [UnivLE.{v, u}] {F : J ⥤ Type u} {t : Cocone F} (ht : IsColimit t) : t.pt ≃ Quot F :=
  (IsColimit.coconePointUniqueUpToIso ht (colimitCoconeIsColimit F)).toEquiv.trans
    (equivShrink _).symm

/-- The equivalence between the abstract colimit of `F` in `Type u`
and the "concrete" definition as a quotient.
-/
noncomputable def colimitEquivQuot [UnivLE.{v, u}] (F : J ⥤ Type u) : colimit F ≃ Quot F :=
  equivQuotOfIsColimit (colimit.isColimit F)
#align category_theory.limits.types.colimit_equiv_quot CategoryTheory.Limits.Types.colimitEquivQuot

@[simp]
lemma equivQuotOfIsColimit_symm_apply
    [UnivLE.{v, u}] {F : J ⥤ Type u} {t : Cocone F} (ht : IsColimit t) (j : J) (x : F.obj j) :
    (equivQuotOfIsColimit ht).symm (Quot.mk _ ⟨j, x⟩) = t.ι.app j x := by
  dsimp [equivQuotOfIsColimit, IsColimit.coconePointUniqueUpToIso, colimitCoconeIsColimit]
  simp only [Equiv.symm_apply_apply]

@[simp]
theorem colimitEquivQuot_symm_apply [UnivLE.{v, u}] (F : J ⥤ Type u) (j : J) (x : F.obj j) :
    (colimitEquivQuot F).symm (Quot.mk _ ⟨j, x⟩) = colimit.ι F j x := by
  apply equivQuotOfIsColimit_symm_apply
#align category_theory.limits.types.colimit_equiv_quot_symm_apply CategoryTheory.Limits.Types.colimitEquivQuot_symm_apply

@[simp]
lemma equivQuotOfIsColimit_apply [UnivLE.{v, u}] {F : J ⥤ Type u} {t : Cocone F} (ht : IsColimit t)
    (j : J) (x : F.obj j) :
    (equivQuotOfIsColimit ht) (t.ι.app j x) = Quot.mk _ ⟨j, x⟩ := by
  apply (equivQuotOfIsColimit ht).symm.injective
  simp

@[simp]
theorem colimitEquivQuot_apply [UnivLE.{v, u}] (F : J ⥤ Type u) (j : J) (x : F.obj j) :
    (colimitEquivQuot F) (colimit.ι F j x) = Quot.mk _ ⟨j, x⟩ := by
  apply (colimitEquivQuot F).symm.injective
  simp
#align category_theory.limits.types.colimit_equiv_quot_apply CategoryTheory.Limits.Types.colimitEquivQuot_apply

--porting note: @[simp] was removed because the linter said it was useless
@[simp]
theorem Colimit.w_apply [UnivLE.{v, u}] {F : J ⥤ Type u} {j j' : J} {x : F.obj j} (f : j ⟶ j') :
    colimit.ι F j' (F.map f x) = colimit.ι F j x :=
  congr_fun (colimit.w F f) x
#align category_theory.limits.types.colimit.w_apply CategoryTheory.Limits.Types.Colimit.w_apply

@[simp]
theorem Colimit.ι_desc_apply [UnivLE.{v, u}] (F : J ⥤ Type u) (s : Cocone F) (j : J) (x : F.obj j) :
    colimit.desc F s (colimit.ι F j x) = s.ι.app j x :=
   congr_fun (colimit.ι_desc s j) x
#align category_theory.limits.types.colimit.ι_desc_apply CategoryTheory.Limits.Types.Colimit.ι_desc_apply

@[simp]
theorem Colimit.ι_map_apply [UnivLE.{v, u}] {F G : J ⥤ Type u} (α : F ⟶ G) (j : J) (x : F.obj j) :
    colim.map α (colimit.ι F j x) = colimit.ι G j (α.app j x) :=
  congr_fun (colimit.ι_map α j) x
#align category_theory.limits.types.colimit.ι_map_apply CategoryTheory.Limits.Types.Colimit.ι_map_apply

theorem colimit_sound
    {F : J ⥤ Type u} [UnivLE.{v, u}] {j j' : J} {x : F.obj j} {x' : F.obj j'} (f : j ⟶ j')
    (w : F.map f x = x') : colimit.ι F j x = colimit.ι F j' x' := by
  rw [← w, Colimit.w_apply]
#align category_theory.limits.types.colimit_sound CategoryTheory.Limits.Types.colimit_sound

theorem colimit_sound' {F : J ⥤ Type u} [UnivLE.{v, u}]
    {j j' : J} {x : F.obj j} {x' : F.obj j'} {j'' : J}
    (f : j ⟶ j'') (f' : j' ⟶ j'') (w : F.map f x = F.map f' x') :
    colimit.ι F j x = colimit.ι F j' x' := by
  rw [← colimit.w _ f, ← colimit.w _ f']
  rw [types_comp_apply, types_comp_apply, w]
#align category_theory.limits.types.colimit_sound' CategoryTheory.Limits.Types.colimit_sound'

theorem colimit_eq [UnivLE.{v, u}] {F : J ⥤ Type u} {j j' : J} {x : F.obj j} {x' : F.obj j'}
    (w : colimit.ι F j x = colimit.ι F j' x') :
      EqvGen (Quot.Rel F) ⟨j, x⟩ ⟨j', x'⟩ := by
  apply Quot.eq.1
  simpa using congr_arg (colimitEquivQuot F) w
#align category_theory.limits.types.colimit_eq CategoryTheory.Limits.Types.colimit_eq

theorem jointly_surjective
    [UnivLE.{v, u}] (F : J ⥤ Type u) {t : Cocone F} (h : IsColimit t) (x : t.pt) :
    ∃ j y, t.ι.app j y = x := by
  obtain ⟨⟨j, y⟩, rfl⟩ := (equivQuotOfIsColimit h).symm.surjective x
  exact ⟨j, y, by simp⟩
#align category_theory.limits.types.jointly_surjective CategoryTheory.Limits.Types.jointly_surjective

/-- A variant of `jointly_surjective` for `x : colimit F`. -/
theorem jointly_surjective' [UnivLE.{v, u}] {F : J ⥤ Type u} (x : colimit F) :
    ∃ j y, colimit.ι F j y = x := by
  exact jointly_surjective F (colimit.isColimit F) x
#align category_theory.limits.types.jointly_surjective' CategoryTheory.Limits.Types.jointly_surjective'

namespace FilteredColimit

/- For filtered colimits of types, we can give an explicit description
  of the equivalence relation generated by the relation used to form
  the colimit.  -/
variable [UnivLE.{v, u}] (F : J ⥤ Type u)

/-- An alternative relation on `Σ j, F.obj j`,
which generates the same equivalence relation as we use to define the colimit in `Type` above,
but that is more convenient when working with filtered colimits.

Elements in `F.obj j` and `F.obj j'` are equivalent if there is some `k : J` to the right
where their images are equal.
-/
protected def Rel (x y : Σ j, F.obj j) : Prop :=
  ∃ (k : _) (f : x.1 ⟶ k) (g : y.1 ⟶ k), F.map f x.2 = F.map g y.2
#align category_theory.limits.types.filtered_colimit.rel CategoryTheory.Limits.Types.FilteredColimit.Rel

theorem rel_of_quot_rel (x y : Σ j, F.obj j) :
    Quot.Rel F x y → FilteredColimit.Rel F x y :=
  fun ⟨f, h⟩ => ⟨y.1, f, 𝟙 y.1, by rw [← h, FunctorToTypes.map_id_apply]⟩
#align category_theory.limits.types.filtered_colimit.rel_of_quot_rel CategoryTheory.Limits.Types.FilteredColimit.rel_of_quot_rel

theorem eqvGen_quot_rel_of_rel (x y : Σ j, F.obj j) :
    FilteredColimit.Rel F x y → EqvGen (Quot.Rel F) x y := fun ⟨k, f, g, h⟩ => by
  refine' EqvGen.trans _ ⟨k, F.map f x.2⟩ _ _ _
  · exact (EqvGen.rel _ _ ⟨f, rfl⟩)
  · exact (EqvGen.symm _ _ (EqvGen.rel _ _ ⟨g, h⟩))
#align category_theory.limits.types.filtered_colimit.eqv_gen_quot_rel_of_rel CategoryTheory.Limits.Types.FilteredColimit.eqvGen_quot_rel_of_rel

--attribute [local elab_without_expected_type] nat_trans.app

/-- Recognizing filtered colimits of types. -/
noncomputable def isColimitOf (t : Cocone F) (hsurj : ∀ x : t.pt, ∃ i xi, x = t.ι.app i xi)
    (hinj :
      ∀ i j xi xj,
        t.ι.app i xi = t.ι.app j xj → ∃ (k : _) (f : i ⟶ k) (g : j ⟶ k), F.map f xi = F.map g xj) :
    IsColimit t := by
  -- Strategy: Prove that the map from "the" colimit of F (defined above) to t.X
  -- is a bijection.
  apply IsColimit.ofIsoColimit (colimit.isColimit F)
  refine' Cocones.ext (Equiv.toIso (Equiv.ofBijective _ _)) _
  · exact colimit.desc F t
  · constructor
    · show Function.Injective _
      intro a b h
      rcases jointly_surjective.{v, u} F (colimit.isColimit F) a with ⟨i, xi, rfl⟩
      rcases jointly_surjective.{v, u} F (colimit.isColimit F) b with ⟨j, xj, rfl⟩
      replace h : (colimit.ι F i ≫ colimit.desc F t) xi = (colimit.ι F j ≫ colimit.desc F t) xj := h
      rw [colimit.ι_desc, colimit.ι_desc] at h
      rcases hinj i j xi xj h with ⟨k, f, g, h'⟩
      change colimit.ι F i xi = colimit.ι F j xj
      rw [← colimit.w F f, ← colimit.w F g]
      change colimit.ι F k (F.map f xi) = colimit.ι F k (F.map g xj)
      rw [h']
    · show Function.Surjective _
      intro x
      rcases hsurj x with ⟨i, xi, rfl⟩
      use colimit.ι F i xi
      apply Colimit.ι_desc_apply
  · intro j
    apply colimit.ι_desc
#align category_theory.limits.types.filtered_colimit.is_colimit_of CategoryTheory.Limits.Types.FilteredColimit.isColimitOf

variable [IsFilteredOrEmpty J]

protected theorem rel_equiv : _root_.Equivalence (FilteredColimit.Rel F) where
  refl x := ⟨x.1, 𝟙 x.1, 𝟙 x.1, rfl⟩
  symm := fun ⟨k, f, g, h⟩ => ⟨k, g, f, h.symm⟩
  trans {x y z} := fun ⟨k, f, g, h⟩ ⟨k', f', g', h'⟩ =>
    let ⟨l, fl, gl, _⟩ := IsFilteredOrEmpty.cocone_objs k k'
    let ⟨m, n, hn⟩ := IsFilteredOrEmpty.cocone_maps (g ≫ fl) (f' ≫ gl)
    ⟨m, f ≫ fl ≫ n, g' ≫ gl ≫ n,
      calc
        F.map (f ≫ fl ≫ n) x.2 = F.map (fl ≫ n) (F.map f x.2) := by simp
        _ = F.map (fl ≫ n) (F.map g y.2) := by rw [h]
        _ = F.map ((g ≫ fl) ≫ n) y.2 := by simp
        _ = F.map ((f' ≫ gl) ≫ n) y.2 := by rw [hn]
        _ = F.map (gl ≫ n) (F.map f' y.2) := by simp
        _ = F.map (gl ≫ n) (F.map g' z.2) := by rw [h']
        _ = F.map (g' ≫ gl ≫ n) z.2 := by simp⟩
#align category_theory.limits.types.filtered_colimit.rel_equiv CategoryTheory.Limits.Types.FilteredColimit.rel_equiv

protected theorem rel_eq_eqvGen_quot_rel :
    FilteredColimit.Rel F = EqvGen (Quot.Rel F) := by
  ext ⟨j, x⟩ ⟨j', y⟩
  constructor
  · apply eqvGen_quot_rel_of_rel
  · rw [← (FilteredColimit.rel_equiv F).eqvGen_iff]
    exact EqvGen.mono (rel_of_quot_rel F)
#align category_theory.limits.types.filtered_colimit.rel_eq_eqv_gen_quot_rel CategoryTheory.Limits.Types.FilteredColimit.rel_eq_eqvGen_quot_rel

theorem colimit_eq_iff_aux {i j : J} {xi : F.obj i} {xj : F.obj j} :
    (colimitCocone F).ι.app i xi = (colimitCocone F).ι.app j xj ↔
      FilteredColimit.Rel F ⟨i, xi⟩ ⟨j, xj⟩ := by
  dsimp [colimitCocone]
  rw [FilteredColimit.rel_eq_eqvGen_quot_rel, ← Quot.eq, EmbeddingLike.apply_eq_iff_eq]
#align category_theory.limits.types.filtered_colimit.colimit_eq_iff_aux CategoryTheory.Limits.Types.FilteredColimit.colimit_eq_iff_aux

theorem isColimit_eq_iff {t : Cocone F} (ht : IsColimit t) {i j : J} {xi : F.obj i} {xj : F.obj j} :
    t.ι.app i xi = t.ι.app j xj ↔ ∃ (k : _) (f : i ⟶ k) (g : j ⟶ k), F.map f xi = F.map g xj := by
  refine' Iff.trans _ (colimit_eq_iff_aux F)
  let e' := (Cocones.forget _).mapIso (IsColimit.uniqueUpToIso (colimitCoconeIsColimit F) ht)
  have eq : t.ι ≫ ((Functor.const J).mapIso e').inv = (colimitCocone F).ι := by
    ext k : 2
    apply IsColimit.comp_coconePointUniqueUpToIso_inv (colimitCoconeIsColimit F)
  simp only [← eq]
  rw [← @Equiv.apply_eq_iff_eq _ _ e'.symm.toEquiv]
  rfl
#align category_theory.limits.types.filtered_colimit.is_colimit_eq_iff CategoryTheory.Limits.Types.FilteredColimit.isColimit_eq_iff

theorem colimit_eq_iff {i j : J} {xi : F.obj i} {xj : F.obj j} :
    colimit.ι F i xi = colimit.ι F j xj ↔
      ∃ (k : _) (f : i ⟶ k) (g : j ⟶ k), F.map f xi = F.map g xj :=
  isColimit_eq_iff _ (colimit.isColimit F)
#align category_theory.limits.types.filtered_colimit.colimit_eq_iff CategoryTheory.Limits.Types.FilteredColimit.colimit_eq_iff

end FilteredColimit

variable {α β : Type u} (f : α ⟶ β)

section

-- implementation of `HasImage`
/-- the image of a morphism in Type is just `Set.range f` -/
def Image : Type u :=
  Set.range f
#align category_theory.limits.types.image CategoryTheory.Limits.Types.Image

instance [Inhabited α] : Inhabited (Image f) where default := ⟨f default, ⟨_, rfl⟩⟩

/-- the inclusion of `Image f` into the target -/
def Image.ι : Image f ⟶ β :=
  Subtype.val
#align category_theory.limits.types.image.ι CategoryTheory.Limits.Types.Image.ι

instance : Mono (Image.ι f) :=
  (mono_iff_injective _).2 Subtype.val_injective

variable {f}

/-- the universal property for the image factorisation -/
noncomputable def Image.lift (F' : MonoFactorisation f) : Image f ⟶ F'.I :=
  (fun x => F'.e (Classical.indefiniteDescription _ x.2).1 : Image f → F'.I)
#align category_theory.limits.types.image.lift CategoryTheory.Limits.Types.Image.lift

theorem Image.lift_fac (F' : MonoFactorisation f) : Image.lift F' ≫ F'.m = Image.ι f := by
  funext x
  change (F'.e ≫ F'.m) _ = _
  rw [F'.fac, (Classical.indefiniteDescription _ x.2).2]
  rfl
#align category_theory.limits.types.image.lift_fac CategoryTheory.Limits.Types.Image.lift_fac

end

/-- the factorisation of any morphism in Type through a mono. -/
def monoFactorisation : MonoFactorisation f where
  I := Image f
  m := Image.ι f
  e := Set.rangeFactorization f
#align category_theory.limits.types.mono_factorisation CategoryTheory.Limits.Types.monoFactorisation

/-- the factorisation through a mono has the universal property of the image. -/
noncomputable def isImage : IsImage (monoFactorisation f) where
  lift := Image.lift
  lift_fac := Image.lift_fac
#align category_theory.limits.types.is_image CategoryTheory.Limits.Types.isImage

instance : HasImage f :=
  HasImage.mk ⟨_, isImage f⟩

instance : HasImages (Type u) where
  has_image := by infer_instance

instance : HasImageMaps (Type u) where
  has_image_map {f g} st :=
    HasImageMap.transport st (monoFactorisation f.hom) (isImage g.hom)
      (fun x => ⟨st.right x.1, ⟨st.left (Classical.choose x.2), by
        have p := st.w
        replace p := congr_fun p (Classical.choose x.2)
        simp only [Functor.id_obj, Functor.id_map, types_comp_apply] at p
        erw [p, Classical.choose_spec x.2]⟩⟩) rfl

end CategoryTheory.Limits.Types<|MERGE_RESOLUTION|>--- conflicted
+++ resolved
@@ -31,12 +31,9 @@
 
 namespace CategoryTheory.Limits.Types
 
-<<<<<<< HEAD
-variable {J : Type v} [Category.{w} J]
-=======
 section limit_characterization
 
-variable {J : Type v} [Category J] {F : J ⥤ Type u}
+variable {J : Type v} [Category.{w} J] {F : J ⥤ Type u}
 
 /-- Given a section of a functor F into `Type*`,
   construct a cone over F with `PUnit` as the cone point. -/
@@ -87,7 +84,6 @@
 end limit_characterization
 
 variable {J : Type v} [SmallCategory J]
->>>>>>> 09352744
 
 /-! We now provide two distinct implementations in the category of types.
 
@@ -180,7 +176,6 @@
 open UnivLE
 variable [UnivLE.{v, u}]
 
-<<<<<<< HEAD
 /-- The equivalence between a limiting cone of `F` in `Type u` and the "concrete" definition as the
 sections of `F`.
 -/
@@ -204,8 +199,6 @@
   simp
 #align category_theory.limits.types.is_limit_equiv_sections_symm_apply CategoryTheory.Limits.Types.isLimitEquivSections_symm_apply
 
-=======
->>>>>>> 09352744
 /--
 The category of types has all limits.
 
@@ -234,13 +227,8 @@
 
 @[simp]
 theorem limitEquivSections_apply (F : J ⥤ Type u) (x : limit F) (j : J) :
-<<<<<<< HEAD
-    ((limitEquivSections F) x : ∀ j, F.obj j) j = limit.π F j x := by
-  simp [limitEquivSections, isLimitEquivSections, IsLimit.conePointUniqueUpToIso]
-=======
     ((limitEquivSections.{v, u} F) x : ∀ j, F.obj j) j = limit.π F j x :=
   isLimitEquivSections_apply _ _ _
->>>>>>> 09352744
 #align category_theory.limits.types.limit_equiv_sections_apply CategoryTheory.Limits.Types.limitEquivSections_apply
 
 @[simp]
