--- conflicted
+++ resolved
@@ -239,19 +239,11 @@
 
 lemma natTrans_ext {F G : Quotient r ⥤ D} (τ₁ τ₂ : F ⟶ G)
     (h : whiskerLeft (Quotient.functor r) τ₁ = whiskerLeft (Quotient.functor r) τ₂) : τ₁ = τ₂ :=
-<<<<<<< HEAD
-  NatTrans.ext _ _ (by ext1 ⟨X⟩ ; exact NatTrans.congr_app h X)
+  NatTrans.ext _ _ (by ext1 ⟨X⟩; exact NatTrans.congr_app h X)
 
 variable (r)
 
-/-- in order to define a natural transformation `F ⟶ G` with `F G : Quotient r ⥤ D`, it suffices
-=======
-  NatTrans.ext _ _ (by ext1 ⟨X⟩; exact NatTrans.congr_app h X)
-
-variable (r)
-
 /-- In order to define a natural transformation `F ⟶ G` with `F G : Quotient r ⥤ D`, it suffices
->>>>>>> 03c21faf
 to do so after precomposing with `Quotient.functor r`. -/
 def natTransLift {F G : Quotient r ⥤ D} (τ : Quotient.functor r ⋙ F ⟶ Quotient.functor r ⋙ G) :
     F ⟶ G where
@@ -275,11 +267,8 @@
 lemma natTransLift_id (F : Quotient r ⥤ D) :
     natTransLift r (𝟙 (Quotient.functor r ⋙ F)) = 𝟙 _ := by aesop_cat
 
-<<<<<<< HEAD
-=======
 /-- In order to define a natural isomorphism `F ≅ G` with `F G : Quotient r ⥤ D`, it suffices
 to do so after precomposing with `Quotient.functor r`. -/
->>>>>>> 03c21faf
 @[simps]
 def natIsoLift {F G : Quotient r ⥤ D} (τ : Quotient.functor r ⋙ F ≅ Quotient.functor r ⋙ G) :
     F ≅ G where
@@ -290,21 +279,12 @@
 
 variable (D)
 
-<<<<<<< HEAD
-instance full_whiskeringLeft_quotient_functor :
-    Full ((whiskeringLeft C _ D).obj (Quotient.functor r)) where
-  preimage := natTransLift r
-
-instance faithful_whiskeringLeft_quotient_functor :
-    Faithful ((whiskeringLeft C _ D).obj (Quotient.functor r)) := ⟨by apply natTrans_ext⟩
-=======
 instance full_whiskeringLeft_functor :
     Full ((whiskeringLeft C _ D).obj (functor r)) where
   preimage := natTransLift r
 
 instance faithful_whiskeringLeft_functor :
     Faithful ((whiskeringLeft C _ D).obj (functor r)) := ⟨by apply natTrans_ext⟩
->>>>>>> 03c21faf
 
 end Quotient
 
