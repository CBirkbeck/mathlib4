--- conflicted
+++ resolved
@@ -378,8 +378,7 @@
     (f : Arrow C) : F.mapArrow.obj f ≅ G.mapArrow.obj f :=
   Arrow.isoMk (e.app f.left) (e.app f.right)
 
-<<<<<<< HEAD
-lemma isIso_iff_of_arrow_iso {C : Type _} [Category C] {f g : Arrow C} (e : f ≅ g) :
+lemma isIso_iff_of_arrow_iso {C : Type*} [Category C] {f g : Arrow C} (e : f ≅ g) :
   IsIso f.hom ↔ IsIso g.hom := by
   constructor
   · intro
@@ -393,14 +392,14 @@
       infer_instance
     apply IsIso.of_isIso_comp_left e.inv.left
 
-lemma isIso_iff_of_arrow_mk_iso {C : Type _} [Category C] {X₁ X₂ Y₁ Y₂ : C}
+lemma isIso_iff_of_arrow_mk_iso {C : Type*} [Category C] {X₁ X₂ Y₁ Y₂ : C}
   {f : X₁ ⟶ X₂} {g : Y₁ ⟶ Y₂} (e : Arrow.mk f ≅ Arrow.mk g) :
   IsIso f ↔ IsIso g := isIso_iff_of_arrow_iso e
 
 namespace NatTrans
 
 @[simps]
-def functorArrow {C D : Type _} [Category C] [Category D] {F G : C ⥤ D} (τ : F ⟶ G) :
+def functorArrow {C D : Type*} [Category C] [Category D] {F G : C ⥤ D} (τ : F ⟶ G) :
     C ⥤ Arrow D where
   obj X := Arrow.mk (τ.app X)
   map f :=
@@ -408,7 +407,7 @@
       right := G.map f }
 
 end NatTrans
-=======
+
 variable (T)
 
 /-- `Arrow T` is equivalent to a sigma type. -/
@@ -439,6 +438,5 @@
     have := h f
     simp only [Functor.mapArrow_obj, mk_eq_mk_iff] at this
     tauto)
->>>>>>> 573827b4
 
 end CategoryTheory