--- conflicted
+++ resolved
@@ -174,18 +174,16 @@
 lemma essSurj_of_iso {F G : C ⥤ D} [EssSurj F] (α : F ≅ G) : EssSurj G where
   mem_essImage Y := Functor.essImage.ofNatIso α (EssSurj.mem_essImage Y)
 
-<<<<<<< HEAD
 instance instEssSurjComp {E : Type _} [Category E]
     (F : C ⥤ D) (G : D ⥤ E) [EssSurj F] [EssSurj G] :
     EssSurj (F ⋙ G) where
   mem_essImage Z := ⟨F.objPreimage (G.objPreimage Z),
     ⟨G.mapIso (F.objObjPreimageIso (G.objPreimage Z)) ≪≫ G.objObjPreimageIso Z⟩⟩
-=======
+
 end Functor
 
 -- deprecated on 2024-04-06
 @[deprecated] alias EssSurj := Functor.EssSurj
 @[deprecated] alias Iso.map_essSurj := Functor.essSurj_of_iso
->>>>>>> b0aea615
 
 end CategoryTheory