/-
Copyright (c) 2024 Joël Riou. All rights reserved.
Released under Apache 2.0 license as described in the file LICENSE.
Authors: Joël Riou
-/
import Mathlib.CategoryTheory.Comma.Arrow
import Mathlib.CategoryTheory.CommSq

/-!
# The category of commutative squares

In this file, we define a bundled version of `CommSq`
which allows to consider commutative squares as
objects in a category `Square C`.

The four objects in a commutative square are
numbered as follows:
```
X₁ --> X₂
|      |
v      v
X₃ --> X₄
```

We define the flip functor, and two equivalences with
the category `Arrow (Arrow C)`, depending on whether
we consider a commutative square as a horizontal
morphism between two vertical maps (`arrowArrowEquivalence`)
or a vertical morphism betwen two horizontal
maps (`arrowArrowEquivalence'`).

-/

universe v v' u u'

namespace CategoryTheory

open Category

variable (C : Type u) [Category.{v} C] {D : Type u'} [Category.{v'} D]

/-- The category of commutative squares in a category. -/
structure Square where
  /-- the top-left object -/
  {X₁ : C}
  /-- the top-right object -/
  {X₂ : C}
  /-- the bottom-left object -/
  {X₃ : C}
  /-- the bottom-right object -/
  {X₄ : C}
  /-- the top morphism -/
  f₁₂ : X₁ ⟶ X₂
  /-- the left morphism -/
  f₁₃ : X₁ ⟶ X₃
  /-- the right morphism -/
  f₂₄ : X₂ ⟶ X₄
  /-- the bottom morphism -/
  f₃₄ : X₃ ⟶ X₄
  fac : f₁₂ ≫ f₂₄ = f₁₃ ≫ f₃₄

namespace Square

variable {C}

lemma commSq (sq : Square C) : CommSq sq.f₁₂ sq.f₁₃ sq.f₂₄ sq.f₃₄ where
  w := sq.fac

/-- A morphism between two commutative squares consists of 4 morphisms
which extend these two squares into a commuting cube. -/
@[ext]
structure Hom (sq₁ sq₂ : Square C) where
  /-- the top-left morphism -/
  τ₁ : sq₁.X₁ ⟶ sq₂.X₁
  /-- the top-right morphism -/
  τ₂ : sq₁.X₂ ⟶ sq₂.X₂
  /-- the bottom-left morphism -/
  τ₃ : sq₁.X₃ ⟶ sq₂.X₃
  /-- the bottom-right morphism -/
  τ₄ : sq₁.X₄ ⟶ sq₂.X₄
  comm₁₂ : sq₁.f₁₂ ≫ τ₂ = τ₁ ≫ sq₂.f₁₂ := by aesop_cat
  comm₁₃ : sq₁.f₁₃ ≫ τ₃ = τ₁ ≫ sq₂.f₁₃ := by aesop_cat
  comm₂₄ : sq₁.f₂₄ ≫ τ₄ = τ₂ ≫ sq₂.f₂₄ := by aesop_cat
  comm₃₄ : sq₁.f₃₄ ≫ τ₄ = τ₃ ≫ sq₂.f₃₄ := by aesop_cat

namespace Hom

attribute [reassoc (attr := simp)] comm₁₂ comm₁₃ comm₂₄ comm₃₄

/-- The identity of a commutative square. -/
@[simps]
def id (sq : Square C) : Hom sq sq where
  τ₁ := 𝟙 _
  τ₂ := 𝟙 _
  τ₃ := 𝟙 _
  τ₄ := 𝟙 _

/-- The composition of morphisms of squares. -/
@[simps]
def comp {sq₁ sq₂ sq₃ : Square C} (f : Hom sq₁ sq₂) (g : Hom sq₂ sq₃) : Hom sq₁ sq₃ where
  τ₁ := f.τ₁ ≫ g.τ₁
  τ₂ := f.τ₂ ≫ g.τ₂
  τ₃ := f.τ₃ ≫ g.τ₃
  τ₄ := f.τ₄ ≫ g.τ₄

end Hom

@[simps!]
instance category : Category (Square C) where
  Hom := Hom
  id := Hom.id
  comp := Hom.comp

@[ext]
lemma hom_ext {sq₁ sq₂ : Square C} {f g : sq₁ ⟶ sq₂}
    (h₁ : f.τ₁ = g.τ₁) (h₂ : f.τ₂ = g.τ₂)
    (h₃ : f.τ₃ = g.τ₃) (h₄ : f.τ₄ = g.τ₄) : f = g :=
  Hom.ext _ _ h₁ h₂ h₃ h₄

/-- Constructor for isomorphisms in `Square c` -/
def isoMk {sq₁ sq₂ : Square C} (e₁ : sq₁.X₁ ≅ sq₂.X₁) (e₂ : sq₁.X₂ ≅ sq₂.X₂)
    (e₃ : sq₁.X₃ ≅ sq₂.X₃) (e₄ : sq₁.X₄ ≅ sq₂.X₄)
    (comm₁₂ : sq₁.f₁₂ ≫ e₂.hom = e₁.hom ≫ sq₂.f₁₂)
    (comm₁₃ : sq₁.f₁₃ ≫ e₃.hom = e₁.hom ≫ sq₂.f₁₃)
    (comm₂₄ : sq₁.f₂₄ ≫ e₄.hom = e₂.hom ≫ sq₂.f₂₄)
    (comm₃₄ : sq₁.f₃₄ ≫ e₄.hom = e₃.hom ≫ sq₂.f₃₄) :
    sq₁ ≅ sq₂ where
  hom :=
    { τ₁ := e₁.hom
      τ₂ := e₂.hom
      τ₃ := e₃.hom
      τ₄ := e₄.hom }
  inv :=
    { τ₁ := e₁.inv
      τ₂ := e₂.inv
      τ₃ := e₃.inv
      τ₄ := e₄.inv
      comm₁₂ := by simp only [← cancel_mono e₂.hom, assoc, Iso.inv_hom_id,
                      comp_id, comm₁₂, Iso.inv_hom_id_assoc]
      comm₁₃ := by simp only [← cancel_mono e₃.hom, assoc, Iso.inv_hom_id,
                      comp_id, comm₁₃, Iso.inv_hom_id_assoc]
      comm₂₄ := by simp only [← cancel_mono e₄.hom, assoc, Iso.inv_hom_id,
                      comp_id, comm₂₄, Iso.inv_hom_id_assoc]
      comm₃₄ := by simp only [← cancel_mono e₄.hom, assoc, Iso.inv_hom_id,
                      comp_id, comm₃₄, Iso.inv_hom_id_assoc] }

/-- Flipping a square by switching the top-right and the bottom-left objects. -/
@[simps]
def flip (sq : Square C) : Square C where
  fac := sq.fac.symm

/-- The functor which flips commutative squares. -/
@[simps]
def flipFunctor : Square C ⥤ Square C where
  obj := flip
  map φ :=
    { τ₁ := φ.τ₁
      τ₂ := φ.τ₃
      τ₃ := φ.τ₂
      τ₄ := φ.τ₄ }

/-- Flipping commutative squares is an auto-equivalence. -/
@[simps]
def flipEquivalence : Square C ≌ Square C where
  functor := flipFunctor
  inverse := flipFunctor
  unitIso := Iso.refl _
  counitIso := Iso.refl _

/-- The functor `Square C ⥤ Arrow (Arrow C)` which sends a
commutative square `sq` to the obvious arrow from the left morphism of `sq`
to the right morphism of `sq`. -/
@[simps!]
def toArrowArrowFunctor : Square C ⥤ Arrow (Arrow C) where
  obj sq := Arrow.mk (Arrow.homMk sq.fac : Arrow.mk sq.f₁₃ ⟶ Arrow.mk sq.f₂₄)
  map φ := Arrow.homMk (u := Arrow.homMk φ.comm₁₃.symm)
    (v := Arrow.homMk φ.comm₂₄.symm) (by aesop_cat)

/-- The functor `Arrow (Arrow C) ⥤ Square C` which sends
a morphism `Arrow.mk f ⟶ Arrow.mk g` to the commutative square
with `f` on the left side and `g` on the right side. -/
@[simps!]
def fromArrowArrowFunctor : Arrow (Arrow C) ⥤ Square C where
  obj f := { fac := f.hom.w }
  map φ :=
    { τ₁ := φ.left.left
      τ₂ := φ.right.left
      τ₃ := φ.left.right
      τ₄ := φ.right.right
      comm₁₂ := Arrow.leftFunc.congr_map φ.w.symm
      comm₁₃ := φ.left.w.symm
      comm₂₄ := φ.right.w.symm
      comm₃₄ := Arrow.rightFunc.congr_map φ.w.symm }

/-- The equivalence `Square C ≌ Arrow (Arrow C)` which sends a
commutative square `sq` to the obvious arrow from the left morphism of `sq`
to the right morphism of `sq`. -/
@[simps]
def arrowArrowEquivalence : Square C ≌ Arrow (Arrow C) where
  functor := toArrowArrowFunctor
  inverse := fromArrowArrowFunctor
  unitIso := Iso.refl _
  counitIso := Iso.refl _

/-- The functor `Square C ⥤ Arrow (Arrow C)` which sends a
commutative square `sq` to the obvious arrow from the top morphism of `sq`
to the bottom morphism of `sq`. -/
@[simps!]
def toArrowArrowFunctor' : Square C ⥤ Arrow (Arrow C) where
  obj sq := Arrow.mk (Arrow.homMk sq.fac.symm : Arrow.mk sq.f₁₂ ⟶ Arrow.mk sq.f₃₄)
  map φ := Arrow.homMk (u := Arrow.homMk φ.comm₁₂.symm)
    (v := Arrow.homMk φ.comm₃₄.symm) (by aesop_cat)

/-- The functor `Arrow (Arrow C) ⥤ Square C` which sends
a morphism `Arrow.mk f ⟶ Arrow.mk g` to the commutative square
with `f` on the top side and `g` on the bottom side. -/
@[simps!]
def fromArrowArrowFunctor' : Arrow (Arrow C) ⥤ Square C where
  obj f := { fac := f.hom.w.symm }
  map φ :=
    { τ₁ := φ.left.left
      τ₂ := φ.left.right
      τ₃ := φ.right.left
      τ₄ := φ.right.right
      comm₁₂ := φ.left.w.symm
      comm₁₃ := Arrow.leftFunc.congr_map φ.w.symm
      comm₂₄ := Arrow.rightFunc.congr_map φ.w.symm
      comm₃₄ := φ.right.w.symm }

/-- The equivalence `Square C ≌ Arrow (Arrow C)` which sends a
commutative square `sq` to the obvious arrow from the top morphism of `sq`
to the bottom morphism of `sq`. -/
@[simps]
def arrowArrowEquivalence' : Square C ≌ Arrow (Arrow C) where
  functor := toArrowArrowFunctor'
  inverse := fromArrowArrowFunctor'
  unitIso := Iso.refl _
  counitIso := Iso.refl _

/-- The top-left evaluation `Square C ⥤ C`. -/
@[simps]
def evaluation₁ : Square C ⥤ C where
  obj sq := sq.X₁
  map φ := φ.τ₁

/-- The top-right evaluation `Square C ⥤ C`. -/
@[simps]
def evaluation₂ : Square C ⥤ C where
  obj sq := sq.X₂
  map φ := φ.τ₂

/-- The bottom-left evaluation `Square C ⥤ C`. -/
@[simps]
def evaluation₃ : Square C ⥤ C where
  obj sq := sq.X₃
  map φ := φ.τ₃

/-- The bottom-right evaluation `Square C ⥤ C`. -/
@[simps]
def evaluation₄ : Square C ⥤ C where
  obj sq := sq.X₄
  map φ := φ.τ₄

<<<<<<< HEAD
/-- The image of a commutative square by a functor. -/
@[simps]
def map (sq : Square C) (F : C ⥤ D) : Square D where
  f₁₂ := F.map sq.f₁₂
  f₁₃ := F.map sq.f₁₃
  f₂₄ := F.map sq.f₂₄
  f₃₄ := F.map sq.f₃₄
  fac := by simpa using F.congr_map sq.fac

=======
>>>>>>> 37eae87e
/-- The map `Square C → Square Cᵒᵖ` which switches `X₁` and `X₃`, but
does not move `X₂` and `X₃`. -/
@[simps]
protected def op (sq : Square C) : Square Cᵒᵖ where
  f₁₂ := sq.f₂₄.op
  f₁₃ := sq.f₃₄.op
  f₂₄ := sq.f₁₂.op
  f₃₄ := sq.f₁₃.op
  fac := Quiver.Hom.unop_inj sq.fac

/-- The map `Square Cᵒᵖ → Square C` which switches `X₁` and `X₃`, but
does not move `X₂` and `X₃`. -/
@[simps]
protected def unop (sq : Square Cᵒᵖ) : Square C where
  f₁₂ := sq.f₂₄.unop
  f₁₃ := sq.f₃₄.unop
  f₂₄ := sq.f₁₂.unop
  f₃₄ := sq.f₁₃.unop
  fac := Quiver.Hom.op_inj sq.fac

<<<<<<< HEAD
=======
/-- The functor `(Square C)ᵒᵖ ⥤ Square Cᵒᵖ`. -/
@[simps]
def opFunctor : (Square C)ᵒᵖ ⥤ Square Cᵒᵖ where
  obj sq := sq.unop.op
  map φ :=
    { τ₁ := φ.unop.τ₄.op
      τ₂ := φ.unop.τ₂.op
      τ₃ := φ.unop.τ₃.op
      τ₄ := φ.unop.τ₁.op
      comm₁₂ := Quiver.Hom.unop_inj (by simp)
      comm₁₃ := Quiver.Hom.unop_inj (by simp)
      comm₂₄ := Quiver.Hom.unop_inj (by simp)
      comm₃₄ := Quiver.Hom.unop_inj (by simp) }

/-- The functor `(Square Cᵒᵖ)ᵒᵖ ⥤ Square Cᵒᵖ`. -/
def unopFunctor : (Square Cᵒᵖ)ᵒᵖ ⥤ Square C where
  obj sq := sq.unop.unop
  map φ :=
    { τ₁ := φ.unop.τ₄.unop
      τ₂ := φ.unop.τ₂.unop
      τ₃ := φ.unop.τ₃.unop
      τ₄ := φ.unop.τ₁.unop
      comm₁₂ := Quiver.Hom.op_inj (by simp)
      comm₁₃ := Quiver.Hom.op_inj (by simp)
      comm₂₄ := Quiver.Hom.op_inj (by simp)
      comm₃₄ := Quiver.Hom.op_inj (by simp) }

/-- The equivalence `(Square C)ᵒᵖ ≌ Square Cᵒᵖ`. -/
def opEquivalence : (Square C)ᵒᵖ ≌ Square Cᵒᵖ where
  functor := opFunctor
  inverse := unopFunctor.rightOp
  unitIso := Iso.refl _
  counitIso := Iso.refl _

/-- The image of a commutative square by a functor. -/
@[simps]
def map (sq : Square C) (F : C ⥤ D) : Square D where
  f₁₂ := F.map sq.f₁₂
  f₁₃ := F.map sq.f₁₃
  f₂₄ := F.map sq.f₂₄
  f₃₄ := F.map sq.f₃₄
  fac := by simpa using F.congr_map sq.fac

>>>>>>> 37eae87e
end Square

namespace Functor

/-- The functor `Square C ⥤ Square D` induced by a functor `C ⥤ D`. -/
@[simps]
def mapSquare (F : C ⥤ D) : Square C ⥤ Square D where
  obj sq := sq.map F
  map φ :=
    { τ₁ := F.map φ.τ₁
      τ₂ := F.map φ.τ₂
      τ₃ := F.map φ.τ₃
      τ₄ := F.map φ.τ₄
      comm₁₂ := by simpa only [Functor.map_comp] using F.congr_map φ.comm₁₂
      comm₁₃ := by simpa only [Functor.map_comp] using F.congr_map φ.comm₁₃
      comm₂₄ := by simpa only [Functor.map_comp] using F.congr_map φ.comm₂₄
      comm₃₄ := by simpa only [Functor.map_comp] using F.congr_map φ.comm₃₄ }

end Functor

end CategoryTheory<|MERGE_RESOLUTION|>--- conflicted
+++ resolved
@@ -261,18 +261,6 @@
   obj sq := sq.X₄
   map φ := φ.τ₄
 
-<<<<<<< HEAD
-/-- The image of a commutative square by a functor. -/
-@[simps]
-def map (sq : Square C) (F : C ⥤ D) : Square D where
-  f₁₂ := F.map sq.f₁₂
-  f₁₃ := F.map sq.f₁₃
-  f₂₄ := F.map sq.f₂₄
-  f₃₄ := F.map sq.f₃₄
-  fac := by simpa using F.congr_map sq.fac
-
-=======
->>>>>>> 37eae87e
 /-- The map `Square C → Square Cᵒᵖ` which switches `X₁` and `X₃`, but
 does not move `X₂` and `X₃`. -/
 @[simps]
@@ -293,8 +281,6 @@
   f₃₄ := sq.f₁₃.unop
   fac := Quiver.Hom.op_inj sq.fac
 
-<<<<<<< HEAD
-=======
 /-- The functor `(Square C)ᵒᵖ ⥤ Square Cᵒᵖ`. -/
 @[simps]
 def opFunctor : (Square C)ᵒᵖ ⥤ Square Cᵒᵖ where
@@ -338,7 +324,6 @@
   f₃₄ := F.map sq.f₃₄
   fac := by simpa using F.congr_map sq.fac
 
->>>>>>> 37eae87e
 end Square
 
 namespace Functor
