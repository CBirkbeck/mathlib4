/-
Copyright (c) 2023 Joël Riou. All rights reserved.
Released under Apache 2.0 license as described in the file LICENSE.
Authors: Joël Riou
-/

import Mathlib.CategoryTheory.Shift.Basic

/-!
# Functors which commute with shifts

Let `C` and `D` be two categories equipped with shifts by an additive monoid `A`. In this file,
we define the notion of functor `F : C ⥤ D` which "commutes" with these shifts. The associated
type class is `[F.CommShift A]`. The data consists of commutation isomorphisms
`F.commShiftIso a : shiftFunctor C a ⋙ F ≅ F ⋙ shiftFunctor D a` for all `a : A`
which satisfy a compatibility with the addition and the zero. After this was formalised in Lean,
it was found that this definition is exactly the definition which appears in Jean-Louis
Verdier's thesis (I 1.2.3/1.2.4), although the language is different. (In Verdier's thesis,
the shift is not given by a monoidal functor `Discrete A ⥤ C ⥤ C`, but by a fibred
category `C ⥤ BA`, where `BA` is the category with one object, the endomorphisms of which
identify to `A`. The choice of a cleavage for this fibered category gives the individual
shift functors.)

## References
* [Jean-Louis Verdier, *Des catégories dérivées des catégories abéliennes*][verdier1996]

-/

namespace CategoryTheory

open Category

namespace Functor

variable {C D E : Type*} [Category C] [Category D] [Category E]
  (F : C ⥤ D) (G : D ⥤ E) (A B : Type*) [AddMonoid A] [AddCommMonoid B]
  [HasShift C A] [HasShift D A] [HasShift E A]
  [HasShift C B] [HasShift D B]

namespace CommShift

/-- For any functor `F : C ⥤ D`, this is the obvious isomorphism
`shiftFunctor C (0 : A) ⋙ F ≅ F ⋙ shiftFunctor D (0 : A)` deduced from the
isomorphisms `shiftFunctorZero` on both categories `C` and `D`. -/
@[simps!]
noncomputable def isoZero : shiftFunctor C (0 : A) ⋙ F ≅ F ⋙ shiftFunctor D (0 : A) :=
  isoWhiskerRight (shiftFunctorZero C A) F ≪≫ F.leftUnitor ≪≫
     F.rightUnitor.symm ≪≫ isoWhiskerLeft F (shiftFunctorZero D A).symm

variable {F A}

/-- If a functor `F : C ⥤ D` is equipped with "commutation isomorphisms" with the
shifts by `a` and `b`, then there is a commutation isomorphism with the shift by `c` when
`a + b = c`. -/
@[simps!]
noncomputable def isoAdd' {a b c : A} (h : a + b = c)
    (e₁ : shiftFunctor C a ⋙ F ≅ F ⋙ shiftFunctor D a)
    (e₂ : shiftFunctor C b ⋙ F ≅ F ⋙ shiftFunctor D b) :
    shiftFunctor C c ⋙ F ≅ F ⋙ shiftFunctor D c :=
  isoWhiskerRight (shiftFunctorAdd' C _ _ _ h) F ≪≫ Functor.associator _ _ _ ≪≫
    isoWhiskerLeft _ e₂ ≪≫ (Functor.associator _ _ _).symm ≪≫ isoWhiskerRight e₁ _ ≪≫
      Functor.associator _ _ _ ≪≫ isoWhiskerLeft _ (shiftFunctorAdd' D _ _ _ h).symm

/-- If a functor `F : C ⥤ D` is equipped with "commutation isomorphisms" with the
shifts by `a` and `b`, then there is a commutation isomorphism with the shift by `a + b`. -/
noncomputable def isoAdd {a b : A}
    (e₁ : shiftFunctor C a ⋙ F ≅ F ⋙ shiftFunctor D a)
    (e₂ : shiftFunctor C b ⋙ F ≅ F ⋙ shiftFunctor D b) :
    shiftFunctor C (a + b) ⋙ F ≅ F ⋙ shiftFunctor D (a + b) :=
  CommShift.isoAdd' rfl e₁ e₂

@[simp]
lemma isoAdd_hom_app {a b : A}
    (e₁ : shiftFunctor C a ⋙ F ≅ F ⋙ shiftFunctor D a)
    (e₂ : shiftFunctor C b ⋙ F ≅ F ⋙ shiftFunctor D b) (X : C) :
      (CommShift.isoAdd e₁ e₂).hom.app X =
        F.map ((shiftFunctorAdd C a b).hom.app X) ≫ e₂.hom.app ((shiftFunctor C a).obj X) ≫
          (shiftFunctor D b).map (e₁.hom.app X) ≫ (shiftFunctorAdd D a b).inv.app (F.obj X) := by
  simp only [isoAdd, isoAdd'_hom_app, shiftFunctorAdd'_eq_shiftFunctorAdd]

@[simp]
lemma isoAdd_inv_app {a b : A}
    (e₁ : shiftFunctor C a ⋙ F ≅ F ⋙ shiftFunctor D a)
    (e₂ : shiftFunctor C b ⋙ F ≅ F ⋙ shiftFunctor D b) (X : C) :
      (CommShift.isoAdd e₁ e₂).inv.app X = (shiftFunctorAdd D a b).hom.app (F.obj X) ≫
        (shiftFunctor D b).map (e₁.inv.app X) ≫ e₂.inv.app ((shiftFunctor C a).obj X) ≫
        F.map ((shiftFunctorAdd C a b).inv.app X) := by
  simp only [isoAdd, isoAdd'_inv_app, shiftFunctorAdd'_eq_shiftFunctorAdd]

end CommShift

/-- A functor `F` commutes with the shift by a monoid `A` if it is equipped with
commutation isomorphisms with the shifts by all `a : A`, and these isomorphisms
satisfy coherence properties with respect to `0 : A` and the addition in `A`. -/
class CommShift where
  iso (a : A) : shiftFunctor C a ⋙ F ≅ F ⋙ shiftFunctor D a
  zero : iso 0 = CommShift.isoZero F A := by aesop_cat
  add (a b : A) : iso (a + b) = CommShift.isoAdd (iso a) (iso b) := by aesop_cat

variable {A}

section

variable [F.CommShift A]

/-- If a functor `F` commutes with the shift by `A` (i.e. `[F.CommShift A]`), then
`F.commShiftIso a` is the given isomorphism `shiftFunctor C a ⋙ F ≅ F ⋙ shiftFunctor D a`. -/
def commShiftIso (a : A) :
    shiftFunctor C a ⋙ F ≅ F ⋙ shiftFunctor D a :=
  CommShift.iso a

-- Note: The following two lemmas are introduced in order to have more proofs work `by simp`.
-- Indeed, `simp only [(F.commShiftIso a).hom.naturality f]` would almost never work because
-- of the compositions of functors which appear in both the source and target of
-- `F.commShiftIso a`. Otherwise, we would be forced to use `erw [NatTrans.naturality]`.

@[reassoc (attr := simp)]
lemma commShiftIso_hom_naturality {X Y : C} (f : X ⟶ Y) (a : A) :
    F.map (f⟦a⟧') ≫ (F.commShiftIso a).hom.app Y =
      (F.commShiftIso a).hom.app X ≫ (F.map f)⟦a⟧' :=
  (F.commShiftIso a).hom.naturality f

@[reassoc (attr := simp)]
lemma commShiftIso_inv_naturality {X Y : C} (f : X ⟶ Y) (a : A) :
    (F.map f)⟦a⟧' ≫ (F.commShiftIso a).inv.app Y =
      (F.commShiftIso a).inv.app X ≫ F.map (f⟦a⟧') :=
  (F.commShiftIso a).inv.naturality f

variable (A)

lemma commShiftIso_zero :
    F.commShiftIso (0 : A) = CommShift.isoZero F A :=
  CommShift.zero

variable {A}

lemma commShiftIso_add (a b : A) :
    F.commShiftIso (a + b) = CommShift.isoAdd (F.commShiftIso a) (F.commShiftIso b) :=
  CommShift.add a b

lemma commShiftIso_add' {a b c : A} (h : a + b = c) :
    F.commShiftIso c = CommShift.isoAdd' h (F.commShiftIso a) (F.commShiftIso b) := by
  subst h
  simp only [commShiftIso_add, CommShift.isoAdd]

end

namespace CommShift

variable (C) in
instance id : CommShift (𝟭 C) A where
  iso := fun a => rightUnitor _ ≪≫ (leftUnitor _).symm

instance comp [F.CommShift A] [G.CommShift A] : (F ⋙ G).CommShift A where
  iso a := (Functor.associator _ _ _).symm ≪≫ isoWhiskerRight (F.commShiftIso a) _ ≪≫
    Functor.associator _ _ _ ≪≫ isoWhiskerLeft _ (G.commShiftIso a) ≪≫
    (Functor.associator _ _ _).symm
  zero := by
    ext X
    dsimp
    simp only [id_comp, comp_id, commShiftIso_zero, isoZero_hom_app, ← Functor.map_comp_assoc,
      assoc, Iso.inv_hom_id_app, id_obj, comp_map, comp_obj]
  add := fun a b => by
    ext X
    dsimp
    simp only [commShiftIso_add, isoAdd_hom_app]
    dsimp
    simp only [comp_id, id_comp, assoc, ← Functor.map_comp_assoc, Iso.inv_hom_id_app, comp_obj]
    simp only [map_comp, assoc, commShiftIso_hom_naturality_assoc]

end CommShift

lemma commShiftIso_comp_hom_app [F.CommShift A] [G.CommShift A] (a : A) (X : C) :
    (commShiftIso (F ⋙ G) a).hom.app X =
      G.map ((commShiftIso F a).hom.app X) ≫ (commShiftIso G a).hom.app (F.obj X) := by
  simp [commShiftIso, CommShift.iso]

lemma commShiftIso_comp_inv_app [F.CommShift A] [G.CommShift A] (a : A) (X : C) :
    (commShiftIso (F ⋙ G) a).inv.app X =
      (commShiftIso G a).inv.app (F.obj X) ≫ G.map ((commShiftIso F a).inv.app X) := by
  simp [commShiftIso, CommShift.iso]

variable {B}

lemma map_shiftFunctorComm_hom_app [F.CommShift B] (X : C) (a b : B) :
    F.map ((shiftFunctorComm C a b).hom.app X) = (F.commShiftIso b).hom.app (X⟦a⟧) ≫
      ((F.commShiftIso a).hom.app X)⟦b⟧' ≫ (shiftFunctorComm D a b).hom.app (F.obj X) ≫
      ((F.commShiftIso b).inv.app X)⟦a⟧' ≫ (F.commShiftIso a).inv.app (X⟦b⟧) := by
  have eq := NatTrans.congr_app (congr_arg Iso.hom (F.commShiftIso_add a b)) X
  simp only [comp_obj, CommShift.isoAdd_hom_app,
    ← cancel_epi (F.map ((shiftFunctorAdd C a b).inv.app X)), Category.assoc,
    ← F.map_comp_assoc, Iso.inv_hom_id_app, F.map_id, Category.id_comp, F.map_comp] at eq
  simp only [shiftFunctorComm_eq D a b _ rfl]
  dsimp
  simp only [Functor.map_comp, shiftFunctorAdd'_eq_shiftFunctorAdd, Category.assoc,
    ← reassoc_of% eq, shiftFunctorComm_eq C a b _ rfl]
  dsimp
  rw [Functor.map_comp]
  simp only [NatTrans.congr_app (congr_arg Iso.hom (F.commShiftIso_add' (add_comm b a))) X,
    CommShift.isoAdd'_hom_app, Category.assoc, Iso.inv_hom_id_app_assoc,
    ← Functor.map_comp_assoc, Iso.hom_inv_id_app,
    Functor.map_id, Category.id_comp, comp_obj, Category.comp_id]

@[simp, reassoc]
lemma map_shiftFunctorCompIsoId_hom_app [F.CommShift A] (X : C) (a b : A) (h : a + b = 0) :
    F.map ((shiftFunctorCompIsoId C a b h).hom.app X) =
      (F.commShiftIso b).hom.app (X⟦a⟧) ≫ ((F.commShiftIso a).hom.app X)⟦b⟧' ≫
        (shiftFunctorCompIsoId D a b h).hom.app (F.obj X) := by
  dsimp [shiftFunctorCompIsoId]
  have eq := NatTrans.congr_app (congr_arg Iso.hom (F.commShiftIso_add' h)) X
  simp only [commShiftIso_zero, comp_obj, CommShift.isoZero_hom_app,
    CommShift.isoAdd'_hom_app] at eq
  rw [← cancel_epi (F.map ((shiftFunctorAdd' C a b 0 h).hom.app X)), ← reassoc_of% eq, F.map_comp]
  simp only [Iso.inv_hom_id_app, id_obj, Category.comp_id, ← F.map_comp_assoc, Iso.hom_inv_id_app,
    F.map_id, Category.id_comp]

@[simp, reassoc]
lemma map_shiftFunctorCompIsoId_inv_app [F.CommShift A] (X : C) (a b : A) (h : a + b = 0) :
    F.map ((shiftFunctorCompIsoId C a b h).inv.app X) =
      (shiftFunctorCompIsoId D a b h).inv.app (F.obj X) ≫
        ((F.commShiftIso a).inv.app X)⟦b⟧' ≫ (F.commShiftIso b).inv.app (X⟦a⟧) := by
  rw [← cancel_epi (F.map ((shiftFunctorCompIsoId C a b h).hom.app X)), ← F.map_comp,
    Iso.hom_inv_id_app, F.map_id, map_shiftFunctorCompIsoId_hom_app]
  simp only [comp_obj, id_obj, Category.assoc, Iso.hom_inv_id_app_assoc,
    ← Functor.map_comp_assoc, Iso.hom_inv_id_app, Functor.map_id, Category.id_comp]

end Functor

namespace NatTrans

variable {C D E : Type*} [Category C] [Category D] [Category E]
  {F₁ F₂ F₃ : C ⥤ D} (τ : F₁ ⟶ F₂) (τ' : F₂ ⟶ F₃) (e : F₁ ≅ F₂)
    (G G' : D ⥤ E) (τ'' : G ⟶ G')
  (A : Type*) [AddMonoid A] [HasShift C A] [HasShift D A] [HasShift E A]
  [F₁.CommShift A] [F₂.CommShift A] [F₃.CommShift A]
    [G.CommShift A] [G'.CommShift A]

/-- If `τ : F₁ ⟶ F₂` is a natural transformation between two functors
which commute with a shift by an additive monoid `A`, this typeclass
asserts a compatibility of `τ` with these shifts. -/
class CommShift : Prop :=
  comm' (a : A) : (F₁.commShiftIso a).hom ≫ whiskerRight τ _ =
    whiskerLeft _ τ ≫ (F₂.commShiftIso a).hom

namespace CommShift

section

variable {A}
variable [NatTrans.CommShift τ A]

lemma comm (a : A) : (F₁.commShiftIso a).hom ≫ whiskerRight τ _ =
    whiskerLeft _ τ ≫ (F₂.commShiftIso a).hom := by
  apply comm'

@[reassoc]
lemma comm_app (a : A) (X : C) :
    (F₁.commShiftIso a).hom.app X ≫ (τ.app X)⟦a⟧' =
      τ.app (X⟦a⟧) ≫ (F₂.commShiftIso a).hom.app X :=
  NatTrans.congr_app (comm τ a) X

<<<<<<< HEAD
=======
@[reassoc]
>>>>>>> 42f76c14
lemma shift_app (a : A) (X : C) :
    (τ.app X)⟦a⟧' = (F₁.commShiftIso a).inv.app X ≫
      τ.app (X⟦a⟧) ≫ (F₂.commShiftIso a).hom.app X := by
  rw [← comm_app, Iso.inv_hom_id_app_assoc]

<<<<<<< HEAD
=======
@[reassoc]
>>>>>>> 42f76c14
lemma app_shift (a : A) (X : C) :
    τ.app (X⟦a⟧) = (F₁.commShiftIso a).hom.app X ≫ (τ.app X)⟦a⟧' ≫
      (F₂.commShiftIso a).inv.app X := by
  erw [comm_app_assoc, Iso.hom_inv_id_app, Category.comp_id]

end

instance of_iso_inv [NatTrans.CommShift e.hom A] :
  NatTrans.CommShift e.inv A := ⟨fun a => by
  ext X
  dsimp
  rw [← cancel_epi (e.hom.app (X⟦a⟧)), e.hom_inv_id_app_assoc, ← comm_app_assoc,
    ← Functor.map_comp, e.hom_inv_id_app, Functor.map_id]
  rw [Category.comp_id]⟩

lemma of_isIso [IsIso τ] [NatTrans.CommShift τ A] :
    NatTrans.CommShift (inv τ) A := by
  haveI : NatTrans.CommShift (asIso τ).hom A := by
    dsimp
    infer_instance
  change NatTrans.CommShift (asIso τ).inv A
  infer_instance

<<<<<<< HEAD
variable (F₁)

=======
variable (F₁) in
>>>>>>> 42f76c14
instance id : NatTrans.CommShift (𝟙 F₁) A := ⟨by aesop_cat⟩

instance comp [NatTrans.CommShift τ A] [NatTrans.CommShift τ' A] :
    NatTrans.CommShift (τ ≫ τ') A := ⟨fun a => by
  ext X
  simp [comm_app_assoc, comm_app]⟩

<<<<<<< HEAD
variable {F₁}

=======
>>>>>>> 42f76c14
instance whiskerRight [NatTrans.CommShift τ A] :
    NatTrans.CommShift (whiskerRight τ G) A := ⟨fun a => by
  ext X
  simp only [Functor.comp_obj, whiskerRight_twice, comp_app,
    whiskerRight_app, Functor.comp_map, whiskerLeft_app,
    Functor.commShiftIso_comp_hom_app, Category.assoc]
  erw [← NatTrans.naturality]
  dsimp
  simp only [← G.map_comp_assoc, comm_app]⟩

variable {G G'} (F₁)

instance whiskerLeft [NatTrans.CommShift τ'' A] :
    NatTrans.CommShift (whiskerLeft F₁ τ'') A := ⟨fun a => by
  ext X
  simp only [Functor.comp_obj, comp_app, whiskerRight_app, whiskerLeft_app, whiskerLeft_twice,
    Functor.commShiftIso_comp_hom_app, Category.assoc, ← NatTrans.naturality_assoc, comm_app]⟩

end CommShift

end NatTrans

namespace Functor

namespace CommShift

variable {C D E : Type*} [Category C] [Category D]
  {F : C ⥤ D} {G : C ⥤ D} (e : F ≅ G)
  (A : Type*) [AddMonoid A] [HasShift C A] [HasShift D A]
  [F.CommShift A]

/-- If `e : F ≅ G` is an isomorphism of functors and if `F` commutes with the
shift, then `G` also commutes with the shift. -/
def ofIso : G.CommShift A where
  iso a := isoWhiskerLeft _ e.symm ≪≫ F.commShiftIso a ≪≫ isoWhiskerRight e _
  zero := by
    ext X
    simp only [comp_obj, F.commShiftIso_zero A, Iso.trans_hom, isoWhiskerLeft_hom,
      Iso.symm_hom, isoWhiskerRight_hom, NatTrans.comp_app, whiskerLeft_app,
      isoZero_hom_app, whiskerRight_app, assoc]
    erw [← e.inv.naturality_assoc, ← NatTrans.naturality,
      e.inv_hom_id_app_assoc]
  add a b := by
    ext X
    simp only [comp_obj, F.commShiftIso_add, Iso.trans_hom, isoWhiskerLeft_hom,
      Iso.symm_hom, isoWhiskerRight_hom, NatTrans.comp_app, whiskerLeft_app,
      isoAdd_hom_app, whiskerRight_app, assoc, map_comp, NatTrans.naturality_assoc,
      NatIso.cancel_natIso_inv_left]
    simp only [← Functor.map_comp_assoc, e.hom_inv_id_app_assoc]
    simp only [← NatTrans.naturality, comp_obj, comp_map, map_comp, assoc]

lemma ofIso_compatibility :
    letI := ofIso e A
    NatTrans.CommShift e.hom A := by
  letI := ofIso e A
  refine' ⟨fun a => _⟩
  dsimp [commShiftIso, ofIso]
  rw [← whiskerLeft_comp_assoc, e.hom_inv_id, whiskerLeft_id', id_comp]

end CommShift

end Functor

end CategoryTheory<|MERGE_RESOLUTION|>--- conflicted
+++ resolved
@@ -259,19 +259,13 @@
       τ.app (X⟦a⟧) ≫ (F₂.commShiftIso a).hom.app X :=
   NatTrans.congr_app (comm τ a) X
 
-<<<<<<< HEAD
-=======
 @[reassoc]
->>>>>>> 42f76c14
 lemma shift_app (a : A) (X : C) :
     (τ.app X)⟦a⟧' = (F₁.commShiftIso a).inv.app X ≫
       τ.app (X⟦a⟧) ≫ (F₂.commShiftIso a).hom.app X := by
   rw [← comm_app, Iso.inv_hom_id_app_assoc]
 
-<<<<<<< HEAD
-=======
 @[reassoc]
->>>>>>> 42f76c14
 lemma app_shift (a : A) (X : C) :
     τ.app (X⟦a⟧) = (F₁.commShiftIso a).hom.app X ≫ (τ.app X)⟦a⟧' ≫
       (F₂.commShiftIso a).inv.app X := by
@@ -295,12 +289,7 @@
   change NatTrans.CommShift (asIso τ).inv A
   infer_instance
 
-<<<<<<< HEAD
-variable (F₁)
-
-=======
 variable (F₁) in
->>>>>>> 42f76c14
 instance id : NatTrans.CommShift (𝟙 F₁) A := ⟨by aesop_cat⟩
 
 instance comp [NatTrans.CommShift τ A] [NatTrans.CommShift τ' A] :
@@ -308,11 +297,6 @@
   ext X
   simp [comm_app_assoc, comm_app]⟩
 
-<<<<<<< HEAD
-variable {F₁}
-
-=======
->>>>>>> 42f76c14
 instance whiskerRight [NatTrans.CommShift τ A] :
     NatTrans.CommShift (whiskerRight τ G) A := ⟨fun a => by
   ext X
