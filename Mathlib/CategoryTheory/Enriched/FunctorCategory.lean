--- conflicted
+++ resolved
@@ -292,11 +292,7 @@
 @[simps!]
 noncomputable def functorEnrichedHom : J ⥤ V where
   obj j := enrichedHom V (Under.forget j ⋙ F₁) (Under.forget j ⋙ F₂)
-<<<<<<< HEAD
-  map f := precompEnrichedHom' (V := V) (G := Under.map f) (Iso.refl _) (Iso.refl _)
-=======
   map f := precompEnrichedHom' V (Under.map f) (Iso.refl _) (Iso.refl _)
->>>>>>> ee457abc
   map_id X := by
     dsimp
     ext j
