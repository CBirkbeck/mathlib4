--- conflicted
+++ resolved
@@ -85,13 +85,8 @@
 def pointedToPartialFun : Pointed.{u} ⥤ PartialFun where
   obj X := { x : X // x ≠ X.point }
   map f := PFun.toSubtype _ f.toFun ∘ Subtype.val
-<<<<<<< HEAD
-  map_id X :=
-    PFun.ext fun a b =>
-=======
   map_id _ :=
     PFun.ext fun _ b =>
->>>>>>> d0df76bd
       PFun.mem_toSubtype_iff (b := b).trans (Subtype.coe_inj.trans Part.mem_some_iff.symm)
   map_comp f g := by
     -- Porting note: the proof was changed because the original mathlib3 proof no longer works
