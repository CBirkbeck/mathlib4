--- conflicted
+++ resolved
@@ -306,10 +306,7 @@
 
 end
 
-<<<<<<< HEAD
-=======
 set_option tactic.skipAssignedInstances false in
->>>>>>> e6d6f9dd
 /-- The isomorphism between `n ⊗ X` and `normalize X n` is natural (in both `X` and `n`, but
     naturality in `n` is trivial and was "proved" in `normalizeIsoAux`). This is the real heart
     of our proof of the coherence theorem. -/
