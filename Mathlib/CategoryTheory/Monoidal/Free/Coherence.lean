/-
Copyright (c) 2021 Markus Himmel. All rights reserved.
Released under Apache 2.0 license as described in the file LICENSE.
Authors: Markus Himmel
-/
import Mathlib.CategoryTheory.Monoidal.Free.Basic
import Mathlib.CategoryTheory.Groupoid
import Mathlib.CategoryTheory.DiscreteCategory

#align_import category_theory.monoidal.free.coherence from "leanprover-community/mathlib"@"f187f1074fa1857c94589cc653c786cadc4c35ff"

/-!
# The monoidal coherence theorem

In this file, we prove the monoidal coherence theorem, stated in the following form: the free
monoidal category over any type `C` is thin.

We follow a proof described by Ilya Beylin and Peter Dybjer, which has been previously formalized
in the proof assistant ALF. The idea is to declare a normal form (with regard to association and
adding units) on objects of the free monoidal category and consider the discrete subcategory of
objects that are in normal form. A normalization procedure is then just a functor
`fullNormalize : FreeMonoidalCategory C ⥤ Discrete (NormalMonoidalObject C)`, where
functoriality says that two objects which are related by associators and unitors have the
same normal form. Another desirable property of a normalization procedure is that an object is
isomorphic (i.e., related via associators and unitors) to its normal form. In the case of the
specific normalization procedure we use we not only get these isomorphisms, but also that they
assemble into a natural isomorphism `𝟭 (FreeMonoidalCategory C) ≅ fullNormalize ⋙ inclusion`.
But this means that any two parallel morphisms in the free monoidal category factor through a
discrete category in the same way, so they must be equal, and hence the free monoidal category
is thin.

## References

* [Ilya Beylin and Peter Dybjer, Extracting a proof of coherence for monoidal categories from a
   proof of normalization for monoids][beylin1996]

-/


universe u

namespace CategoryTheory

open MonoidalCategory

namespace FreeMonoidalCategory

variable {C : Type u}

section

variable (C)

/-- We say an object in the free monoidal category is in normal form if it is of the form
    `(((𝟙_ C) ⊗ X₁) ⊗ X₂) ⊗ ⋯`. -/
-- porting note (#10927): removed @[nolint has_nonempty_instance]
inductive NormalMonoidalObject : Type u
  | unit : NormalMonoidalObject
  | tensor : NormalMonoidalObject → C → NormalMonoidalObject
#align category_theory.free_monoidal_category.normal_monoidal_object CategoryTheory.FreeMonoidalCategory.NormalMonoidalObject

end

local notation "F" => FreeMonoidalCategory

local notation "N" => Discrete ∘ NormalMonoidalObject

local infixr:10 " ⟶ᵐ " => Hom

-- porting note: this was automatic in mathlib 3
instance (x y : N C) : Subsingleton (x ⟶ y) := Discrete.instSubsingletonDiscreteHom _ _

/-- Auxiliary definition for `inclusion`. -/
@[simp]
def inclusionObj : NormalMonoidalObject C → F C
  | NormalMonoidalObject.unit => unit
  | NormalMonoidalObject.tensor n a => tensor (inclusionObj n) (of a)
#align category_theory.free_monoidal_category.inclusion_obj CategoryTheory.FreeMonoidalCategory.inclusionObj

/-- The discrete subcategory of objects in normal form includes into the free monoidal category. -/
def inclusion : N C ⥤ F C :=
  Discrete.functor inclusionObj
#align category_theory.free_monoidal_category.inclusion CategoryTheory.FreeMonoidalCategory.inclusion

@[simp]
theorem inclusion_obj (X : N C) :
    inclusion.obj X = inclusionObj X.as :=
  rfl

@[simp]
theorem inclusion_map {X Y : N C} (f : X ⟶ Y) :
    inclusion.map f = eqToHom (congr_arg _ (Discrete.ext _ _ (Discrete.eq_of_hom f))) := by
  rcases f with ⟨⟨⟩⟩
  cases Discrete.ext _ _ (by assumption)
  apply inclusion.map_id

/-- Auxiliary definition for `normalize`. -/
@[simp]
def normalizeObj : F C → NormalMonoidalObject C → NormalMonoidalObject C
  | unit, n => n
  | of X, n => NormalMonoidalObject.tensor n X
  | tensor X Y, n => normalizeObj Y (normalizeObj X n)
#align category_theory.free_monoidal_category.normalize_obj CategoryTheory.FreeMonoidalCategory.normalizeObj

@[simp]
theorem normalizeObj_unitor (n : NormalMonoidalObject C) : normalizeObj (𝟙_ (F C)) n = n :=
  rfl
#align category_theory.free_monoidal_category.normalize_obj_unitor CategoryTheory.FreeMonoidalCategory.normalizeObj_unitor

@[simp]
theorem normalizeObj_tensor (X Y : F C) (n : NormalMonoidalObject C) :
    normalizeObj (X ⊗ Y) n = normalizeObj Y (normalizeObj X n) :=
  rfl
#align category_theory.free_monoidal_category.normalize_obj_tensor CategoryTheory.FreeMonoidalCategory.normalizeObj_tensor

section

open Hom

-- porting note: triggers a PANIC "invalid LCNF substitution of free variable
-- with expression CategoryTheory.FreeMonoidalCategory.NormalMonoidalObject.{u}"
-- prevented with an initial call to dsimp...why?
/-- Auxiliary definition for `normalize`. Here we prove that objects that are related by
    associators and unitors map to the same normal form. -/
@[simp]
def normalizeMapAux :
    ∀ {X Y : F C}, (X ⟶ᵐ Y) →
      ((Discrete.functor (fun n ↦ ⟨normalizeObj X n⟩) : N C ⥤ N C) ⟶
        Discrete.functor fun n ↦ ⟨normalizeObj Y n⟩)
  | _, _, Hom.id _ => by dsimp; exact 𝟙 _
  | _, _, α_hom X Y Z => by dsimp; exact Discrete.natTrans (fun _ => 𝟙 _)
  | _, _, α_inv _ _ _ => by dsimp; exact Discrete.natTrans (fun _ => 𝟙 _)
  | _, _, l_hom _ => by dsimp; exact Discrete.natTrans (fun _ => 𝟙 _)
  | _, _, l_inv _ => by dsimp; exact Discrete.natTrans (fun _ => 𝟙 _)
  | _, _, ρ_hom _ => by dsimp; exact Discrete.natTrans (fun _ => 𝟙 _)
  | _, _, ρ_inv _ => by dsimp; exact Discrete.natTrans (fun _ => 𝟙 _)
  | _, _, (@comp _ _ _ _ f g) => normalizeMapAux f ≫ normalizeMapAux g
  | _, _, (@Hom.whiskerLeft _ T _ W f) => by
    dsimp
    exact Discrete.natTrans (fun ⟨X⟩ => (normalizeMapAux f).app ⟨normalizeObj T X⟩)
  | _, _, (@Hom.whiskerRight _ T _ f W) => by
    dsimp
    exact Discrete.natTrans <| fun X =>
      (Discrete.functor fun n ↦ ⟨normalizeObj W n⟩ : N C ⥤ N C).map <| (normalizeMapAux f).app X
#align category_theory.free_monoidal_category.normalize_map_aux CategoryTheory.FreeMonoidalCategory.normalizeMapAux

end

section

variable (C)

/-- Our normalization procedure works by first defining a functor `F C ⥤ (N C ⥤ N C)` (which turns
    out to be very easy), and then obtain a functor `F C ⥤ N C` by plugging in the normal object
    `𝟙_ C`. -/
@[simp]
def normalize : F C ⥤ N C ⥤ N C where
  obj X := Discrete.functor (fun n ↦ ⟨normalizeObj X n⟩)
  map {X Y} := Quotient.lift normalizeMapAux (by aesop_cat)
#align category_theory.free_monoidal_category.normalize CategoryTheory.FreeMonoidalCategory.normalize

/-- A variant of the normalization functor where we consider the result as an object in the free
    monoidal category (rather than an object of the discrete subcategory of objects in normal
    form). -/
@[simp]
def normalize' : F C ⥤ N C ⥤ F C :=
  normalize C ⋙ (whiskeringRight _ _ _).obj inclusion
#align category_theory.free_monoidal_category.normalize' CategoryTheory.FreeMonoidalCategory.normalize'

/-- The normalization functor for the free monoidal category over `C`. -/
def fullNormalize : F C ⥤ N C where
  obj X := ((normalize C).obj X).obj ⟨NormalMonoidalObject.unit⟩
  map f := ((normalize C).map f).app ⟨NormalMonoidalObject.unit⟩
#align category_theory.free_monoidal_category.full_normalize CategoryTheory.FreeMonoidalCategory.fullNormalize

/-- Given an object `X` of the free monoidal category and an object `n` in normal form, taking
    the tensor product `n ⊗ X` in the free monoidal category is functorial in both `X` and `n`. -/
@[simp]
def tensorFunc : F C ⥤ N C ⥤ F C where
  obj X := Discrete.functor fun n => inclusion.obj ⟨n⟩ ⊗ X
  map f := Discrete.natTrans (fun n => _ ◁ f)
#align category_theory.free_monoidal_category.tensor_func CategoryTheory.FreeMonoidalCategory.tensorFunc

theorem tensorFunc_map_app {X Y : F C} (f : X ⟶ Y) (n) : ((tensorFunc C).map f).app n = _ ◁ f :=
  rfl
#align category_theory.free_monoidal_category.tensor_func_map_app CategoryTheory.FreeMonoidalCategory.tensorFunc_map_app

theorem tensorFunc_obj_map (Z : F C) {n n' : N C} (f : n ⟶ n') :
    ((tensorFunc C).obj Z).map f = inclusion.map f ▷ Z := by
  cases n
  cases n'
  rcases f with ⟨⟨h⟩⟩
  dsimp at h
  subst h
  simp
#align category_theory.free_monoidal_category.tensor_func_obj_map CategoryTheory.FreeMonoidalCategory.tensorFunc_obj_map

/-- Auxiliary definition for `normalizeIso`. Here we construct the isomorphism between
    `n ⊗ X` and `normalize X n`. -/
@[simp]
def normalizeIsoApp :
    ∀ (X : F C) (n : N C), ((tensorFunc C).obj X).obj n ≅ ((normalize' C).obj X).obj n
  | of _, _ => Iso.refl _
  | unit, _ => ρ_ _
  | tensor X a, n =>
    (α_ _ _ _).symm ≪≫ whiskerRightIso (normalizeIsoApp X n) a ≪≫ normalizeIsoApp _ _
#align category_theory.free_monoidal_category.normalize_iso_app CategoryTheory.FreeMonoidalCategory.normalizeIsoApp

/-- Almost non-definitionally equall to `normalizeIsoApp`, but has a better definitional property
in the proof of `normalize_naturality`. -/
@[simp]
def normalizeIsoApp' :
    ∀ (X : F C) (n : NormalMonoidalObject C), inclusionObj n ⊗ X ≅ inclusionObj (normalizeObj X n)
  | of _, _ => Iso.refl _
  | unit, _ => ρ_ _
  | tensor X Y, n =>
    (α_ _ _ _).symm ≪≫ whiskerRightIso (normalizeIsoApp' X n) Y ≪≫ normalizeIsoApp' _ _

theorem normalizeIsoApp_eq :
    ∀ (X : F C) (n : N C), normalizeIsoApp C X n = normalizeIsoApp' C X n.as
  | of X, _ => rfl
  | unit, _ => rfl
  | tensor X Y, n => by
      rw [normalizeIsoApp, normalizeIsoApp']
      rw [normalizeIsoApp_eq X n]
      rw [normalizeIsoApp_eq Y ⟨normalizeObj X n.as⟩]
      rfl

@[simp]
theorem normalizeIsoApp_tensor (X Y : F C) (n : N C) :
    normalizeIsoApp C (X ⊗ Y) n =
      (α_ _ _ _).symm ≪≫ whiskerRightIso (normalizeIsoApp C X n) Y ≪≫ normalizeIsoApp _ _ _ :=
  rfl
#align category_theory.free_monoidal_category.normalize_iso_app_tensor CategoryTheory.FreeMonoidalCategory.normalizeIsoApp_tensor

@[simp]
theorem normalizeIsoApp_unitor (n : N C) : normalizeIsoApp C (𝟙_ (F C)) n = ρ_ _ :=
  rfl
#align category_theory.free_monoidal_category.normalize_iso_app_unitor CategoryTheory.FreeMonoidalCategory.normalizeIsoApp_unitor

/-- Auxiliary definition for `normalizeIso`. -/
@[simp]
def normalizeIsoAux (X : F C) : (tensorFunc C).obj X ≅ (normalize' C).obj X :=
  NatIso.ofComponents (normalizeIsoApp C X)
    (by
      rintro ⟨X⟩ ⟨Y⟩ ⟨⟨f⟩⟩
      dsimp at f
      subst f
      dsimp
      simp)
#align category_theory.free_monoidal_category.normalize_iso_aux CategoryTheory.FreeMonoidalCategory.normalizeIsoAux

section

variable {D : Type u} [Category.{u} D] {I : Type u} (f : I → D) (X : Discrete I)

-- TODO: move to discrete_category.lean, decide whether this should be a global simp lemma
@[simp]
theorem discrete_functor_obj_eq_as : (Discrete.functor f).obj X = f X.as :=
  rfl
#align category_theory.free_monoidal_category.discrete_functor_obj_eq_as CategoryTheory.FreeMonoidalCategory.discrete_functor_obj_eq_as

-- TODO: move to discrete_category.lean, decide whether this should be a global simp lemma
@[simp 1100]
theorem discrete_functor_map_eq_id (g : X ⟶ X) : (Discrete.functor f).map g = 𝟙 _ := rfl
#align category_theory.free_monoidal_category.discrete_functor_map_eq_id CategoryTheory.FreeMonoidalCategory.discrete_functor_map_eq_id

end

section

variable {C}

theorem normalizeObj_congr (n : NormalMonoidalObject C) {X Y : F C} (f : X ⟶ Y) :
    normalizeObj X n = normalizeObj Y n := by
  rcases f with ⟨f'⟩
  apply @congr_fun _ _ fun n => normalizeObj X n
  clear n f
  induction f' with
  | comp _ _ _ _ => apply Eq.trans <;> assumption
  | whiskerLeft  _ _ ih => funext; apply congr_fun ih
  | whiskerRight _ _ ih => funext; apply congr_arg₂ _ rfl (congr_fun ih _)
  | _ => funext; rfl

theorem normalize_naturality (n : NormalMonoidalObject C) {X Y : F C} (f : X ⟶ Y) :
    inclusionObj n ◁ f ≫ (normalizeIsoApp' C Y n).hom =
      (normalizeIsoApp' C X n).hom ≫
        inclusion.map (eqToHom (Discrete.ext _ _
          ((normalizeObj_congr n f)))) := by
  induction' f using Quotient.recOn with f'; swap; rfl
  revert n
  induction f' with
  | id => erw [mk_id]; simp
  | α_hom X Y Z => erw [mk_α_hom]; simp
  | α_inv X Y Z => erw [mk_α_inv]; simp
  | l_hom X => erw [mk_l_hom]; simp
  | l_inv X => erw [mk_l_inv]; simp
  | ρ_hom X => erw [mk_ρ_hom]; simp
  | ρ_inv X => erw [mk_ρ_inv]; simp
  | comp f g ihf ihg =>
      intro n
      erw [mk_comp]
      simp only [MonoidalCategory.whiskerLeft_comp]
      slice_lhs 2 3 => rw [ihg]
      slice_lhs 1 2 => rw [ihf]
      simp
  | whiskerLeft X f ih =>
      intro n
      erw [mk_whiskerLeft]
      simp only [tensor_eq_tensor, normalizeObj_tensor, normalizeIsoApp', Iso.trans_hom,
        Iso.symm_hom, whiskerRightIso_hom, Function.comp_apply, inclusion_obj, inclusion_map,
        Category.assoc]
      rw [associator_inv_naturality_right_assoc, whisker_exchange_assoc, ih]
      simp
  | @whiskerRight X Y h η' ih =>
      intro n
      erw [mk_whiskerRight]
      simp only [tensor_eq_tensor, normalizeObj_tensor, normalizeIsoApp', Iso.trans_hom,
        Iso.symm_hom, whiskerRightIso_hom, Function.comp_apply, inclusion_obj, inclusion_map,
        Category.assoc]
      rw [associator_inv_naturality_middle_assoc, ← comp_whiskerRight_assoc, ih]
      have := dcongr_arg (fun x => (normalizeIsoApp' C η' x).hom)
        (normalizeObj_congr n (Quotient.mk (setoidHom X Y) h))
      simp [this]

end

/-- The isomorphism between `n ⊗ X` and `normalize X n` is natural (in both `X` and `n`, but
    naturality in `n` is trivial and was "proved" in `normalizeIsoAux`). This is the real heart
    of our proof of the coherence theorem. -/
def normalizeIso : tensorFunc C ≅ normalize' C :=
<<<<<<< HEAD
  NatIso.ofComponents (normalizeIsoAux C) <| by
    intro X Y f
    ext ⟨n⟩
    convert normalize_naturality n f using 1
    any_goals dsimp [NatIso.ofComponents]; congr; apply normalizeIsoApp_eq
=======
  NatIso.ofComponents (normalizeIsoAux C)
    (by -- porting note: the proof has been mostly rewritten
      rintro X Y f
      induction' f using Quotient.recOn with f; swap; rfl
      induction' f with _ X₁ X₂ X₃ _ _ _ _ _ _ _ _ _ _ _ _ h₁ h₂ X₁ X₂ Y₁ Y₂ f g h₁ h₂
      · simp only [mk_id, Functor.map_id, Category.comp_id, Category.id_comp]
      · ext n
        dsimp
        rw [mk_α_hom, NatTrans.comp_app, NatTrans.comp_app]
        dsimp [NatIso.ofComponents, normalizeMapAux, whiskeringRight, whiskerRight, Functor.comp]
        simp only [comp_tensor_id, associator_conjugation, tensor_id,
          Category.comp_id]
        simp only [← Category.assoc]
        congr 4
        rw [← cancel_epi ((inclusionObj n.as) ◁ (α_ X₁ X₂ X₃).inv)]
        simp
      · ext n
        dsimp
        rw [mk_α_inv, NatTrans.comp_app, NatTrans.comp_app]
        dsimp [NatIso.ofComponents, normalizeMapAux, whiskeringRight, whiskerRight, Functor.comp]
        simp [tensorHom_id, comp_whiskerRight, Category.assoc, pentagon_inv_assoc,
          whiskerRight_tensor, Category.comp_id, Iso.cancel_iso_inv_left]
        erw [Iso.hom_inv_id_assoc]
      · ext n
        dsimp [Functor.comp]
        rw [mk_l_hom, NatTrans.comp_app, NatTrans.comp_app]
        dsimp [NatIso.ofComponents, normalizeMapAux, whiskeringRight, whiskerRight, Functor.comp]
        simp only [tensorHom_id, triangle_assoc_comp_right_assoc, Category.comp_id]
        rfl
      · ext n
        dsimp [Functor.comp]
        rw [mk_l_inv, NatTrans.comp_app, NatTrans.comp_app]
        dsimp [NatIso.ofComponents, normalizeMapAux, whiskeringRight, whiskerRight, Functor.comp]
        simp only [tensorHom_id, triangle_assoc_comp_right_assoc, whiskerLeft_inv_hom_assoc,
          Category.comp_id]
        rfl
      · ext n
        dsimp
        rw [mk_ρ_hom, NatTrans.comp_app, NatTrans.comp_app]
        dsimp [NatIso.ofComponents, normalizeMapAux, whiskeringRight, whiskerRight, Functor.comp]
        simp only [whiskerLeft_rightUnitor, Category.assoc, tensorHom_id,
          MonoidalCategory.whiskerRight_id, Category.comp_id, Iso.cancel_iso_inv_left,
          Iso.cancel_iso_hom_left]
        erw [Iso.inv_hom_id, Category.comp_id]
      · ext n
        dsimp
        rw [mk_ρ_inv, NatTrans.comp_app, NatTrans.comp_app]
        dsimp [NatIso.ofComponents, normalizeMapAux, whiskeringRight, whiskerRight, Functor.comp]
        simp only [whiskerLeft_rightUnitor_inv, tensorHom_id, MonoidalCategory.whiskerRight_id,
          Category.assoc, Iso.hom_inv_id_assoc, Iso.inv_hom_id_assoc, Category.comp_id]
        erw [Iso.inv_hom_id, Category.comp_id]
      · rw [mk_comp, Functor.map_comp, Functor.map_comp, Category.assoc, h₂, reassoc_of% h₁]
      · ext ⟨n⟩
        replace h₁ := NatTrans.congr_app h₁ ⟨n⟩
        replace h₂ := NatTrans.congr_app h₂ ((Discrete.functor (normalizeObj X₁)).obj ⟨n⟩)
        have h₃ := (normalizeIsoAux _ Y₂).hom.naturality ((normalizeMapAux f).app ⟨n⟩)
        have h₄ : ∀ (X₃ Y₃ : N C) (φ : X₃ ⟶ Y₃), (Discrete.functor inclusionObj).map φ ⊗ 𝟙 Y₂ =
            (Discrete.functor fun n ↦ inclusionObj n ⊗ Y₂).map φ := by
          rintro ⟨X₃⟩ ⟨Y₃⟩ φ
          obtain rfl : X₃ = Y₃ := φ.1.1
          simp only [discrete_functor_map_eq_id, tensor_id]
          rfl
        rw [NatTrans.comp_app, NatTrans.comp_app] at h₁ h₂ ⊢
        dsimp [NatIso.ofComponents, normalizeMapAux, whiskeringRight, whiskerRight,
          Functor.comp, Discrete.natTrans] at h₁ h₂ h₃ ⊢
        simp only [← id_tensorHom, ← tensorHom_id] at h₁ ⊢
        rw [mk_tensor, associator_inv_naturality_assoc, ← tensor_comp_assoc, h₁,
          Category.assoc, Category.comp_id, ← @Category.id_comp (F C) _ _ _ (@Quotient.mk _ _ g),
          tensor_comp, Category.assoc, Category.assoc, Functor.map_comp]
        congr 2
        erw [← reassoc_of% h₂]
        rw [← h₃, ← Category.assoc, ← id_tensor_comp_tensor_id, h₄]
        rfl)
>>>>>>> 37bc4aba
#align category_theory.free_monoidal_category.normalize_iso CategoryTheory.FreeMonoidalCategory.normalizeIso

/-- The isomorphism between an object and its normal form is natural. -/
def fullNormalizeIso : 𝟭 (F C) ≅ fullNormalize C ⋙ inclusion :=
  NatIso.ofComponents
  (fun X => (λ_ X).symm ≪≫ ((normalizeIso C).app X).app ⟨NormalMonoidalObject.unit⟩)
    (by
      intro X Y f
      dsimp
      rw [leftUnitor_inv_naturality_assoc, Category.assoc, Iso.cancel_iso_inv_left]
      convert
        congr_arg (fun f => NatTrans.app f (Discrete.mk NormalMonoidalObject.unit))
          ((normalizeIso.{u} C).hom.naturality f))
#align category_theory.free_monoidal_category.full_normalize_iso CategoryTheory.FreeMonoidalCategory.fullNormalizeIso

end

/-- The monoidal coherence theorem. -/
instance subsingleton_hom : Quiver.IsThin (F C) := fun X Y =>
  ⟨fun f g => by
    have hfg : (fullNormalize C).map f = (fullNormalize C).map g := Subsingleton.elim _ _
    have hf := NatIso.naturality_2 (fullNormalizeIso.{u} C) f
    have hg := NatIso.naturality_2 (fullNormalizeIso.{u} C) g
    exact hf.symm.trans (Eq.trans (by simp only [Functor.comp_map, hfg]) hg)⟩
#align category_theory.free_monoidal_category.subsingleton_hom CategoryTheory.FreeMonoidalCategory.subsingleton_hom

section Groupoid

section

open Hom

/-- Auxiliary construction for showing that the free monoidal category is a groupoid. Do not use
    this, use `IsIso.inv` instead. -/
def inverseAux : ∀ {X Y : F C}, (X ⟶ᵐ Y) → (Y ⟶ᵐ X)
  | _, _, Hom.id X => id X
  | _, _, α_hom _ _ _ => α_inv _ _ _
  | _, _, α_inv _ _ _ => α_hom _ _ _
  | _, _, ρ_hom _ => ρ_inv _
  | _, _, ρ_inv _ => ρ_hom _
  | _, _, l_hom _ => l_inv _
  | _, _, l_inv _ => l_hom _
  | _, _, comp f g => (inverseAux g).comp (inverseAux f)
  | _, _, .whiskerLeft X f => (inverseAux f).whiskerLeft X
  | _, _, .whiskerRight f X => (inverseAux f).whiskerRight X
#align category_theory.free_monoidal_category.inverse_aux CategoryTheory.FreeMonoidalCategory.inverseAux

end

instance : Groupoid.{u} (F C) :=
  { (inferInstance : Category (F C)) with
    inv := Quotient.lift (fun f => ⟦inverseAux f⟧) (by aesop_cat) }

end Groupoid

end FreeMonoidalCategory

end CategoryTheory<|MERGE_RESOLUTION|>--- conflicted
+++ resolved
@@ -329,87 +329,11 @@
     naturality in `n` is trivial and was "proved" in `normalizeIsoAux`). This is the real heart
     of our proof of the coherence theorem. -/
 def normalizeIso : tensorFunc C ≅ normalize' C :=
-<<<<<<< HEAD
   NatIso.ofComponents (normalizeIsoAux C) <| by
     intro X Y f
     ext ⟨n⟩
     convert normalize_naturality n f using 1
     any_goals dsimp [NatIso.ofComponents]; congr; apply normalizeIsoApp_eq
-=======
-  NatIso.ofComponents (normalizeIsoAux C)
-    (by -- porting note: the proof has been mostly rewritten
-      rintro X Y f
-      induction' f using Quotient.recOn with f; swap; rfl
-      induction' f with _ X₁ X₂ X₃ _ _ _ _ _ _ _ _ _ _ _ _ h₁ h₂ X₁ X₂ Y₁ Y₂ f g h₁ h₂
-      · simp only [mk_id, Functor.map_id, Category.comp_id, Category.id_comp]
-      · ext n
-        dsimp
-        rw [mk_α_hom, NatTrans.comp_app, NatTrans.comp_app]
-        dsimp [NatIso.ofComponents, normalizeMapAux, whiskeringRight, whiskerRight, Functor.comp]
-        simp only [comp_tensor_id, associator_conjugation, tensor_id,
-          Category.comp_id]
-        simp only [← Category.assoc]
-        congr 4
-        rw [← cancel_epi ((inclusionObj n.as) ◁ (α_ X₁ X₂ X₃).inv)]
-        simp
-      · ext n
-        dsimp
-        rw [mk_α_inv, NatTrans.comp_app, NatTrans.comp_app]
-        dsimp [NatIso.ofComponents, normalizeMapAux, whiskeringRight, whiskerRight, Functor.comp]
-        simp [tensorHom_id, comp_whiskerRight, Category.assoc, pentagon_inv_assoc,
-          whiskerRight_tensor, Category.comp_id, Iso.cancel_iso_inv_left]
-        erw [Iso.hom_inv_id_assoc]
-      · ext n
-        dsimp [Functor.comp]
-        rw [mk_l_hom, NatTrans.comp_app, NatTrans.comp_app]
-        dsimp [NatIso.ofComponents, normalizeMapAux, whiskeringRight, whiskerRight, Functor.comp]
-        simp only [tensorHom_id, triangle_assoc_comp_right_assoc, Category.comp_id]
-        rfl
-      · ext n
-        dsimp [Functor.comp]
-        rw [mk_l_inv, NatTrans.comp_app, NatTrans.comp_app]
-        dsimp [NatIso.ofComponents, normalizeMapAux, whiskeringRight, whiskerRight, Functor.comp]
-        simp only [tensorHom_id, triangle_assoc_comp_right_assoc, whiskerLeft_inv_hom_assoc,
-          Category.comp_id]
-        rfl
-      · ext n
-        dsimp
-        rw [mk_ρ_hom, NatTrans.comp_app, NatTrans.comp_app]
-        dsimp [NatIso.ofComponents, normalizeMapAux, whiskeringRight, whiskerRight, Functor.comp]
-        simp only [whiskerLeft_rightUnitor, Category.assoc, tensorHom_id,
-          MonoidalCategory.whiskerRight_id, Category.comp_id, Iso.cancel_iso_inv_left,
-          Iso.cancel_iso_hom_left]
-        erw [Iso.inv_hom_id, Category.comp_id]
-      · ext n
-        dsimp
-        rw [mk_ρ_inv, NatTrans.comp_app, NatTrans.comp_app]
-        dsimp [NatIso.ofComponents, normalizeMapAux, whiskeringRight, whiskerRight, Functor.comp]
-        simp only [whiskerLeft_rightUnitor_inv, tensorHom_id, MonoidalCategory.whiskerRight_id,
-          Category.assoc, Iso.hom_inv_id_assoc, Iso.inv_hom_id_assoc, Category.comp_id]
-        erw [Iso.inv_hom_id, Category.comp_id]
-      · rw [mk_comp, Functor.map_comp, Functor.map_comp, Category.assoc, h₂, reassoc_of% h₁]
-      · ext ⟨n⟩
-        replace h₁ := NatTrans.congr_app h₁ ⟨n⟩
-        replace h₂ := NatTrans.congr_app h₂ ((Discrete.functor (normalizeObj X₁)).obj ⟨n⟩)
-        have h₃ := (normalizeIsoAux _ Y₂).hom.naturality ((normalizeMapAux f).app ⟨n⟩)
-        have h₄ : ∀ (X₃ Y₃ : N C) (φ : X₃ ⟶ Y₃), (Discrete.functor inclusionObj).map φ ⊗ 𝟙 Y₂ =
-            (Discrete.functor fun n ↦ inclusionObj n ⊗ Y₂).map φ := by
-          rintro ⟨X₃⟩ ⟨Y₃⟩ φ
-          obtain rfl : X₃ = Y₃ := φ.1.1
-          simp only [discrete_functor_map_eq_id, tensor_id]
-          rfl
-        rw [NatTrans.comp_app, NatTrans.comp_app] at h₁ h₂ ⊢
-        dsimp [NatIso.ofComponents, normalizeMapAux, whiskeringRight, whiskerRight,
-          Functor.comp, Discrete.natTrans] at h₁ h₂ h₃ ⊢
-        simp only [← id_tensorHom, ← tensorHom_id] at h₁ ⊢
-        rw [mk_tensor, associator_inv_naturality_assoc, ← tensor_comp_assoc, h₁,
-          Category.assoc, Category.comp_id, ← @Category.id_comp (F C) _ _ _ (@Quotient.mk _ _ g),
-          tensor_comp, Category.assoc, Category.assoc, Functor.map_comp]
-        congr 2
-        erw [← reassoc_of% h₂]
-        rw [← h₃, ← Category.assoc, ← id_tensor_comp_tensor_id, h₄]
-        rfl)
->>>>>>> 37bc4aba
 #align category_theory.free_monoidal_category.normalize_iso CategoryTheory.FreeMonoidalCategory.normalizeIso
 
 /-- The isomorphism between an object and its normal form is natural. -/
