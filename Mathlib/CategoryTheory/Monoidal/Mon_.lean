/-
Copyright (c) 2020 Scott Morrison. All rights reserved.
Released under Apache 2.0 license as described in the file LICENSE.
Authors: Scott Morrison
-/
import Mathlib.CategoryTheory.Monoidal.Braided.Basic
import Mathlib.CategoryTheory.Monoidal.Discrete
import Mathlib.CategoryTheory.Monoidal.CoherenceLemmas
import Mathlib.CategoryTheory.Limits.Shapes.Terminal
import Mathlib.Algebra.PUnitInstances

#align_import category_theory.monoidal.Mon_ from "leanprover-community/mathlib"@"a836c6dba9bd1ee2a0cdc9af0006a596f243031c"

/-!
# The category of monoids in a monoidal category.

We define monoids in a monoidal category `C` and show that the category of monoids is equivalent to
the category of lax monoidal functors from the unit monoidal category to `C`.  We also show that if
`C` is braided, then the category of monoids is naturally monoidal.

-/

set_option linter.uppercaseLean3 false

universe v₁ v₂ u₁ u₂ u

open CategoryTheory MonoidalCategory

variable (C : Type u₁) [Category.{v₁} C] [MonoidalCategory.{v₁} C]

/-- A monoid object internal to a monoidal category.

When the monoidal category is preadditive, this is also sometimes called an "algebra object".
-/
structure Mon_ where
  X : C
  one : 𝟙_ C ⟶ X
  mul : X ⊗ X ⟶ X
  one_mul : (one ▷ X) ≫ mul = (λ_ X).hom := by aesop_cat
  mul_one : (X ◁ one) ≫ mul = (ρ_ X).hom := by aesop_cat
  -- Obviously there is some flexibility stating this axiom.
  -- This one has left- and right-hand sides matching the statement of `Monoid.mul_assoc`,
  -- and chooses to place the associator on the right-hand side.
  -- The heuristic is that unitors and associators "don't have much weight".
  mul_assoc : (mul ▷ X) ≫ mul = (α_ X X X).hom ≫ (X ◁ mul) ≫ mul := by aesop_cat
#align Mon_ Mon_

attribute [reassoc] Mon_.one_mul Mon_.mul_one

attribute [simp] Mon_.one_mul Mon_.mul_one

-- We prove a more general `@[simp]` lemma below.
attribute [reassoc (attr := simp)] Mon_.mul_assoc

namespace Mon_

/-- The trivial monoid object. We later show this is initial in `Mon_ C`.
-/
@[simps]
def trivial : Mon_ C where
  X := 𝟙_ C
  one := 𝟙 _
  mul := (λ_ _).hom
  mul_assoc := by coherence
  mul_one := by coherence
#align Mon_.trivial Mon_.trivial

instance : Inhabited (Mon_ C) :=
  ⟨trivial C⟩

variable {C}
variable {M : Mon_ C}

@[simp]
theorem one_mul_hom {Z : C} (f : Z ⟶ M.X) : (M.one ⊗ f) ≫ M.mul = (λ_ Z).hom ≫ f := by
  rw [tensorHom_def'_assoc, M.one_mul, leftUnitor_naturality]
#align Mon_.one_mul_hom Mon_.one_mul_hom

@[simp]
theorem mul_one_hom {Z : C} (f : Z ⟶ M.X) : (f ⊗ M.one) ≫ M.mul = (ρ_ Z).hom ≫ f := by
  rw [tensorHom_def_assoc, M.mul_one, rightUnitor_naturality]
#align Mon_.mul_one_hom Mon_.mul_one_hom

theorem assoc_flip :
    (M.X ◁ M.mul) ≫ M.mul = (α_ M.X M.X M.X).inv ≫ (M.mul ▷ M.X) ≫ M.mul := by simp
#align Mon_.assoc_flip Mon_.assoc_flip

/-- A morphism of monoid objects. -/
@[ext]
structure Hom (M N : Mon_ C) where
  hom : M.X ⟶ N.X
  one_hom : M.one ≫ hom = N.one := by aesop_cat
  mul_hom : M.mul ≫ hom = (hom ⊗ hom) ≫ N.mul := by aesop_cat
#align Mon_.hom Mon_.Hom

attribute [reassoc (attr := simp)] Hom.one_hom Hom.mul_hom

/-- The identity morphism on a monoid object. -/
@[simps]
def id (M : Mon_ C) : Hom M M where
  hom := 𝟙 M.X
#align Mon_.id Mon_.id

instance homInhabited (M : Mon_ C) : Inhabited (Hom M M) :=
  ⟨id M⟩
#align Mon_.hom_inhabited Mon_.homInhabited

/-- Composition of morphisms of monoid objects. -/
@[simps]
def comp {M N O : Mon_ C} (f : Hom M N) (g : Hom N O) : Hom M O where
  hom := f.hom ≫ g.hom
#align Mon_.comp Mon_.comp

instance : Category (Mon_ C) where
  Hom M N := Hom M N
  id := id
  comp f g := comp f g

-- Porting note: added, as `Hom.ext` does not apply to a morphism.
@[ext]
lemma ext {X Y : Mon_ C} {f g : X ⟶ Y} (w : f.hom = g.hom) : f = g :=
  Hom.ext _ _ w

@[simp]
theorem id_hom' (M : Mon_ C) : (𝟙 M : Hom M M).hom = 𝟙 M.X :=
  rfl
#align Mon_.id_hom' Mon_.id_hom'

@[simp]
theorem comp_hom' {M N K : Mon_ C} (f : M ⟶ N) (g : N ⟶ K) :
    (f ≫ g : Hom M K).hom = f.hom ≫ g.hom :=
  rfl
#align Mon_.comp_hom' Mon_.comp_hom'

section

variable (C)

/-- The forgetful functor from monoid objects to the ambient category. -/
@[simps]
def forget : Mon_ C ⥤ C where
  obj A := A.X
  map f := f.hom
#align Mon_.forget Mon_.forget

end

instance forget_faithful : (forget C).Faithful where
#align Mon_.forget_faithful Mon_.forget_faithful

instance {A B : Mon_ C} (f : A ⟶ B) [e : IsIso ((forget C).map f)] : IsIso f.hom :=
  e

/-- The forgetful functor from monoid objects to the ambient category reflects isomorphisms. -/
instance : (forget C).ReflectsIsomorphisms where
  reflects f e :=
    ⟨⟨{ hom := inv f.hom
        mul_hom := by
          simp only [IsIso.comp_inv_eq, Hom.mul_hom, Category.assoc, ← tensor_comp_assoc,
            IsIso.inv_hom_id, tensor_id, Category.id_comp] },
        by aesop_cat⟩⟩

/-- Construct an isomorphism of monoids by giving an isomorphism between the underlying objects
and checking compatibility with unit and multiplication only in the forward direction.
-/
@[simps]
def isoOfIso {M N : Mon_ C} (f : M.X ≅ N.X) (one_f : M.one ≫ f.hom = N.one)
    (mul_f : M.mul ≫ f.hom = (f.hom ⊗ f.hom) ≫ N.mul) : M ≅ N where
  hom :=
    { hom := f.hom
      one_hom := one_f
      mul_hom := mul_f }
  inv :=
    { hom := f.inv
      one_hom := by rw [← one_f]; simp
      mul_hom := by
        rw [← cancel_mono f.hom]
        slice_rhs 2 3 => rw [mul_f]
        simp }
#align Mon_.iso_of_iso Mon_.isoOfIso

instance uniqueHomFromTrivial (A : Mon_ C) : Unique (trivial C ⟶ A) where
  default :=
    { hom := A.one
      one_hom := by dsimp; simp
      mul_hom := by dsimp; simp [A.one_mul, unitors_equal] }
  uniq f := by
    ext; simp
    rw [← Category.id_comp f.hom]
    erw [f.one_hom]
#align Mon_.unique_hom_from_trivial Mon_.uniqueHomFromTrivial

open CategoryTheory.Limits

instance : HasInitial (Mon_ C) :=
  hasInitial_of_unique (trivial C)

end Mon_

namespace CategoryTheory.LaxMonoidalFunctor

variable {C} {D : Type u₂} [Category.{v₂} D] [MonoidalCategory.{v₂} D]

-- TODO: mapMod F A : Mod A ⥤ Mod (F.mapMon A)
/-- A lax monoidal functor takes monoid objects to monoid objects.

That is, a lax monoidal functor `F : C ⥤ D` induces a functor `Mon_ C ⥤ Mon_ D`.
-/
@[simps]
def mapMon (F : LaxMonoidalFunctor C D) : Mon_ C ⥤ Mon_ D where
  obj A :=
    { X := F.obj A.X
      one := F.ε ≫ F.map A.one
      mul := F.μ _ _ ≫ F.map A.mul
      one_mul := by
        simp only [comp_whiskerRight, Category.assoc, μ_natural_left_assoc, left_unitality]
        slice_lhs 3 4 => rw [← F.toFunctor.map_comp, A.one_mul]
      mul_one := by
        simp only [MonoidalCategory.whiskerLeft_comp, Category.assoc, μ_natural_right_assoc,
          right_unitality]
        slice_lhs 3 4 => rw [← F.toFunctor.map_comp, A.mul_one]
      mul_assoc := by
        simp only [comp_whiskerRight, Category.assoc, μ_natural_left_assoc,
          MonoidalCategory.whiskerLeft_comp, μ_natural_right_assoc]
        slice_lhs 3 4 => rw [← F.toFunctor.map_comp, A.mul_assoc]
        simp }
  map f :=
    { hom := F.map f.hom
      one_hom := by dsimp; rw [Category.assoc, ← F.toFunctor.map_comp, f.one_hom]
      mul_hom := by
        dsimp
        rw [Category.assoc, F.μ_natural_assoc, ← F.toFunctor.map_comp, ← F.toFunctor.map_comp,
          f.mul_hom] }
  map_id A := by ext; simp
  map_comp f g := by ext; simp
#align category_theory.lax_monoidal_functor.map_Mon CategoryTheory.LaxMonoidalFunctor.mapMon

variable (C D)

/-- `mapMon` is functorial in the lax monoidal functor. -/
@[simps] -- Porting note: added this, not sure how it worked previously without.
def mapMonFunctor : LaxMonoidalFunctor C D ⥤ Mon_ C ⥤ Mon_ D where
  obj := mapMon
  map α := { app := fun A => { hom := α.app A.X } }
#align category_theory.lax_monoidal_functor.map_Mon_functor CategoryTheory.LaxMonoidalFunctor.mapMonFunctor

end CategoryTheory.LaxMonoidalFunctor

namespace Mon_

open CategoryTheory.LaxMonoidalFunctor

namespace EquivLaxMonoidalFunctorPUnit

/-- Implementation of `Mon_.equivLaxMonoidalFunctorPUnit`. -/
@[simps]
def laxMonoidalToMon : LaxMonoidalFunctor (Discrete PUnit.{u + 1}) C ⥤ Mon_ C where
  obj F := (F.mapMon : Mon_ _ ⥤ Mon_ C).obj (trivial (Discrete PUnit))
  map α := ((mapMonFunctor (Discrete PUnit) C).map α).app _
#align Mon_.equiv_lax_monoidal_functor_punit.lax_monoidal_to_Mon Mon_.EquivLaxMonoidalFunctorPUnit.laxMonoidalToMon

/-- Implementation of `Mon_.equivLaxMonoidalFunctorPUnit`. -/
@[simps]
def monToLaxMonoidal : Mon_ C ⥤ LaxMonoidalFunctor (Discrete PUnit.{u + 1}) C where
  obj A :=
    { obj := fun _ => A.X
      map := fun _ => 𝟙 _
      ε := A.one
      μ := fun _ _ => A.mul
      map_id := fun _ => rfl
      map_comp := fun _ _ => (Category.id_comp (𝟙 A.X)).symm }
  map f :=
    { app := fun _ => f.hom
      naturality := fun _ _ _ => by dsimp; rw [Category.id_comp, Category.comp_id]
      unit := f.one_hom
      tensor := fun _ _ => f.mul_hom }
#align Mon_.equiv_lax_monoidal_functor_punit.Mon_to_lax_monoidal Mon_.EquivLaxMonoidalFunctorPUnit.monToLaxMonoidal

attribute [local aesop safe tactic (rule_sets := [CategoryTheory])]
  CategoryTheory.Discrete.discreteCases

attribute [local simp] eqToIso_map

/-- Implementation of `Mon_.equivLaxMonoidalFunctorPUnit`. -/
@[simps!]
def unitIso :
    𝟭 (LaxMonoidalFunctor (Discrete PUnit.{u + 1}) C) ≅ laxMonoidalToMon C ⋙ monToLaxMonoidal C :=
  NatIso.ofComponents
    (fun F =>
      MonoidalNatIso.ofComponents (fun _ => F.toFunctor.mapIso (eqToIso (by ext))) (by aesop_cat)
        (by aesop_cat) (by aesop_cat))
    (by aesop_cat)
#align Mon_.equiv_lax_monoidal_functor_punit.unit_iso Mon_.EquivLaxMonoidalFunctorPUnit.unitIso

/-- Implementation of `Mon_.equivLaxMonoidalFunctorPUnit`. -/
@[simps!]
def counitIso : monToLaxMonoidal C ⋙ laxMonoidalToMon C ≅ 𝟭 (Mon_ C) :=
  NatIso.ofComponents
    (fun F =>
      { hom := { hom := 𝟙 _ }
        inv := { hom := 𝟙 _ } })
    (by aesop_cat)
#align Mon_.equiv_lax_monoidal_functor_punit.counit_iso Mon_.EquivLaxMonoidalFunctorPUnit.counitIso

end EquivLaxMonoidalFunctorPUnit

open EquivLaxMonoidalFunctorPUnit

attribute [local simp] eqToIso_map

/--
Monoid objects in `C` are "just" lax monoidal functors from the trivial monoidal category to `C`.
-/
@[simps]
def equivLaxMonoidalFunctorPUnit : LaxMonoidalFunctor (Discrete PUnit.{u + 1}) C ≌ Mon_ C where
  functor := laxMonoidalToMon C
  inverse := monToLaxMonoidal C
  unitIso := unitIso C
  counitIso := counitIso C
#align Mon_.equiv_lax_monoidal_functor_punit Mon_.equivLaxMonoidalFunctorPUnit

end Mon_

namespace Mon_

/-!
In this section, we prove that the category of monoids in a braided monoidal category is monoidal.

Given two monoids `M` and `N` in a braided monoidal category `C`,
the multiplication on the tensor product `M.X ⊗ N.X` is defined in the obvious way:
it is the tensor product of the multiplications on `M` and `N`,
except that the tensor factors in the source come in the wrong order,
which we fix by pre-composing with a permutation isomorphism constructed from the braiding.

(There is a subtlety here: in fact there are two ways to do these,
using either the positive or negative crossing.)

A more conceptual way of understanding this definition is the following:
The braiding on `C` gives rise to a monoidal structure on
the tensor product functor from `C × C` to `C`.
A pair of monoids in `C` gives rise to a monoid in `C × C`,
which the tensor product functor by being monoidal takes to a monoid in `C`.
The permutation isomorphism appearing in the definition of
the multiplication on the tensor product of two monoids is
an instance of a more general family of isomorphisms
which together form a strength that equips the tensor product functor with a monoidal structure,
and the monoid axioms for the tensor product follow from the monoid axioms for the tensor factors
plus the properties of the strength (i.e., monoidal functor axioms).
The strength `tensor_μ` of the tensor product functor has been defined in
`Mathlib.CategoryTheory.Monoidal.Braided`.
Its properties, stated as independent lemmas in that module,
are used extensively in the proofs below.
Notice that we could have followed the above plan not only conceptually
but also as a possible implementation and
could have constructed the tensor product of monoids via `mapMon`,
but we chose to give a more explicit definition directly in terms of `tensor_μ`.

To complete the definition of the monoidal category structure on the category of monoids,
we need to provide definitions of associator and unitors.
The obvious candidates are the associator and unitors from `C`,
but we need to prove that they are monoid morphisms, i.e., compatible with unit and multiplication.
These properties translate to the monoidality of the associator and unitors
(with respect to the monoidal structures on the functors they relate),
which have also been proved in `Mathlib.CategoryTheory.Monoidal.Braided`.

-/


variable {C}

-- The proofs that associators and unitors preserve monoid units don't require braiding.
theorem one_associator {M N P : Mon_ C} :
    ((λ_ (𝟙_ C)).inv ≫ ((λ_ (𝟙_ C)).inv ≫ (M.one ⊗ N.one) ⊗ P.one)) ≫ (α_ M.X N.X P.X).hom =
      (λ_ (𝟙_ C)).inv ≫ (M.one ⊗ (λ_ (𝟙_ C)).inv ≫ (N.one ⊗ P.one)) := by
  simp only [Category.assoc, Iso.cancel_iso_inv_left]
  slice_lhs 1 3 => rw [← Category.id_comp P.one, tensor_comp]
  slice_lhs 2 3 => rw [associator_naturality]
  slice_rhs 1 2 => rw [← Category.id_comp M.one, tensor_comp]
  slice_lhs 1 2 => rw [tensorHom_id, ← leftUnitor_tensor_inv]
  rw [← cancel_epi (λ_ (𝟙_ C)).inv]
  slice_lhs 1 2 => rw [leftUnitor_inv_naturality]
  simp
#align Mon_.one_associator Mon_.one_associator

theorem one_leftUnitor {M : Mon_ C} :
    ((λ_ (𝟙_ C)).inv ≫ (𝟙 (𝟙_ C) ⊗ M.one)) ≫ (λ_ M.X).hom = M.one := by
  simp
#align Mon_.one_left_unitor Mon_.one_leftUnitor

theorem one_rightUnitor {M : Mon_ C} :
    ((λ_ (𝟙_ C)).inv ≫ (M.one ⊗ 𝟙 (𝟙_ C))) ≫ (ρ_ M.X).hom = M.one := by
  simp [← unitors_equal]
#align Mon_.one_right_unitor Mon_.one_rightUnitor

section BraidedCategory

variable [BraidedCategory C]

theorem Mon_tensor_one_mul (M N : Mon_ C) :
    (((λ_ (𝟙_ C)).inv ≫ (M.one ⊗ N.one)) ▷ (M.X ⊗ N.X)) ≫
        tensor_μ C (M.X, N.X) (M.X, N.X) ≫ (M.mul ⊗ N.mul) =
      (λ_ (M.X ⊗ N.X)).hom := by
  simp only [comp_whiskerRight_assoc]
  slice_lhs 2 3 => rw [tensor_μ_natural_left]
  slice_lhs 3 4 => rw [← tensor_comp, one_mul M, one_mul N]
  symm
  exact tensor_left_unitality C M.X N.X
#align Mon_.Mon_tensor_one_mul Mon_.Mon_tensor_one_mul

theorem Mon_tensor_mul_one (M N : Mon_ C) :
    (M.X ⊗ N.X) ◁ ((λ_ (𝟙_ C)).inv ≫ (M.one ⊗ N.one)) ≫
        tensor_μ C (M.X, N.X) (M.X, N.X) ≫ (M.mul ⊗ N.mul) =
      (ρ_ (M.X ⊗ N.X)).hom := by
  simp only [MonoidalCategory.whiskerLeft_comp_assoc]
  slice_lhs 2 3 => rw [tensor_μ_natural_right]
  slice_lhs 3 4 => rw [← tensor_comp, mul_one M, mul_one N]
  symm
  exact tensor_right_unitality C M.X N.X
#align Mon_.Mon_tensor_mul_one Mon_.Mon_tensor_mul_one

theorem Mon_tensor_mul_assoc (M N : Mon_ C) :
    ((tensor_μ C (M.X, N.X) (M.X, N.X) ≫ (M.mul ⊗ N.mul)) ▷ (M.X ⊗ N.X)) ≫
        tensor_μ C (M.X, N.X) (M.X, N.X) ≫ (M.mul ⊗ N.mul) =
      (α_ (M.X ⊗ N.X) (M.X ⊗ N.X) (M.X ⊗ N.X)).hom ≫
        ((M.X ⊗ N.X) ◁ (tensor_μ C (M.X, N.X) (M.X, N.X) ≫ (M.mul ⊗ N.mul))) ≫
          tensor_μ C (M.X, N.X) (M.X, N.X) ≫ (M.mul ⊗ N.mul) := by
  simp only [comp_whiskerRight_assoc, MonoidalCategory.whiskerLeft_comp_assoc]
  slice_lhs 2 3 => rw [tensor_μ_natural_left]
  slice_lhs 3 4 => rw [← tensor_comp, mul_assoc M, mul_assoc N, tensor_comp, tensor_comp]
  slice_lhs 1 3 => rw [tensor_associativity]
  slice_lhs 3 4 => rw [← tensor_μ_natural_right]
  simp
#align Mon_.Mon_tensor_mul_assoc Mon_.Mon_tensor_mul_assoc

theorem mul_associator {M N P : Mon_ C} :
    (tensor_μ C (M.X ⊗ N.X, P.X) (M.X ⊗ N.X, P.X) ≫
          (tensor_μ C (M.X, N.X) (M.X, N.X) ≫ (M.mul ⊗ N.mul) ⊗ P.mul)) ≫
        (α_ M.X N.X P.X).hom =
      ((α_ M.X N.X P.X).hom ⊗ (α_ M.X N.X P.X).hom) ≫
        tensor_μ C (M.X, N.X ⊗ P.X) (M.X, N.X ⊗ P.X) ≫
          (M.mul ⊗ tensor_μ C (N.X, P.X) (N.X, P.X) ≫ (N.mul ⊗ P.mul)) := by
  simp only [tensor_obj, prodMonoidal_tensorObj, Category.assoc]
  slice_lhs 2 3 => rw [← Category.id_comp P.mul, tensor_comp]
  slice_lhs 3 4 => rw [associator_naturality]
  slice_rhs 3 4 => rw [← Category.id_comp M.mul, tensor_comp]
  simp only [tensorHom_id, id_tensorHom]
  slice_lhs 1 3 => rw [associator_monoidal]
  simp only [Category.assoc]
#align Mon_.mul_associator Mon_.mul_associator

theorem mul_leftUnitor {M : Mon_ C} :
    (tensor_μ C (𝟙_ C, M.X) (𝟙_ C, M.X) ≫ ((λ_ (𝟙_ C)).hom ⊗ M.mul)) ≫ (λ_ M.X).hom =
      ((λ_ M.X).hom ⊗ (λ_ M.X).hom) ≫ M.mul := by
  rw [← Category.comp_id (λ_ (𝟙_ C)).hom, ← Category.id_comp M.mul, tensor_comp]
  simp only [tensorHom_id, id_tensorHom]
  slice_lhs 3 4 => rw [leftUnitor_naturality]
  slice_lhs 1 3 => rw [← leftUnitor_monoidal]
  simp only [Category.assoc, Category.id_comp]
#align Mon_.mul_left_unitor Mon_.mul_leftUnitor

theorem mul_rightUnitor {M : Mon_ C} :
    (tensor_μ C (M.X, 𝟙_ C) (M.X, 𝟙_ C) ≫ (M.mul ⊗ (λ_ (𝟙_ C)).hom)) ≫ (ρ_ M.X).hom =
      ((ρ_ M.X).hom ⊗ (ρ_ M.X).hom) ≫ M.mul := by
  rw [← Category.id_comp M.mul, ← Category.comp_id (λ_ (𝟙_ C)).hom, tensor_comp]
  simp only [tensorHom_id, id_tensorHom]
  slice_lhs 3 4 => rw [rightUnitor_naturality]
  slice_lhs 1 3 => rw [← rightUnitor_monoidal]
  simp only [Category.assoc, Category.id_comp]
#align Mon_.mul_right_unitor Mon_.mul_rightUnitor

@[simps tensorObj_X tensorHom_hom]
instance monMonoidalStruct : MonoidalCategoryStruct (Mon_ C) :=
  let tensorObj (M N : Mon_ C) : Mon_ C :=
    { X := M.X ⊗ N.X
      one := (λ_ (𝟙_ C)).inv ≫ (M.one ⊗ N.one)
      mul := tensor_μ C (M.X, N.X) (M.X, N.X) ≫ (M.mul ⊗ N.mul)
      one_mul := Mon_tensor_one_mul M N
      mul_one := Mon_tensor_mul_one M N
      mul_assoc := Mon_tensor_mul_assoc M N }
  let tensorHom {X₁ Y₁ X₂ Y₂ : Mon_ C} (f : X₁ ⟶ Y₁) (g : X₂ ⟶ Y₂) :
      tensorObj _ _ ⟶ tensorObj _ _ :=
    { hom := f.hom ⊗ g.hom
      one_hom := by
        dsimp
        slice_lhs 2 3 => rw [← tensor_comp, Hom.one_hom f, Hom.one_hom g]
      mul_hom := by
        dsimp
        slice_rhs 1 2 => rw [tensor_μ_natural]
        slice_lhs 2 3 => rw [← tensor_comp, Hom.mul_hom f, Hom.mul_hom g, tensor_comp]
        simp only [Category.assoc] }
  { tensorObj := tensorObj
    tensorHom := tensorHom
    whiskerRight := fun f Y => tensorHom f (𝟙 Y)
    whiskerLeft := fun X _ _ g => tensorHom (𝟙 X) g
    tensorUnit := trivial C
    associator := fun M N P ↦ isoOfIso (α_ M.X N.X P.X) one_associator mul_associator
    leftUnitor := fun M ↦ isoOfIso (λ_ M.X) one_leftUnitor mul_leftUnitor
    rightUnitor := fun M ↦ isoOfIso (ρ_ M.X) one_rightUnitor mul_rightUnitor }

@[simp]
theorem tensorUnit_X : (𝟙_ (Mon_ C)).X = 𝟙_ C := rfl

@[simp]
theorem whiskerLeft_hom {X Y : Mon_ C} (f : X ⟶ Y) (Z : Mon_ C) :
    (f ▷ Z).hom = f.hom ▷ Z.X := by
  rw [← tensorHom_id]; rfl

@[simp]
theorem whiskerRight_hom (X : Mon_ C) {Y Z : Mon_ C} (f : Y ⟶ Z) :
    (X ◁ f).hom = X.X ◁ f.hom := by
  rw [← id_tensorHom]; rfl

@[simp]
theorem leftUnitor_hom_hom (X : Mon_ C) : (λ_ X).hom.hom = (λ_ X.X).hom := rfl

@[simp]
theorem leftUnitor_inv_hom (X : Mon_ C) : (λ_ X).inv.hom = (λ_ X.X).inv := rfl

@[simp]
theorem rightUnitor_hom_hom (X : Mon_ C) : (ρ_ X).hom.hom = (ρ_ X.X).hom := rfl

@[simp]
theorem rightUnitor_inv_hom (X : Mon_ C) : (ρ_ X).inv.hom = (ρ_ X.X).inv := rfl

@[simp]
theorem associator_hom_hom (X Y Z : Mon_ C) : (α_ X Y Z).hom.hom = (α_ X.X Y.X Z.X).hom := rfl

@[simp]
theorem associator_inv_hom (X Y Z : Mon_ C) : (α_ X Y Z).inv.hom = (α_ X.X Y.X Z.X).inv := rfl

@[simp]
theorem tensor_one (M N : Mon_ C) : (M ⊗ N).one = (λ_ (𝟙_ C)).inv ≫ (M.one ⊗ N.one) := rfl

@[simp]
theorem tensor_mul (M N : Mon_ C) : (M ⊗ N).mul =
    tensor_μ C (M.X, N.X) (M.X, N.X) ≫ (M.mul ⊗ N.mul) := rfl

instance monMonoidal : MonoidalCategory (Mon_ C) where
  tensorHom_def := by intros; ext; simp [tensorHom_def]
#align Mon_.Mon_monoidal Mon_.monMonoidal

<<<<<<< HEAD
variable (C)

/-- The forgetful functor from `Mon_ C` to `C` is monoidal when `C` is braided monoidal. -/
def forgetMonoidal : MonoidalFunctor (Mon_ C) C :=
  { forget C with
    ε := 𝟙 _
    μ := fun X Y => 𝟙 _ }

@[simp] theorem forgetMonoidal_toFunctor : (forgetMonoidal C).toFunctor = forget C := rfl
@[simp] theorem forgetMonoidal_ε : (forgetMonoidal C).ε = 𝟙 (𝟙_ C) := rfl
@[simp] theorem forgetMonoidal_μ (X Y : Mon_ C) : (forgetMonoidal C).μ X Y = 𝟙 (X.X ⊗ Y.X) := rfl
=======
theorem one_braiding {X Y : Mon_ C} : (X ⊗ Y).one ≫ (β_ X.X Y.X).hom = (Y ⊗ X).one := by
  simp only [monMonoidalStruct_tensorObj_X, tensor_one, Category.assoc,
    BraidedCategory.braiding_naturality, braiding_tensorUnit_right, Iso.cancel_iso_inv_left]
  coherence

end BraidedCategory

/-!
We next show that if `C` is symmetric, then `Mon_ C` is braided, and indeed symmetric.

Note that `Mon_ C` is *not* braided in general when `C` is only braided.

The more interesting construction is the 2-category of monoids in `C`,
bimodules between the monoids, and intertwiners between the bimodules.

When `C` is braided, that is a monoidal 2-category.
-/
section SymmetricCategory

variable [SymmetricCategory C]

theorem mul_braiding {X Y : Mon_ C} :
    (X ⊗ Y).mul ≫ (β_ X.X Y.X).hom = ((β_ X.X Y.X).hom ⊗ (β_ X.X Y.X).hom) ≫ (Y ⊗ X).mul := by
  simp only [monMonoidalStruct_tensorObj_X, tensor_mul, tensor_μ, Category.assoc,
    BraidedCategory.braiding_naturality, BraidedCategory.braiding_tensor_right,
    BraidedCategory.braiding_tensor_left, comp_whiskerRight, whisker_assoc,
    MonoidalCategory.whiskerLeft_comp, pentagon_assoc, pentagon_inv_hom_hom_hom_inv_assoc,
    Iso.inv_hom_id_assoc, whiskerLeft_hom_inv_assoc]
  slice_lhs 3 4 =>
    -- We use symmetry here:
    rw [← MonoidalCategory.whiskerLeft_comp, ← comp_whiskerRight, SymmetricCategory.symmetry]
  simp only [id_whiskerRight, MonoidalCategory.whiskerLeft_id, Category.id_comp, Category.assoc,
    pentagon_inv_assoc, Iso.hom_inv_id_assoc]
  slice_lhs 1 2 =>
    rw [← associator_inv_naturality_left]
  slice_lhs 2 3 =>
    rw [Iso.inv_hom_id]
  rw [Category.id_comp]
  slice_lhs 2 3 =>
    rw [← associator_naturality_right]
  slice_lhs 1 2 =>
    rw [← tensorHom_def]
  simp only [Category.assoc]

instance : SymmetricCategory (Mon_ C) where
  braiding := fun X Y => isoOfIso (β_ X.X Y.X) one_braiding mul_braiding
  symmetry := fun X Y => by
    ext
    simp [← SymmetricCategory.braiding_swap_eq_inv_braiding]

end SymmetricCategory
>>>>>>> 396b26f2

end Mon_

/-!
Projects:
* Check that `Mon_ MonCat ≌ CommMonCat`, via the Eckmann-Hilton argument.
  (You'll have to hook up the cartesian monoidal structure on `MonCat` first,
  available in mathlib3#3463)
* More generally, check that `Mon_ (Mon_ C) ≌ CommMon_ C` when `C` is braided.
* Check that `Mon_ TopCat ≌ [bundled topological monoids]`.
* Check that `Mon_ AddCommGroupCat ≌ RingCat`.
  (We've already got `Mon_ (ModuleCat R) ≌ AlgebraCat R`,
  in `Mathlib.CategoryTheory.Monoidal.Internal.Module`.)
* Can you transport this monoidal structure to `RingCat` or `AlgebraCat R`?
  How does it compare to the "native" one?
* Show that when `F` is a lax braided functor `C ⥤ D`, the functor `map_Mon F : Mon_ C ⥤ Mon_ D`
  is lax monoidal.
-/<|MERGE_RESOLUTION|>--- conflicted
+++ resolved
@@ -539,7 +539,6 @@
   tensorHom_def := by intros; ext; simp [tensorHom_def]
 #align Mon_.Mon_monoidal Mon_.monMonoidal
 
-<<<<<<< HEAD
 variable (C)
 
 /-- The forgetful functor from `Mon_ C` to `C` is monoidal when `C` is braided monoidal. -/
@@ -551,7 +550,9 @@
 @[simp] theorem forgetMonoidal_toFunctor : (forgetMonoidal C).toFunctor = forget C := rfl
 @[simp] theorem forgetMonoidal_ε : (forgetMonoidal C).ε = 𝟙 (𝟙_ C) := rfl
 @[simp] theorem forgetMonoidal_μ (X Y : Mon_ C) : (forgetMonoidal C).μ X Y = 𝟙 (X.X ⊗ Y.X) := rfl
-=======
+
+variable {C}
+
 theorem one_braiding {X Y : Mon_ C} : (X ⊗ Y).one ≫ (β_ X.X Y.X).hom = (Y ⊗ X).one := by
   simp only [monMonoidalStruct_tensorObj_X, tensor_one, Category.assoc,
     BraidedCategory.braiding_naturality, braiding_tensorUnit_right, Iso.cancel_iso_inv_left]
@@ -603,7 +604,6 @@
     simp [← SymmetricCategory.braiding_swap_eq_inv_braiding]
 
 end SymmetricCategory
->>>>>>> 396b26f2
 
 end Mon_
 
