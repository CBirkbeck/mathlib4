--- conflicted
+++ resolved
@@ -310,18 +310,9 @@
         simp_rw [MonoidalCategory.whiskerLeft_comp, Category.assoc, F.δ_natural_right_assoc,
           F.right_unitality, ← F.map_comp_assoc, A.comul_counit]
       comul_assoc := by
-<<<<<<< HEAD
-        simp_rw [comp_whiskerRight, Category.assoc, F.μ_natural_left_assoc,
-          MonoidalCategory.whiskerLeft_comp, F.μ_natural_right_assoc,
+        simp_rw [comp_whiskerRight, Category.assoc, F.δ_natural_left_assoc,
+          MonoidalCategory.whiskerLeft_comp, F.δ_natural_right_assoc,
           ← F.map_comp_assoc, A.comul_assoc, F.map_comp, Category.assoc, F.associativity] }
-=======
-        simp_rw [comp_whiskerRight, Category.assoc, F.δ_natural_left_assoc,
-          MonoidalCategory.whiskerLeft_comp, Category.assoc, F.δ_natural_right_assoc,
-          ← F.map_comp_assoc, ← A.comul_assoc_flip, F.map_comp, F.associativity_inv]
-        slice_lhs 3 4 =>
-          rw [← F.map_comp, Iso.hom_inv_id, F.map_id]
-        simp only [Category.id_comp, Category.assoc] }
->>>>>>> b2e846dd
   map f :=
     { hom := F.map f.hom
       hom_counit := by dsimp; rw [← F.map_comp_assoc, f.hom_counit]
