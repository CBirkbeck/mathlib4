--- conflicted
+++ resolved
@@ -92,13 +92,8 @@
   imageSieve_mem s := imageSieve_mem J f s
 
 theorem isLocallySurjective_iff_imagePresheaf_sheafify_eq_top {F G : Cᵒᵖ ⥤ A} (f : F ⟶ G) :
-<<<<<<< HEAD
-    IsLocallySurjective J f ↔ (Subpresheaf.range (whiskerRight f (forget A))).sheafify J = ⊤ := by
-  simp only [Subpresheaf.ext_iff, funext_iff, Set.ext_iff, top_subpresheaf_obj,
-=======
     IsLocallySurjective J f ↔ (imagePresheaf (whiskerRight f (forget A))).sheafify J = ⊤ := by
   simp only [Subpresheaf.ext_iff, funext_iff, Set.ext_iff, Subpresheaf.top_obj,
->>>>>>> c6fc1ebb
     Set.top_eq_univ, Set.mem_univ, iff_true]
   exact ⟨fun H _ => H.imageSieve_mem, fun H => ⟨H _⟩⟩
 
