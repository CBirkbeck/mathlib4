--- conflicted
+++ resolved
@@ -165,11 +165,6 @@
   dsimp [diagram]
   apply Concrete.multiequalizer_ext (C := D)
   intro i
-<<<<<<< HEAD
-  -- This next `rw` works around a `ConcreteCategory`/`HasForget` mismatch:
-  rw [← CategoryTheory.forget_map_eq_coe, ConcreteCategory.forget_map_eq_coe]
-=======
->>>>>>> 0ccaba52
   simp only [← ConcreteCategory.comp_apply, Category.assoc, Multiequalizer.lift_ι, Category.comp_id,
     Meq.equiv_symm_eq_apply]
   rfl
@@ -188,13 +183,8 @@
   apply Concrete.multiequalizer_ext (C := D)
   intro i
   dsimp
-<<<<<<< HEAD
-  erw [← ConcreteCategory.comp_apply, ← ConcreteCategory.comp_apply, ← ConcreteCategory.comp_apply]
-  rw [Multiequalizer.lift_ι, Multiequalizer.lift_ι, Multiequalizer.lift_ι]
-=======
   rw [← ConcreteCategory.comp_apply, ← ConcreteCategory.comp_apply, ← ConcreteCategory.comp_apply,
     Multiequalizer.lift_ι, Multiequalizer.lift_ι, Multiequalizer.lift_ι]
->>>>>>> 0ccaba52
   erw [Meq.equiv_symm_eq_apply]
   simpa using (x.condition (Cover.Relation.mk' (I.precompRelation i.f))).symm
 
@@ -218,8 +208,6 @@
   rw [← h]
   dsimp [mk]
   simp
-  -- Work around a `ConcreteCategory`/`HasForget` mismatch:
-  rfl
 
 theorem eq_mk_iff_exists {X : C} {P : Cᵒᵖ ⥤ D} {S T : J.Cover X} (x : Meq P S) (y : Meq P T) :
     mk x = mk y ↔ ∃ (W : J.Cover X) (h1 : W ⟶ S) (h2 : W ⟶ T), x.refine h1 = y.refine h2 := by
@@ -232,12 +220,8 @@
     convert hh
     all_goals
       dsimp [diagram]
-<<<<<<< HEAD
-      erw [← ConcreteCategory.comp_apply, Multiequalizer.lift_ι, Meq.equiv_symm_eq_apply]
-=======
       rw [← ConcreteCategory.comp_apply, Multiequalizer.lift_ι]
       erw [Meq.equiv_symm_eq_apply]
->>>>>>> 0ccaba52
       cases I; rfl
   · rintro ⟨S, h1, h2, e⟩
     apply Concrete.colimit_rep_eq_of_exists (C := D)
@@ -245,19 +229,9 @@
     apply Concrete.multiequalizer_ext
     intro i
     apply_fun fun ee => ee i at e
-<<<<<<< HEAD
-    -- Without the next line, `convert e` gives an error:
-    -- tactic 'assumption' failed, metavariable has already been assigned
-    show (Multiequalizer.ι _ i) (((J.diagram P X).map h1.op) _) =
-      (Multiequalizer.ι _ i) (((J.diagram P X).map h2.op) _)
-    convert e
-    all_goals
-      dsimp
-=======
     convert e using 1
     all_goals
       dsimp [diagram]
->>>>>>> 0ccaba52
       rw [← ConcreteCategory.comp_apply, Multiequalizer.lift_ι]
       erw [Meq.equiv_symm_eq_apply]
       cases i; rfl
@@ -340,17 +314,10 @@
     rw [← ConcreteCategory.comp_apply, ← ConcreteCategory.comp_apply, (J.toPlus P).naturality,
       (J.toPlus P).naturality, ConcreteCategory.comp_apply, ConcreteCategory.comp_apply]
     erw [toPlus_apply (T II.fst.fromMiddle) (t II.fst.fromMiddle) II.fst.toMiddle,
-<<<<<<< HEAD
-      toPlus_apply (T II.snd.fromMiddle) (t II.snd.fromMiddle) II.snd.toMiddle, ← ht, ← ht,
-      ← ConcreteCategory.comp_apply, ← ConcreteCategory.comp_apply, ← (J.plusObj P).map_comp,
-      ← (J.plusObj P).map_comp]
-    rw [← op_comp, ← op_comp]
-=======
       toPlus_apply (T II.snd.fromMiddle) (t II.snd.fromMiddle) II.snd.toMiddle]
     rw [← ht, ← ht]
     erw [← ConcreteCategory.comp_apply, ← ConcreteCategory.comp_apply];
     rw [← (J.plusObj P).map_comp, ← (J.plusObj P).map_comp, ← op_comp, ← op_comp]
->>>>>>> 0ccaba52
     exact s.condition
       (Cover.Relation.mk { hf := II.fst.from_middle_condition }
         { hf := II.snd.from_middle_condition }
@@ -429,13 +396,9 @@
     intro I
     apply_fun Meq.equiv _ _ at h
     apply_fun fun e => e I at h
-<<<<<<< HEAD
-    convert h <;> erw [Meq.equiv_apply, ← ConcreteCategory.comp_apply, Multiequalizer.lift_ι] <;>
-=======
     dsimp only [ConcreteCategory.forget_map_eq_coe] at h
     convert h <;> erw [Meq.equiv_apply] <;>
       rw [← ConcreteCategory.comp_apply, Multiequalizer.lift_ι] <;>
->>>>>>> 0ccaba52
       rfl
   · rintro (x : ToType (multiequalizer (S.index _)))
     obtain ⟨t, ht⟩ := exists_of_sep P hsep X S (Meq.equiv _ _ x)
