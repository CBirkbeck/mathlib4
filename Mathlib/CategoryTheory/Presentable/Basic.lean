/-
Copyright (c) 2024 Joël Riou. All rights reserved.
Released under Apache 2.0 license as described in the file LICENSE.
Authors: Joël Riou
-/
import Mathlib.CategoryTheory.Adjunction.Limits
import Mathlib.CategoryTheory.Limits.Preserves.Ulift
import Mathlib.CategoryTheory.Presentable.IsCardinalFiltered
import Mathlib.SetTheory.Cardinal.HasCardinalLT

/-! # Presentable objects

A functor `F : C ⥤ D` is `κ`-accessible (`Functor.IsCardinalAccessible`)
if it commutes with colimits of shape `J` where `J` is any `κ`-filtered category
(that is essentially small relative to the universe `w` such that `κ : Cardinal.{w}`.).
We also introduce another typeclass `Functor.IsAccessible` saying that there exists
a regular cardinal `κ` such that `Functor.IsCardinalAccessible`.

An object `X` of a category is `κ`-presentable (`IsCardinalPresentable`)
if the functor `Hom(X, _)` (i.e. `coyoneda.obj (op X)`) is `κ`-accessible.
Similar as for accessible functors, we define a type class `IsAccessible`.

## References
* [Adámek, J. and Rosický, J., *Locally presentable and accessible categories*][Adamek_Rosicky_1994]

-/

universe w w' v₁ v₂ v₃ u₁ u₂ u₃

namespace CategoryTheory

open Limits Opposite

variable {C : Type u₁} [Category.{v₁} C] {D : Type u₂} [Category.{v₂} D]

namespace Functor

section

variable (F G : C ⥤ D) (e : F ≅ G) (κ : Cardinal.{w}) [Fact κ.IsRegular]

/-- A functor `F : C ⥤ D` is `κ`-accessible (with `κ` a regular cardinal)
if it preserves colimits of shape `J` where `J` is any `κ`-filtered category.
In the mathematical literature, some assumptions are often made on the
categories `C` or `D` (e.g. the existence of `κ`-filtered colimits,
see `HasCardinalFilteredColimits` below), but here we do not
make such assumptions. -/
class IsCardinalAccessible : Prop where
  preservesColimitOfShape (J : Type w) [SmallCategory J] [IsCardinalFiltered J κ] :
    PreservesColimitsOfShape J F

lemma preservesColimitsOfShape_of_isCardinalAccessible [F.IsCardinalAccessible κ]
    (J : Type w) [SmallCategory J] [IsCardinalFiltered J κ] :
    PreservesColimitsOfShape J F :=
  IsCardinalAccessible.preservesColimitOfShape κ _

lemma preservesColimitsOfShape_of_isCardinalAccessible_of_essentiallySmall
    [F.IsCardinalAccessible κ]
    (J : Type u₃) [Category.{v₃} J] [EssentiallySmall.{w} J] [IsCardinalFiltered J κ] :
    PreservesColimitsOfShape J F := by
  have := IsCardinalFiltered.of_equivalence κ (equivSmallModel.{w} J)
  have := F.preservesColimitsOfShape_of_isCardinalAccessible κ (SmallModel.{w} J)
  exact preservesColimitsOfShape_of_equiv (equivSmallModel.{w} J).symm F

variable {κ} in
lemma isCardinalAccessible_of_le
    [F.IsCardinalAccessible κ] {κ' : Cardinal.{w}} [Fact κ'.IsRegular] (h : κ ≤ κ') :
    F.IsCardinalAccessible κ' where
  preservesColimitOfShape {J _ _} := by
    have := IsCardinalFiltered.of_le J h
    exact F.preservesColimitsOfShape_of_isCardinalAccessible κ J

include e in
variable {F G} in
lemma isCardinalAccessible_of_natIso [F.IsCardinalAccessible κ] : G.IsCardinalAccessible κ where
  preservesColimitOfShape J _ hκ := by
    have := F.preservesColimitsOfShape_of_isCardinalAccessible κ J
    exact preservesColimitsOfShape_of_natIso e

end

end Functor

variable (X : C) (Y : C) (e : X ≅ Y) (κ : Cardinal.{w}) [Fact κ.IsRegular]

/-- An object `X` in a category is `κ`-presentable (for `κ` a regular cardinal)
when the functor `Hom(X, _)` preserves colimits indexed by
`κ`-filtered categories. -/
abbrev IsCardinalPresentable : Prop := (coyoneda.obj (op X)).IsCardinalAccessible κ

lemma preservesColimitsOfShape_of_isCardinalPresentable [IsCardinalPresentable X κ]
    (J : Type w) [SmallCategory.{w} J] [IsCardinalFiltered J κ] :
    PreservesColimitsOfShape J (coyoneda.obj (op X)) :=
  (coyoneda.obj (op X)).preservesColimitsOfShape_of_isCardinalAccessible κ J

lemma preservesColimitsOfShape_of_isCardinalPresentable_of_essentiallySmall
    [IsCardinalPresentable X κ]
    (J : Type u₃) [Category.{v₃} J] [EssentiallySmall.{w} J] [IsCardinalFiltered J κ] :
    PreservesColimitsOfShape J (coyoneda.obj (op X)) :=
  (coyoneda.obj (op X)).preservesColimitsOfShape_of_isCardinalAccessible_of_essentiallySmall κ J

variable {κ} in
lemma isCardinalPresentable_of_le [IsCardinalPresentable X κ]
    {κ' : Cardinal.{w}} [Fact κ'.IsRegular] (h : κ ≤ κ') :
    IsCardinalPresentable X κ' :=
  (coyoneda.obj (op X)).isCardinalAccessible_of_le h

include e in
variable {X Y} in
lemma isCardinalPresentable_of_iso [IsCardinalPresentable X κ] : IsCardinalPresentable Y κ :=
  Functor.isCardinalAccessible_of_natIso (coyoneda.mapIso e.symm.op) κ

section

lemma isCardinalPresentable_of_equivalence
    {C' : Type u₃} [Category.{v₃} C'] [IsCardinalPresentable X κ] (e : C ≌ C') :
    IsCardinalPresentable (e.functor.obj X) κ := by
  refine ⟨fun J _ _ ↦ ⟨fun {Y} ↦ ?_⟩⟩
  have := preservesColimitsOfShape_of_isCardinalPresentable X κ J
  suffices PreservesColimit Y (coyoneda.obj (op (e.functor.obj X)) ⋙ uliftFunctor.{v₁}) from
    ⟨fun {c} hc ↦ ⟨isColimitOfReflects uliftFunctor.{v₁}
        (isColimitOfPreserves (coyoneda.obj (op (e.functor.obj X)) ⋙ uliftFunctor.{v₁}) hc)⟩⟩
  have iso : coyoneda.obj (op (e.functor.obj X)) ⋙ uliftFunctor.{v₁} ≅
    e.inverse ⋙ coyoneda.obj (op X) ⋙ uliftFunctor.{v₃} :=
    NatIso.ofComponents (fun Z ↦
      (Equiv.ulift.trans ((e.toAdjunction.homEquiv X Z).trans Equiv.ulift.symm)).toIso) (by
        intro _ _ f
        ext ⟨g⟩
        apply Equiv.ulift.injective
        simp [Adjunction.homEquiv_unit])
  exact preservesColimit_of_natIso Y iso.symm

instance isCardinalPresentable_of_isEquivalence
    {C' : Type u₃} [Category.{v₃} C'] [IsCardinalPresentable X κ] (F : C ⥤ C')
    [F.IsEquivalence] :
    IsCardinalPresentable (F.obj X) κ :=
  isCardinalPresentable_of_equivalence X κ F.asEquivalence

@[simp]
lemma isCardinalPresentable_iff_of_isEquivalence
    {C' : Type u₃} [Category.{v₃} C'] (F : C ⥤ C')
    [F.IsEquivalence] :
    IsCardinalPresentable (F.obj X) κ ↔ IsCardinalPresentable X κ := by
  constructor
  · intro
    exact isCardinalPresentable_of_iso
      (show F.inv.obj (F.obj X) ≅ X from F.asEquivalence.unitIso.symm.app X :) κ
  · intro
    infer_instance

<<<<<<< HEAD
lemma isCardinalPresentable_shrinkHoms_iff [LocallySmall.{w} C] :
    IsCardinalPresentable ((ShrinkHoms.functor.{w} C).obj X) κ ↔ IsCardinalPresentable X κ :=
  isCardinalPresentable_iff_of_isEquivalence X κ _

=======
>>>>>>> fd6aee2e
end

section

variable (C) (κ : Cardinal.{w}) [Fact κ.IsRegular]

/-- A category has `κ`-filtered colimits if it has colimits of shape `J`
for any `κ`-filtered category `J`. -/
class HasCardinalFilteredColimits : Prop where
  hasColimitsOfShape (J : Type w) [SmallCategory J] [IsCardinalFiltered J κ] :
    HasColimitsOfShape J C := by intros; infer_instance

attribute [instance] HasCardinalFilteredColimits.hasColimitsOfShape

instance [HasColimitsOfSize.{w, w} C] : HasCardinalFilteredColimits.{w} C κ where

end

end CategoryTheory<|MERGE_RESOLUTION|>--- conflicted
+++ resolved
@@ -148,13 +148,6 @@
   · intro
     infer_instance
 
-<<<<<<< HEAD
-lemma isCardinalPresentable_shrinkHoms_iff [LocallySmall.{w} C] :
-    IsCardinalPresentable ((ShrinkHoms.functor.{w} C).obj X) κ ↔ IsCardinalPresentable X κ :=
-  isCardinalPresentable_iff_of_isEquivalence X κ _
-
-=======
->>>>>>> fd6aee2e
 end
 
 section
