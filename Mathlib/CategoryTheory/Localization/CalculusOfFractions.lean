--- conflicted
+++ resolved
@@ -485,17 +485,11 @@
   map f := Hom.mk (ofHom W f)
   map_id _ := rfl
   map_comp {X Y Z} f g := by
-    dsimp
     change _ = Hom.comp _ _
     rw [Hom.comp_eq, comp_eq (ofHom W f) (ofHom W g) (ofHom W g) (by simp)]
     simp [ofHom]
 
-<<<<<<< HEAD
-variable {W}
-
-=======
 /-- The morphism on `Localization W` that is induced by a left fraction. -/
->>>>>>> 573827b4
 abbrev homMk {X Y : C} (f : W.LeftFraction X Y) : (Q W).obj X ⟶ (Q W).obj Y := Hom.mk f
 
 lemma homMk_eq_hom_mk {X Y : C} (f : W.LeftFraction X Y) : homMk f = Hom.mk f := rfl
