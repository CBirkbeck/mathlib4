--- conflicted
+++ resolved
@@ -79,14 +79,13 @@
 def currying : C ⥤ D ⥤ E ≌ C × D ⥤ E where
   functor := uncurry
   inverse := curry
-<<<<<<< HEAD
-  unitIso := NatIso.ofComponents (fun F ↦ NatIso.ofComponents
-    (fun X ↦ (NatIso.ofComponents (fun Y ↦ Iso.refl _))))
-  counitIso := NatIso.ofComponents (fun F ↦ NatIso.ofComponents
-    (fun _ ↦ Iso.refl _) (by
+  unitIso := NatIso.ofComponents (fun _ ↦ NatIso.ofComponents
+    (fun _ ↦ NatIso.ofComponents (fun _ ↦ Iso.refl _)))
+  counitIso := NatIso.ofComponents
+    (fun F ↦ NatIso.ofComponents (fun _ ↦ Iso.refl _) (by
       rintro ⟨X₁, X₂⟩ ⟨Y₁, Y₂⟩ ⟨f₁, f₂⟩
-      dsimp
-      simp only [← F.map_comp, Category.comp_id, Category.id_comp, prod_comp]))
+      dsimp at f₁ f₂ ⊢
+      simp only [← F.map_comp, prod_comp, Category.comp_id, Category.id_comp]))
 
 def fullyFaithfulUncurry : (uncurry : (C ⥤ D ⥤ E) ⥤ C × D ⥤ E).FullyFaithful :=
   (currying).fullyFaithfulFunctor
@@ -96,15 +95,6 @@
 
 instance : (uncurry : (C ⥤ D ⥤ E) ⥤ C × D ⥤ E).Faithful :=
   fullyFaithfulUncurry.faithful
-=======
-  unitIso := NatIso.ofComponents (fun _ ↦ NatIso.ofComponents
-    (fun _ ↦ NatIso.ofComponents (fun _ ↦ Iso.refl _)))
-  counitIso := NatIso.ofComponents
-    (fun F ↦ NatIso.ofComponents (fun _ ↦ Iso.refl _) (by
-      rintro ⟨X₁, X₂⟩ ⟨Y₁, Y₂⟩ ⟨f₁, f₂⟩
-      dsimp at f₁ f₂ ⊢
-      simp only [← F.map_comp, prod_comp, Category.comp_id, Category.id_comp]))
->>>>>>> 5f2879ac
 
 /-- `F.flip` is isomorphic to uncurrying `F`, swapping the variables, and currying. -/
 @[simps!]
