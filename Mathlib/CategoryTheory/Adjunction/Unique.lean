--- conflicted
+++ resolved
@@ -11,12 +11,6 @@
 This file shows that adjoints are unique up to natural isomorphism.
 
 ## Main results
-<<<<<<< HEAD
-* `Adjunction.natTransEquiv` and `Adjunction.natIsoEquiv` If `F ⊣ G` and `F' ⊣ G'` are adjunctions,
-  then there are equivalences `(G ⟶ G') ≃ (F' ⟶ F)` and `(G ≅ G') ≃ (F' ≅ F)`.
-Everything else is deduced from this:
-=======
->>>>>>> d0df76bd
 
 * `Adjunction.leftAdjointUniq` : If `F` and `F'` are both left adjoint to `G`, then they are
   naturally isomorphic.
@@ -24,15 +18,6 @@
 * `Adjunction.rightAdjointUniq` : If `G` and `G'` are both right adjoint to `F`, then they are
   naturally isomorphic.
 
-<<<<<<< HEAD
-## TODO
-
-There some overlap with the file `Adjunction.Mates`. In particular, `natTransEquiv` is just a
-special case of `mateEquiv`. However, before removing `natTransEquiv`, in favour of `mateEquiv`,
-the latter needs some more API lemmas such as `natTransEquiv_apply_app`, `natTransEquiv_id`, etc.
-in order to make automation work better in the rest of this file.
-=======
->>>>>>> d0df76bd
 -/
 
 open CategoryTheory
@@ -41,89 +26,7 @@
 
 namespace CategoryTheory.Adjunction
 
-<<<<<<< HEAD
-/--
-If `F ⊣ G` and `F' ⊣ G'` are adjunctions, then giving a natural transformation `G ⟶ G'` is the
-same as giving a natural transformation `F' ⟶ F`.
--/
-@[simps]
-def natTransEquiv {F F' : C ⥤ D} {G G' : D ⥤ C} (adj1 : F ⊣ G) (adj2 : F' ⊣ G') :
-    (G ⟶ G') ≃ (F' ⟶ F) where
-  toFun f := {
-    app := fun X ↦ F'.map ((adj1.unit ≫ whiskerLeft F f).app X) ≫ adj2.counit.app _
-    naturality := by
-      intro X Y g
-      simp only [← Category.assoc, ← Functor.map_comp]
-      erw [(adj1.unit ≫ (whiskerLeft F f)).naturality]
-      simp
-  }
-  invFun f := {
-    app := fun X ↦ adj2.unit.app (G.obj X) ≫ G'.map (f.app (G.obj X) ≫ adj1.counit.app X)
-    naturality := by
-      intro X Y g
-      erw [← adj2.unit_naturality_assoc]
-      simp only [← Functor.map_comp]
-      simp
-  }
-  left_inv f := by
-    ext X
-    simp only [Functor.comp_obj, NatTrans.comp_app, Functor.id_obj, whiskerLeft_app,
-      Functor.map_comp, Category.assoc, unit_naturality_assoc, right_triangle_components_assoc]
-    erw [← f.naturality (adj1.counit.app X), ← Category.assoc]
-    simp
-  right_inv f := by
-    ext
-    simp
-
-@[simp]
-lemma natTransEquiv_id {F : C ⥤ D} {G : D ⥤ C} (adj : F ⊣ G) :
-    natTransEquiv adj adj (𝟙 _) = 𝟙 _ := by ext; simp
-
-@[simp]
-lemma natTransEquiv_id_symm {F : C ⥤ D} {G : D ⥤ C} (adj : F ⊣ G) :
-    (natTransEquiv adj adj).symm (𝟙 _) = 𝟙 _ := by ext; simp
-
-@[simp]
-lemma natTransEquiv_comp {F F' F'' : C ⥤ D} {G G' G'' : D ⥤ C}
-    (adj1 : F ⊣ G) (adj2 : F' ⊣ G') (adj3 : F'' ⊣ G'') (f : G ⟶ G') (g : G' ⟶ G'') :
-    natTransEquiv adj2 adj3 g ≫ natTransEquiv adj1 adj2 f = natTransEquiv adj1 adj3 (f ≫ g) := by
-  apply (natTransEquiv adj1 adj3).symm.injective
-  ext X
-  simp only [natTransEquiv_symm_apply_app, Functor.comp_obj, NatTrans.comp_app,
-    natTransEquiv_apply_app, Functor.id_obj, whiskerLeft_app, Functor.map_comp, Category.assoc,
-    unit_naturality_assoc, right_triangle_components_assoc, Equiv.symm_apply_apply,
-    ← g.naturality_assoc, ← g.naturality]
-  simp only [← Category.assoc, unit_naturality, Functor.comp_obj, right_triangle_components,
-    Category.comp_id, ← f.naturality, Category.id_comp]
-
-@[simp]
-lemma natTransEquiv_comp_symm {F F' F'' : C ⥤ D} {G G' G'' : D ⥤ C}
-    (adj1 : F ⊣ G) (adj2 : F' ⊣ G') (adj3 : F'' ⊣ G'') (f : F' ⟶ F) (g : F'' ⟶ F') :
-    (natTransEquiv adj1 adj2).symm f ≫ (natTransEquiv adj2 adj3).symm g =
-      (natTransEquiv adj1 adj3).symm (g ≫ f) := by
-  apply (natTransEquiv adj1 adj3).injective
-  ext
-  simp
-
-/--
-If `F ⊣ G` and `F' ⊣ G'` are adjunctions, then giving a natural isomorphism `G ≅ G'` is the
-same as giving a natural transformation `F' ≅ F`.
--/
-@[simps]
-def natIsoEquiv {F F' : C ⥤ D} {G G' : D ⥤ C} (adj1 : F ⊣ G) (adj2 : F' ⊣ G') :
-    (G ≅ G') ≃ (F' ≅ F) where
-  toFun i := {
-    hom := natTransEquiv adj1 adj2 i.hom
-    inv := natTransEquiv adj2 adj1 i.inv
-  }
-  invFun i := {
-    hom := (natTransEquiv adj1 adj2).symm i.hom
-    inv := (natTransEquiv adj2 adj1).symm i.inv }
-  left_inv i := by simp
-  right_inv i := by simp
-=======
 attribute [local simp] homEquiv_unit homEquiv_counit
->>>>>>> d0df76bd
 
 /-- If `F` and `F'` are both left adjoint to `G`, then they are naturally isomorphic. -/
 def leftAdjointUniq {F F' : C ⥤ D} {G : D ⥤ C} (adj1 : F ⊣ G) (adj2 : F' ⊣ G) : F ≅ F' :=
