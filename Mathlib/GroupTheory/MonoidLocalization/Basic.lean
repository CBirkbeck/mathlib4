--- conflicted
+++ resolved
@@ -262,10 +262,6 @@
   classical
   induction t using Finset.induction_on <;> simp [mk_one, Finset.prod_insert, *, mk_mul]
 
-<<<<<<< HEAD
--- Porting note: mathport translated `rec` to `ndrec` in the name of this lemma
-=======
->>>>>>> 52c6445b
 @[to_additive (attr := simp)]
 theorem ndrec_mk {p : Localization S → Sort u} (f : ∀ (a : M) (b : S), p (mk a b)) (H) (a : M)
     (b : S) : (rec f H (mk a b) : p (mk a b)) = f a b := rfl
