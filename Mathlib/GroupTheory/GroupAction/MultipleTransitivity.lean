--- conflicted
+++ resolved
@@ -364,7 +364,6 @@
 
 end MulAction
 
-<<<<<<< HEAD
 namespace Equiv.Perm
 
 variable {α : Type*} [Fintype α]
@@ -472,7 +471,7 @@
   rfl
 
 end Equiv.Perm
-=======
+
 section Stabilizer
 
 variable {G α : Type*} [Group G] [MulAction G α]
@@ -589,5 +588,4 @@
 
 end SubMulAction.ofFixingSubgroup
 
-end FixingSubgroup
->>>>>>> f9f6b1f2
+end FixingSubgroup