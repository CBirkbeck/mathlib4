--- conflicted
+++ resolved
@@ -250,11 +250,7 @@
 def stabilizerEquivStabilizer (hg : b = g • a) : stabilizer G a ≃* stabilizer G b :=
   ((MulAut.conj g).subgroupMap (stabilizer G a)).trans
     (MulEquiv.subgroupCongr (by
-<<<<<<< HEAD
-      rw [hg, stabilizer_smul_eq_stabilizer_map_conj g a, ← @MulEquiv.toMonoidHom_eq_coe]))
-=======
       rw [hg, stabilizer_smul_eq_stabilizer_map_conj g a, ← MulEquiv.toMonoidHom_eq_coe]))
->>>>>>> 37c01f2e
 
 theorem stabilizerEquivStabilizer_apply (hg : b = g • a) (x : stabilizer G a) :
     stabilizerEquivStabilizer hg x = MulAut.conj g x := by
@@ -264,11 +260,7 @@
     (stabilizerEquivStabilizer hg).symm x = MulAut.conj g⁻¹ x := by
   simp [stabilizerEquivStabilizer]
 
-<<<<<<< HEAD
-theorem stabilizerEquivStabilizer_trans {hg : b = g • a} {hh : c = h • b} {hk : c = k • a}
-=======
 theorem stabilizerEquivStabilizer_trans (hg : b = g • a) (hh : c = h • b) (hk : c = k • a)
->>>>>>> 37c01f2e
     (H : k = h * g) :
     (stabilizerEquivStabilizer hg).trans (stabilizerEquivStabilizer hh) =
       stabilizerEquivStabilizer hk := by
@@ -315,11 +307,7 @@
 def stabilizerEquivStabilizer (hg : b = g +ᵥ a) : stabilizer G a ≃+ stabilizer G b :=
   AddEquiv.trans ((AddAut.conj g).toMul.addSubgroupMap _)
     (AddEquiv.addSubgroupCongr (by
-<<<<<<< HEAD
-      rw [hg, stabilizer_vadd_eq_stabilizer_map_conj g a, ← @AddEquiv.toAddMonoidHom_eq_coe]))
-=======
       rw [hg, stabilizer_vadd_eq_stabilizer_map_conj g a, ← AddEquiv.toAddMonoidHom_eq_coe]))
->>>>>>> 37c01f2e
 
 theorem stabilizerEquivStabilizer_apply (hg : b = g +ᵥ a) (x : stabilizer G a) :
     stabilizerEquivStabilizer hg x = (AddAut.conj g).toMul x := by
@@ -330,11 +318,7 @@
   simp [stabilizerEquivStabilizer]
 
 theorem stabilizerEquivStabilizer_trans
-<<<<<<< HEAD
-    {hg : b = g +ᵥ a} {hh : c = h +ᵥ b} {hk : c = k +ᵥ a} (H : k = h + g):
-=======
     (hg : b = g +ᵥ a) (hh : c = h +ᵥ b) (hk : c = k +ᵥ a) (H : k = h + g):
->>>>>>> 37c01f2e
     (stabilizerEquivStabilizer hg).trans (stabilizerEquivStabilizer hh)
       = stabilizerEquivStabilizer hk := by
   ext; simp [stabilizerEquivStabilizer_apply, H]
