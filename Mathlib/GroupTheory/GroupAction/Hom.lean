--- conflicted
+++ resolved
@@ -361,14 +361,9 @@
 /-- Evaluation at a point as a `MulActionHom`. -/
 @[to_additive (attr := simps) "Evaluation at a point as an `AddActionHom`."]
 def Pi.evalMulActionHom {ι M : Type*} {X : ι → Type*} [∀ i, SMul M (X i)] (i : ι) :
-<<<<<<< HEAD
-    (∀ i, X i) →[M] X i :=
-  ⟨Function.eval i, fun _ _ ↦ rfl⟩
-=======
     (∀ i, X i) →[M] X i where
   toFun := Function.eval i
   map_smul' _ _ := rfl
->>>>>>> 20c260b9
 
 namespace MulActionHom
 
