/-
Copyright (c) 2020 Eric Wieser. All rights reserved.
Released under Apache 2.0 license as described in the file LICENSE.
Authors: Eric Wieser
-/
import Mathlib.Algebra.Module.Defs
import Mathlib.Data.SetLike.Basic
import Mathlib.Data.Setoid.Basic
import Mathlib.GroupTheory.GroupAction.Defs
import Mathlib.GroupTheory.GroupAction.Hom

/-!

# Sets invariant to a `MulAction`

In this file we define `SubMulAction R M`; a subset of a `MulAction R M` which is closed with
respect to scalar multiplication.

For most uses, typically `Submodule R M` is more powerful.

## Main definitions

* `SubMulAction.mulAction` - the `MulAction R M` transferred to the subtype.
* `SubMulAction.mulAction'` - the `MulAction S M` transferred to the subtype when
  `IsScalarTower S R M`.
* `SubMulAction.isScalarTower` - the `IsScalarTower S R M` transferred to the subtype.
* `SubMulAction.inclusion` — the inclusion of a submulaction, as an equivariant map

## Tags

submodule, mul_action
-/


open Function

universe u u' u'' v

variable {S : Type u'} {T : Type u''} {R : Type u} {M : Type v}

/-- `SMulMemClass S R M` says `S` is a type of subsets `s ≤ M` that are closed under the
scalar action of `R` on `M`.

Note that only `R` is marked as an `outParam` here, since `M` is supplied by the `SetLike`
class instead.
-/
class SMulMemClass (S : Type*) (R : outParam Type*) (M : Type*) [SMul R M] [SetLike S M] :
    Prop where
  /-- Multiplication by a scalar on an element of the set remains in the set. -/
  smul_mem : ∀ {s : S} (r : R) {m : M}, m ∈ s → r • m ∈ s

/-- `VAddMemClass S R M` says `S` is a type of subsets `s ≤ M` that are closed under the
additive action of `R` on `M`.

Note that only `R` is marked as an `outParam` here, since `M` is supplied by the `SetLike`
class instead. -/
class VAddMemClass (S : Type*) (R : outParam Type*) (M : Type*) [VAdd R M] [SetLike S M] :
    Prop where
  /-- Addition by a scalar with an element of the set remains in the set. -/
  vadd_mem : ∀ {s : S} (r : R) {m : M}, m ∈ s → r +ᵥ m ∈ s

attribute [to_additive] SMulMemClass

attribute [aesop safe 10 apply (rule_sets := [SetLike])] SMulMemClass.smul_mem VAddMemClass.vadd_mem

/-- Not registered as an instance because `R` is an `outParam` in `SMulMemClass S R M`. -/
lemma AddSubmonoidClass.nsmulMemClass {S M : Type*} [AddMonoid M] [SetLike S M]
    [AddSubmonoidClass S M] : SMulMemClass S ℕ M where
  smul_mem n _x hx := nsmul_mem hx n

/-- Not registered as an instance because `R` is an `outParam` in `SMulMemClass S R M`. -/
lemma AddSubgroupClass.zsmulMemClass {S M : Type*} [SubNegMonoid M] [SetLike S M]
    [AddSubgroupClass S M] : SMulMemClass S ℤ M where
  smul_mem n _x hx := zsmul_mem hx n

namespace SetLike

open SMulMemClass

section SMul

variable [SMul R M] [SetLike S M] [hS : SMulMemClass S R M] (s : S)

-- lower priority so other instances are found first
/-- A subset closed under the scalar action inherits that action. -/
@[to_additive "A subset closed under the additive action inherits that action."]
instance (priority := 50) smul : SMul R s :=
  ⟨fun r x => ⟨r • x.1, smul_mem r x.2⟩⟩

/-- This can't be an instance because Lean wouldn't know how to find `N`, but we can still use
this to manually derive `SMulMemClass` on specific types. -/
@[to_additive] theorem _root_.SMulMemClass.ofIsScalarTower (S M N α : Type*) [SetLike S α]
    [SMul M N] [SMul M α] [Monoid N] [MulAction N α] [SMulMemClass S N α] [IsScalarTower M N α] :
    SMulMemClass S M α :=
  { smul_mem := fun m a ha => smul_one_smul N m a ▸ SMulMemClass.smul_mem _ ha }

instance instIsScalarTower [Mul M] [MulMemClass S M] [IsScalarTower R M M]
    (s : S) : IsScalarTower R s s where
  smul_assoc r x y := Subtype.ext <| smul_assoc r (x : M) (y : M)

instance instSMulCommClass [Mul M] [MulMemClass S M] [SMulCommClass R M M]
    (s : S) : SMulCommClass R s s where
  smul_comm r x y := Subtype.ext <| smul_comm r (x : M) (y : M)

-- Porting note (https://github.com/leanprover-community/mathlib4/issues/11215): TODO lower priority not actually there
-- lower priority so later simp lemmas are used first; to appease simp_nf
@[to_additive (attr := simp, norm_cast)]
protected theorem val_smul (r : R) (x : s) : (↑(r • x) : M) = r • (x : M) :=
  rfl

-- Porting note (https://github.com/leanprover-community/mathlib4/issues/11215): TODO lower priority not actually there
-- lower priority so later simp lemmas are used first; to appease simp_nf
@[to_additive (attr := simp)]
theorem mk_smul_mk (r : R) (x : M) (hx : x ∈ s) : r • (⟨x, hx⟩ : s) = ⟨r • x, smul_mem r hx⟩ :=
  rfl

@[to_additive]
theorem smul_def (r : R) (x : s) : r • x = ⟨r • x, smul_mem r x.2⟩ :=
  rfl

@[simp]
theorem forall_smul_mem_iff {R M S : Type*} [Monoid R] [MulAction R M] [SetLike S M]
    [SMulMemClass S R M] {N : S} {x : M} : (∀ a : R, a • x ∈ N) ↔ x ∈ N :=
  ⟨fun h => by simpa using h 1, fun h a => SMulMemClass.smul_mem a h⟩

end SMul

section OfTower

variable {N α : Type*} [SetLike S α] [SMul M N] [SMul M α] [Monoid N]
    [MulAction N α] [SMulMemClass S N α] [IsScalarTower M N α] (s : S)

-- lower priority so other instances are found first
/-- A subset closed under the scalar action inherits that action. -/
@[to_additive "A subset closed under the additive action inherits that action."]
instance (priority := 50) smul' : SMul M s where
  smul r x := ⟨r • x.1, smul_one_smul N r x.1 ▸ smul_mem _ x.2⟩

instance (priority := 50) : IsScalarTower M N s where
  smul_assoc m n x := Subtype.ext (smul_assoc m n x.1)

@[to_additive (attr := simp, norm_cast)]
protected theorem val_smul_of_tower (r : M) (x : s) : (↑(r • x) : α) = r • (x : α) :=
  rfl

@[to_additive (attr := simp)]
theorem mk_smul_of_tower_mk (r : M) (x : α) (hx : x ∈ s) :
    r • (⟨x, hx⟩ : s) = ⟨r • x, smul_one_smul N r x ▸ smul_mem _ hx⟩ :=
  rfl

@[to_additive]
theorem smul_of_tower_def (r : M) (x : s) :
    r • x = ⟨r • x, smul_one_smul N r x.1 ▸ smul_mem _ x.2⟩ :=
  rfl

end OfTower

end SetLike

/-- A SubAddAction is a set which is closed under scalar multiplication. -/
structure SubAddAction (R : Type u) (M : Type v) [VAdd R M] : Type v where
  /-- The underlying set of a `SubAddAction`. -/
  carrier : Set M
  /-- The carrier set is closed under scalar multiplication. -/
  vadd_mem' : ∀ (c : R) {x : M}, x ∈ carrier → c +ᵥ x ∈ carrier

/-- A SubMulAction is a set which is closed under scalar multiplication. -/
@[to_additive]
structure SubMulAction (R : Type u) (M : Type v) [SMul R M] : Type v where
  /-- The underlying set of a `SubMulAction`. -/
  carrier : Set M
  /-- The carrier set is closed under scalar multiplication. -/
  smul_mem' : ∀ (c : R) {x : M}, x ∈ carrier → c • x ∈ carrier

namespace SubMulAction

variable [SMul R M]

@[to_additive]
instance : SetLike (SubMulAction R M) M :=
  ⟨SubMulAction.carrier, fun p q h => by cases p; cases q; congr⟩

@[to_additive]
instance : SMulMemClass (SubMulAction R M) R M where smul_mem := smul_mem' _

@[to_additive (attr := simp)]
theorem mem_carrier {p : SubMulAction R M} {x : M} : x ∈ p.carrier ↔ x ∈ (p : Set M) :=
  Iff.rfl

@[to_additive (attr := ext)]
theorem ext {p q : SubMulAction R M} (h : ∀ x, x ∈ p ↔ x ∈ q) : p = q :=
  SetLike.ext h

/-- Copy of a sub_mul_action with a new `carrier` equal to the old one. Useful to fix definitional
equalities. -/
@[to_additive "Copy of a sub_mul_action with a new `carrier` equal to the old one.
  Useful to fix definitional equalities."]
protected def copy (p : SubMulAction R M) (s : Set M) (hs : s = ↑p) : SubMulAction R M where
  carrier := s
  smul_mem' := hs.symm ▸ p.smul_mem'

@[to_additive (attr := simp)]
theorem coe_copy (p : SubMulAction R M) (s : Set M) (hs : s = ↑p) : (p.copy s hs : Set M) = s :=
  rfl

@[to_additive]
theorem copy_eq (p : SubMulAction R M) (s : Set M) (hs : s = ↑p) : p.copy s hs = p :=
  SetLike.coe_injective hs

@[to_additive]
instance : Bot (SubMulAction R M) where
  bot :=
    { carrier := ∅
      smul_mem' := fun _c h => Set.not_mem_empty h }

@[to_additive]
instance : Inhabited (SubMulAction R M) :=
  ⟨⊥⟩

end SubMulAction

namespace SubMulAction

section SMul

variable [SMul R M]
variable (p : SubMulAction R M)
variable {r : R} {x : M}

@[to_additive]
theorem smul_mem (r : R) (h : x ∈ p) : r • x ∈ p :=
  p.smul_mem' r h

@[to_additive]
instance : SMul R p where smul c x := ⟨c • x.1, smul_mem _ c x.2⟩

variable {p} in
@[to_additive (attr := norm_cast, simp)]
theorem val_smul (r : R) (x : p) : (↑(r • x) : M) = r • (x : M) :=
  rfl

-- Porting note: no longer needed because of defeq structure eta

/-- Embedding of a submodule `p` to the ambient space `M`. -/
@[to_additive "Embedding of a submodule `p` to the ambient space `M`."]
protected def subtype : p →[R] M where
  toFun := Subtype.val
  map_smul' := by simp [val_smul]

variable {p} in
@[to_additive (attr := simp)]
theorem subtype_apply (x : p) : p.subtype x = x :=
  rfl

lemma subtype_injective :
    Function.Injective p.subtype :=
  Subtype.coe_injective

@[to_additive]
theorem subtype_eq_val : (SubMulAction.subtype p : p → M) = Subtype.val :=
  rfl

end SMul

namespace SMulMemClass

variable [Monoid R] [MulAction R M] {A : Type*} [SetLike A M]
variable [hA : SMulMemClass A R M] (S' : A)

-- Prefer subclasses of `MulAction` over `SMulMemClass`.
/-- A `SubMulAction` of a `MulAction` is a `MulAction`. -/
@[to_additive "A `SubAddAction` of an `AddAction` is an `AddAction`."]
instance (priority := 75) toMulAction : MulAction R S' :=
  Subtype.coe_injective.mulAction Subtype.val (SetLike.val_smul S')

/-- The natural `MulActionHom` over `R` from a `SubMulAction` of `M` to `M`. -/
@[to_additive "The natural `AddActionHom` over `R` from a `SubAddAction` of `M` to `M`."]
protected def subtype : S' →[R] M where
  toFun := Subtype.val; map_smul' _ _ := rfl

variable {S'} in
@[simp]
lemma subtype_apply (x : S') :
    SMulMemClass.subtype S' x = x := rfl

lemma subtype_injective :
    Function.Injective (SMulMemClass.subtype S') :=
  Subtype.coe_injective

@[to_additive (attr := simp)]
protected theorem coe_subtype : (SMulMemClass.subtype S' : S' → M) = Subtype.val :=
  rfl

@[deprecated (since := "2025-02-18")]
protected alias coeSubtype := SubMulAction.SMulMemClass.coe_subtype
@[deprecated (since := "2025-02-18")]
protected alias _root_.SubAddAction.SMulMemClass.coeSubtype := SubAddAction.SMulMemClass.coe_subtype

end SMulMemClass

section MulActionMonoid

variable [Monoid R] [MulAction R M]

section

variable [SMul S R] [SMul S M] [IsScalarTower S R M]
variable (p : SubMulAction R M)

@[to_additive]
theorem smul_of_tower_mem (s : S) {x : M} (h : x ∈ p) : s • x ∈ p := by
  rw [← one_smul R x, ← smul_assoc]
  exact p.smul_mem _ h

@[to_additive]
instance smul' : SMul S p where smul c x := ⟨c • x.1, smul_of_tower_mem _ c x.2⟩

@[to_additive]
instance isScalarTower : IsScalarTower S R p where
  smul_assoc s r x := Subtype.ext <| smul_assoc s r (x : M)

@[to_additive]
instance isScalarTower' {S' : Type*} [SMul S' R] [SMul S' S] [SMul S' M] [IsScalarTower S' R M]
    [IsScalarTower S' S M] : IsScalarTower S' S p where
  smul_assoc s r x := Subtype.ext <| smul_assoc s r (x : M)

@[to_additive (attr := norm_cast, simp)]
theorem val_smul_of_tower (s : S) (x : p) : ((s • x : p) : M) = s • (x : M) :=
  rfl

@[to_additive (attr := simp)]
theorem smul_mem_iff' {G} [Group G] [SMul G R] [MulAction G M] [IsScalarTower G R M] (g : G)
    {x : M} : g • x ∈ p ↔ x ∈ p :=
  ⟨fun h => inv_smul_smul g x ▸ p.smul_of_tower_mem g⁻¹ h, p.smul_of_tower_mem g⟩

@[to_additive]
instance isCentralScalar [SMul Sᵐᵒᵖ R] [SMul Sᵐᵒᵖ M] [IsScalarTower Sᵐᵒᵖ R M]
    [IsCentralScalar S M] :
    IsCentralScalar S p where
  op_smul_eq_smul r x := Subtype.ext <| op_smul_eq_smul r (x : M)

end

section

variable [Monoid S] [SMul S R] [MulAction S M] [IsScalarTower S R M]
variable (p : SubMulAction R M)

/-- If the scalar product forms a `MulAction`, then the subset inherits this action -/
@[to_additive]
instance mulAction' : MulAction S p where
  smul := (· • ·)
  one_smul x := Subtype.ext <| one_smul _ (x : M)
  mul_smul c₁ c₂ x := Subtype.ext <| mul_smul c₁ c₂ (x : M)

@[to_additive]
instance mulAction : MulAction R p :=
  p.mulAction'

end

/-- Orbits in a `SubMulAction` coincide with orbits in the ambient space. -/
@[to_additive]
theorem val_image_orbit {p : SubMulAction R M} (m : p) :
    Subtype.val '' MulAction.orbit R m = MulAction.orbit R (m : M) :=
  (Set.range_comp _ _).symm

/- -- Previously, the relatively useless :
lemma orbit_of_sub_mul {p : SubMulAction R M} (m : p) :
    (mul_action.orbit R m : set M) = MulAction.orbit R (m : M) := rfl
-/

@[to_additive]
theorem val_preimage_orbit {p : SubMulAction R M} (m : p) :
    Subtype.val ⁻¹' MulAction.orbit R (m : M) = MulAction.orbit R m := by
  rw [← val_image_orbit, Subtype.val_injective.preimage_image]

@[to_additive]
lemma mem_orbit_subMul_iff {p : SubMulAction R M} {x m : p} :
    x ∈ MulAction.orbit R m ↔ (x : M) ∈ MulAction.orbit R (m : M) := by
  rw [← val_preimage_orbit, Set.mem_preimage]

/-- Stabilizers in monoid SubMulAction coincide with stabilizers in the ambient space -/
@[to_additive]
theorem stabilizer_of_subMul.submonoid {p : SubMulAction R M} (m : p) :
    MulAction.stabilizerSubmonoid R m = MulAction.stabilizerSubmonoid R (m : M) := by
  ext
  simp only [MulAction.mem_stabilizerSubmonoid_iff, ← SubMulAction.val_smul, SetLike.coe_eq_coe]

end MulActionMonoid

section MulActionGroup

variable [Group R] [MulAction R M]

@[to_additive]
lemma orbitRel_of_subMul (p : SubMulAction R M) :
    MulAction.orbitRel R p = (MulAction.orbitRel R M).comap Subtype.val := by
  refine Setoid.ext_iff.2 (fun x y ↦ ?_)
  rw [Setoid.comap_rel]
  exact mem_orbit_subMul_iff

/-- Stabilizers in group SubMulAction coincide with stabilizers in the ambient space -/
@[to_additive]
theorem stabilizer_of_subMul {p : SubMulAction R M} (m : p) :
    MulAction.stabilizer R m = MulAction.stabilizer R (m : M) := by
  rw [← Subgroup.toSubmonoid_inj]
  exact stabilizer_of_subMul.submonoid m

/-- SubMulAction on the complement of an invariant subset -/
<<<<<<< HEAD
@[to_additive]
instance : HasCompl (SubMulAction R M) where
  compl s := ⟨sᶜ, by simp⟩

@[to_additive]
=======
instance : HasCompl (SubMulAction R M) where
  compl s := ⟨sᶜ, by simp⟩

>>>>>>> 83f3832c
theorem compl_def (s : SubMulAction R M) :
  sᶜ.carrier = (s : Set M)ᶜ := rfl

end MulActionGroup

section Module

variable [Semiring R] [AddCommMonoid M]
variable [Module R M]
variable (p : SubMulAction R M)

theorem zero_mem (h : (p : Set M).Nonempty) : (0 : M) ∈ p :=
  let ⟨x, hx⟩ := h
  zero_smul R (x : M) ▸ p.smul_mem 0 hx

/-- If the scalar product forms a `Module`, and the `SubMulAction` is not `⊥`, then the
subset inherits the zero. -/
instance [n_empty : Nonempty p] : Zero p where
  zero := ⟨0, n_empty.elim fun x => p.zero_mem ⟨x, x.prop⟩⟩

end Module

section AddCommGroup

variable [Ring R] [AddCommGroup M]
variable [Module R M]
variable (p p' : SubMulAction R M)
variable {r : R} {x y : M}

theorem neg_mem (hx : x ∈ p) : -x ∈ p := by
  rw [← neg_one_smul R]
  exact p.smul_mem _ hx

@[simp]
theorem neg_mem_iff : -x ∈ p ↔ x ∈ p :=
  ⟨fun h => by
    rw [← neg_neg x]
    exact neg_mem _ h, neg_mem _⟩

instance : Neg p :=
  ⟨fun x => ⟨-x.1, neg_mem _ x.2⟩⟩

@[simp, norm_cast]
theorem val_neg (x : p) : ((-x : p) : M) = -x :=
  rfl

end AddCommGroup

end SubMulAction

namespace SubMulAction

variable [GroupWithZero S] [Monoid R] [MulAction R M]
variable [SMul S R] [MulAction S M] [IsScalarTower S R M]
variable (p : SubMulAction R M) {s : S} {x y : M}

theorem smul_mem_iff (s0 : s ≠ 0) : s • x ∈ p ↔ x ∈ p :=
  p.smul_mem_iff' (Units.mk0 s s0)

end SubMulAction

namespace SubMulAction

/- The inclusion of a SubMulaction, as an equivariant map -/
variable {M α : Type*} [Monoid M] [MulAction M α]


/-- The inclusion of a SubMulAction into the ambient set, as an equivariant map -/
@[to_additive "The inclusion of a SubAddAction into the ambient set, as an equivariant map."]
def inclusion (s : SubMulAction M α) : s →[M] α where
-- The inclusion map of the inclusion of a SubMulAction
  toFun := Subtype.val
-- The commutation property
  map_smul' _ _ := rfl

@[to_additive]
theorem inclusion.toFun_eq_coe (s : SubMulAction M α) :
    s.inclusion.toFun = Subtype.val := rfl

@[to_additive]
theorem inclusion.coe_eq (s : SubMulAction M α) :
    ⇑s.inclusion = Subtype.val := rfl

@[to_additive]
lemma image_inclusion (s : SubMulAction M α) :
    Set.range s.inclusion = s.carrier := by
  rw [inclusion.coe_eq]
  exact Subtype.range_coe

@[to_additive]
lemma inclusion_injective (s : SubMulAction M α) :
    Function.Injective s.inclusion :=
  Subtype.val_injective

end SubMulAction

namespace Units

variable (R M : Type*) [Monoid R] [AddCommMonoid M] [DistribMulAction R M]

/-- The non-zero elements of `M` are invariant under the action by the units of `R`. -/
def nonZeroSubMul : SubMulAction Rˣ M where
  carrier := { x : M | x ≠ 0 }
  smul_mem' := by simp [Units.smul_def]

instance : MulAction Rˣ { x : M // x ≠ 0 } :=
  SubMulAction.mulAction' (nonZeroSubMul R M)

@[simp]
lemma smul_coe (a : Rˣ) (x : { x : M // x ≠ 0 }) :
    (a • x).val = a • x.val :=
  rfl

lemma orbitRel_nonZero_iff (x y : { v : M // v ≠ 0 }) :
    MulAction.orbitRel Rˣ { v // v ≠ 0 } x y ↔ MulAction.orbitRel Rˣ M x y :=
  ⟨by rintro ⟨a, rfl⟩; exact ⟨a, by simp⟩, by intro ⟨a, ha⟩; exact ⟨a, by ext; simpa⟩⟩

end Units<|MERGE_RESOLUTION|>--- conflicted
+++ resolved
@@ -408,17 +408,11 @@
   exact stabilizer_of_subMul.submonoid m
 
 /-- SubMulAction on the complement of an invariant subset -/
-<<<<<<< HEAD
-@[to_additive]
+@[to_additive "SubAddAction on the complement of an invariant subset"]
 instance : HasCompl (SubMulAction R M) where
   compl s := ⟨sᶜ, by simp⟩
 
 @[to_additive]
-=======
-instance : HasCompl (SubMulAction R M) where
-  compl s := ⟨sᶜ, by simp⟩
-
->>>>>>> 83f3832c
 theorem compl_def (s : SubMulAction R M) :
   sᶜ.carrier = (s : Set M)ᶜ := rfl
 
