/-
Copyright (c) 2025 Amelia Livingston. All rights reserved.
Released under Apache 2.0 license as described in the file LICENSE.
Authors: Amelia Livingston
-/
import Mathlib.RepresentationTheory.GroupCohomology.Basic
import Mathlib.RepresentationTheory.GroupCohomology.LowDegree

/-!
# Functoriality of group cohomology

Given a commutative ring `k`, a group homomorphism `f : G →* H`, a `k`-linear `H`-representation
`A`, a `k`-linear `G`-representation `B`, and a representation morphism `Res(f)(A) ⟶ B`, we get
a cochain map `inhomogeneousCochains A ⟶ inhomogeneousCochains B` and hence maps on
cohomology `Hⁿ(H, A) ⟶ Hⁿ(G, B)`.
We also provide extra API for these maps in degrees 0, 1, 2.

## Main definitions

* `groupCohomology.cochainsMap f φ` is the map `inhomogeneousCochains A ⟶ inhomogeneousCochains B`
  induced by a group homomorphism `f : G →* H` and a representation morphism `φ : Res(f)(A) ⟶ B`.
* `groupCohomology.map f φ n` is the map `Hⁿ(H, A) ⟶ Hⁿ(G, B)` induced by a group
  homomorphism `f : G →* H` and a representation morphism `φ : Res(f)(A) ⟶ B`.
* `groupCohomology.H1InfRes A S` is the short complex `H¹(G ⧸ S, A^S) ⟶ H¹(G, A) ⟶ H¹(S, A)` for
  a normal subgroup `S ≤ G` and a `G`-representation `A`.

-/

universe v u

namespace groupCohomology
open Rep CategoryTheory Representation

variable {k G H : Type u} [CommRing k] [Group G] [Group H]
  {A : Rep k H} {B : Rep k G} (f : G →* H) (φ : (Action.res _ f).obj A ⟶ B) (n : ℕ)

section

theorem congr {f₁ f₂ : G →* H} (h : f₁ = f₂) {φ : (Action.res _ f₁).obj A ⟶ B} {T : Type*}
    (F : (f : G →* H) → (φ : (Action.res _ f).obj A ⟶ B) → T) :
    F f₁ φ = F f₂ (h ▸ φ) := by
  subst h
  rfl

variable [DecidableEq G] [DecidableEq H]

/-- Given a group homomorphism `f : G →* H` and a representation morphism `φ : Res(f)(A) ⟶ B`,
this is the chain map sending `x : Hⁿ → A` to `(g : Gⁿ) ↦ φ (x (f ∘ g))`. -/
@[simps! -isSimp f f_hom]
noncomputable def cochainsMap :
    inhomogeneousCochains A ⟶ inhomogeneousCochains B where
  f i := ModuleCat.ofHom <|
    φ.hom.hom.compLeft (Fin i → G) ∘ₗ LinearMap.funLeft k A (fun x : Fin i → G => (f ∘ x))
  comm' i j (hij : _ = _) := by
    subst hij
    ext
    simpa [inhomogeneousCochains.d_hom_apply, Fin.comp_contractNth]
      using (hom_comm_apply φ _ _).symm

@[simp]
lemma cochainsMap_id :
    cochainsMap (MonoidHom.id _) (𝟙 A) = 𝟙 (inhomogeneousCochains A) := by
  rfl

@[simp]
lemma cochainsMap_id_f_hom_eq_compLeft {A B : Rep k G} (f : A ⟶ B) (i : ℕ) :
    ((cochainsMap (MonoidHom.id G) f).f i).hom = f.hom.hom.compLeft _ := by
  ext
  rfl

@[reassoc]
lemma cochainsMap_comp {G H K : Type u} [Group G] [DecidableEq G] [Group H] [DecidableEq H]
    [Group K] [DecidableEq K] {A : Rep k K} {B : Rep k H} {C : Rep k G} (f : H →* K) (g : G →* H)
    (φ : (Action.res _ f).obj A ⟶ B) (ψ : (Action.res _ g).obj B ⟶ C) :
    cochainsMap (f.comp g) ((Action.res _ g).map φ ≫ ψ) =
      cochainsMap f φ ≫ cochainsMap g ψ := by
  rfl

@[reassoc]
lemma cochainsMap_id_comp {A B C : Rep k G} (φ : A ⟶ B) (ψ : B ⟶ C) :
    cochainsMap (MonoidHom.id G) (φ ≫ ψ) =
      cochainsMap (MonoidHom.id G) φ ≫ cochainsMap (MonoidHom.id G) ψ := by
  rfl

@[simp]
lemma cochainsMap_zero : cochainsMap (A := A) (B := B) f 0 = 0 := by rfl

lemma cochainsMap_f_map_mono (hf : Function.Surjective f) [Mono φ] (i : ℕ) :
    Mono ((cochainsMap f φ).f i) := by
  simpa [ModuleCat.mono_iff_injective] using
    ((Rep.mono_iff_injective φ).1 inferInstance).comp_left.comp <|
    LinearMap.funLeft_injective_of_surjective k A _ hf.comp_left

instance cochainsMap_id_f_map_mono {A B : Rep k G} (φ : A ⟶ B) [Mono φ] (i : ℕ) :
    Mono ((cochainsMap (MonoidHom.id G) φ).f i) :=
  cochainsMap_f_map_mono (MonoidHom.id G) φ (fun x => ⟨x, rfl⟩) i

lemma cochainsMap_f_map_epi (hf : Function.Injective f) [Epi φ] (i : ℕ) :
    Epi ((cochainsMap f φ).f i) := by
  simpa [ModuleCat.epi_iff_surjective] using
    ((Rep.epi_iff_surjective φ).1 inferInstance).comp_left.comp <|
    LinearMap.funLeft_surjective_of_injective k A _ hf.comp_left

instance cochainsMap_id_f_map_epi {A B : Rep k G} (φ : A ⟶ B) [Epi φ] (i : ℕ) :
    Epi ((cochainsMap (MonoidHom.id G) φ).f i) :=
  cochainsMap_f_map_epi (MonoidHom.id G) φ (fun _ _ h => h) i

/-- Given a group homomorphism `f : G →* H` and a representation morphism `φ : Res(f)(A) ⟶ B`,
this is the induced map `Zⁿ(H, A) ⟶ Zⁿ(G, B)` sending `x : Hⁿ → A` to
`(g : Gⁿ) ↦ φ (x (f ∘ g))`. -/
noncomputable abbrev cocyclesMap (n : ℕ) :
    groupCohomology.cocycles A n ⟶ groupCohomology.cocycles B n :=
  HomologicalComplex.cyclesMap (cochainsMap f φ) n

@[simp]
lemma cocyclesMap_id : cocyclesMap (MonoidHom.id G) (𝟙 B) n = 𝟙 _ :=
  HomologicalComplex.cyclesMap_id _ _

@[reassoc]
lemma cocyclesMap_comp {G H K : Type u} [Group G] [DecidableEq G] [Group H] [DecidableEq H]
    [Group K] [DecidableEq K] {A : Rep k K} {B : Rep k H} {C : Rep k G} (f : H →* K) (g : G →* H)
    (φ : (Action.res _ f).obj A ⟶ B) (ψ : (Action.res _ g).obj B ⟶ C) (n : ℕ) :
    cocyclesMap (f.comp g) ((Action.res _ g).map φ ≫ ψ) n =
      cocyclesMap f φ n ≫ cocyclesMap g ψ n := by
  simp [cocyclesMap, ← HomologicalComplex.cyclesMap_comp, ← cochainsMap_comp]

@[reassoc]
theorem cocyclesMap_id_comp {A B C : Rep k G} (φ : A ⟶ B) (ψ : B ⟶ C) (n : ℕ) :
    cocyclesMap (MonoidHom.id G) (φ ≫ ψ) n =
      cocyclesMap (MonoidHom.id G) φ n ≫ cocyclesMap (MonoidHom.id G) ψ n := by
  simp [cocyclesMap, cochainsMap_id_comp, HomologicalComplex.cyclesMap_comp]

/-- Given a group homomorphism `f : G →* H` and a representation morphism `φ : Res(f)(A) ⟶ B`,
this is the induced map `Hⁿ(H, A) ⟶ Hⁿ(G, B)` sending `x : Hⁿ → A` to
`(g : Gⁿ) ↦ φ (x (f ∘ g))`. -/
noncomputable abbrev map (n : ℕ) :
    groupCohomology A n ⟶ groupCohomology B n :=
  HomologicalComplex.homologyMap (cochainsMap f φ) n

<<<<<<< HEAD
=======
@[reassoc, elementwise]
theorem π_map (n : ℕ) :
    π A n ≫ map f φ n = cocyclesMap f φ n ≫ π B n := by
  simp [map, cocyclesMap]

>>>>>>> 8a4c8727
@[simp]
lemma map_id : map (MonoidHom.id G) (𝟙 B) n = 𝟙 _ := HomologicalComplex.homologyMap_id _ _

@[reassoc]
lemma map_comp {G H K : Type u} [Group G] [DecidableEq G] [Group H] [DecidableEq H]
    [Group K] [DecidableEq K] {A : Rep k K} {B : Rep k H} {C : Rep k G} (f : H →* K) (g : G →* H)
    (φ : (Action.res _ f).obj A ⟶ B) (ψ : (Action.res _ g).obj B ⟶ C) (n : ℕ) :
    map (f.comp g) ((Action.res _ g).map φ ≫ ψ) n = map f φ n ≫ map g ψ n := by
  simp [map, ← HomologicalComplex.homologyMap_comp, ← cochainsMap_comp]

@[reassoc]
theorem map_id_comp {A B C : Rep k G} (φ : A ⟶ B) (ψ : B ⟶ C) (n : ℕ) :
    map (MonoidHom.id G) (φ ≫ ψ) n =
      map (MonoidHom.id G) φ n ≫ map (MonoidHom.id G) ψ n := by
  rw [map, cochainsMap_id_comp, HomologicalComplex.homologyMap_comp]

@[reassoc, elementwise]
theorem π_map (n : ℕ) :
    π A n ≫ map f φ n = cocyclesMap f φ n ≫ π B n := by
  simp [map, cocyclesMap]

/-- Given a group homomorphism `f : G →* H` and a representation morphism `φ : Res(f)(A) ⟶ B`,
this is the induced map sending `x : H → A` to `(g : G) ↦ φ (x (f g))`. -/
noncomputable abbrev fOne :
    ModuleCat.of k (H → A) ⟶ ModuleCat.of k (G → B) :=
  ModuleCat.ofHom <| φ.hom.hom.compLeft G ∘ₗ LinearMap.funLeft k A f

/-- Given a group homomorphism `f : G →* H` and a representation morphism `φ : Res(f)(A) ⟶ B`,
this is the induced map sending `x : H × H → A` to `(g₁, g₂ : G × G) ↦ φ (x (f g₁, f g₂))`. -/
noncomputable abbrev fTwo :
    ModuleCat.of k (H × H → A) ⟶ ModuleCat.of k (G × G → B) :=
  ModuleCat.ofHom <| φ.hom.hom.compLeft (G × G) ∘ₗ LinearMap.funLeft k A (Prod.map f f)

/-- Given a group homomorphism `f : G →* H` and a representation morphism `φ : Res(f)(A) ⟶ B`,
this is the induced map sending `x : H × H × H → A` to
`(g₁, g₂, g₃ : G × G × G) ↦ φ (x (f g₁, f g₂, f g₃))`. -/
noncomputable abbrev fThree :
    ModuleCat.of k (H × H × H → A) ⟶ ModuleCat.of k (G × G × G → B) :=
  ModuleCat.ofHom <|
    φ.hom.hom.compLeft (G × G × G) ∘ₗ LinearMap.funLeft k A (Prod.map f (Prod.map f f))

@[reassoc (attr := simp), elementwise (attr := simp)]
lemma cochainsMap_f_0_comp_zeroCochainsIso :
    (cochainsMap f φ).f 0 ≫ (zeroCochainsIso B).hom = (zeroCochainsIso A).hom ≫ φ.hom := by
  ext x
  simp only [cochainsMap_f, Unique.eq_default (f ∘ _)]
  rfl

@[deprecated (since := "2025-05-09")]
alias cochainsMap_f_0_comp_zeroCochainsLequiv := cochainsMap_f_0_comp_zeroCochainsIso

@[reassoc (attr := simp), elementwise (attr := simp)]
lemma cochainsMap_f_1_comp_oneCochainsIso :
    (cochainsMap f φ).f 1 ≫ (oneCochainsIso B).hom = (oneCochainsIso A).hom ≫ fOne f φ := by
  ext x
  simp only [cochainsMap_f, Unique.eq_default (f ∘ _)]
  rfl

@[deprecated (since := "2025-05-09")]
alias cochainsMap_f_1_comp_oneCochainsLequiv := cochainsMap_f_1_comp_oneCochainsIso

@[reassoc (attr := simp), elementwise (attr := simp)]
lemma cochainsMap_f_2_comp_twoCochainsIso :
    (cochainsMap f φ).f 2 ≫ (twoCochainsIso B).hom = (twoCochainsIso A).hom ≫ fTwo f φ := by
  ext x g
  show φ.hom (x _) = φ.hom (x _)
  rcongr x
  fin_cases x <;> rfl

@[deprecated (since := "2025-05-09")]
alias cochainsMap_f_2_comp_twoCochainsLequiv := cochainsMap_f_2_comp_twoCochainsIso

@[reassoc (attr := simp), elementwise (attr := simp)]
lemma cochainsMap_f_3_comp_threeCochainsIso :
    (cochainsMap f φ).f 3 ≫ (threeCochainsIso B).hom = (threeCochainsIso A).hom ≫ fThree f φ := by
  ext x g
  show φ.hom (x _) = φ.hom (x _)
  rcongr x
  fin_cases x <;> rfl

@[deprecated (since := "2025-05-09")]
alias cochainsMap_f_3_comp_threeCochainsLequiv := cochainsMap_f_3_comp_threeCochainsIso

end

open ShortComplex

section H0

/-- Given a group homomorphism `f : G →* H` and a representation morphism `φ : Res(f)(A) ⟶ B`,
this is induced map `Aᴴ ⟶ Bᴳ`. -/
@[deprecated (since := "2025-06-09")]
alias H0Map := map

@[deprecated (since := "2025-06-09")]
alias H0Map_id := map_id

@[deprecated (since := "2025-06-09")]
alias H0Map_comp := map_comp

@[deprecated (since := "2025-06-09")]
alias H0Map_id_comp := map_id_comp

variable [DecidableEq G] [DecidableEq H]

@[reassoc (attr := simp), elementwise (attr := simp)]
theorem map_H0Iso_hom_f :
    map f φ 0 ≫ (H0Iso B).hom ≫ (shortComplexH0 B).f =
      (H0Iso A).hom ≫ (shortComplexH0 A).f ≫ φ.hom := by
  simp [← cancel_epi (π _ _)]

@[deprecated (since := "2025-06-09")]
alias H0Map_comp_f := map_H0Iso_hom_f

@[reassoc (attr := simp), elementwise (attr := simp)]
theorem map_comp_H0Iso_hom {A B : Rep k G} (f : A ⟶ B) :
    map (MonoidHom.id G) f 0 ≫ (H0Iso B).hom = (H0Iso A).hom ≫ (invariantsFunctor k G).map f := by
  simp only [← cancel_mono (shortComplexH0 B).f, Category.assoc, map_H0Iso_hom_f]
  rfl

<<<<<<< HEAD
@[deprecated (since := "2025-06-09")]
alias H0Map_id_eq_invariantsFunctor_map := map_comp_H0Iso_hom

instance mono_map_0_of_mono {A B : Rep k G} (f : A ⟶ B) [Mono f] :
    Mono (map (MonoidHom.id G) f 0) where
  right_cancellation g h hgh := by
    simp only [← cancel_mono (H0Iso B).hom, Category.assoc, map_comp_H0Iso_hom] at hgh
    simp_all [cancel_mono]

@[deprecated (since := "2025-06-09")]
alias mono_H0Map_of_mono := mono_map_0_of_mono

@[reassoc, elementwise]
theorem cocyclesMap_comp_zeroIsoCocycles_hom :
    cocyclesMap f φ 0 ≫ (zeroCocyclesIso B).hom ≫ (shortComplexH0 B).f =
      (zeroCocyclesIso A).hom ≫ (shortComplexH0 A).f ≫ φ.hom := by
  simp

end H0
section H1
=======
variable [DecidableEq G] [DecidableEq H] in
@[reassoc (attr := simp), elementwise (attr := simp)]
theorem map_comp_isoH0_hom :
    map f φ 0 ≫ (isoH0 B).hom = (isoH0 A).hom ≫ H0Map f φ := by
  simp [← cancel_epi (π _ _)]
>>>>>>> 8a4c8727

/-- Given a group homomorphism `f : G →* H` and a representation morphism `φ : Res(f)(A) ⟶ B`,
this is the induced map from the short complex `A --dZero--> Fun(H, A) --dOne--> Fun(H × H, A)`
to `B --dZero--> Fun(G, B) --dOne--> Fun(G × G, B)`. -/
@[simps]
noncomputable def mapShortComplexH1 :
    shortComplexH1 A ⟶ shortComplexH1 B where
  τ₁ := φ.hom
  τ₂ := fOne f φ
  τ₃ := fTwo f φ
  comm₁₂ := by
    ext x
    funext g
    simpa [shortComplexH1, dZero, fOne] using (hom_comm_apply φ g x).symm
  comm₂₃ := by
    ext x
    funext g
    simpa [shortComplexH1, dOne, fOne, fTwo] using (hom_comm_apply φ _ _).symm

@[simp]
theorem mapShortComplexH1_zero :
    mapShortComplexH1 (A := A) (B := B) f 0 = 0 := by
  rfl

@[simp]
theorem mapShortComplexH1_id :
    mapShortComplexH1 (MonoidHom.id _) (𝟙 A) = 𝟙 _ := by
  rfl

@[reassoc]
theorem mapShortComplexH1_comp {G H K : Type u} [Group G] [Group H] [Group K]
    {A : Rep k K} {B : Rep k H} {C : Rep k G} (f : H →* K) (g : G →* H)
    (φ : (Action.res _ f).obj A ⟶ B) (ψ : (Action.res _ g).obj B ⟶ C) :
    mapShortComplexH1 (f.comp g) ((Action.res _ g).map φ ≫ ψ) =
      mapShortComplexH1 f φ ≫ mapShortComplexH1 g ψ := rfl

@[reassoc]
theorem mapShortComplexH1_id_comp {A B C : Rep k G} (φ : A ⟶ B) (ψ : B ⟶ C) :
    mapShortComplexH1 (MonoidHom.id G) (φ ≫ ψ) =
      mapShortComplexH1 (MonoidHom.id G) φ ≫ mapShortComplexH1 (MonoidHom.id G) ψ := rfl

/-- Given a group homomorphism `f : G →* H` and a representation morphism `φ : Res(f)(A) ⟶ B`,
this is induced map `Z¹(H, A) ⟶ Z¹(G, B)`. -/
noncomputable abbrev mapOneCocycles :
    ModuleCat.of k (oneCocycles A) ⟶ ModuleCat.of k (oneCocycles B) :=
  ShortComplex.cyclesMap' (mapShortComplexH1 f φ) (shortComplexH1 A).moduleCatLeftHomologyData
    (shortComplexH1 B).moduleCatLeftHomologyData

@[reassoc, elementwise]
lemma mapOneCocycles_comp_i :
    mapOneCocycles f φ ≫ (shortComplexH1 B).moduleCatLeftHomologyData.i =
      (shortComplexH1 A).moduleCatLeftHomologyData.i ≫ fOne f φ := by
  simp

@[simp]
lemma coe_mapOneCocycles (x) :
    ⇑(mapOneCocycles f φ x) = fOne f φ x := rfl

@[deprecated (since := "2025-05-09")]
alias mapOneCocycles_comp_subtype := mapOneCocycles_comp_i

variable [DecidableEq G] [DecidableEq H] in
@[reassoc (attr := simp), elementwise (attr := simp)]
lemma cocyclesMap_comp_isoOneCocycles_hom :
    cocyclesMap f φ 1 ≫ (isoOneCocycles B).hom = (isoOneCocycles A).hom ≫ mapOneCocycles f φ := by
  simp [← cancel_mono (moduleCatLeftHomologyData (shortComplexH1 B)).i, mapShortComplexH1,
    cochainsMap_f_1_comp_oneCochainsIso f]

@[simp]
theorem mapOneCocycles_one (φ : (Action.res _ 1).obj A ⟶ B) :
    mapOneCocycles 1 φ = 0 := by
  rw [← cancel_mono (moduleCatLeftHomologyData (shortComplexH1 B)).i, cyclesMap'_i]
  refine ModuleCat.hom_ext (LinearMap.ext fun _ ↦ funext fun y => ?_)
  simp [mapShortComplexH1, shortComplexH1, moduleCatMk, Pi.zero_apply y]

/-- Given a group homomorphism `f : G →* H` and a representation morphism `φ : Res(f)(A) ⟶ B`,
this is induced map `H¹(H, A) ⟶ H¹(G, B)`. -/
@[deprecated (since := "2025-05-09")]
alias H1Map := map

@[deprecated (since := "2025-05-09")]
alias H1Map_id := map_id

@[deprecated (since := "2025-05-09")]
alias H1Map_comp := map_comp

@[deprecated (since := "2025-05-09")]
alias H1Map_id_comp := map_id_comp

variable [DecidableEq G] [DecidableEq H]

@[reassoc (attr := simp), elementwise (attr := simp)]
<<<<<<< HEAD
lemma H1π_comp_map :
    H1π A ≫ map f φ 1 = mapOneCocycles f φ ≫ H1π B := by
  simp [H1π, Iso.inv_comp_eq, ← cocyclesMap_comp_isoOneCocycles_hom_assoc]
=======
lemma map_comp_isoH1_hom :
    map f φ 1 ≫ (isoH1 B).hom = (isoH1 A).hom ≫ H1Map f φ := by
  simp [← cancel_epi (π _ _), H1Map, Category.assoc]
>>>>>>> 8a4c8727

@[simp]
theorem map_1_one (φ : (Action.res _ 1).obj A ⟶ B) :
    map 1 φ 1 = 0 := by
  simp [← cancel_epi (H1π _)]

@[deprecated (since := "2025-06-09")]
alias H1Map_one := map_1_one

section InfRes

variable (A : Rep k G) (S : Subgroup G) [S.Normal] [DecidableEq (G ⧸ S)]

/-- The short complex `H¹(G ⧸ S, A^S) ⟶ H¹(G, A) ⟶ H¹(S, A)`. -/
@[simps X₁ X₂ X₃ f g]
noncomputable def H1InfRes :
    ShortComplex (ModuleCat k) where
  X₁ := groupCohomology (A.quotientToInvariants S) 1
  X₂ := groupCohomology A 1
  X₃ := groupCohomology ((Action.res _ S.subtype).obj A) 1
  f := map (QuotientGroup.mk' S) (subtype _ _ <| le_comap_invariants A.ρ S) 1
  g := map S.subtype (𝟙 _) 1
  zero := by rw [← map_comp, Category.comp_id, congr (QuotientGroup.mk'_comp_subtype S)
    (fun f φ => map f φ 1), map_1_one]

/-- The inflation map `H¹(G ⧸ S, A^S) ⟶ H¹(G, A)` is a monomorphism. -/
instance : Mono (H1InfRes A S).f := by
  rw [ModuleCat.mono_iff_injective, injective_iff_map_eq_zero]
  intro x hx
  induction x using H1_induction_on with | @h x =>
<<<<<<< HEAD
  simp_all only [H1InfRes_X₂, H1InfRes_X₁, H1InfRes_f, H1π_comp_map_apply (QuotientGroup.mk' S)]
  rcases (H1π_eq_zero_iff _).1 hx with ⟨y, hy⟩
  refine (H1π_eq_zero_iff _).2 ⟨⟨y, fun s => ?_⟩, funext fun g => QuotientGroup.induction_on g
    fun g => Subtype.ext <| by simpa [-SetLike.coe_eq_coe] using congr_fun hy g⟩
  simpa [coe_mapOneCocycles (x := x), sub_eq_zero, (QuotientGroup.eq_one_iff s.1).2 s.2] using
    congr_fun hy s.1
=======
  simp_all only [H1InfRes_X₂, H1InfRes_X₁, H1InfRes_f, H1π_comp_H1Map_apply (QuotientGroup.mk' S),
    Submodule.Quotient.mk_eq_zero, moduleCatLeftHomologyData_H]
  rcases hx with ⟨y, hy⟩
  refine ⟨⟨y, fun s => ?_⟩, Subtype.ext <| funext fun g => Quotient.inductionOn' g
    fun g => Subtype.ext <| congr_fun (Subtype.ext_iff.1 hy) g⟩
  simpa [coe_mapOneCocycles (x := x), sub_eq_zero, LinearMap.codRestrict, shortComplexH1,
    (QuotientGroup.eq_one_iff s.1).2 s.2] using congr_fun (Subtype.ext_iff.1 hy) s.1
>>>>>>> 8a4c8727

/-- Given a `G`-representation `A` and a normal subgroup `S ≤ G`, the short complex
`H¹(G ⧸ S, A^S) ⟶ H¹(G, A) ⟶ H¹(S, A)` is exact. -/
lemma H1InfRes_exact : (H1InfRes A S).Exact := by
  rw [moduleCat_exact_iff_ker_sub_range]
  intro x hx
  induction x using H1_induction_on with | @h x =>
  simp_all only [H1InfRes_X₂, H1InfRes_X₃, H1InfRes_g, H1InfRes_X₁, LinearMap.mem_ker,
    H1π_comp_map_apply S.subtype, H1InfRes_f]
  rcases (H1π_eq_zero_iff _).1 hx with ⟨(y : A), hy⟩
  have h1 := (mem_oneCocycles_iff x).1 x.2
  have h2 : ∀ s ∈ S, x s = A.ρ s y - y :=
    fun s hs => funext_iff.1 hy.symm ⟨s, hs⟩
  refine ⟨H1π _ ⟨fun g => Quotient.liftOn' g (fun g => ⟨x.1 g - A.ρ g y + y, ?_⟩) ?_, ?_⟩, ?_⟩
  · intro s
    calc
      _ = x (s * g) - x s - A.ρ s (A.ρ g y) + (x s + y) := by
        simp [add_eq_of_eq_sub (h2 s s.2), sub_eq_of_eq_add (h1 s g)]
      _ = x (g * (g⁻¹ * s * g)) - A.ρ g (A.ρ (g⁻¹ * s * g) y - y) - A.ρ g y + y := by
        simp only [mul_assoc, mul_inv_cancel_left, map_mul, Module.End.mul_apply, map_sub,
          Representation.self_inv_apply]
        abel
      _ = x g - A.ρ g y + y := by
        simp [eq_sub_of_add_eq' (h1 g (g⁻¹ * s * g)).symm,
          h2 (g⁻¹ * s * g) (Subgroup.Normal.conj_mem' ‹_› _ s.2 _)]
  · intro g h hgh
    have := congr(A.ρ g $(h2 (g⁻¹ * h) <| QuotientGroup.leftRel_apply.1 hgh))
    simp_all [← sub_eq_add_neg, sub_eq_sub_iff_sub_eq_sub]
  · rw [mem_oneCocycles_iff]
    intro g h
    induction g using QuotientGroup.induction_on with | @H g =>
    induction h using QuotientGroup.induction_on with | @H h =>
    apply Subtype.ext
    simp [← QuotientGroup.mk_mul, h1 g h, sub_add_eq_add_sub, add_assoc]
  · symm
    simp only [H1π_comp_map_apply, H1π_eq_iff (A := A)]
    use y
<<<<<<< HEAD
    ext g
    simp [coe_mapOneCocycles (QuotientGroup.mk' S),
=======
    refine Subtype.ext <| funext fun g => ?_
    simp only [LinearMap.codRestrict_apply, AddSubgroupClass.coe_sub]
    simp [shortComplexH1, coe_mapOneCocycles (QuotientGroup.mk' S),
>>>>>>> 8a4c8727
      oneCocycles.coe_mk (A := A.quotientToInvariants S), ← sub_sub]

end InfRes
end H1
section H2

/-- Given a group homomorphism `f : G →* H` and a representation morphism `φ : Res(f)(A) ⟶ B`,
this is the induced map from the short complex
`Fun(H, A) --dOne--> Fun(H × H, A) --dTwo--> Fun(H × H × H, A)` to
`Fun(G, B) --dOne--> Fun(G × G, B) --dTwo--> Fun(G × G × G, B)`. -/
@[simps]
noncomputable def mapShortComplexH2 :
    shortComplexH2 A ⟶ shortComplexH2 B where
  τ₁ := fOne f φ
  τ₂ := fTwo f φ
  τ₃ := fThree f φ
  comm₁₂ := by
    ext x
    funext g
    simpa [shortComplexH2, dOne, fOne, fTwo] using (hom_comm_apply φ _ _).symm
  comm₂₃ := by
    ext x
    funext g
    simpa [shortComplexH2, dTwo, fTwo, fThree] using (hom_comm_apply φ _ _).symm

@[simp]
theorem mapShortComplexH2_zero :
    mapShortComplexH2 (A := A) (B := B) f 0 = 0 := rfl

@[simp]
theorem mapShortComplexH2_id :
    mapShortComplexH2 (MonoidHom.id _) (𝟙 A) = 𝟙 _ := by
  rfl

@[reassoc]
theorem mapShortComplexH2_comp {G H K : Type u} [Group G] [Group H] [Group K]
    {A : Rep k K} {B : Rep k H} {C : Rep k G} (f : H →* K) (g : G →* H)
    (φ : (Action.res _ f).obj A ⟶ B) (ψ : (Action.res _ g).obj B ⟶ C) :
    mapShortComplexH2 (f.comp g) ((Action.res _ g).map φ ≫ ψ) =
      mapShortComplexH2 f φ ≫ mapShortComplexH2 g ψ := rfl

@[reassoc]
theorem mapShortComplexH2_id_comp {A B C : Rep k G} (φ : A ⟶ B) (ψ : B ⟶ C) :
    mapShortComplexH2 (MonoidHom.id G) (φ ≫ ψ) =
      mapShortComplexH2 (MonoidHom.id G) φ ≫ mapShortComplexH2 (MonoidHom.id G) ψ := rfl

/-- Given a group homomorphism `f : G →* H` and a representation morphism `φ : Res(f)(A) ⟶ B`,
this is induced map `Z²(H, A) ⟶ Z²(G, B)`. -/
noncomputable abbrev mapTwoCocycles :
    ModuleCat.of k (twoCocycles A) ⟶ ModuleCat.of k (twoCocycles B) :=
  ShortComplex.cyclesMap' (mapShortComplexH2 f φ) (shortComplexH2 A).moduleCatLeftHomologyData
    (shortComplexH2 B).moduleCatLeftHomologyData

@[reassoc, elementwise]
lemma mapTwoCocycles_comp_i :
    mapTwoCocycles f φ ≫ (shortComplexH2 B).moduleCatLeftHomologyData.i =
      (shortComplexH2 A).moduleCatLeftHomologyData.i ≫ fTwo f φ := by
  simp

@[simp]
lemma coe_mapTwoCocycles (x) :
    ⇑(mapTwoCocycles f φ x) = fTwo f φ x := rfl

@[deprecated (since := "2025-05-09")]
alias mapTwoCocycles_comp_subtype := mapTwoCocycles_comp_i

variable [DecidableEq G] [DecidableEq H] in
@[reassoc (attr := simp), elementwise (attr := simp)]
lemma cocyclesMap_comp_isoTwoCocycles_hom :
    cocyclesMap f φ 2 ≫ (isoTwoCocycles B).hom = (isoTwoCocycles A).hom ≫ mapTwoCocycles f φ := by
  simp [← cancel_mono (moduleCatLeftHomologyData (shortComplexH2 B)).i, mapShortComplexH2,
    cochainsMap_f_2_comp_twoCochainsIso f]

/-- Given a group homomorphism `f : G →* H` and a representation morphism `φ : Res(f)(A) ⟶ B`,
this is induced map `H²(H, A) ⟶ H²(G, B)`. -/
@[deprecated (since := "2025-06-09")]
alias H2Map := map

@[deprecated (since := "2025-06-09")]
alias H2Map_id := map_id

@[deprecated (since := "2025-06-09")]
alias H2Map_comp := map_comp

@[deprecated (since := "2025-06-09")]
alias H2Map_id_comp := map_id_comp

variable [DecidableEq G] [DecidableEq H] in
@[reassoc (attr := simp), elementwise (attr := simp)]
<<<<<<< HEAD
lemma H2π_comp_map :
    H2π A ≫ map f φ 2 = mapTwoCocycles f φ ≫ H2π B := by
  simp [H2π, Iso.inv_comp_eq, ← cocyclesMap_comp_isoTwoCocycles_hom_assoc]

end H2
=======
lemma map_comp_isoH2_hom :
    map f φ 2 ≫ (isoH2 B).hom = (isoH2 A).hom ≫ H2Map f φ := by
  simp [← cancel_epi (π _ _), H2Map, Category.assoc]
>>>>>>> 8a4c8727

variable [DecidableEq G]

variable (k G) in
/-- The functor sending a representation to its complex of inhomogeneous cochains. -/
@[simps]
noncomputable def cochainsFunctor : Rep k G ⥤ CochainComplex (ModuleCat k) ℕ where
  obj A := inhomogeneousCochains A
  map f := cochainsMap (MonoidHom.id _) f
  map_id _ := cochainsMap_id
  map_comp φ ψ := cochainsMap_comp (MonoidHom.id G) (MonoidHom.id G) φ ψ

instance : (cochainsFunctor k G).PreservesZeroMorphisms where
instance : (cochainsFunctor k G).Additive where

variable (k G) in
/-- The functor sending a `G`-representation `A` to `Hⁿ(G, A)`. -/
@[simps]
noncomputable def functor (n : ℕ) : Rep k G ⥤ ModuleCat k where
  obj A := groupCohomology A n
  map φ := map (MonoidHom.id _) φ n
  map_id _ := HomologicalComplex.homologyMap_id _ _
  map_comp _ _ := by
    simp only [← HomologicalComplex.homologyMap_comp]
    rfl

instance (n : ℕ) : (functor k G n).PreservesZeroMorphisms where
  map_zero _ _ := by simp [map]

end groupCohomology<|MERGE_RESOLUTION|>--- conflicted
+++ resolved
@@ -137,14 +137,11 @@
     groupCohomology A n ⟶ groupCohomology B n :=
   HomologicalComplex.homologyMap (cochainsMap f φ) n
 
-<<<<<<< HEAD
-=======
 @[reassoc, elementwise]
 theorem π_map (n : ℕ) :
     π A n ≫ map f φ n = cocyclesMap f φ n ≫ π B n := by
   simp [map, cocyclesMap]
 
->>>>>>> 8a4c8727
 @[simp]
 lemma map_id : map (MonoidHom.id G) (𝟙 B) n = 𝟙 _ := HomologicalComplex.homologyMap_id _ _
 
@@ -160,11 +157,6 @@
     map (MonoidHom.id G) (φ ≫ ψ) n =
       map (MonoidHom.id G) φ n ≫ map (MonoidHom.id G) ψ n := by
   rw [map, cochainsMap_id_comp, HomologicalComplex.homologyMap_comp]
-
-@[reassoc, elementwise]
-theorem π_map (n : ℕ) :
-    π A n ≫ map f φ n = cocyclesMap f φ n ≫ π B n := by
-  simp [map, cocyclesMap]
 
 /-- Given a group homomorphism `f : G →* H` and a representation morphism `φ : Res(f)(A) ⟶ B`,
 this is the induced map sending `x : H → A` to `(g : G) ↦ φ (x (f g))`. -/
@@ -265,7 +257,6 @@
   simp only [← cancel_mono (shortComplexH0 B).f, Category.assoc, map_H0Iso_hom_f]
   rfl
 
-<<<<<<< HEAD
 @[deprecated (since := "2025-06-09")]
 alias H0Map_id_eq_invariantsFunctor_map := map_comp_H0Iso_hom
 
@@ -286,13 +277,6 @@
 
 end H0
 section H1
-=======
-variable [DecidableEq G] [DecidableEq H] in
-@[reassoc (attr := simp), elementwise (attr := simp)]
-theorem map_comp_isoH0_hom :
-    map f φ 0 ≫ (isoH0 B).hom = (isoH0 A).hom ≫ H0Map f φ := by
-  simp [← cancel_epi (π _ _)]
->>>>>>> 8a4c8727
 
 /-- Given a group homomorphism `f : G →* H` and a representation morphism `φ : Res(f)(A) ⟶ B`,
 this is the induced map from the short complex `A --dZero--> Fun(H, A) --dOne--> Fun(H × H, A)`
@@ -385,15 +369,9 @@
 variable [DecidableEq G] [DecidableEq H]
 
 @[reassoc (attr := simp), elementwise (attr := simp)]
-<<<<<<< HEAD
 lemma H1π_comp_map :
     H1π A ≫ map f φ 1 = mapOneCocycles f φ ≫ H1π B := by
   simp [H1π, Iso.inv_comp_eq, ← cocyclesMap_comp_isoOneCocycles_hom_assoc]
-=======
-lemma map_comp_isoH1_hom :
-    map f φ 1 ≫ (isoH1 B).hom = (isoH1 A).hom ≫ H1Map f φ := by
-  simp [← cancel_epi (π _ _), H1Map, Category.assoc]
->>>>>>> 8a4c8727
 
 @[simp]
 theorem map_1_one (φ : (Action.res _ 1).obj A ⟶ B) :
@@ -424,22 +402,12 @@
   rw [ModuleCat.mono_iff_injective, injective_iff_map_eq_zero]
   intro x hx
   induction x using H1_induction_on with | @h x =>
-<<<<<<< HEAD
   simp_all only [H1InfRes_X₂, H1InfRes_X₁, H1InfRes_f, H1π_comp_map_apply (QuotientGroup.mk' S)]
   rcases (H1π_eq_zero_iff _).1 hx with ⟨y, hy⟩
   refine (H1π_eq_zero_iff _).2 ⟨⟨y, fun s => ?_⟩, funext fun g => QuotientGroup.induction_on g
     fun g => Subtype.ext <| by simpa [-SetLike.coe_eq_coe] using congr_fun hy g⟩
   simpa [coe_mapOneCocycles (x := x), sub_eq_zero, (QuotientGroup.eq_one_iff s.1).2 s.2] using
     congr_fun hy s.1
-=======
-  simp_all only [H1InfRes_X₂, H1InfRes_X₁, H1InfRes_f, H1π_comp_H1Map_apply (QuotientGroup.mk' S),
-    Submodule.Quotient.mk_eq_zero, moduleCatLeftHomologyData_H]
-  rcases hx with ⟨y, hy⟩
-  refine ⟨⟨y, fun s => ?_⟩, Subtype.ext <| funext fun g => Quotient.inductionOn' g
-    fun g => Subtype.ext <| congr_fun (Subtype.ext_iff.1 hy) g⟩
-  simpa [coe_mapOneCocycles (x := x), sub_eq_zero, LinearMap.codRestrict, shortComplexH1,
-    (QuotientGroup.eq_one_iff s.1).2 s.2] using congr_fun (Subtype.ext_iff.1 hy) s.1
->>>>>>> 8a4c8727
 
 /-- Given a `G`-representation `A` and a normal subgroup `S ≤ G`, the short complex
 `H¹(G ⧸ S, A^S) ⟶ H¹(G, A) ⟶ H¹(S, A)` is exact. -/
@@ -477,14 +445,8 @@
   · symm
     simp only [H1π_comp_map_apply, H1π_eq_iff (A := A)]
     use y
-<<<<<<< HEAD
     ext g
     simp [coe_mapOneCocycles (QuotientGroup.mk' S),
-=======
-    refine Subtype.ext <| funext fun g => ?_
-    simp only [LinearMap.codRestrict_apply, AddSubgroupClass.coe_sub]
-    simp [shortComplexH1, coe_mapOneCocycles (QuotientGroup.mk' S),
->>>>>>> 8a4c8727
       oneCocycles.coe_mk (A := A.quotientToInvariants S), ← sub_sub]
 
 end InfRes
@@ -574,17 +536,11 @@
 
 variable [DecidableEq G] [DecidableEq H] in
 @[reassoc (attr := simp), elementwise (attr := simp)]
-<<<<<<< HEAD
 lemma H2π_comp_map :
     H2π A ≫ map f φ 2 = mapTwoCocycles f φ ≫ H2π B := by
   simp [H2π, Iso.inv_comp_eq, ← cocyclesMap_comp_isoTwoCocycles_hom_assoc]
 
 end H2
-=======
-lemma map_comp_isoH2_hom :
-    map f φ 2 ≫ (isoH2 B).hom = (isoH2 A).hom ≫ H2Map f φ := by
-  simp [← cancel_epi (π _ _), H2Map, Category.assoc]
->>>>>>> 8a4c8727
 
 variable [DecidableEq G]
 
