/-
Copyright (c) 2023 Amelia Livingston. All rights reserved.
Released under Apache 2.0 license as described in the file LICENSE.
Authors: Amelia Livingston, Joël Riou
-/
import Mathlib.Algebra.Homology.ShortComplex.ModuleCat
import Mathlib.RepresentationTheory.GroupCohomology.Basic
import Mathlib.RepresentationTheory.Invariants

/-!
# The low-degree cohomology of a `k`-linear `G`-representation

Let `k` be a commutative ring and `G` a group. This file gives simple expressions for
the group cohomology of a `k`-linear `G`-representation `A` in degrees 0, 1 and 2.

In `RepresentationTheory.GroupCohomology.Basic`, we define the `n`th group cohomology of `A` to be
the cohomology of a complex `inhomogeneousCochains A`, whose objects are `(Fin n → G) → A`; this is
unnecessarily unwieldy in low degree. Moreover, cohomology of a complex is defined as an abstract
cokernel, whereas the definitions here are explicit quotients of cocycles by coboundaries.

We also show that when the representation on `A` is trivial, `H¹(G, A) ≃ Hom(G, A)`.

Given an additive or multiplicative abelian group `A` with an appropriate scalar action of `G`,
we provide support for turning a function `f : G → A` satisfying the 1-cocycle identity into an
element of the `oneCocycles` of the representation on `A` (or `Additive A`) corresponding to the
scalar action. We also do this for 1-coboundaries, 2-cocycles and 2-coboundaries. The
multiplicative case, starting with the section `IsMulCocycle`, just mirrors the additive case;
unfortunately `@[to_additive]` can't deal with scalar actions.

The file also contains an identification between the definitions in
`RepresentationTheory.GroupCohomology.Basic`, `groupCohomology.cocycles A n` and
`groupCohomology A n`, and the `nCocycles` and `Hn A` in this file, for `n = 0, 1, 2`.

## Main definitions

* `groupCohomology.H0 A`: the invariants `Aᴳ` of the `G`-representation on `A`.
* `groupCohomology.H1 A`: 1-cocycles (i.e. `Z¹(G, A) := Ker(d¹ : Fun(G, A) → Fun(G², A)`) modulo
  1-coboundaries (i.e. `B¹(G, A) := Im(d⁰: A → Fun(G, A))`).
* `groupCohomology.H2 A`: 2-cocycles (i.e. `Z²(G, A) := Ker(d² : Fun(G², A) → Fun(G³, A)`) modulo
  2-coboundaries (i.e. `B²(G, A) := Im(d¹: Fun(G, A) → Fun(G², A))`).
* `groupCohomology.H1IsoOfIsTrivial`: the isomorphism `H¹(G, A) ≅ Hom(G, A)` when the
  representation on `A` is trivial.
* `groupCohomology.isoHn` for `n = 0, 1, 2`: an isomorphism
  `groupCohomology A n ≅ groupCohomology.Hn A`.

## TODO

* The relationship between `H2` and group extensions
* The inflation-restriction exact sequence
* Nonabelian group cohomology

-/

universe v u

noncomputable section

open CategoryTheory Limits Representation

variable {k G : Type u} [CommRing k] [Group G] (A : Rep k G)

namespace groupCohomology

section Cochains

variable [DecidableEq G]

/-- The 0th object in the complex of inhomogeneous cochains of `A : Rep k G` is isomorphic
to `A` as a `k`-module. -/
def zeroCochainsIso : (inhomogeneousCochains A).X 0 ≅ A.V :=
  (LinearEquiv.funUnique (Fin 0 → G) k A).toModuleIso

@[deprecated (since := "2025-05-09")] noncomputable alias zeroCochainsLequiv := zeroCochainsIso

/-- The 1st object in the complex of inhomogeneous cochains of `A : Rep k G` is isomorphic
to `Fun(G, A)` as a `k`-module. -/
def oneCochainsIso : (inhomogeneousCochains A).X 1 ≅ ModuleCat.of k (G → A) :=
  (LinearEquiv.funCongrLeft k A (Equiv.funUnique (Fin 1) G)).toModuleIso.symm

@[deprecated (since := "2025-05-09")] noncomputable alias oneCochainsLequiv := oneCochainsIso

/-- The 2nd object in the complex of inhomogeneous cochains of `A : Rep k G` is isomorphic
to `Fun(G², A)` as a `k`-module. -/
def twoCochainsIso : (inhomogeneousCochains A).X 2 ≅ ModuleCat.of k (G × G → A) :=
  (LinearEquiv.funCongrLeft k A <| (piFinTwoEquiv fun _ => G)).toModuleIso.symm

@[deprecated (since := "2025-05-09")] noncomputable alias twoCochainsLequiv := twoCochainsIso

/-- The 3rd object in the complex of inhomogeneous cochains of `A : Rep k G` is isomorphic
to `Fun(G³, A)` as a `k`-module. -/
def threeCochainsIso : (inhomogeneousCochains A).X 3 ≅ ModuleCat.of k (G × G × G → A) :=
  (LinearEquiv.funCongrLeft k A <| ((Fin.consEquiv _).symm.trans
    ((Equiv.refl G).prodCongr (piFinTwoEquiv fun _ => G)))).toModuleIso.symm

@[deprecated (since := "2025-05-09")] noncomputable alias threeCochainsLequiv := threeCochainsIso

end Cochains

section Differentials

/-- The 0th differential in the complex of inhomogeneous cochains of `A : Rep k G`, as a
`k`-linear map `A → Fun(G, A)`. It sends `(a, g) ↦ ρ_A(g)(a) - a.` -/
@[simps!]
def dZero : A.V ⟶ ModuleCat.of k (G → A) :=
  ModuleCat.ofHom
  { toFun m g := A.ρ g m - m
    map_add' x y := funext fun g => by simp only [map_add, add_sub_add_comm]; rfl
    map_smul' r x := funext fun g => by dsimp; rw [map_smul, smul_sub] }

theorem dZero_ker_eq_invariants : LinearMap.ker (dZero A).hom = invariants A.ρ := by
  ext x
  simp only [LinearMap.mem_ker, mem_invariants, ← @sub_eq_zero _ _ _ x, funext_iff]
  rfl

@[simp] theorem dZero_eq_zero [A.IsTrivial] : dZero A = 0 := by
  ext
  rw [dZero_hom_apply, isTrivial_apply, sub_self]
  rfl

@[reassoc (attr := simp), elementwise (attr := simp)]
lemma subtype_comp_dZero : ModuleCat.ofHom (A.ρ.invariants.subtype) ≫ dZero A = 0 := by
  ext ⟨x, hx⟩ g
  replace hx := hx g
  rw [← sub_eq_zero] at hx
  exact hx

/-- The 1st differential in the complex of inhomogeneous cochains of `A : Rep k G`, as a
`k`-linear map `Fun(G, A) → Fun(G × G, A)`. It sends
`(f, (g₁, g₂)) ↦ ρ_A(g₁)(f(g₂)) - f(g₁g₂) + f(g₁).` -/
@[simps!]
def dOne : ModuleCat.of k (G → A) ⟶ ModuleCat.of k (G × G → A) :=
  ModuleCat.ofHom
  { toFun f g := A.ρ g.1 (f g.2) - f (g.1 * g.2) + f g.1
    map_add' x y := funext fun g => by dsimp; rw [map_add, add_add_add_comm, add_sub_add_comm]
    map_smul' r x := funext fun g => by dsimp; rw [map_smul, smul_add, smul_sub] }

/-- The 2nd differential in the complex of inhomogeneous cochains of `A : Rep k G`, as a
`k`-linear map `Fun(G × G, A) → Fun(G × G × G, A)`. It sends
`(f, (g₁, g₂, g₃)) ↦ ρ_A(g₁)(f(g₂, g₃)) - f(g₁g₂, g₃) + f(g₁, g₂g₃) - f(g₁, g₂).` -/
@[simps!]
def dTwo : ModuleCat.of k (G × G → A) ⟶ ModuleCat.of k (G × G × G → A) :=
  ModuleCat.ofHom
  { toFun f g :=
      A.ρ g.1 (f (g.2.1, g.2.2)) - f (g.1 * g.2.1, g.2.2) + f (g.1, g.2.1 * g.2.2) - f (g.1, g.2.1)
    map_add' x y :=
      funext fun g => by
        dsimp
        rw [map_add, add_sub_add_comm (A.ρ _ _), add_sub_assoc, add_sub_add_comm, add_add_add_comm,
          add_sub_assoc, add_sub_assoc]
    map_smul' r x := funext fun g => by dsimp; simp only [map_smul, smul_add, smul_sub] }

variable [DecidableEq G]

/-- Let `C(G, A)` denote the complex of inhomogeneous cochains of `A : Rep k G`. This lemma
says `dZero` gives a simpler expression for the 0th differential: that is, the following
square commutes:
```
  C⁰(G, A) ---d⁰---> C¹(G, A)
  |                    |
  |                    |
  |                    |
  v                    v
  A ---- dZero ---> Fun(G, A)
```
where the vertical arrows are `zeroCochainsIso` and `oneCochainsIso` respectively.
-/
theorem comp_dZero_eq :
    (zeroCochainsIso A).hom ≫ dZero A =
      (inhomogeneousCochains A).d 0 1 ≫ (oneCochainsIso A).hom := by
  ext x y
  show A.ρ y (x default) - x default = _ + ({0} : Finset _).sum _
  simp_rw [Fin.val_eq_zero, zero_add, pow_one, neg_smul, one_smul,
    Finset.sum_singleton, sub_eq_add_neg]
  rcongr i <;> exact Fin.elim0 i

@[deprecated (since := "2025-05-09")] alias dZero_comp_eq := comp_dZero_eq

@[reassoc (attr := simp), elementwise (attr := simp)]
theorem eq_dZero_comp_inv :
    (zeroCochainsIso A).inv ≫ (inhomogeneousCochains A).d 0 1 =
      dZero A ≫ (oneCochainsIso A).inv :=
  (CommSq.horiz_inv ⟨comp_dZero_eq A⟩).w

/-- Let `C(G, A)` denote the complex of inhomogeneous cochains of `A : Rep k G`. This lemma
says `dOne` gives a simpler expression for the 1st differential: that is, the following
square commutes:
```
  C¹(G, A) ---d¹-----> C²(G, A)
    |                      |
    |                      |
    |                      |
    v                      v
  Fun(G, A) -dOne-> Fun(G × G, A)
```
where the vertical arrows are `oneCochainsIso` and `twoCochainsIso` respectively.
-/
theorem comp_dOne_eq :
    (oneCochainsIso A).hom ≫ dOne A =
      (inhomogeneousCochains A).d 1 2 ≫ (twoCochainsIso A).hom := by
  ext x y
  show A.ρ y.1 (x _) - x _ + x _ =  _ + _
  rw [Fin.sum_univ_two]
  simp only [Fin.val_zero, zero_add, pow_one, neg_smul, one_smul, Fin.val_one,
    Nat.one_add, neg_one_sq, sub_eq_add_neg, add_assoc]
  rcongr i <;> rw [Subsingleton.elim i 0] <;> rfl

@[deprecated (since := "2025-05-09")] alias dOne_comp_eq := comp_dOne_eq

@[reassoc (attr := simp), elementwise (attr := simp)]
theorem eq_dOne_comp_inv :
    (oneCochainsIso A).inv ≫ (inhomogeneousCochains A).d 1 2 =
      dOne A ≫ (twoCochainsIso A).inv :=
  (CommSq.horiz_inv ⟨comp_dOne_eq A⟩).w

/-- Let `C(G, A)` denote the complex of inhomogeneous cochains of `A : Rep k G`. This lemma
says `dTwo` gives a simpler expression for the 2nd differential: that is, the following
square commutes:
```
      C²(G, A) -------d²-----> C³(G, A)
        |                         |
        |                         |
        |                         |
        v                         v
  Fun(G × G, A) --dTwo--> Fun(G × G × G, A)
```
where the vertical arrows are `twoCochainsIso` and `threeCochainsIso` respectively.
-/
theorem comp_dTwo_eq :
    (twoCochainsIso A).hom ≫ dTwo A =
      (inhomogeneousCochains A).d 2 3 ≫ (threeCochainsIso A).hom := by
  ext x y
  show A.ρ y.1 (x _) - x _ + x _ - x _ = _ + _
  dsimp
  rw [Fin.sum_univ_three]
  simp only [sub_eq_add_neg, add_assoc, Fin.val_zero, zero_add, pow_one, neg_smul,
    one_smul, Fin.val_one, Fin.val_two, pow_succ' (-1 : k) 2, neg_sq, Nat.one_add, one_pow, mul_one]
  rcongr i <;> fin_cases i <;> rfl

@[deprecated (since := "2025-05-09")] alias dTwo_comp_eq := comp_dTwo_eq

@[reassoc (attr := simp), elementwise (attr := simp)]
theorem eq_dTwo_comp_inv :
    (twoCochainsIso A).inv ≫ (inhomogeneousCochains A).d 2 3 =
      dTwo A ≫ (threeCochainsIso A).inv :=
  (CommSq.horiz_inv ⟨comp_dTwo_eq A⟩).w

omit [DecidableEq G] in
@[reassoc (attr := simp), elementwise (attr := simp)]
theorem dZero_comp_dOne : dZero A ≫ dOne A = 0 := by
  ext
  simp [Pi.zero_apply (M := fun _ => A)]

@[deprecated (since := "2025-05-14")] alias dOne_comp_dZero := dZero_comp_dOne

omit [DecidableEq G] in
@[reassoc (attr := simp), elementwise (attr := simp)]
theorem dOne_comp_dTwo : dOne A ≫ dTwo A = 0 := by
  ext f g
  simp [mul_assoc, Pi.zero_apply (M := fun _ => A)]
  abel

@[deprecated (since := "2025-05-14")] alias dTwo_comp_dOne := dOne_comp_dTwo

open ShortComplex

/-- The (exact) short complex `A.ρ.invariants ⟶ A ⟶ (G → A)`. -/
@[simps! -isSimp f g]
def shortComplexH0 : ShortComplex (ModuleCat k) :=
  mk _ _ (subtype_comp_dZero A)

/-- The short complex `A --dZero--> Fun(G, A) --dOne--> Fun(G × G, A)`. -/
@[simps! -isSimp f g]
def shortComplexH1 : ShortComplex (ModuleCat k) :=
  mk (dZero A) (dOne A) (dZero_comp_dOne A)

/-- The short complex `Fun(G, A) --dOne--> Fun(G × G, A) --dTwo--> Fun(G × G × G, A)`. -/
@[simps!-isSimp f g]
def shortComplexH2 : ShortComplex (ModuleCat k) :=
  mk (dOne A) (dTwo A) (dOne_comp_dTwo A)

end Differentials

section Cocycles

/-- The 1-cocycles `Z¹(G, A)` of `A : Rep k G`, defined as the kernel of the map
`Fun(G, A) → Fun(G × G, A)` sending `(f, (g₁, g₂)) ↦ ρ_A(g₁)(f(g₂)) - f(g₁g₂) + f(g₁).` -/
def oneCocycles : Submodule k (G → A) := LinearMap.ker (dOne A).hom

/-- The 2-cocycles `Z²(G, A)` of `A : Rep k G`, defined as the kernel of the map
`Fun(G × G, A) → Fun(G × G × G, A)` sending
`(f, (g₁, g₂, g₃)) ↦ ρ_A(g₁)(f(g₂, g₃)) - f(g₁g₂, g₃) + f(g₁, g₂g₃) - f(g₁, g₂).` -/
def twoCocycles : Submodule k (G × G → A) := LinearMap.ker (dTwo A).hom

variable {A}

instance : FunLike (oneCocycles A) G A := ⟨Subtype.val, Subtype.val_injective⟩

@[simp]
theorem oneCocycles.coe_mk (f : G → A) (hf) : ((⟨f, hf⟩ : oneCocycles A) : G → A) = f := rfl

@[simp]
theorem oneCocycles.val_eq_coe (f : oneCocycles A) : f.1 = f := rfl

@[ext]
theorem oneCocycles_ext {f₁ f₂ : oneCocycles A} (h : ∀ g : G, f₁ g = f₂ g) : f₁ = f₂ :=
  DFunLike.ext f₁ f₂ h

theorem mem_oneCocycles_def (f : G → A) :
    f ∈ oneCocycles A ↔ ∀ g h : G, A.ρ g (f h) - f (g * h) + f g = 0 :=
  LinearMap.mem_ker.trans <| by
    simp_rw [funext_iff, dOne_hom_apply, Prod.forall]
    rfl

theorem mem_oneCocycles_iff (f : G → A) :
    f ∈ oneCocycles A ↔ ∀ g h : G, f (g * h) = A.ρ g (f h) + f g := by
  simp_rw [mem_oneCocycles_def, sub_add_eq_add_sub, sub_eq_zero, eq_comm]

@[simp] theorem oneCocycles_map_one (f : oneCocycles A) : f 1 = 0 := by
  have := (mem_oneCocycles_def f).1 f.2 1 1
  simpa only [map_one, Module.End.one_apply, mul_one, sub_self, zero_add] using this

@[simp] theorem oneCocycles_map_inv (f : oneCocycles A) (g : G) :
    A.ρ g (f g⁻¹) = - f g := by
  rw [← add_eq_zero_iff_eq_neg, ← oneCocycles_map_one f, ← mul_inv_cancel g,
    (mem_oneCocycles_iff f).1 f.2 g g⁻¹]

theorem dZero_apply_mem_oneCocycles (x : A) :
    dZero A x ∈ oneCocycles A :=
  dZero_comp_dOne_apply _ _

@[simp]
theorem oneCocycles.dOne_apply (x : oneCocycles A) :
    dOne A x = 0 := x.2

theorem oneCocycles_map_mul_of_isTrivial [A.IsTrivial] (f : oneCocycles A) (g h : G) :
    f (g * h) = f g + f h := by
  rw [(mem_oneCocycles_iff f).1 f.2, isTrivial_apply A.ρ g (f h), add_comm]

theorem mem_oneCocycles_of_addMonoidHom [A.IsTrivial] (f : Additive G →+ A) :
    f ∘ Additive.ofMul ∈ oneCocycles A :=
  (mem_oneCocycles_iff _).2 fun g h => by
    simp only [Function.comp_apply, ofMul_mul, map_add,
      oneCocycles_map_mul_of_isTrivial, isTrivial_apply A.ρ g (f (Additive.ofMul h)),
      add_comm (f (Additive.ofMul g))]

variable (A) in
/-- When `A : Rep k G` is a trivial representation of `G`, `Z¹(G, A)` is isomorphic to the
group homs `G → A`. -/
@[simps!]
def oneCocyclesIsoOfIsTrivial [hA : A.IsTrivial] :
    ModuleCat.of k (oneCocycles A) ≅ ModuleCat.of k (Additive G →+ A) :=
  LinearEquiv.toModuleIso
  { toFun f :=
      { toFun := f ∘ Additive.toMul
        map_zero' := oneCocycles_map_one f
        map_add' := oneCocycles_map_mul_of_isTrivial f }
    map_add' _ _ := rfl
    map_smul' _ _ := rfl
    invFun f :=
      { val := f
        property := mem_oneCocycles_of_addMonoidHom f }
    left_inv f := by ext; rfl
    right_inv f := by ext; rfl }

@[deprecated (since := "2025-05-09")]
noncomputable alias oneCocyclesLequivOfIsTrivial := oneCocyclesIsoOfIsTrivial

instance : FunLike (twoCocycles A) (G × G) A := ⟨Subtype.val, Subtype.val_injective⟩

@[simp]
theorem twoCocycles.coe_mk (f : G × G → A) (hf) : ((⟨f, hf⟩ : twoCocycles A) : G × G → A) = f := rfl

@[simp]
theorem twoCocycles.val_eq_coe (f : twoCocycles A) : f.1 = f := rfl

@[ext]
theorem twoCocycles_ext {f₁ f₂ : twoCocycles A} (h : ∀ g h : G, f₁ (g, h) = f₂ (g, h)) : f₁ = f₂ :=
  DFunLike.ext f₁ f₂ (Prod.forall.mpr h)

theorem mem_twoCocycles_def (f : G × G → A) :
    f ∈ twoCocycles A ↔ ∀ g h j : G,
      A.ρ g (f (h, j)) - f (g * h, j) + f (g, h * j) - f (g, h) = 0 :=
  LinearMap.mem_ker.trans <| by
    simp_rw [funext_iff, dTwo_hom_apply, Prod.forall]
    rfl

theorem mem_twoCocycles_iff (f : G × G → A) :
    f ∈ twoCocycles A ↔ ∀ g h j : G,
      f (g * h, j) + f (g, h) =
        A.ρ g (f (h, j)) + f (g, h * j) := by
  simp_rw [mem_twoCocycles_def, sub_eq_zero, sub_add_eq_add_sub, sub_eq_iff_eq_add, eq_comm,
    add_comm (f (_ * _, _))]

theorem twoCocycles_map_one_fst (f : twoCocycles A) (g : G) :
    f (1, g) = f (1, 1) := by
  have := ((mem_twoCocycles_iff f).1 f.2 1 1 g).symm
  simpa only [map_one, Module.End.one_apply, one_mul, add_right_inj, this]

theorem twoCocycles_map_one_snd (f : twoCocycles A) (g : G) :
    f (g, 1) = A.ρ g (f (1, 1)) := by
  have := (mem_twoCocycles_iff f).1 f.2 g 1 1
  simpa only [mul_one, add_left_inj, this]

lemma twoCocycles_ρ_map_inv_sub_map_inv (f : twoCocycles A) (g : G) :
    A.ρ g (f (g⁻¹, g)) - f (g, g⁻¹)
      = f (1, 1) - f (g, 1) := by
  have := (mem_twoCocycles_iff f).1 f.2 g g⁻¹ g
  simp only [mul_inv_cancel, inv_mul_cancel, twoCocycles_map_one_fst _ g]
    at this
  exact sub_eq_sub_iff_add_eq_add.2 this.symm

theorem dOne_apply_mem_twoCocycles (x : G → A) :
    dOne A x ∈ twoCocycles A :=
  dOne_comp_dTwo_apply _ _

@[simp]
theorem twoCocycles.dTwo_apply (x : twoCocycles A) :
    dTwo A x = 0 := x.2

end Cocycles

section Coboundaries

/-- The 1-coboundaries `B¹(G, A)` of `A : Rep k G`, defined as the image of the map
`A → Fun(G, A)` sending `(a, g) ↦ ρ_A(g)(a) - a.` -/
def oneCoboundaries : Submodule k (G → A) :=
  LinearMap.range (dZero A).hom

/-- The 2-coboundaries `B²(G, A)` of `A : Rep k G`, defined as the image of the map
`Fun(G, A) → Fun(G × G, A)` sending `(f, (g₁, g₂)) ↦ ρ_A(g₁)(f(g₂)) - f(g₁g₂) + f(g₁).` -/
def twoCoboundaries : Submodule k (G × G → A) :=
  LinearMap.range (dOne A).hom

variable {A}

instance : FunLike (oneCoboundaries A) G A := ⟨Subtype.val, Subtype.val_injective⟩

@[simp]
theorem oneCoboundaries.coe_mk (f : G → A) (hf) :
    ((⟨f, hf⟩ : oneCoboundaries A) : G → A) = f := rfl

@[simp]
theorem oneCoboundaries.val_eq_coe (f : oneCoboundaries A) : f.1 = f := rfl

@[ext]
theorem oneCoboundaries_ext {f₁ f₂ : oneCoboundaries A} (h : ∀ g : G, f₁ g = f₂ g) : f₁ = f₂ :=
  DFunLike.ext f₁ f₂ h

variable (A) in
lemma oneCoboundaries_le_oneCocycles : oneCoboundaries A ≤ oneCocycles A := by
  rintro _ ⟨x, rfl⟩
  exact dZero_apply_mem_oneCocycles x

variable (A) in
/-- Natural inclusion `B¹(G, A) →ₗ[k] Z¹(G, A)`. -/
abbrev oneCoboundariesToOneCocycles : oneCoboundaries A →ₗ[k] oneCocycles A :=
  Submodule.inclusion (oneCoboundaries_le_oneCocycles A)

@[simp]
lemma oneCoboundariesToOneCocycles_apply (x : oneCoboundaries A) :
    oneCoboundariesToOneCocycles A x = x.1 := rfl

theorem oneCoboundaries_eq_bot_of_isTrivial (A : Rep k G) [A.IsTrivial] :
    oneCoboundaries A = ⊥ := by
  simp_rw [oneCoboundaries, dZero_eq_zero]
  exact LinearMap.range_eq_bot.2 rfl

instance : FunLike (twoCoboundaries A) (G × G) A := ⟨Subtype.val, Subtype.val_injective⟩

@[simp]
theorem twoCoboundaries.coe_mk (f : G × G → A) (hf) :
    ((⟨f, hf⟩ : twoCoboundaries A) : G × G → A) = f := rfl

@[simp]
theorem twoCoboundaries.val_eq_coe (f : twoCoboundaries A) : f.1 = f := rfl

@[ext]
theorem twoCoboundaries_ext {f₁ f₂ : twoCoboundaries A} (h : ∀ g h : G, f₁ (g, h) = f₂ (g, h)) :
    f₁ = f₂ :=
  DFunLike.ext f₁ f₂ (Prod.forall.mpr h)

variable (A) in
lemma twoCoboundaries_le_twoCocycles : twoCoboundaries A ≤ twoCocycles A := by
  rintro _ ⟨x, rfl⟩
  exact dOne_apply_mem_twoCocycles x

variable (A) in
/-- Natural inclusion `B²(G, A) →ₗ[k] Z²(G, A)`. -/
abbrev twoCoboundariesToTwoCocycles : twoCoboundaries A →ₗ[k] twoCocycles A :=
  Submodule.inclusion (twoCoboundaries_le_twoCocycles A)

@[simp]
lemma twoCoboundariesToTwoCocycles_apply (x : twoCoboundaries A) :
    twoCoboundariesToTwoCocycles A x = x.1 := rfl

end Coboundaries

section IsCocycle

section

variable {G A : Type*} [Mul G] [AddCommGroup A] [SMul G A]

/-- A function `f : G → A` satisfies the 1-cocycle condition if
`f(gh) = g • f(h) + f(g)` for all `g, h : G`. -/
def IsOneCocycle (f : G → A) : Prop := ∀ g h : G, f (g * h) = g • f h + f g

/-- A function `f : G × G → A` satisfies the 2-cocycle condition if
`f(gh, j) + f(g, h) = g • f(h, j) + f(g, hj)` for all `g, h : G`. -/
def IsTwoCocycle (f : G × G → A) : Prop :=
  ∀ g h j : G, f (g * h, j) + f (g, h) = g • (f (h, j)) + f (g, h * j)

end

section

variable {G A : Type*} [Monoid G] [AddCommGroup A] [MulAction G A]

theorem map_one_of_isOneCocycle {f : G → A} (hf : IsOneCocycle f) :
    f 1 = 0 := by
  simpa only [mul_one, one_smul, left_eq_add] using hf 1 1

theorem map_one_fst_of_isTwoCocycle {f : G × G → A} (hf : IsTwoCocycle f) (g : G) :
    f (1, g) = f (1, 1) := by
  simpa only [one_smul, one_mul, mul_one, add_right_inj] using (hf 1 1 g).symm

theorem map_one_snd_of_isTwoCocycle {f : G × G → A} (hf : IsTwoCocycle f) (g : G) :
    f (g, 1) = g • f (1, 1) := by
  simpa only [mul_one, add_left_inj] using hf g 1 1

end

section

variable {G A : Type*} [Group G] [AddCommGroup A] [MulAction G A]

@[scoped simp] theorem map_inv_of_isOneCocycle {f : G → A} (hf : IsOneCocycle f) (g : G) :
    g • f g⁻¹ = - f g := by
  rw [← add_eq_zero_iff_eq_neg, ← map_one_of_isOneCocycle hf, ← mul_inv_cancel g, hf g g⁻¹]

theorem smul_map_inv_sub_map_inv_of_isTwoCocycle {f : G × G → A} (hf : IsTwoCocycle f) (g : G) :
    g • f (g⁻¹, g) - f (g, g⁻¹) = f (1, 1) - f (g, 1) := by
  have := hf g g⁻¹ g
  simp only [mul_inv_cancel, inv_mul_cancel, map_one_fst_of_isTwoCocycle hf g] at this
  exact sub_eq_sub_iff_add_eq_add.2 this.symm

end

end IsCocycle

section IsCoboundary

variable {G A : Type*} [Mul G] [AddCommGroup A] [SMul G A]

/-- A function `f : G → A` satisfies the 1-coboundary condition if there's `x : A` such that
`g • x - x = f(g)` for all `g : G`. -/
def IsOneCoboundary (f : G → A) : Prop := ∃ x : A, ∀ g : G, g • x - x = f g

/-- A function `f : G × G → A` satisfies the 2-coboundary condition if there's `x : G → A` such
that `g • x(h) - x(gh) + x(g) = f(g, h)` for all `g, h : G`. -/
def IsTwoCoboundary (f : G × G → A) : Prop :=
  ∃ x : G → A, ∀ g h : G, g • x h - x (g * h) + x g = f (g, h)

end IsCoboundary

section ofDistribMulAction

variable {k G A : Type u} [CommRing k] [Group G] [AddCommGroup A] [Module k A]
  [DistribMulAction G A] [SMulCommClass G k A]

/-- Given a `k`-module `A` with a compatible `DistribMulAction` of `G`, and a function
`f : G → A` satisfying the 1-cocycle condition, produces a 1-cocycle for the representation on
`A` induced by the `DistribMulAction`. -/
@[simps]
def oneCocyclesOfIsOneCocycle {f : G → A} (hf : IsOneCocycle f) :
    oneCocycles (Rep.ofDistribMulAction k G A) :=
  ⟨f, (mem_oneCocycles_iff (A := Rep.ofDistribMulAction k G A) f).2 hf⟩

theorem isOneCocycle_of_mem_oneCocycles
    (f : G → A) (hf : f ∈ oneCocycles (Rep.ofDistribMulAction k G A)) :
    IsOneCocycle f :=
  fun _ _ => (mem_oneCocycles_iff (A := Rep.ofDistribMulAction k G A) f).1 hf _ _

/-- Given a `k`-module `A` with a compatible `DistribMulAction` of `G`, and a function
`f : G → A` satisfying the 1-coboundary condition, produces a 1-coboundary for the representation
on `A` induced by the `DistribMulAction`. -/
@[simps]
def oneCoboundariesOfIsOneCoboundary {f : G → A} (hf : IsOneCoboundary f) :
    oneCoboundaries (Rep.ofDistribMulAction k G A) :=
  ⟨f, hf.choose, funext hf.choose_spec⟩

theorem isOneCoboundary_of_mem_oneCoboundaries
    (f : G → A) (hf : f ∈ oneCoboundaries (Rep.ofDistribMulAction k G A)) :
    IsOneCoboundary f := by
  rcases hf with ⟨a, rfl⟩
  exact ⟨a, fun _ => rfl⟩

/-- Given a `k`-module `A` with a compatible `DistribMulAction` of `G`, and a function
`f : G × G → A` satisfying the 2-cocycle condition, produces a 2-cocycle for the representation on
`A` induced by the `DistribMulAction`. -/
@[simps]
def twoCocyclesOfIsTwoCocycle {f : G × G → A} (hf : IsTwoCocycle f) :
    twoCocycles (Rep.ofDistribMulAction k G A) :=
  ⟨f, (mem_twoCocycles_iff (A := Rep.ofDistribMulAction k G A) f).2 hf⟩

theorem isTwoCocycle_of_mem_twoCocycles
    (f : G × G → A) (hf : f ∈ twoCocycles (Rep.ofDistribMulAction k G A)) :
    IsTwoCocycle f := (mem_twoCocycles_iff (A := Rep.ofDistribMulAction k G A) f).1 hf

/-- Given a `k`-module `A` with a compatible `DistribMulAction` of `G`, and a function
`f : G × G → A` satisfying the 2-coboundary condition, produces a 2-coboundary for the
representation on `A` induced by the `DistribMulAction`. -/
@[simps]
def twoCoboundariesOfIsTwoCoboundary {f : G × G → A} (hf : IsTwoCoboundary f) :
    twoCoboundaries (Rep.ofDistribMulAction k G A) :=
  ⟨f, hf.choose,funext fun g ↦ hf.choose_spec g.1 g.2⟩

theorem isTwoCoboundary_of_mem_twoCoboundaries
    (f : G × G → A) (hf : f ∈ twoCoboundaries (Rep.ofDistribMulAction k G A)) :
    IsTwoCoboundary f := by
  rcases hf with ⟨a, rfl⟩
  exact ⟨a, fun _ _ => rfl⟩

end ofDistribMulAction

/-! The next few sections, until the section `Cohomology`, are a multiplicative copy of the
previous few sections beginning with `IsCocycle`. Unfortunately `@[to_additive]` doesn't work with
scalar actions. -/

section IsMulCocycle

section

variable {G M : Type*} [Mul G] [CommGroup M] [SMul G M]

/-- A function `f : G → M` satisfies the multiplicative 1-cocycle condition if
`f(gh) = g • f(h) * f(g)` for all `g, h : G`. -/
def IsMulOneCocycle (f : G → M) : Prop := ∀ g h : G, f (g * h) = g • f h * f g

/-- A function `f : G × G → M` satisfies the multiplicative 2-cocycle condition if
`f(gh, j) * f(g, h) = g • f(h, j) * f(g, hj)` for all `g, h : G`. -/
def IsMulTwoCocycle (f : G × G → M) : Prop :=
  ∀ g h j : G, f (g * h, j) * f (g, h) = g • (f (h, j)) * f (g, h * j)

end

section

variable {G M : Type*} [Monoid G] [CommGroup M] [MulAction G M]

theorem map_one_of_isMulOneCocycle {f : G → M} (hf : IsMulOneCocycle f) :
    f 1 = 1 := by
  simpa only [mul_one, one_smul, left_eq_mul] using hf 1 1

theorem map_one_fst_of_isMulTwoCocycle {f : G × G → M} (hf : IsMulTwoCocycle f) (g : G) :
    f (1, g) = f (1, 1) := by
  simpa only [one_smul, one_mul, mul_one, mul_right_inj] using (hf 1 1 g).symm

theorem map_one_snd_of_isMulTwoCocycle {f : G × G → M} (hf : IsMulTwoCocycle f) (g : G) :
    f (g, 1) = g • f (1, 1) := by
  simpa only [mul_one, mul_left_inj] using hf g 1 1

end

section

variable {G M : Type*} [Group G] [CommGroup M] [MulAction G M]

@[scoped simp] theorem map_inv_of_isMulOneCocycle {f : G → M} (hf : IsMulOneCocycle f) (g : G) :
    g • f g⁻¹ = (f g)⁻¹ := by
  rw [← mul_eq_one_iff_eq_inv, ← map_one_of_isMulOneCocycle hf, ← mul_inv_cancel g, hf g g⁻¹]

theorem smul_map_inv_div_map_inv_of_isMulTwoCocycle
    {f : G × G → M} (hf : IsMulTwoCocycle f) (g : G) :
    g • f (g⁻¹, g) / f (g, g⁻¹) = f (1, 1) / f (g, 1) := by
  have := hf g g⁻¹ g
  simp only [mul_inv_cancel, inv_mul_cancel, map_one_fst_of_isMulTwoCocycle hf g] at this
  exact div_eq_div_iff_mul_eq_mul.2 this.symm

end

end IsMulCocycle

section IsMulCoboundary

variable {G M : Type*} [Mul G] [CommGroup M] [SMul G M]

/-- A function `f : G → M` satisfies the multiplicative 1-coboundary condition if there's `x : M`
such that `g • x / x = f(g)` for all `g : G`. -/
def IsMulOneCoboundary (f : G → M) : Prop := ∃ x : M, ∀ g : G, g • x / x = f g

/-- A function `f : G × G → M` satisfies the 2-coboundary condition if there's `x : G → M` such
that `g • x(h) / x(gh) * x(g) = f(g, h)` for all `g, h : G`. -/
def IsMulTwoCoboundary (f : G × G → M) : Prop :=
  ∃ x : G → M, ∀ g h : G, g • x h / x (g * h) * x g = f (g, h)

end IsMulCoboundary

section ofMulDistribMulAction

variable {G M : Type} [Group G] [CommGroup M] [MulDistribMulAction G M]

/-- Given an abelian group `M` with a `MulDistribMulAction` of `G`, and a function
`f : G → M` satisfying the multiplicative 1-cocycle condition, produces a 1-cocycle for the
representation on `Additive M` induced by the `MulDistribMulAction`. -/
@[simps]
def oneCocyclesOfIsMulOneCocycle {f : G → M} (hf : IsMulOneCocycle f) :
    oneCocycles (Rep.ofMulDistribMulAction G M) :=
  ⟨Additive.ofMul ∘ f, (mem_oneCocycles_iff (A := Rep.ofMulDistribMulAction G M) f).2 hf⟩

theorem isMulOneCocycle_of_mem_oneCocycles
    (f : G → M) (hf : f ∈ oneCocycles (Rep.ofMulDistribMulAction G M)) :
    IsMulOneCocycle (Additive.toMul ∘ f) :=
  (mem_oneCocycles_iff (A := Rep.ofMulDistribMulAction G M) f).1 hf

/-- Given an abelian group `M` with a `MulDistribMulAction` of `G`, and a function
`f : G → M` satisfying the multiplicative 1-coboundary condition, produces a
1-coboundary for the representation on `Additive M` induced by the `MulDistribMulAction`. -/
@[simps]
def oneCoboundariesOfIsMulOneCoboundary {f : G → M} (hf : IsMulOneCoboundary f) :
    oneCoboundaries (Rep.ofMulDistribMulAction G M) :=
  ⟨f, hf.choose, funext hf.choose_spec⟩

theorem isMulOneCoboundary_of_mem_oneCoboundaries
    (f : G → M) (hf : f ∈ oneCoboundaries (Rep.ofMulDistribMulAction G M)) :
    IsMulOneCoboundary (M := M) (Additive.ofMul ∘ f) := by
  rcases hf with ⟨x, rfl⟩
  exact ⟨x, fun _ =>  rfl⟩

/-- Given an abelian group `M` with a `MulDistribMulAction` of `G`, and a function
`f : G × G → M` satisfying the multiplicative 2-cocycle condition, produces a 2-cocycle for the
representation on `Additive M` induced by the `MulDistribMulAction`. -/
@[simps]
def twoCocyclesOfIsMulTwoCocycle {f : G × G → M} (hf : IsMulTwoCocycle f) :
    twoCocycles (Rep.ofMulDistribMulAction G M) :=
  ⟨Additive.ofMul ∘ f, (mem_twoCocycles_iff (A := Rep.ofMulDistribMulAction G M) f).2 hf⟩

theorem isMulTwoCocycle_of_mem_twoCocycles
    (f : G × G → M) (hf : f ∈ twoCocycles (Rep.ofMulDistribMulAction G M)) :
    IsMulTwoCocycle (Additive.toMul ∘ f) :=
  (mem_twoCocycles_iff (A := Rep.ofMulDistribMulAction G M) f).1 hf

/-- Given an abelian group `M` with a `MulDistribMulAction` of `G`, and a function
`f : G × G → M` satisfying the multiplicative 2-coboundary condition, produces a
2-coboundary for the representation on `M` induced by the `MulDistribMulAction`. -/
def twoCoboundariesOfIsMulTwoCoboundary {f : G × G → M} (hf : IsMulTwoCoboundary f) :
    twoCoboundaries (Rep.ofMulDistribMulAction G M) :=
  ⟨f, hf.choose, funext fun g ↦ hf.choose_spec g.1 g.2⟩

theorem isMulTwoCoboundary_of_mem_twoCoboundaries
    (f : G × G → M) (hf : f ∈ twoCoboundaries (Rep.ofMulDistribMulAction G M)) :
    IsMulTwoCoboundary (M := M) (Additive.toMul ∘ f) := by
  rcases hf with ⟨x, rfl⟩
  exact ⟨x, fun _ _ => rfl⟩

end ofMulDistribMulAction

<<<<<<< HEAD
=======
section Cohomology

/-- We define the 0th group cohomology of a `k`-linear `G`-representation `A`, `H⁰(G, A)`, to be
the invariants of the representation, `Aᴳ`. -/
abbrev H0 := ModuleCat.of k A.ρ.invariants

/-- We define the 1st group cohomology of a `k`-linear `G`-representation `A`, `H¹(G, A)`, to be
1-cocycles (i.e. `Z¹(G, A) := Ker(d¹ : Fun(G, A) → Fun(G², A)`) modulo 1-coboundaries
(i.e. `B¹(G, A) := Im(d⁰: A → Fun(G, A))`). -/
abbrev H1 := (shortComplexH1 A).moduleCatLeftHomologyData.H

/-- The quotient map `Z¹(G, A) → H¹(G, A).` -/
abbrev H1π : ModuleCat.of k (oneCocycles A) ⟶ H1 A :=
  (shortComplexH1 A).moduleCatLeftHomologyData.π

variable {A} in
lemma H1π_eq_zero_iff (x : oneCocycles A) : H1π A x = 0 ↔ ⇑x ∈ oneCoboundaries A := by
  show (LinearMap.range ((dZero A).hom.codRestrict (oneCocycles A) _)).mkQ _ = 0 ↔ _
  simp [LinearMap.range_codRestrict, oneCoboundaries]

@[elab_as_elim]
theorem H1_induction_on {C : H1 A → Prop}
    (h : ∀ x : oneCocycles A, C (Submodule.Quotient.mk x)) (x : H1 A) :
    C x := Quotient.inductionOn' x h

/-- We define the 2nd group cohomology of a `k`-linear `G`-representation `A`, `H²(G, A)`, to be
2-cocycles (i.e. `Z²(G, A) := Ker(d² : Fun(G², A) → Fun(G³, A)`) modulo 2-coboundaries
(i.e. `B²(G, A) := Im(d¹: Fun(G, A) → Fun(G², A))`). -/
abbrev H2 := (shortComplexH2 A).moduleCatLeftHomologyData.H

/-- The quotient map `Z²(G, A) → H²(G, A).` -/
abbrev H2π : ModuleCat.of k (twoCocycles A) ⟶ H2 A :=
  (shortComplexH2 A).moduleCatLeftHomologyData.π

variable {A} in
lemma H2π_eq_zero_iff (x : twoCocycles A) : H2π A x = 0 ↔ ⇑x ∈ twoCoboundaries A := by
  show (LinearMap.range ((dOne A).hom.codRestrict (twoCocycles A) _)).mkQ _ = 0 ↔ _
  simp [LinearMap.range_codRestrict, twoCoboundaries]

@[elab_as_elim]
theorem H2_induction_on {C : H2 A → Prop}
    (h : ∀ x : twoCocycles A, C (Submodule.Quotient.mk x)) (x : H2 A) :
    C x := Quotient.inductionOn' x h

end Cohomology

section H0

/-- When the representation on `A` is trivial, then `H⁰(G, A)` is all of `A.` -/
def H0IsoOfIsTrivial [A.IsTrivial] :
    H0 A ≅ A.V := (LinearEquiv.ofTop _ (invariants_eq_top A.ρ)).toModuleIso

@[deprecated (since := "2025-05-09")]
noncomputable alias H0LequivOfIsTrivial := H0IsoOfIsTrivial

@[simp]
theorem H0IsoOfIsTrivial_hom_hom [A.IsTrivial] :
    (H0IsoOfIsTrivial A).hom.hom = A.ρ.invariants.subtype := rfl

@[deprecated (since := "2025-05-09")]
alias H0LequivOfIsTrivial_eq_subtype := H0IsoOfIsTrivial_hom_hom

theorem H0IsoOfIsTrivial_hom_apply [A.IsTrivial] (x : H0 A) :
    (H0IsoOfIsTrivial A).hom x = x := rfl

@[deprecated (since := "2025-05-09")]
alias H0LequivOfIsTrivial_apply := H0IsoOfIsTrivial_hom_apply

@[simp]
theorem H0IsoOfIsTrivial_inv_apply [A.IsTrivial] (x : A) :
    (H0IsoOfIsTrivial A).inv x = x := rfl

@[deprecated (since := "2025-05-09")]
alias H0LequivOfIsTrivial_symm_apply := H0IsoOfIsTrivial_inv_apply

end H0

section H1

/-- When `A : Rep k G` is a trivial representation of `G`, `H¹(G, A)` is isomorphic to the
group homs `G → A`. -/
def H1IsoOfIsTrivial [A.IsTrivial] :
    H1 A ≅ ModuleCat.of k (Additive G →+ A) :=
  (Submodule.quotEquivOfEqBot _ (by
    simp [shortComplexH1, LinearMap.codRestrict, Submodule.eq_bot_iff])).toModuleIso ≪≫
  (oneCocyclesIsoOfIsTrivial A)

@[deprecated (since := "2025-05-09")]
noncomputable alias H1LequivOfIsTrivial := H1IsoOfIsTrivial

@[reassoc (attr := simp), elementwise (attr := simp)]
theorem H1π_comp_H1IsoOfIsTrivial_hom [A.IsTrivial] :
    H1π A ≫ (H1IsoOfIsTrivial A).hom = (oneCocyclesIsoOfIsTrivial A).hom := by
  ext; rfl

@[deprecated (since := "2025-05-09")]
alias H1LequivOfIsTrivial_comp_H1π := H1π_comp_H1IsoOfIsTrivial_hom

theorem H1IsoOfIsTrivial_H1π_apply_apply [A.IsTrivial]
    (f : oneCocycles A) (x : Additive G) :
    (H1IsoOfIsTrivial A).hom (H1π A f) x = f x.toMul := by simp

@[deprecated (since := "2025-05-09")]
alias H1LequivOfIsTrivial_comp_H1_π_apply_apply := H1IsoOfIsTrivial_H1π_apply_apply

theorem H1IsoOfIsTrivial_inv_apply [A.IsTrivial] (f : Additive G →+ A) :
    (H1IsoOfIsTrivial A).inv f = H1π A ((oneCocyclesIsoOfIsTrivial A).inv f) := rfl

@[deprecated (since := "2025-05-09")]
alias H1LequivOfIsTrivial_symm_apply := H1IsoOfIsTrivial_inv_apply

end H1

section groupCohomologyIso

>>>>>>> 6d3b06ad
open ShortComplex

section H0

instance : Mono (shortComplexH0 A).f := by
  rw [ModuleCat.mono_iff_injective]
  apply Submodule.injective_subtype

lemma shortComplexH0_exact : (shortComplexH0 A).Exact := by
  rw [ShortComplex.moduleCat_exact_iff]
  intro (x : A) (hx : dZero _ x = 0)
  refine ⟨⟨x, fun g => ?_⟩, rfl⟩
  rw [← sub_eq_zero]
  exact congr_fun hx g

variable [DecidableEq G]

/-- The arrow `A --dZero--> Fun(G, A)` is isomorphic to the differential
`(inhomogeneousCochains A).d 0 1` of the complex of inhomogeneous cochains of `A`. -/
@[simps! hom_left hom_right inv_left inv_right]
def dZeroArrowIso :
    Arrow.mk ((inhomogeneousCochains A).d 0 1) ≅ Arrow.mk (dZero A) :=
  Arrow.isoMk (zeroCochainsIso A) (oneCochainsIso A) (comp_dZero_eq A)

/-- The 0-cocycles of the complex of inhomogeneous cochains of `A` are isomorphic to
`A.ρ.invariants`, which is a simpler type. -/
def isoZeroCocycles : cocycles A 0 ≅ H0 A :=
  KernelFork.mapIsoOfIsLimit
    ((inhomogeneousCochains A).cyclesIsKernel 0 1 (by simp)) (shortComplexH0_exact A).fIsKernel
      (dZeroArrowIso A)

@[reassoc (attr := simp), elementwise (attr := simp)]
lemma isoZeroCocycles_hom_comp_f :
    (isoZeroCocycles A).hom ≫ (shortComplexH0 A).f =
      iCocycles A 0 ≫ (zeroCochainsIso A).hom := by
  dsimp [isoZeroCocycles]
  apply KernelFork.mapOfIsLimit_ι

@[deprecated (since := "2025-05-09")]
alias isoZeroCocycles_hom_comp_subtype := isoZeroCocycles_hom_comp_f

@[reassoc (attr := simp), elementwise (attr := simp)]
lemma isoZeroCocycles_inv_comp_iCocycles :
    (isoZeroCocycles A).inv ≫ iCocycles A 0 =
      (shortComplexH0 A).f ≫ (zeroCochainsIso A).inv := by
  rw [Iso.inv_comp_eq, ← Category.assoc, Iso.eq_comp_inv, isoZeroCocycles_hom_comp_f]

/-- The 0th group cohomology of `A`, defined as the 0th cohomology of the complex of inhomogeneous
cochains, is isomorphic to the invariants of the representation on `A`. -/
def isoH0 : groupCohomology A 0 ≅ H0 A :=
  (CochainComplex.isoHomologyπ₀ _).symm ≪≫ isoZeroCocycles A

@[reassoc (attr := simp), elementwise (attr := simp)]
lemma π_comp_isoH0_hom  :
    π A 0 ≫ (isoH0 A).hom = (isoZeroCocycles A).hom := by
  simp [isoH0]

end H0

section H1

variable [DecidableEq G]

/-- The short complex `A --dZero--> Fun(G, A) --dOne--> Fun(G × G, A)` is isomorphic to the 1st
short complex associated to the complex of inhomogeneous cochains of `A`. -/
@[simps! hom inv]
def shortComplexH1Iso : (inhomogeneousCochains A).sc 1 ≅ shortComplexH1 A :=
  (inhomogeneousCochains A).isoSc' 0 1 2 (by simp) (by simp) ≪≫
    isoMk (zeroCochainsIso A) (oneCochainsIso A) (twoCochainsIso A)
      (comp_dZero_eq A) (comp_dOne_eq A)

/-- The 1-cocycles of the complex of inhomogeneous cochains of `A` are isomorphic to
`oneCocycles A`, which is a simpler type. -/
def isoOneCocycles : cocycles A 1 ≅ ModuleCat.of k (oneCocycles A) :=
  cyclesMapIso' (shortComplexH1Iso A) _ (shortComplexH1 A).moduleCatLeftHomologyData

@[reassoc (attr := simp), elementwise (attr := simp)]
lemma isoOneCocycles_hom_comp_i :
    (isoOneCocycles A).hom ≫ (shortComplexH1 A).moduleCatLeftHomologyData.i =
      iCocycles A 1 ≫ (oneCochainsIso A).hom := by
  simp [isoOneCocycles, iCocycles, HomologicalComplex.iCycles, iCycles]

@[deprecated (since := "2025-05-09")]
alias isoOneCocycles_hom_comp_subtype := isoOneCocycles_hom_comp_i

@[reassoc (attr := simp), elementwise (attr := simp)]
lemma isoOneCocycles_inv_comp_iCocycles :
    (isoOneCocycles A).inv ≫ iCocycles A 1 =
      (shortComplexH1 A).moduleCatLeftHomologyData.i ≫ (oneCochainsIso A).inv :=
  (CommSq.horiz_inv ⟨isoOneCocycles_hom_comp_i A⟩).w

@[reassoc (attr := simp), elementwise (attr := simp)]
lemma toCocycles_comp_isoOneCocycles_hom :
    toCocycles A 0 1 ≫ (isoOneCocycles A).hom =
      (zeroCochainsIso A).hom ≫ (shortComplexH1 A).moduleCatLeftHomologyData.f' := by
  simp [← cancel_mono (shortComplexH1 A).moduleCatLeftHomologyData.i, comp_dZero_eq,
    shortComplexH1_f]

/-- The 1st group cohomology of `A`, defined as the 1st cohomology of the complex of inhomogeneous
cochains, is isomorphic to `oneCocycles A ⧸ oneCoboundaries A`, which is a simpler type. -/
def isoH1 : groupCohomology A 1 ≅ H1 A :=
  (leftHomologyIso _).symm ≪≫ (leftHomologyMapIso' (shortComplexH1Iso A) _ _)

@[reassoc (attr := simp), elementwise (attr := simp)]
lemma π_comp_isoH1_hom  :
    π A 1 ≫ (isoH1 A).hom = (isoOneCocycles A).hom ≫ H1π A := by
  simp [isoH1, isoOneCocycles, π, HomologicalComplex.homologyπ, leftHomologyπ]

end H1

section H2

variable [DecidableEq G]

/-- The short complex `Fun(G, A) --dOne--> Fun(G × G, A) --dTwo--> Fun(G × G × G, A)` is
isomorphic to the 2nd short complex associated to the complex of inhomogeneous cochains of `A`. -/
@[simps! hom inv]
def shortComplexH2Iso :
    (inhomogeneousCochains A).sc 2 ≅ shortComplexH2 A :=
  (inhomogeneousCochains A).isoSc' 1 2 3 (by simp) (by simp) ≪≫
    isoMk (oneCochainsIso A) (twoCochainsIso A) (threeCochainsIso A)
      (comp_dOne_eq A) (comp_dTwo_eq A)

/-- The 2-cocycles of the complex of inhomogeneous cochains of `A` are isomorphic to
`twoCocycles A`, which is a simpler type. -/
def isoTwoCocycles : cocycles A 2 ≅ ModuleCat.of k (twoCocycles A) :=
  cyclesMapIso' (shortComplexH2Iso A) _ (shortComplexH2 A).moduleCatLeftHomologyData

@[reassoc (attr := simp), elementwise (attr := simp)]
lemma isoTwoCocycles_hom_comp_i :
    (isoTwoCocycles A).hom ≫ (shortComplexH2 A).moduleCatLeftHomologyData.i =
      iCocycles A 2 ≫ (twoCochainsIso A).hom := by
  simp [isoTwoCocycles, iCocycles, HomologicalComplex.iCycles, iCycles]

@[deprecated (since := "2025-05-09")]
alias isoTwoCocycles_hom_comp_subtype := isoTwoCocycles_hom_comp_i

@[reassoc (attr := simp), elementwise (attr := simp)]
lemma isoTwoCocycles_inv_comp_iCocycles :
    (isoTwoCocycles A).inv ≫ iCocycles A 2 =
      (shortComplexH2 A).moduleCatLeftHomologyData.i ≫ (twoCochainsIso A).inv :=
  (CommSq.horiz_inv ⟨isoTwoCocycles_hom_comp_i A⟩).w

@[reassoc (attr := simp), elementwise (attr := simp)]
lemma toCocycles_comp_isoTwoCocycles_hom :
    toCocycles A 1 2 ≫ (isoTwoCocycles A).hom =
      (oneCochainsIso A).hom ≫ (shortComplexH2 A).moduleCatLeftHomologyData.f' := by
  simp [← cancel_mono (shortComplexH2 A).moduleCatLeftHomologyData.i, comp_dOne_eq,
    shortComplexH2_f]

<<<<<<< HEAD
lemma cocyclesMk_2_eq (x : twoCocycles A) :
    cocyclesMk ((twoCochainsIso A).inv x) (by
      simp [← inhomogeneousCochains.d_def, twoCocycles.dTwo_apply x]) =
      (isoTwoCocycles A).inv x := by
  apply_fun (forget₂ _ Ab).map ((inhomogeneousCochains A).iCycles 2) using
    (AddCommGrp.mono_iff_injective _).1 <| (forget₂ _ _).map_mono _
  simpa only [HomologicalComplex.i_cyclesMk] using
    (isoTwoCocycles_inv_comp_iCocycles_apply _ x).symm

end isoTwoCocycles
end CocyclesIso
section Cohomology

open ShortComplex

variable [DecidableEq G]

section H0

/-- Shorthand for the 0th group cohomology of a `k`-linear `G`-representation `A`, `H⁰(G, A)`,
defined as the 0th cohomology of the complex of inhomogeneous cochains of `A`. -/
abbrev H0 := groupCohomology A 0

/-- The 0th group cohomology of `A`, defined as the 0th cohomology of the complex of inhomogeneous
cochains, is isomorphic to the invariants of the representation on `A`. -/
def H0Iso : H0 A ≅ ModuleCat.of k A.ρ.invariants :=
  (CochainComplex.isoHomologyπ₀ _).symm ≪≫ zeroCocyclesIso A

@[deprecated (since := "2025-06-11")]
noncomputable alias isoH0 := H0Iso

@[reassoc (attr := simp), elementwise (attr := simp)]
lemma π_comp_H0Iso_hom  :
    π A 0 ≫ (H0Iso A).hom = (zeroCocyclesIso A).hom := by
  simp [← cancel_mono (shortComplexH0 A).f, H0Iso]

@[elab_as_elim]
theorem H0_induction_on {C : H0 A → Prop} (x : H0 A)
    (h : ∀ x : A.ρ.invariants, C ((H0Iso A).inv x)) : C x := by
  simpa using h ((H0Iso A).hom x)

section IsTrivial

variable [A.IsTrivial]

/-- When the representation on `A` is trivial, then `H⁰(G, A)` is all of `A.` -/
def H0IsoOfIsTrivial :
    H0 A ≅ A.V := H0Iso A ≪≫ (LinearEquiv.ofTop _ (invariants_eq_top A.ρ)).toModuleIso

@[deprecated (since := "2025-05-09")]
noncomputable alias H0LequivOfIsTrivial := H0IsoOfIsTrivial

@[simp, elementwise]
theorem H0IsoOfIsTrivial_hom :
    (H0IsoOfIsTrivial A).hom = (H0Iso A).hom ≫ (shortComplexH0 A).f := rfl

@[deprecated (since := "2025-06-11")]
alias H0LequivOfIsTrivial_eq_subtype := H0IsoOfIsTrivial_hom

@[deprecated (since := "2025-05-09")]
alias H0LequivOfIsTrivial_apply := H0IsoOfIsTrivial_hom_apply

@[reassoc, elementwise]
theorem π_comp_H0IsoOfIsTrivial_hom :
    π A 0 ≫ (H0IsoOfIsTrivial A).hom = iCocycles A 0 ≫ (zeroCochainsIso A).hom := by
  simp

variable {A} in
@[simp]
theorem H0IsoOfIsTrivial_inv_apply (x : A) :
    (H0IsoOfIsTrivial A).inv x = (H0Iso A).inv ⟨x, by simp⟩ := rfl

@[deprecated (since := "2025-05-09")]
alias H0LequivOfIsTrivial_symm_apply := H0IsoOfIsTrivial_inv_apply

end IsTrivial
end H0
section H1

/-- Shorthand for the 1st group cohomology of a `k`-linear `G`-representation `A`, `H¹(G, A)`,
defined as the 1st cohomology of the complex of inhomogeneous cochains of `A`. -/
abbrev H1 := groupCohomology A 1

/-- The quotient map from the 1-cocycles of `A`, as a submodule of `G → A`, to `H¹(G, A)`. -/
def H1π : ModuleCat.of k (oneCocycles A) ⟶ H1 A :=
  (isoOneCocycles A).inv ≫ π A 1

instance : Epi (H1π A) := by unfold H1π; infer_instance

variable {A}

lemma H1π_eq_zero_iff (x : oneCocycles A) : H1π A x = 0 ↔ ⇑x ∈ oneCoboundaries A := by
  have h := leftHomologyπ_naturality'_assoc (shortComplexH1Iso A).inv
    (shortComplexH1 A).moduleCatLeftHomologyData (leftHomologyData _)
    ((inhomogeneousCochains A).sc 1).leftHomologyIso.hom
  simp only [H1π, isoOneCocycles, π, HomologicalComplex.homologyπ, homologyπ,
    cyclesMapIso'_inv, leftHomologyπ, ← h, ← leftHomologyMapIso'_inv, ModuleCat.hom_comp,
    LinearMap.coe_comp, Function.comp_apply, map_eq_zero_iff _
    ((ModuleCat.mono_iff_injective <|  _).1 inferInstance)]
  simp [LinearMap.range_codRestrict, oneCoboundaries, shortComplexH1, oneCocycles]

lemma H1π_eq_iff (x y : oneCocycles A) :
    H1π A x = H1π A y ↔ ⇑x - ⇑y ∈ oneCoboundaries A := by
  rw [← sub_eq_zero, ← map_sub, H1π_eq_zero_iff]
  rfl

@[elab_as_elim]
theorem H1_induction_on {C : H1 A → Prop} (x : H1 A) (h : ∀ x : oneCocycles A, C (H1π A x)) :
    C x :=
  groupCohomology_induction_on x (fun y => by have := h ((isoOneCocycles A).hom y); simpa [H1π])

variable (A)

/-- The 1st group cohomology of `A`, defined as the 1st cohomology of the complex of inhomogeneous
cochains, is isomorphic to `oneCocycles A ⧸ oneCoboundaries A`, which is a simpler type. -/
def H1Iso : H1 A ≅ (shortComplexH1 A).moduleCatLeftHomologyData.H :=
  (leftHomologyIso _).symm ≪≫ (leftHomologyMapIso' (shortComplexH1Iso A) _ _)

@[deprecated (since := "2025-06-11")]
noncomputable alias isoH1 := H1Iso

@[reassoc (attr := simp), elementwise (attr := simp)]
lemma π_comp_H1Iso_hom  :
    π A 1 ≫ (H1Iso A).hom = (isoOneCocycles A).hom ≫
      (shortComplexH1 A).moduleCatLeftHomologyData.π := by
  simp [H1Iso, isoOneCocycles, π, HomologicalComplex.homologyπ, leftHomologyπ]

section IsTrivial

variable [A.IsTrivial]

/-- When `A : Rep k G` is a trivial representation of `G`, `H¹(G, A)` is isomorphic to the
group homs `G → A`. -/
def H1IsoOfIsTrivial :
    H1 A ≅ ModuleCat.of k (Additive G →+ A) :=
  (HomologicalComplex.isoHomologyπ _ 0 1 (CochainComplex.prev_nat_succ 0) <| by
    ext; simp [inhomogeneousCochains.d_def, inhomogeneousCochains.d,
      Unique.eq_default (α := Fin 0 → G), Pi.zero_apply (M := fun _ => A)]).symm ≪≫
  isoOneCocycles A ≪≫ oneCocyclesIsoOfIsTrivial A

@[deprecated (since := "2025-05-09")]
noncomputable alias H1LequivOfIsTrivial := H1IsoOfIsTrivial

@[reassoc (attr := simp), elementwise (attr := simp)]
theorem H1π_comp_H1IsoOfIsTrivial_hom:
    H1π A ≫ (H1IsoOfIsTrivial A).hom = (oneCocyclesIsoOfIsTrivial A).hom := by
  simp [H1IsoOfIsTrivial, H1π]

@[deprecated (since := "2025-05-09")]
alias H1LequivOfIsTrivial_comp_H1π := H1π_comp_H1IsoOfIsTrivial_hom

variable {A}

theorem H1IsoOfIsTrivial_H1π_apply_apply
    (f : oneCocycles A) (x : Additive G) :
    (H1IsoOfIsTrivial A).hom (H1π A f) x = f x.toMul := by simp

@[deprecated (since := "2025-05-09")]
alias H1LequivOfIsTrivial_comp_H1_π_apply_apply := H1IsoOfIsTrivial_H1π_apply_apply

theorem H1IsoOfIsTrivial_inv_apply (f : Additive G →+ A) :
    (H1IsoOfIsTrivial A).inv f = H1π A ((oneCocyclesIsoOfIsTrivial A).inv f) := rfl

@[deprecated (since := "2025-05-09")]
alias H1LequivOfIsTrivial_symm_apply := H1IsoOfIsTrivial_inv_apply

end IsTrivial
end H1
section H2

/-- Shorthand for the 2nd group cohomology of a `k`-linear `G`-representation `A`, `H²(G, A)`,
defined as the 2nd cohomology of the complex of inhomogeneous cochains of `A`. -/
abbrev H2 := groupCohomology A 2

/-- The quotient map from the 1-cocycles of `A`, as a submodule of `G → A`, to `H¹(G, A)`. -/
def H2π : ModuleCat.of k (twoCocycles A) ⟶ H2 A :=
  (isoTwoCocycles A).inv ≫ π A 2

instance : Epi (H2π A) := by unfold H2π; infer_instance

variable {A}

lemma H2π_eq_zero_iff (x : twoCocycles A) : H2π A x = 0 ↔ ⇑x ∈ twoCoboundaries A := by
  have h := leftHomologyπ_naturality'_assoc (shortComplexH2Iso A).inv
    (shortComplexH2 A).moduleCatLeftHomologyData (leftHomologyData _)
    ((inhomogeneousCochains A).sc 2).leftHomologyIso.hom
  simp only [H2π, isoTwoCocycles, π, HomologicalComplex.homologyπ, homologyπ,
    cyclesMapIso'_inv, leftHomologyπ, ← h, ← leftHomologyMapIso'_inv, ModuleCat.hom_comp,
    LinearMap.coe_comp, Function.comp_apply, map_eq_zero_iff _
    ((ModuleCat.mono_iff_injective <|  _).1 inferInstance)]
  simp [LinearMap.range_codRestrict, twoCoboundaries, shortComplexH2, twoCocycles]

lemma H2π_eq_iff (x y : twoCocycles A) :
    H2π A x = H2π A y ↔ ⇑x - ⇑y ∈ twoCoboundaries A := by
  rw [← sub_eq_zero, ← map_sub, H2π_eq_zero_iff]
  rfl

@[elab_as_elim]
theorem H2_induction_on {C : H2 A → Prop} (x : H2 A) (h : ∀ x : twoCocycles A, C (H2π A x)) :
    C x :=
  groupCohomology_induction_on x (fun y => by have := h ((isoTwoCocycles A).hom y); simpa [H2π])

variable (A)

=======
>>>>>>> 6d3b06ad
/-- The 2nd group cohomology of `A`, defined as the 2nd cohomology of the complex of inhomogeneous
cochains, is isomorphic to `twoCocycles A ⧸ twoCoboundaries A`, which is a simpler type. -/
def H2Iso : H2 A ≅ (shortComplexH2 A).moduleCatLeftHomologyData.H :=
  (leftHomologyIso _).symm ≪≫ (leftHomologyMapIso' (shortComplexH2Iso A) _ _)

@[deprecated (since := "2025-06-11")]
noncomputable alias isoH2 := H2Iso

@[reassoc (attr := simp), elementwise (attr := simp)]
<<<<<<< HEAD
lemma π_comp_H2Iso_hom  :
    π A 2 ≫ (H2Iso A).hom = (isoTwoCocycles A).hom ≫
      (shortComplexH2 A).moduleCatLeftHomologyData.π := by
  simp [H2Iso, isoTwoCocycles, π, HomologicalComplex.homologyπ, leftHomologyπ]
=======
lemma π_comp_isoH2_hom  :
    π A 2 ≫ (isoH2 A).hom = (isoTwoCocycles A).hom ≫ H2π A := by
  simp [isoH2, isoTwoCocycles, π, HomologicalComplex.homologyπ, leftHomologyπ]
>>>>>>> 6d3b06ad

end H2

end groupCohomologyIso

end groupCohomology<|MERGE_RESOLUTION|>--- conflicted
+++ resolved
@@ -755,124 +755,6 @@
 
 end ofMulDistribMulAction
 
-<<<<<<< HEAD
-=======
-section Cohomology
-
-/-- We define the 0th group cohomology of a `k`-linear `G`-representation `A`, `H⁰(G, A)`, to be
-the invariants of the representation, `Aᴳ`. -/
-abbrev H0 := ModuleCat.of k A.ρ.invariants
-
-/-- We define the 1st group cohomology of a `k`-linear `G`-representation `A`, `H¹(G, A)`, to be
-1-cocycles (i.e. `Z¹(G, A) := Ker(d¹ : Fun(G, A) → Fun(G², A)`) modulo 1-coboundaries
-(i.e. `B¹(G, A) := Im(d⁰: A → Fun(G, A))`). -/
-abbrev H1 := (shortComplexH1 A).moduleCatLeftHomologyData.H
-
-/-- The quotient map `Z¹(G, A) → H¹(G, A).` -/
-abbrev H1π : ModuleCat.of k (oneCocycles A) ⟶ H1 A :=
-  (shortComplexH1 A).moduleCatLeftHomologyData.π
-
-variable {A} in
-lemma H1π_eq_zero_iff (x : oneCocycles A) : H1π A x = 0 ↔ ⇑x ∈ oneCoboundaries A := by
-  show (LinearMap.range ((dZero A).hom.codRestrict (oneCocycles A) _)).mkQ _ = 0 ↔ _
-  simp [LinearMap.range_codRestrict, oneCoboundaries]
-
-@[elab_as_elim]
-theorem H1_induction_on {C : H1 A → Prop}
-    (h : ∀ x : oneCocycles A, C (Submodule.Quotient.mk x)) (x : H1 A) :
-    C x := Quotient.inductionOn' x h
-
-/-- We define the 2nd group cohomology of a `k`-linear `G`-representation `A`, `H²(G, A)`, to be
-2-cocycles (i.e. `Z²(G, A) := Ker(d² : Fun(G², A) → Fun(G³, A)`) modulo 2-coboundaries
-(i.e. `B²(G, A) := Im(d¹: Fun(G, A) → Fun(G², A))`). -/
-abbrev H2 := (shortComplexH2 A).moduleCatLeftHomologyData.H
-
-/-- The quotient map `Z²(G, A) → H²(G, A).` -/
-abbrev H2π : ModuleCat.of k (twoCocycles A) ⟶ H2 A :=
-  (shortComplexH2 A).moduleCatLeftHomologyData.π
-
-variable {A} in
-lemma H2π_eq_zero_iff (x : twoCocycles A) : H2π A x = 0 ↔ ⇑x ∈ twoCoboundaries A := by
-  show (LinearMap.range ((dOne A).hom.codRestrict (twoCocycles A) _)).mkQ _ = 0 ↔ _
-  simp [LinearMap.range_codRestrict, twoCoboundaries]
-
-@[elab_as_elim]
-theorem H2_induction_on {C : H2 A → Prop}
-    (h : ∀ x : twoCocycles A, C (Submodule.Quotient.mk x)) (x : H2 A) :
-    C x := Quotient.inductionOn' x h
-
-end Cohomology
-
-section H0
-
-/-- When the representation on `A` is trivial, then `H⁰(G, A)` is all of `A.` -/
-def H0IsoOfIsTrivial [A.IsTrivial] :
-    H0 A ≅ A.V := (LinearEquiv.ofTop _ (invariants_eq_top A.ρ)).toModuleIso
-
-@[deprecated (since := "2025-05-09")]
-noncomputable alias H0LequivOfIsTrivial := H0IsoOfIsTrivial
-
-@[simp]
-theorem H0IsoOfIsTrivial_hom_hom [A.IsTrivial] :
-    (H0IsoOfIsTrivial A).hom.hom = A.ρ.invariants.subtype := rfl
-
-@[deprecated (since := "2025-05-09")]
-alias H0LequivOfIsTrivial_eq_subtype := H0IsoOfIsTrivial_hom_hom
-
-theorem H0IsoOfIsTrivial_hom_apply [A.IsTrivial] (x : H0 A) :
-    (H0IsoOfIsTrivial A).hom x = x := rfl
-
-@[deprecated (since := "2025-05-09")]
-alias H0LequivOfIsTrivial_apply := H0IsoOfIsTrivial_hom_apply
-
-@[simp]
-theorem H0IsoOfIsTrivial_inv_apply [A.IsTrivial] (x : A) :
-    (H0IsoOfIsTrivial A).inv x = x := rfl
-
-@[deprecated (since := "2025-05-09")]
-alias H0LequivOfIsTrivial_symm_apply := H0IsoOfIsTrivial_inv_apply
-
-end H0
-
-section H1
-
-/-- When `A : Rep k G` is a trivial representation of `G`, `H¹(G, A)` is isomorphic to the
-group homs `G → A`. -/
-def H1IsoOfIsTrivial [A.IsTrivial] :
-    H1 A ≅ ModuleCat.of k (Additive G →+ A) :=
-  (Submodule.quotEquivOfEqBot _ (by
-    simp [shortComplexH1, LinearMap.codRestrict, Submodule.eq_bot_iff])).toModuleIso ≪≫
-  (oneCocyclesIsoOfIsTrivial A)
-
-@[deprecated (since := "2025-05-09")]
-noncomputable alias H1LequivOfIsTrivial := H1IsoOfIsTrivial
-
-@[reassoc (attr := simp), elementwise (attr := simp)]
-theorem H1π_comp_H1IsoOfIsTrivial_hom [A.IsTrivial] :
-    H1π A ≫ (H1IsoOfIsTrivial A).hom = (oneCocyclesIsoOfIsTrivial A).hom := by
-  ext; rfl
-
-@[deprecated (since := "2025-05-09")]
-alias H1LequivOfIsTrivial_comp_H1π := H1π_comp_H1IsoOfIsTrivial_hom
-
-theorem H1IsoOfIsTrivial_H1π_apply_apply [A.IsTrivial]
-    (f : oneCocycles A) (x : Additive G) :
-    (H1IsoOfIsTrivial A).hom (H1π A f) x = f x.toMul := by simp
-
-@[deprecated (since := "2025-05-09")]
-alias H1LequivOfIsTrivial_comp_H1_π_apply_apply := H1IsoOfIsTrivial_H1π_apply_apply
-
-theorem H1IsoOfIsTrivial_inv_apply [A.IsTrivial] (f : Additive G →+ A) :
-    (H1IsoOfIsTrivial A).inv f = H1π A ((oneCocyclesIsoOfIsTrivial A).inv f) := rfl
-
-@[deprecated (since := "2025-05-09")]
-alias H1LequivOfIsTrivial_symm_apply := H1IsoOfIsTrivial_inv_apply
-
-end H1
-
-section groupCohomologyIso
-
->>>>>>> 6d3b06ad
 open ShortComplex
 
 section H0
@@ -899,35 +781,35 @@
 
 /-- The 0-cocycles of the complex of inhomogeneous cochains of `A` are isomorphic to
 `A.ρ.invariants`, which is a simpler type. -/
-def isoZeroCocycles : cocycles A 0 ≅ H0 A :=
+def zeroCocyclesIso : cocycles A 0 ≅ H0 A :=
   KernelFork.mapIsoOfIsLimit
     ((inhomogeneousCochains A).cyclesIsKernel 0 1 (by simp)) (shortComplexH0_exact A).fIsKernel
       (dZeroArrowIso A)
 
 @[reassoc (attr := simp), elementwise (attr := simp)]
-lemma isoZeroCocycles_hom_comp_f :
-    (isoZeroCocycles A).hom ≫ (shortComplexH0 A).f =
+lemma zeroCocyclesIso_hom_comp_f :
+    (zeroCocyclesIso A).hom ≫ (shortComplexH0 A).f =
       iCocycles A 0 ≫ (zeroCochainsIso A).hom := by
-  dsimp [isoZeroCocycles]
+  dsimp [zeroCocyclesIso]
   apply KernelFork.mapOfIsLimit_ι
 
 @[deprecated (since := "2025-05-09")]
-alias isoZeroCocycles_hom_comp_subtype := isoZeroCocycles_hom_comp_f
-
-@[reassoc (attr := simp), elementwise (attr := simp)]
-lemma isoZeroCocycles_inv_comp_iCocycles :
-    (isoZeroCocycles A).inv ≫ iCocycles A 0 =
+alias zeroCocyclesIso_hom_comp_subtype := zeroCocyclesIso_hom_comp_f
+
+@[reassoc (attr := simp), elementwise (attr := simp)]
+lemma zeroCocyclesIso_inv_comp_iCocycles :
+    (zeroCocyclesIso A).inv ≫ iCocycles A 0 =
       (shortComplexH0 A).f ≫ (zeroCochainsIso A).inv := by
-  rw [Iso.inv_comp_eq, ← Category.assoc, Iso.eq_comp_inv, isoZeroCocycles_hom_comp_f]
+  rw [Iso.inv_comp_eq, ← Category.assoc, Iso.eq_comp_inv, zeroCocyclesIso_hom_comp_f]
 
 /-- The 0th group cohomology of `A`, defined as the 0th cohomology of the complex of inhomogeneous
 cochains, is isomorphic to the invariants of the representation on `A`. -/
 def isoH0 : groupCohomology A 0 ≅ H0 A :=
-  (CochainComplex.isoHomologyπ₀ _).symm ≪≫ isoZeroCocycles A
+  (CochainComplex.isoHomologyπ₀ _).symm ≪≫ zeroCocyclesIso A
 
 @[reassoc (attr := simp), elementwise (attr := simp)]
 lemma π_comp_isoH0_hom  :
-    π A 0 ≫ (isoH0 A).hom = (isoZeroCocycles A).hom := by
+    π A 0 ≫ (isoH0 A).hom = (zeroCocyclesIso A).hom := by
   simp [isoH0]
 
 end H0
@@ -1023,7 +905,6 @@
   simp [← cancel_mono (shortComplexH2 A).moduleCatLeftHomologyData.i, comp_dOne_eq,
     shortComplexH2_f]
 
-<<<<<<< HEAD
 lemma cocyclesMk_2_eq (x : twoCocycles A) :
     cocyclesMk ((twoCochainsIso A).inv x) (by
       simp [← inhomogeneousCochains.d_def, twoCocycles.dTwo_apply x]) =
@@ -1228,8 +1109,6 @@
 
 variable (A)
 
-=======
->>>>>>> 6d3b06ad
 /-- The 2nd group cohomology of `A`, defined as the 2nd cohomology of the complex of inhomogeneous
 cochains, is isomorphic to `twoCocycles A ⧸ twoCoboundaries A`, which is a simpler type. -/
 def H2Iso : H2 A ≅ (shortComplexH2 A).moduleCatLeftHomologyData.H :=
@@ -1239,16 +1118,10 @@
 noncomputable alias isoH2 := H2Iso
 
 @[reassoc (attr := simp), elementwise (attr := simp)]
-<<<<<<< HEAD
 lemma π_comp_H2Iso_hom  :
     π A 2 ≫ (H2Iso A).hom = (isoTwoCocycles A).hom ≫
       (shortComplexH2 A).moduleCatLeftHomologyData.π := by
   simp [H2Iso, isoTwoCocycles, π, HomologicalComplex.homologyπ, leftHomologyπ]
-=======
-lemma π_comp_isoH2_hom  :
-    π A 2 ≫ (isoH2 A).hom = (isoTwoCocycles A).hom ≫ H2π A := by
-  simp [isoH2, isoTwoCocycles, π, HomologicalComplex.homologyπ, leftHomologyπ]
->>>>>>> 6d3b06ad
 
 end H2
 
