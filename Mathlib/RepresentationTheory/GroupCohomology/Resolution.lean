/-
Copyright (c) 2022 Amelia Livingston. All rights reserved.
Released under Apache 2.0 license as described in the file LICENSE.
Authors: Amelia Livingston
-/
import Mathlib.Algebra.Category.ModuleCat.Projective
import Mathlib.AlgebraicTopology.ExtraDegeneracy
import Mathlib.CategoryTheory.Abelian.Ext
import Mathlib.RepresentationTheory.Rep
import Mathlib.CategoryTheory.Functor.ReflectsIso.Balanced

/-!
# The standard and bar resolutions of `k` as a trivial `k`-linear `G`-representation

Given a commutative ring `k` and a group `G`, this file defines two projective resolutions of `k`
as a trivial `k`-linear `G`-representation.

The first one, the standard resolution, has objects `k[Gⁿ⁺¹]` equipped with the diagonal
representation, and differential defined by `(g₀, ..., gₙ) ↦ ∑ (-1)ⁱ • (g₀, ..., ĝᵢ, ..., gₙ)`.

We define this as the alternating face map complex associated to an appropriate simplicial
`k`-linear `G`-representation. This simplicial object is the `linearization` of the simplicial
`G`-set given by the universal cover of the classifying space of `G`, `EG`. We prove this
simplicial `G`-set `EG` is isomorphic to the Čech nerve of the natural arrow of `G`-sets
`G ⟶ {pt}`.

We then use this isomorphism to deduce that as a complex of `k`-modules, the standard resolution
of `k` as a trivial `G`-representation is homotopy equivalent to the complex with `k` at 0 and 0
<<<<<<< HEAD
elsewhere. Putting this material together allows us to define `Rep.standardResolution`, the
=======
elsewhere.

Putting this material together allows us to define `Rep.standardResolution`, the
>>>>>>> 34cb7b81
standard projective resolution of `k` as a trivial `k`-linear `G`-representation.

We then construct the bar resolution. The `n`th object in this complex is the representation on
`Gⁿ →₀ k[G]` defined pointwise by the left regular representation on `k[G]`. The differentials are
defined by sending `(g₀, ..., gₙ)` to
`g₀·(g₁, ..., gₙ) + ∑ (-1)ʲ⁺¹·(g₀, ..., gⱼgⱼ₊₁, ..., gₙ) + (-1)ⁿ⁺¹·(g₀, ..., gₙ₋₁)` for
`j = 0, ... , n - 1`.

In `RepresentationTheory.Rep` we define an isomorphism `Rep.diagonalSuccIsoFree` between
`k[Gⁿ⁺¹] ≅ (Gⁿ →₀ k[G])` sending `(g₀, ..., gₙ) ↦ g₀·(g₀⁻¹g₁, ..., gₙ₋₁⁻¹gₙ)`.
We show that this isomorphism defines a commutative square with the bar resolution differential and
the standard resolution differential, and thus conclude that the bar resolution differential
squares to zero and that `Rep.diagonalSuccIsoFree` defines an isomorphism between the two
complexes. We carry the exactness properties across this isomorphism to conclude the bar resolution
is a projective resolution too, in `Rep.barResolution`.

In `RepresentationTheory.GroupCohomology.Basic`, we then use `Rep.barResolution` to define the
inhomogeneous cochains of a representation, useful for computing group cohomology.

## Main definitions

 * `groupCohomology.resolution.ofMulActionBasis`
 * `classifyingSpaceUniversalCover`
 * `Rep.standardComplex.forget₂ToModuleCatHomotopyEquiv`
 * `Rep.standardResolution`

-/

suppress_compilation

noncomputable section

universe u v w
open CategoryTheory

variable {k G : Type u} [CommRing k] {n : ℕ}

open CategoryTheory Finsupp

local notation "Gⁿ" => Fin n → G

set_option quotPrecheck false
local notation "Gⁿ⁺¹" => Fin (n + 1) → G

open Finsupp hiding lift
open MonoidalCategory
open Fin (partialProd)
open scoped TensorProduct

<<<<<<< HEAD
@[deprecated (since := "2025-02-06")]
=======
open Representation

@[deprecated (since := "2025-06-02")]
>>>>>>> 34cb7b81
alias groupCohomology.resolution.actionDiagonalSucc := Action.diagonalSuccIsoTensorTrivial

@[deprecated (since := "2025-06-02")]
alias groupCohomology.resolution.actionDiagonalSucc_hom_apply :=
  Action.diagonalSuccIsoTensorTrivial_hom_hom_apply

@[deprecated (since := "2025-06-02")]
alias groupCohomology.resolution.actionDiagonalSucc_inv_apply :=
  Action.diagonalSuccIsoTensorTrivial_inv_hom_apply

@[deprecated (since := "2025-06-02")]
alias groupCohomology.resolution.diagonalSucc := Rep.diagonalSuccIsoTensorTrivial

@[deprecated (since := "2025-06-02")]
alias groupCohomology.resolution.diagonalSucc_hom_single :=
  Rep.diagonalSuccIsoTensorTrivial_hom_hom_single

@[deprecated (since := "2025-06-02")]
alias groupCohomology.resolution.diagonalSucc_inv_single_single :=
  Rep.diagonalSuccIsoTensorTrivial_inv_hom_single_single

@[deprecated (since := "2025-06-02")]
alias groupCohomology.resolution.diagonalSucc_inv_single_left :=
  Rep.diagonalSuccIsoTensorTrivial_inv_hom_single_left

@[deprecated (since := "2025-06-02")]
alias groupCohomology.resolution.diagonalSucc_inv_single_right :=
  Rep.diagonalSuccIsoTensorTrivial_inv_hom_single_right

<<<<<<< HEAD
=======
/-- The `k[G]`-linear isomorphism `k[G] ⊗ₖ k[Gⁿ] ≃ k[Gⁿ⁺¹]`, where the `k[G]`-module structure on
the lefthand side is `TensorProduct.leftModule`, whilst that of the righthand side comes from
`Representation.asModule`. Allows us to use `Algebra.TensorProduct.basis` to get a `k[G]`-basis
of the righthand side. -/
@[deprecated "We now favour `Representation.finsuppLEquivFreeAsModule`" (since := "2025-06-04")]
def ofMulActionBasisAux :
    MonoidAlgebra k G ⊗[k] ((Fin n → G) →₀ k) ≃ₗ[MonoidAlgebra k G]
      (ofMulAction k G (Fin (n + 1) → G)).asModule :=
  haveI e := (Rep.equivalenceModuleMonoidAlgebra.1.mapIso
    (Rep.diagonalSuccIsoTensorTrivial k G n).symm).toLinearEquiv
  { e with
    map_smul' := fun r x => by
      rw [RingHom.id_apply, LinearEquiv.toFun_eq_coe, ← LinearEquiv.map_smul e]
      congr 1
      /- Porting note (https://github.com/leanprover-community/mathlib4/issues/11039): broken proof was
      refine' x.induction_on _ (fun x y => _) fun y z hy hz => _
      · simp only [smul_zero]
      · simp only [TensorProduct.smul_tmul']
        show (r * x) ⊗ₜ y = _
        rw [← ofMulAction_self_smul_eq_mul, smul_tprod_one_asModule]
      · rw [smul_add, hz, hy, smul_add] -/
      show _ = Representation.asAlgebraHom (tensorObj (Rep.leftRegular k G)
        (Rep.trivial k G ((Fin n → G) →₀ k))).ρ r _
      refine x.induction_on ?_ (fun x y => ?_) fun y z hy hz => ?_
      · rw [smul_zero, map_zero]
      · rw [TensorProduct.smul_tmul', smul_eq_mul, ← ofMulAction_self_smul_eq_mul]
        exact (smul_tprod_one_asModule (Representation.ofMulAction k G G) r x y).symm
      · rw [smul_add, hz, hy, map_add] }

/-- A `k[G]`-basis of `k[Gⁿ⁺¹]`, coming from the `k[G]`-linear isomorphism
`k[G] ⊗ₖ k[Gⁿ] ≃ k[Gⁿ⁺¹].` -/
@[deprecated "We now favour `Representation.freeAsModuleBasis`; the old definition can be derived
from this and `Rep.diagonalSuccIsoFree" (since := "2025-06-05")]
alias ofMulActionBasis := Representation.freeAsModuleBasis

@[deprecated "We now favour `Representation.free_asModule_free`; the old theorem can be derived
from this and `Rep.diagonalSuccIsoFree" (since := "2025-06-05")]
alias ofMulAction_free := Representation.free_asModule_free

end Basis

end groupCohomology.resolution

namespace Rep

variable (n) [Group G] (A : Rep k G)

open groupCohomology.resolution

/-- Given a `k`-linear `G`-representation `A`, the set of representation morphisms
`Hom(k[Gⁿ⁺¹], A)` is `k`-linearly isomorphic to the set of functions `Gⁿ → A`. -/
noncomputable def diagonalHomEquiv :
    (Rep.diagonal k G (n + 1) ⟶ A) ≃ₗ[k] (Fin n → G) → A :=
  Linear.homCongr k
        ((diagonalSuccIsoTensorTrivial k G n).trans
          ((Representation.ofMulAction k G G).repOfTprodIso 1))
        (Iso.refl _) ≪≫ₗ
      (Rep.MonoidalClosed.linearHomEquivComm _ _ _ ≪≫ₗ Rep.leftRegularHomEquiv _) ≪≫ₗ
    (Finsupp.llift A k k (Fin n → G)).symm

variable {n A}

/-- Given a `k`-linear `G`-representation `A`, `diagonalHomEquiv` is a `k`-linear isomorphism of
the set of representation morphisms `Hom(k[Gⁿ⁺¹], A)` with `Fun(Gⁿ, A)`. This lemma says that this
sends a morphism of representations `f : k[Gⁿ⁺¹] ⟶ A` to the function
`(g₁, ..., gₙ) ↦ f(1, g₁, g₁g₂, ..., g₁g₂...gₙ).` -/
theorem diagonalHomEquiv_apply (f : Rep.diagonal k G (n + 1) ⟶ A) (x : Fin n → G) :
    diagonalHomEquiv n A f x = f.hom (Finsupp.single (Fin.partialProd x) 1) := by
/- Porting note (https://github.com/leanprover-community/mathlib4/issues/11039): broken proof was
  unfold diagonalHomEquiv
  simpa only [LinearEquiv.trans_apply, Rep.leftRegularHomEquiv_apply,
    MonoidalClosed.linearHomEquivComm_hom, Finsupp.llift_symm_apply, TensorProduct.curry_apply,
    Linear.homCongr_apply, Iso.refl_hom, Iso.trans_inv, Action.comp_hom, ModuleCat.comp_def,
    LinearMap.comp_apply, Representation.repOfTprodIso_inv_apply,
    diagonalSucc_inv_single_single (1 : G) x, one_smul, one_mul] -/
  change f.hom ((diagonalSuccIsoTensorTrivial k G n).inv.hom
    (Finsupp.single 1 1 ⊗ₜ[k] Finsupp.single x 1)) = _
  rw [diagonalSuccIsoTensorTrivial_inv_hom_single_single, one_smul, one_mul]

/-- Given a `k`-linear `G`-representation `A`, `diagonalHomEquiv` is a `k`-linear isomorphism of
the set of representation morphisms `Hom(k[Gⁿ⁺¹], A)` with `Fun(Gⁿ, A)`. This lemma says that the
inverse map sends a function `f : Gⁿ → A` to the representation morphism sending
`(g₀, ... gₙ) ↦ ρ(g₀)(f(g₀⁻¹g₁, g₁⁻¹g₂, ..., gₙ₋₁⁻¹gₙ))`, where `ρ` is the representation attached
to `A`. -/
theorem diagonalHomEquiv_symm_apply (f : (Fin n → G) → A) (x : Fin (n + 1) → G) :
    ((diagonalHomEquiv n A).symm f).hom (Finsupp.single x 1) =
      A.ρ (x 0) (f fun i : Fin n => (x (Fin.castSucc i))⁻¹ * x i.succ) := by
  unfold diagonalHomEquiv
/- Porting note (https://github.com/leanprover-community/mathlib4/issues/11039): broken proof was
  simp only [LinearEquiv.trans_symm, LinearEquiv.symm_symm, LinearEquiv.trans_apply,
    Rep.leftRegularHomEquiv_symm_apply, Linear.homCongr_symm_apply, Action.comp_hom, Iso.refl_inv,
    Category.comp_id, Rep.MonoidalClosed.linearHomEquivComm_symm_hom, Iso.trans_hom,
    ModuleCat.comp_def, LinearMap.comp_apply, Representation.repOfTprodIso_apply,
    diagonalSucc_hom_single x (1 : k), TensorProduct.uncurry_apply, Rep.leftRegularHom_hom,
    Finsupp.lift_apply, ihom_obj_ρ_def, Rep.ihom_obj_ρ_apply, Finsupp.sum_single_index, zero_smul,
    one_smul, Rep.of_ρ, Rep.Action_ρ_eq_ρ, Rep.trivial_def (x 0)⁻¹, Finsupp.llift_apply A k k] -/
  simp only [LinearEquiv.trans_symm, LinearEquiv.symm_symm, LinearEquiv.trans_apply,
    leftRegularHomEquiv_symm_apply, Linear.homCongr_symm_apply, Iso.trans_hom, Iso.refl_inv,
    Category.comp_id, Action.comp_hom, MonoidalClosed.linearHomEquivComm_symm_hom,
    ModuleCat.hom_comp, LinearMap.comp_apply, Action.tensorObj_V,
    diagonalSuccIsoTensorTrivial_hom_hom_single x 1]
  -- The prototype linter that checks if `erw` could be replaced with `rw` would time out
  -- if it replaces the next `erw`s with `rw`s. So we focus down on the relevant part.
  conv_lhs =>
    erw [TensorProduct.uncurry_apply, Finsupp.lift_apply, Finsupp.sum_single_index]
    · simp only [one_smul]
      erw [Representation.linHom_apply]
      simp only [LinearMap.comp_apply, MonoidHom.one_apply, Module.End.one_apply]
      erw [Finsupp.llift_apply]
      rw [Finsupp.lift_apply]
      erw [Finsupp.sum_single_index]
      · rw [one_smul]
      · rw [zero_smul]
    · rw [zero_smul]

/-- Auxiliary lemma for defining group cohomology, used to show that the isomorphism
`diagonalHomEquiv` commutes with the differentials in two complexes which compute
group cohomology. -/
theorem diagonalHomEquiv_symm_partialProd_succ (f : (Fin n → G) → A) (g : Fin (n + 1) → G)
    (a : Fin (n + 1)) :
    ((diagonalHomEquiv n A).symm f).hom (Finsupp.single (Fin.partialProd g ∘ a.succ.succAbove) 1)
      = f (Fin.contractNth a (· * ·) g) := by
  rw [diagonalHomEquiv_symm_apply]
  simp only [Function.comp_apply, Fin.succ_succAbove_zero, Fin.partialProd_zero, map_one,
    Fin.succ_succAbove_succ, Module.End.one_apply, Fin.partialProd_succ]
  congr
  ext
  rw [← Fin.partialProd_succ, Fin.inv_partialProd_mul_eq_contractNth]

end Rep

>>>>>>> 34cb7b81
variable (G)

/-- The simplicial `G`-set sending `[n]` to `Gⁿ⁺¹` equipped with the diagonal action of `G`. -/
@[simps obj map]
def classifyingSpaceUniversalCover [Monoid G] :
    SimplicialObject (Action (Type u) G) where
  obj n := Action.ofMulAction G (Fin (n.unop.len + 1) → G)
  map f :=
    { hom := fun x => x ∘ f.unop.toOrderHom
      comm := fun _ => rfl }
  map_id _ := rfl
  map_comp _ _ := rfl

namespace classifyingSpaceUniversalCover

open CategoryTheory.Limits

variable [Monoid G]

/-- When the category is `G`-Set, `cechNerveTerminalFrom` of `G` with the left regular action is
isomorphic to `EG`, the universal cover of the classifying space of `G` as a simplicial `G`-set. -/
def cechNerveTerminalFromIso :
    cechNerveTerminalFrom (Action.ofMulAction G G) ≅ classifyingSpaceUniversalCover G :=
  NatIso.ofComponents (fun _ => limit.isoLimitCone (Action.ofMulActionLimitCone _ _)) fun f => by
    refine IsLimit.hom_ext (Action.ofMulActionLimitCone.{u, 0} G fun _ => G).2 fun j => ?_
    dsimp only [cechNerveTerminalFrom, Pi.lift]
    rw [Category.assoc, limit.isoLimitCone_hom_π, limit.lift_π, Category.assoc]
    exact (limit.isoLimitCone_hom_π _ _).symm

/-- As a simplicial set, `cechNerveTerminalFrom` of a monoid `G` is isomorphic to the universal
cover of the classifying space of `G` as a simplicial set. -/
def cechNerveTerminalFromIsoCompForget :
    cechNerveTerminalFrom G ≅ classifyingSpaceUniversalCover G ⋙ forget _ :=
  NatIso.ofComponents (fun _ => Types.productIso _) fun _ =>
    Matrix.ext fun _ _ => Types.Limit.lift_π_apply (Discrete.functor fun _ ↦ G) _ _ _

variable (k)

open AlgebraicTopology SimplicialObject.Augmented SimplicialObject CategoryTheory.Arrow

/-- The universal cover of the classifying space of `G` as a simplicial set, augmented by the map
from `Fin 1 → G` to the terminal object in `Type u`. -/
def compForgetAugmented : SimplicialObject.Augmented (Type u) :=
  SimplicialObject.augment (classifyingSpaceUniversalCover G ⋙ forget _) (terminal _)
    (terminal.from _) fun _ _ _ => Subsingleton.elim _ _

/-- The augmented Čech nerve of the map from `Fin 1 → G` to the terminal object in `Type u` has an
extra degeneracy. -/
def extraDegeneracyAugmentedCechNerve :
    ExtraDegeneracy (Arrow.mk <| terminal.from G).augmentedCechNerve :=
  AugmentedCechNerve.extraDegeneracy (Arrow.mk <| terminal.from G)
    ⟨fun _ => (1 : G),
      @Subsingleton.elim _ (@Unique.instSubsingleton _ (Limits.uniqueToTerminal _)) _ _⟩

/-- The universal cover of the classifying space of `G` as a simplicial set, augmented by the map
from `Fin 1 → G` to the terminal object in `Type u`, has an extra degeneracy. -/
def extraDegeneracyCompForgetAugmented : ExtraDegeneracy (compForgetAugmented G) := by
  refine
    ExtraDegeneracy.ofIso (?_ : (Arrow.mk <| terminal.from G).augmentedCechNerve ≅ _)
      (extraDegeneracyAugmentedCechNerve G)
  exact
    Comma.isoMk (CechNerveTerminalFrom.iso G ≪≫ cechNerveTerminalFromIsoCompForget G)
      (Iso.refl _) (by ext : 1; exact IsTerminal.hom_ext terminalIsTerminal _ _)

/-- The free functor `Type u ⥤ ModuleCat.{u} k` applied to the universal cover of the classifying
space of `G` as a simplicial set, augmented by the map from `Fin 1 → G` to the terminal object
in `Type u`. -/
def compForgetAugmented.toModule : SimplicialObject.Augmented (ModuleCat.{u} k) :=
  ((SimplicialObject.Augmented.whiskering _ _).obj (ModuleCat.free k)).obj (compForgetAugmented G)

/-- If we augment the universal cover of the classifying space of `G` as a simplicial set by the
map from `Fin 1 → G` to the terminal object in `Type u`, then apply the free functor
`Type u ⥤ ModuleCat.{u} k`, the resulting augmented simplicial `k`-module has an extra
degeneracy. -/
def extraDegeneracyCompForgetAugmentedToModule :
    ExtraDegeneracy (compForgetAugmented.toModule k G) :=
  ExtraDegeneracy.map (extraDegeneracyCompForgetAugmented G) (ModuleCat.free k)

end classifyingSpaceUniversalCover

variable (k)

/-- The standard resolution of `k` as a trivial representation, defined as the alternating
face map complex of a simplicial `k`-linear `G`-representation. -/
def Rep.standardComplex [Monoid G] :=
  (AlgebraicTopology.alternatingFaceMapComplex (Rep k G)).obj
    (classifyingSpaceUniversalCover G ⋙ linearization k G)

<<<<<<< HEAD
=======
@[deprecated (since := "2025-06-06")]
alias groupCohomology.resolution := Rep.standardComplex

>>>>>>> 34cb7b81
namespace Rep.standardComplex

open classifyingSpaceUniversalCover AlgebraicTopology CategoryTheory.Limits

section Differentials

/-- The `k`-linear map underlying the differential in the standard resolution of `k` as a trivial
`k`-linear `G`-representation. It sends `(g₀, ..., gₙ) ↦ ∑ (-1)ⁱ • (g₀, ..., ĝᵢ, ..., gₙ)`. -/
def d (G : Type u) (n : ℕ) : ((Fin (n + 1) → G) →₀ k) →ₗ[k] (Fin n → G) →₀ k :=
  Finsupp.lift ((Fin n → G) →₀ k) k (Fin (n + 1) → G) fun g =>
    (@Finset.univ (Fin (n + 1)) _).sum fun p =>
      Finsupp.single (g ∘ p.succAbove) ((-1 : k) ^ (p : ℕ))

variable {k G}

@[simp]
theorem d_of {G : Type u} {n : ℕ} (c : Fin (n + 1) → G) :
    d k G n (Finsupp.single c 1) =
      Finset.univ.sum fun p : Fin (n + 1) =>
        Finsupp.single (c ∘ p.succAbove) ((-1 : k) ^ (p : ℕ)) := by
  simp [d]

variable (k G)

/-- The `n`th object of the standard resolution of `k` is definitionally isomorphic to `k[Gⁿ⁺¹]`
equipped with the representation induced by the diagonal action of `G`. -/
<<<<<<< HEAD
def xIso [Monoid G] : (standardComplex k G).X n ≅ Rep.ofMulAction k G Gⁿ⁺¹ :=
  Iso.refl _

instance x_projective [Group G] [DecidableEq (Fin n → G)] :
=======
def xIso (n : ℕ) : (standardComplex k G).X n ≅ Rep.ofMulAction k G (Fin (n + 1) → G) :=
  Iso.refl _

instance x_projective (G : Type u) [Group G] [DecidableEq G] (n : ℕ) :
>>>>>>> 34cb7b81
    Projective ((standardComplex k G).X n) :=
  inferInstanceAs <| Projective (Rep.diagonal k G (n + 1))

/-- Simpler expression for the differential in the standard resolution of `k` as a
`G`-representation. It sends `(g₀, ..., gₙ₊₁) ↦ ∑ (-1)ⁱ • (g₀, ..., ĝᵢ, ..., gₙ₊₁)`. -/
<<<<<<< HEAD
theorem d_eq [Monoid G] (n : ℕ) : ((Rep.standardComplex k G).d (n + 1) n).hom =
    ModuleCat.ofHom (d k G (n + 1)) := by
  refine ModuleCat.hom_ext <| Finsupp.lhom_ext' fun (x : Fin (n + 2) → G) => LinearMap.ext_ring ?_
  simp [Action.ofMulAction_V, Rep.standardComplex, SimplicialObject.δ,
=======
theorem d_eq (n : ℕ) : ((standardComplex k G).d (n + 1) n).hom =
    ModuleCat.ofHom (d k G (n + 1)) := by
  refine ModuleCat.hom_ext <| Finsupp.lhom_ext' fun (x : Fin (n + 2) → G) => LinearMap.ext_ring ?_
  simp [Action.ofMulAction_V, standardComplex, SimplicialObject.δ,
>>>>>>> 34cb7b81
    ← Int.cast_smul_eq_zsmul k ((-1) ^ _ : ℤ), SimplexCategory.δ, Fin.succAboveOrderEmb]

end Differentials
section Exactness

variable [Monoid G]

/-- The standard resolution of `k` as a trivial representation as a complex of `k`-modules. -/
def forget₂ToModuleCat :=
  ((forget₂ (Rep k G) (ModuleCat.{u} k)).mapHomologicalComplex _).obj (standardComplex k G)

/-- If we apply the free functor `Type u ⥤ ModuleCat.{u} k` to the universal cover of the
classifying space of `G` as a simplicial set, then take the alternating face map complex, the result
is isomorphic to the standard resolution of the trivial `G`-representation `k` as a complex of
`k`-modules. -/
def compForgetAugmentedIso :
    AlternatingFaceMapComplex.obj
        (SimplicialObject.Augmented.drop.obj (compForgetAugmented.toModule k G)) ≅
      standardComplex.forget₂ToModuleCat k G :=
  eqToIso
    (Functor.congr_obj (map_alternatingFaceMapComplex (forget₂ (Rep k G) (ModuleCat.{u} k))).symm
      (classifyingSpaceUniversalCover G ⋙ linearization k G))

/-- As a complex of `k`-modules, the standard resolution of the trivial `G`-representation `k` is
homotopy equivalent to the complex which is `k` at 0 and 0 elsewhere. -/
def forget₂ToModuleCatHomotopyEquiv :
    HomotopyEquiv (standardComplex.forget₂ToModuleCat k G)
      ((ChainComplex.single₀ (ModuleCat k)).obj ((forget₂ (Rep k G) _).obj <| Rep.trivial k G k)) :=
  (HomotopyEquiv.ofIso (compForgetAugmentedIso k G).symm).trans <|
    (SimplicialObject.Augmented.ExtraDegeneracy.homotopyEquiv
          (extraDegeneracyCompForgetAugmentedToModule k G)).trans
      (HomotopyEquiv.ofIso <|
        (ChainComplex.single₀ (ModuleCat.{u} k)).mapIso
          (@Finsupp.LinearEquiv.finsuppUnique k k _ _ _ (⊤_ Type u)
              Types.terminalIso.toEquiv.unique).toModuleIso)

/-- The hom of `k`-linear `G`-representations `k[G¹] → k` sending `∑ nᵢgᵢ ↦ ∑ nᵢ`. -/
def ε : Rep.ofMulAction k G (Fin 1 → G) ⟶ Rep.trivial k G k where
  hom := ModuleCat.ofHom <| Finsupp.linearCombination _ fun _ => (1 : k)
  comm _ := ModuleCat.hom_ext <| Finsupp.lhom_ext' fun _ => LinearMap.ext_ring
    (by simp [ModuleCat.endRingEquiv])

/-- The homotopy equivalence of complexes of `k`-modules between the standard resolution of `k` as
a trivial `G`-representation, and the complex which is `k` at 0 and 0 everywhere else, acts as
`∑ nᵢgᵢ ↦ ∑ nᵢ : k[G¹] → k` at 0. -/
theorem forget₂ToModuleCatHomotopyEquiv_f_0_eq :
    (forget₂ToModuleCatHomotopyEquiv k G).1.f 0 = (forget₂ (Rep k G) _).map (ε k G) := by
  refine ModuleCat.hom_ext <| Finsupp.lhom_ext fun (x : Fin 1 → G) r => ?_
  show mapDomain _ _ _ = Finsupp.linearCombination _ _ _
  simp only [HomotopyEquiv.ofIso, Iso.symm_hom, compForgetAugmented, compForgetAugmentedIso,
    eqToIso.inv, HomologicalComplex.eqToHom_f]
  show mapDomain _ (single x r) _ = _
  simp [Unique.eq_default (terminal.from _), single_apply, if_pos (Subsingleton.elim _ _)]

theorem d_comp_ε : (standardComplex k G).d 1 0 ≫ ε k G = 0 := by
<<<<<<< HEAD
  ext x : 3
=======
  ext : 1
  refine ModuleCat.hom_ext <| LinearMap.ext fun x => ?_
>>>>>>> 34cb7b81
  have : (forget₂ToModuleCat k G).d 1 0
      ≫ (forget₂ (Rep k G) (ModuleCat.{u} k)).map (ε k G) = 0 := by
    rw [← forget₂ToModuleCatHomotopyEquiv_f_0_eq,
      ← (forget₂ToModuleCatHomotopyEquiv k G).1.2 1 0 rfl]
    exact comp_zero
  exact LinearMap.ext_iff.1 (ModuleCat.hom_ext_iff.mp this) _

/-- The chain map from the standard resolution of `k` to `k[0]` given by `∑ nᵢgᵢ ↦ ∑ nᵢ` in
degree zero. -/
def εToSingle₀ :
    standardComplex k G ⟶ (ChainComplex.single₀ _).obj (Rep.trivial k G k) :=
  ((standardComplex k G).toSingle₀Equiv _).symm ⟨ε k G, d_comp_ε k G⟩

theorem εToSingle₀_comp_eq :
    ((forget₂ _ (ModuleCat.{u} k)).mapHomologicalComplex _).map (εToSingle₀ k G) ≫
        (HomologicalComplex.singleMapHomologicalComplex _ _ _).hom.app _ =
      (forget₂ToModuleCatHomotopyEquiv k G).hom := by
  dsimp
  ext1
  simpa using (forget₂ToModuleCatHomotopyEquiv_f_0_eq k G).symm

theorem quasiIso_forget₂_εToSingle₀ :
    QuasiIso (((forget₂ _ (ModuleCat.{u} k)).mapHomologicalComplex _).map (εToSingle₀ k G)) := by
  have h : QuasiIso (forget₂ToModuleCatHomotopyEquiv k G).hom := inferInstance
  rw [← εToSingle₀_comp_eq k G] at h
  exact quasiIso_of_comp_right (hφφ' := h)

instance : QuasiIso (εToSingle₀ k G) := by
  rw [← HomologicalComplex.quasiIso_map_iff_of_preservesHomology _ (forget₂ _ (ModuleCat.{u} k))]
  apply quasiIso_forget₂_εToSingle₀

end Exactness
end standardComplex

<<<<<<< HEAD
open HomologicalComplex.Hom standardComplex
=======
end standardComplex

open standardComplex HomologicalComplex.Hom
>>>>>>> 34cb7b81

variable [Group G] [DecidableEq G]

/-- The standard projective resolution of `k` as a trivial `k`-linear `G`-representation. -/
def standardResolution : ProjectiveResolution (Rep.trivial k G k) where
  complex := standardComplex k G
  π := εToSingle₀ k G

<<<<<<< HEAD
/-- Given a `k`-linear `G`-representation `V`, `Extⁿ(k, V)` (where `k` is the trivial `k`-linear
`G`-representation) is isomorphic to the `n`th cohomology group of `Hom(P, V)`, where `P` is the
standard resolution of `k`. -/
def standardResolution.extIso (V : Rep k G) (n : ℕ) :
    ((Ext k (Rep k G) n).obj (Opposite.op <| Rep.trivial k G k)).obj V ≅
      ((standardComplex k G).linearYonedaObj k V).homology n :=
  (standardResolution k G).isoExt n V

namespace barComplex

open Rep Finsupp
=======
@[deprecated (since := "2025-06-06")]
alias groupCohomology.projectiveResolution := Rep.standardResolution

instance : EnoughProjectives (Rep k G) :=
  Rep.equivalenceModuleMonoidAlgebra.enoughProjectives_iff.2 ModuleCat.enoughProjectives
>>>>>>> 34cb7b81

variable (n)

/-- The differential from `Gⁿ⁺¹ →₀ k[G]` to `Gⁿ →₀ k[G]` in the bar resolution of `k` as a trivial
`k`-linear `G`-representation. It sends `(g₀, ..., gₙ)` to
`g₀·(g₁, ..., gₙ) + ∑ (-1)ʲ⁺¹·(g₀, ..., gⱼgⱼ₊₁, ..., gₙ) + (-1)ⁿ⁺¹·(g₀, ..., gₙ₋₁)` for
`j = 0, ... , n - 1`. -/
def d : free k G Gⁿ⁺¹ ⟶ free k G Gⁿ :=
  freeLift _ fun g => single (fun i => g i.succ) (single (g 0) 1) +
    Finset.univ.sum fun j : Fin (n + 1) =>
      single (Fin.contractNth j (· * ·) g) (single (1 : G) ((-1 : k) ^ ((j : ℕ) + 1)))

variable {k G} in
lemma d_single (x : Gⁿ⁺¹) :
    (d k G n).hom (single x (single 1 1)) = single (fun i => x i.succ) (Finsupp.single (x 0) 1) +
      Finset.univ.sum fun j : Fin (n + 1) =>
        single (Fin.contractNth j (· * ·) x)  (single (1 : G) ((-1 : k) ^ ((j : ℕ) + 1))) := by
  simp [d]

lemma d_comp_diagonalSuccIsoFree_inv_eq :
    d k G n ≫ (diagonalSuccIsoFree k G n).inv =
      (diagonalSuccIsoFree k G (n + 1)).inv ≫ (standardComplex k G).d (n + 1) n :=
  free_ext _ _ fun i => by
    have := d_single (k := k) (G := G)
    have := @diagonalSuccIsoFree_inv_hom_single_single k G _
    simp_all only [ModuleCat.hom_comp, Action.comp_hom, LinearMap.coe_comp, Function.comp_apply,
      map_add, map_sum]
    simpa [standardComplex.d_eq, standardComplex.d_of (k := k) (Fin.partialProd i),
      Fin.sum_univ_succ, Fin.partialProd_contractNth]
      using congr(single $(by ext j; exact (Fin.partialProd_succ' i j).symm) 1)

end barComplex

open barComplex

/-- The projective resolution of `k` as a trivial `k`-linear `G`-representation with `n`th
differential `(Gⁿ⁺¹ →₀ k[G]) → (Gⁿ →₀ k[G])` sending `(g₀, ..., gₙ)` to
`g₀·(g₁, ..., gₙ) + ∑ (-1)ʲ⁺¹·(g₀, ..., gⱼgⱼ₊₁, ..., gₙ) + (-1)ⁿ⁺¹·(g₀, ..., gₙ₋₁)` for
`j = 0, ... , n - 1`. -/
noncomputable abbrev barComplex : ChainComplex (Rep k G) ℕ :=
  ChainComplex.of (fun n => free k G (Fin n → G)) (fun n => d k G n) fun _ => by
    ext x
    simp [(diagonalSuccIsoFree k G _).comp_inv_eq.1 (d_comp_diagonalSuccIsoFree_inv_eq k G _)]

namespace barComplex

@[simp]
theorem d_def : (barComplex k G).d (n + 1) n = d k G n := ChainComplex.of_d _ _ _ _

/-- Isomorphism between the bar resolution and standard resolution, with `n`th map
`(Gⁿ →₀ k[G]) → k[Gⁿ⁺¹]` sending `(g₁, ..., gₙ) ↦ (1, g₁, g₁g₂, ..., g₁...gₙ)`. -/
def isoStandardComplex : barComplex k G ≅ standardComplex k G :=
  HomologicalComplex.Hom.isoOfComponents (fun i => (diagonalSuccIsoFree k G i).symm) fun i j => by
    rintro (rfl : j + 1 = i)
    simp only [ChainComplex.of_x, Iso.symm_hom, d_def, d_comp_diagonalSuccIsoFree_inv_eq]

end barComplex

/-- The chain complex `barComplex k G` as a projective resolution of `k` as a trivial
`k`-linear `G`-representation. -/
@[simps complex]
def barResolution : ProjectiveResolution (Rep.trivial k G k) where
  complex := barComplex k G
  projective n := inferInstanceAs <| Projective (free k G (Fin n → G))
  π := (isoStandardComplex k G).hom ≫ standardComplex.εToSingle₀ k G

/-- Given a `k`-linear `G`-representation `V`, `Extⁿ(k, V)` (where `k` is the trivial `k`-linear
`G`-representation) is isomorphic to the `n`th cohomology group of `Hom(P, V)`, where `P` is the
<<<<<<< HEAD
bar resolution of `k`. -/
def barResolution.extIso (V : Rep k G) (n : ℕ) :
    ((Ext k (Rep k G) n).obj (Opposite.op <| Rep.trivial k G k)).obj V ≅
      ((barComplex k G).linearYonedaObj k V).homology n :=
  (barResolution k G).isoExt n V
=======
standard resolution of `k` called `standardComplex k G`. -/
def _root_.groupCohomology.extIso (V : Rep k G) (n : ℕ) :
    ((Ext k (Rep k G) n).obj (Opposite.op <| Rep.trivial k G k)).obj V ≅
      ((standardComplex k G).linearYonedaObj k V).homology n :=
  (standardResolution k G).isoExt n V
>>>>>>> 34cb7b81

end Rep<|MERGE_RESOLUTION|>--- conflicted
+++ resolved
@@ -26,13 +26,7 @@
 
 We then use this isomorphism to deduce that as a complex of `k`-modules, the standard resolution
 of `k` as a trivial `G`-representation is homotopy equivalent to the complex with `k` at 0 and 0
-<<<<<<< HEAD
 elsewhere. Putting this material together allows us to define `Rep.standardResolution`, the
-=======
-elsewhere.
-
-Putting this material together allows us to define `Rep.standardResolution`, the
->>>>>>> 34cb7b81
 standard projective resolution of `k` as a trivial `k`-linear `G`-representation.
 
 We then construct the bar resolution. The `n`th object in this complex is the representation on
@@ -82,13 +76,9 @@
 open Fin (partialProd)
 open scoped TensorProduct
 
-<<<<<<< HEAD
-@[deprecated (since := "2025-02-06")]
-=======
 open Representation
 
 @[deprecated (since := "2025-06-02")]
->>>>>>> 34cb7b81
 alias groupCohomology.resolution.actionDiagonalSucc := Action.diagonalSuccIsoTensorTrivial
 
 @[deprecated (since := "2025-06-02")]
@@ -118,8 +108,6 @@
 alias groupCohomology.resolution.diagonalSucc_inv_single_right :=
   Rep.diagonalSuccIsoTensorTrivial_inv_hom_single_right
 
-<<<<<<< HEAD
-=======
 /-- The `k[G]`-linear isomorphism `k[G] ⊗ₖ k[Gⁿ] ≃ k[Gⁿ⁺¹]`, where the `k[G]`-module structure on
 the lefthand side is `TensorProduct.leftModule`, whilst that of the righthand side comes from
 `Representation.asModule`. Allows us to use `Algebra.TensorProduct.basis` to get a `k[G]`-basis
@@ -251,7 +239,6 @@
 
 end Rep
 
->>>>>>> 34cb7b81
 variable (G)
 
 /-- The simplicial `G`-set sending `[n]` to `Gⁿ⁺¹` equipped with the diagonal action of `G`. -/
@@ -340,12 +327,9 @@
   (AlgebraicTopology.alternatingFaceMapComplex (Rep k G)).obj
     (classifyingSpaceUniversalCover G ⋙ linearization k G)
 
-<<<<<<< HEAD
-=======
 @[deprecated (since := "2025-06-06")]
 alias groupCohomology.resolution := Rep.standardComplex
 
->>>>>>> 34cb7b81
 namespace Rep.standardComplex
 
 open classifyingSpaceUniversalCover AlgebraicTopology CategoryTheory.Limits
@@ -372,33 +356,19 @@
 
 /-- The `n`th object of the standard resolution of `k` is definitionally isomorphic to `k[Gⁿ⁺¹]`
 equipped with the representation induced by the diagonal action of `G`. -/
-<<<<<<< HEAD
-def xIso [Monoid G] : (standardComplex k G).X n ≅ Rep.ofMulAction k G Gⁿ⁺¹ :=
-  Iso.refl _
-
-instance x_projective [Group G] [DecidableEq (Fin n → G)] :
-=======
 def xIso (n : ℕ) : (standardComplex k G).X n ≅ Rep.ofMulAction k G (Fin (n + 1) → G) :=
   Iso.refl _
 
 instance x_projective (G : Type u) [Group G] [DecidableEq G] (n : ℕ) :
->>>>>>> 34cb7b81
     Projective ((standardComplex k G).X n) :=
   inferInstanceAs <| Projective (Rep.diagonal k G (n + 1))
 
 /-- Simpler expression for the differential in the standard resolution of `k` as a
 `G`-representation. It sends `(g₀, ..., gₙ₊₁) ↦ ∑ (-1)ⁱ • (g₀, ..., ĝᵢ, ..., gₙ₊₁)`. -/
-<<<<<<< HEAD
-theorem d_eq [Monoid G] (n : ℕ) : ((Rep.standardComplex k G).d (n + 1) n).hom =
-    ModuleCat.ofHom (d k G (n + 1)) := by
-  refine ModuleCat.hom_ext <| Finsupp.lhom_ext' fun (x : Fin (n + 2) → G) => LinearMap.ext_ring ?_
-  simp [Action.ofMulAction_V, Rep.standardComplex, SimplicialObject.δ,
-=======
 theorem d_eq (n : ℕ) : ((standardComplex k G).d (n + 1) n).hom =
     ModuleCat.ofHom (d k G (n + 1)) := by
   refine ModuleCat.hom_ext <| Finsupp.lhom_ext' fun (x : Fin (n + 2) → G) => LinearMap.ext_ring ?_
   simp [Action.ofMulAction_V, standardComplex, SimplicialObject.δ,
->>>>>>> 34cb7b81
     ← Int.cast_smul_eq_zsmul k ((-1) ^ _ : ℤ), SimplexCategory.δ, Fin.succAboveOrderEmb]
 
 end Differentials
@@ -454,12 +424,7 @@
   simp [Unique.eq_default (terminal.from _), single_apply, if_pos (Subsingleton.elim _ _)]
 
 theorem d_comp_ε : (standardComplex k G).d 1 0 ≫ ε k G = 0 := by
-<<<<<<< HEAD
   ext x : 3
-=======
-  ext : 1
-  refine ModuleCat.hom_ext <| LinearMap.ext fun x => ?_
->>>>>>> 34cb7b81
   have : (forget₂ToModuleCat k G).d 1 0
       ≫ (forget₂ (Rep k G) (ModuleCat.{u} k)).map (ε k G) = 0 := by
     rw [← forget₂ToModuleCatHomotopyEquiv_f_0_eq,
@@ -494,13 +459,7 @@
 end Exactness
 end standardComplex
 
-<<<<<<< HEAD
 open HomologicalComplex.Hom standardComplex
-=======
-end standardComplex
-
-open standardComplex HomologicalComplex.Hom
->>>>>>> 34cb7b81
 
 variable [Group G] [DecidableEq G]
 
@@ -509,7 +468,6 @@
   complex := standardComplex k G
   π := εToSingle₀ k G
 
-<<<<<<< HEAD
 /-- Given a `k`-linear `G`-representation `V`, `Extⁿ(k, V)` (where `k` is the trivial `k`-linear
 `G`-representation) is isomorphic to the `n`th cohomology group of `Hom(P, V)`, where `P` is the
 standard resolution of `k`. -/
@@ -521,13 +479,6 @@
 namespace barComplex
 
 open Rep Finsupp
-=======
-@[deprecated (since := "2025-06-06")]
-alias groupCohomology.projectiveResolution := Rep.standardResolution
-
-instance : EnoughProjectives (Rep k G) :=
-  Rep.equivalenceModuleMonoidAlgebra.enoughProjectives_iff.2 ModuleCat.enoughProjectives
->>>>>>> 34cb7b81
 
 variable (n)
 
@@ -596,18 +547,10 @@
 
 /-- Given a `k`-linear `G`-representation `V`, `Extⁿ(k, V)` (where `k` is the trivial `k`-linear
 `G`-representation) is isomorphic to the `n`th cohomology group of `Hom(P, V)`, where `P` is the
-<<<<<<< HEAD
 bar resolution of `k`. -/
 def barResolution.extIso (V : Rep k G) (n : ℕ) :
     ((Ext k (Rep k G) n).obj (Opposite.op <| Rep.trivial k G k)).obj V ≅
       ((barComplex k G).linearYonedaObj k V).homology n :=
   (barResolution k G).isoExt n V
-=======
-standard resolution of `k` called `standardComplex k G`. -/
-def _root_.groupCohomology.extIso (V : Rep k G) (n : ℕ) :
-    ((Ext k (Rep k G) n).obj (Opposite.op <| Rep.trivial k G k)).obj V ≅
-      ((standardComplex k G).linearYonedaObj k V).homology n :=
-  (standardResolution k G).isoExt n V
->>>>>>> 34cb7b81
 
 end Rep