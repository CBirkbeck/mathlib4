--- conflicted
+++ resolved
@@ -39,19 +39,10 @@
 
 ## Main definitions
 
-<<<<<<< HEAD
  * `groupCohomology.resolution.ofMulActionBasis`
  * `classifyingSpaceUniversalCover`
  * `groupCohomology.resolution.forget₂ToModuleCatHomotopyEquiv`
  * `groupCohomology.projectiveResolution`
-=======
-* `groupCohomology.resolution.actionDiagonalSucc`
-* `groupCohomology.resolution.diagonalSucc`
-* `groupCohomology.resolution.ofMulActionBasis`
-* `classifyingSpaceUniversalCover`
-* `groupCohomology.resolution.forget₂ToModuleCatHomotopyEquiv`
-* `groupCohomology.projectiveResolution`
->>>>>>> 4f08dd9a
 
 ## Implementation notes
 
@@ -95,147 +86,6 @@
 
 variable (k G n) [Group G]
 
-<<<<<<< HEAD
-=======
-section Action
-
-open Action
-
-/-- An isomorphism of `G`-sets `Gⁿ⁺¹ ≅ G × Gⁿ`, where `G` acts by left multiplication on `Gⁿ⁺¹` and
-`G` but trivially on `Gⁿ`. The map sends `(g₀, ..., gₙ) ↦ (g₀, (g₀⁻¹g₁, g₁⁻¹g₂, ..., gₙ₋₁⁻¹gₙ))`,
-and the inverse is `(g₀, (g₁, ..., gₙ)) ↦ (g₀, g₀g₁, g₀g₁g₂, ..., g₀g₁...gₙ).` -/
-def actionDiagonalSucc (G : Type u) [Group G] :
-    ∀ n : ℕ, diagonal G (n + 1) ≅ leftRegular G ⊗ Action.mk (Fin n → G) 1
-  | 0 =>
-    diagonalOneIsoLeftRegular G ≪≫
-      (ρ_ _).symm ≪≫ tensorIso (Iso.refl _) (tensorUnitIso (Equiv.ofUnique PUnit _).toIso)
-  | n + 1 =>
-    diagonalSucc _ _ ≪≫
-      tensorIso (Iso.refl _) (actionDiagonalSucc G n) ≪≫
-        leftRegularTensorIso _ _ ≪≫
-          tensorIso (Iso.refl _)
-            (mkIso (Fin.insertNthEquiv (fun _ => G) 0).toIso fun _ => rfl)
-
-theorem actionDiagonalSucc_hom_apply {G : Type u} [Group G] {n : ℕ} (f : Fin (n + 1) → G) :
-    (actionDiagonalSucc G n).hom.hom f = (f 0, fun i => (f (Fin.castSucc i))⁻¹ * f i.succ) := by
-  induction n with
-  | zero => exact Prod.ext rfl (funext fun x => Fin.elim0 x)
-  | succ n hn =>
-    refine Prod.ext rfl (funext fun x => ?_)
-    /- Porting note (https://github.com/leanprover-community/mathlib4/issues/11039): broken proof was
-    · dsimp only [actionDiagonalSucc]
-      simp only [Iso.trans_hom, comp_hom, types_comp_apply, diagonalSucc_hom_hom,
-        leftRegularTensorIso_hom_hom, tensorIso_hom, mkIso_hom_hom, Equiv.toIso_hom,
-        Action.tensorHom, Equiv.piFinSuccAbove_symm_apply, tensor_apply, types_id_apply,
-        tensor_rho, MonoidHom.one_apply, End.one_def, hn fun j : Fin (n + 1) => f j.succ,
-        Fin.insertNth_zero']
-      refine' Fin.cases (Fin.cons_zero _ _) (fun i => _) x
-      · simp only [Fin.cons_succ, mul_left_inj, inv_inj, Fin.castSucc_fin_succ] -/
-    dsimp [actionDiagonalSucc]
-    erw [hn (fun (j : Fin (n + 1)) => f j.succ)]
-    exact Fin.cases rfl (fun i => rfl) x
-
-theorem actionDiagonalSucc_inv_apply {G : Type u} [Group G] {n : ℕ} (g : G) (f : Fin n → G) :
-    (actionDiagonalSucc G n).inv.hom (g, f) = (g • Fin.partialProd f : Fin (n + 1) → G) := by
-  revert g
-  induction n with
-  | zero =>
-    intro g
-    funext (x : Fin 1)
-    simp only [Subsingleton.elim x 0, Pi.smul_apply, Fin.partialProd_zero, smul_eq_mul, mul_one]
-    rfl
-  | succ n hn =>
-    intro g
-    /- Porting note (https://github.com/leanprover-community/mathlib4/issues/11039): broken proof was
-    ext
-    dsimp only [actionDiagonalSucc]
-    simp only [Iso.trans_inv, comp_hom, hn, diagonalSucc_inv_hom, types_comp_apply, tensorIso_inv,
-      Iso.refl_inv, Action.tensorHom, id_hom, tensor_apply, types_id_apply,
-      leftRegularTensorIso_inv_hom, tensor_ρ, leftRegular_ρ_apply, Pi.smul_apply, smul_eq_mul]
-    refine' Fin.cases _ _ x
-    · simp only [Fin.cons_zero, Fin.partialProd_zero, mul_one]
-    · intro i
-      simpa only [Fin.cons_succ, Pi.smul_apply, smul_eq_mul, Fin.partialProd_succ', mul_assoc] -/
-    funext x
-    dsimp [actionDiagonalSucc]
-    erw [hn, Fin.consEquiv_apply]
-    refine Fin.cases ?_ (fun i => ?_) x
-    · simp only [Fin.insertNth_zero, Fin.cons_zero, Fin.partialProd_zero, mul_one]
-    · simp only [Fin.cons_succ, Pi.smul_apply, smul_eq_mul, Fin.partialProd_succ', ← mul_assoc]
-      rfl
-
-end Action
-
-section Rep
-
-open Rep
-
-/-- An isomorphism of `k`-linear representations of `G` from `k[Gⁿ⁺¹]` to `k[G] ⊗ₖ k[Gⁿ]` (on
-which `G` acts by `ρ(g₁)(g₂ ⊗ x) = (g₁ * g₂) ⊗ x`) sending `(g₀, ..., gₙ)` to
-`g₀ ⊗ (g₀⁻¹g₁, g₁⁻¹g₂, ..., gₙ₋₁⁻¹gₙ)`. The inverse sends `g₀ ⊗ (g₁, ..., gₙ)` to
-`(g₀, g₀g₁, ..., g₀g₁...gₙ)`. -/
-def diagonalSucc (n : ℕ) :
-    diagonal k G (n + 1) ≅ leftRegular k G ⊗ trivial k G ((Fin n → G) →₀ k) :=
-  (linearization k G).mapIso (actionDiagonalSucc G n) ≪≫
-    (Functor.Monoidal.μIso (linearization k G) _ _).symm ≪≫
-      tensorIso (Iso.refl _) (linearizationTrivialIso k G (Fin n → G))
-
-variable {k G n}
-
-theorem diagonalSucc_hom_single (f : Gⁿ⁺¹) (a : k) :
-    (diagonalSucc k G n).hom.hom (single f a) =
-      single (f 0) 1 ⊗ₜ single (fun i => (f (Fin.castSucc i))⁻¹ * f i.succ) a := by
-  dsimp [diagonalSucc]
-  erw [lmapDomain_apply, mapDomain_single, LinearEquiv.coe_toLinearMap, finsuppTensorFinsupp',
-    LinearEquiv.trans_symm, LinearEquiv.trans_apply, lcongr_symm, Equiv.refl_symm]
-  erw [lcongr_single]
-  rw [TensorProduct.lid_symm_apply, actionDiagonalSucc_hom_apply, finsuppTensorFinsupp_symm_single]
-  rfl
-
-theorem diagonalSucc_inv_single_single (g : G) (f : Gⁿ) (a b : k) :
-    (diagonalSucc k G n).inv.hom (Finsupp.single g a ⊗ₜ Finsupp.single f b) =
-      single (g • partialProd f) (a * b) := by
-/- Porting note (https://github.com/leanprover-community/mathlib4/issues/11039): broken proof was
-  dsimp only [diagonalSucc]
-  simp only [Iso.trans_inv, Iso.symm_inv, Iso.refl_inv, tensorIso_inv, Action.tensorHom,
-    Action.comp_hom, ModuleCat.comp_def, LinearMap.comp_apply, asIso_hom, Functor.mapIso_inv,
-    ModuleCat.MonoidalCategory.hom_apply, linearizationTrivialIso_inv_hom_apply,
-    linearization_μ_hom, Action.id_hom ((linearization k G).obj _), actionDiagonalSucc_inv_apply,
-    ModuleCat.id_apply, LinearEquiv.coe_toLinearMap,
-    finsuppTensorFinsupp'_single_tmul_single k (Action.leftRegular G).V,
-    linearization_map_hom_single (actionDiagonalSucc G n).inv (g, f) (a * b)] -/
-  change mapDomain (actionDiagonalSucc G n).inv.hom
-    (lcongr (Equiv.refl (G × (Fin n → G))) (TensorProduct.lid k k)
-      (finsuppTensorFinsupp k k k k G (Fin n → G) (single g a ⊗ₜ[k] single f b)))
-    = single (g • partialProd f) (a * b)
-  rw [finsuppTensorFinsupp_single, lcongr_single, mapDomain_single, Equiv.refl_apply,
-    actionDiagonalSucc_inv_apply]
-  rfl
-
-theorem diagonalSucc_inv_single_left (g : G) (f : Gⁿ →₀ k) (r : k) :
-    (diagonalSucc k G n).inv.hom (Finsupp.single g r ⊗ₜ f) =
-      Finsupp.lift (Gⁿ⁺¹ →₀ k) k Gⁿ (fun f => single (g • partialProd f) r) f := by
-  refine f.induction ?_ ?_
-  · simp only [TensorProduct.tmul_zero, map_zero]
-  · intro a b x _ _ hx
-    -- `simp` doesn't pick up on `diagonalSucc_inv_single_single` unless it has parentheses.
-    simp only [lift_apply, smul_single', mul_one, TensorProduct.tmul_add, map_add,
-      (diagonalSucc_inv_single_single), hx, Finsupp.sum_single_index, mul_comm b,
-      zero_mul, single_zero]
-
-theorem diagonalSucc_inv_single_right (g : G →₀ k) (f : Gⁿ) (r : k) :
-    (diagonalSucc k G n).inv.hom (g ⊗ₜ Finsupp.single f r) =
-      Finsupp.lift _ k G (fun a => single (a • partialProd f) r) g := by
-  refine g.induction ?_ ?_
-  · simp only [TensorProduct.zero_tmul, map_zero]
-  · intro a b x _ _ hx
-    -- `simp` doesn't pick up on `diagonalSucc_inv_single_single` unless it has parentheses.
-    simp only [lift_apply, smul_single', map_add, hx, (diagonalSucc_inv_single_single),
-      TensorProduct.add_tmul, Finsupp.sum_single_index, zero_mul, single_zero]
-
-end Rep
-
->>>>>>> 4f08dd9a
 open scoped TensorProduct
 
 open Representation
@@ -247,13 +97,8 @@
 def ofMulActionBasisAux :
     MonoidAlgebra k G ⊗[k] ((Fin n → G) →₀ k) ≃ₗ[MonoidAlgebra k G]
       (ofMulAction k G (Fin (n + 1) → G)).asModule :=
-<<<<<<< HEAD
-  { (Rep.equivalenceModuleMonoidAlgebra.1.mapIso
-      (Rep.diagonalSuccIsoTensorTrivial k G n).symm).toLinearEquiv with
-=======
   haveI e := (Rep.equivalenceModuleMonoidAlgebra.1.mapIso (diagonalSucc k G n).symm).toLinearEquiv
   { e with
->>>>>>> 4f08dd9a
     map_smul' := fun r x => by
       rw [RingHom.id_apply, LinearEquiv.toFun_eq_coe, ← LinearEquiv.map_smul e]
       congr 1
@@ -368,17 +213,10 @@
     (a : Fin (n + 1)) :
     ((diagonalHomEquiv n A).symm f).hom (Finsupp.single (Fin.partialProd g ∘ a.succ.succAbove) 1)
       = f (Fin.contractNth a (· * ·) g) := by
-<<<<<<< HEAD
-  rw [diagonalHomEquiv_symm_apply]
-  simp only [Function.comp_apply, Fin.succ_succAbove_zero, LinearMap.one_apply,
-    Fin.partialProd_zero, map_one, Fin.succ_succAbove_succ, Fin.partialProd_succ]
-  congr 1
-=======
   simp only [diagonalHomEquiv_symm_apply, Function.comp_apply, Fin.succ_succAbove_zero,
     Fin.partialProd_zero, map_one, Fin.succ_succAbove_succ, Module.End.one_apply,
     Fin.partialProd_succ]
   congr
->>>>>>> 4f08dd9a
   ext
   rw [← Fin.partialProd_succ, Fin.inv_partialProd_mul_eq_contractNth]
 
