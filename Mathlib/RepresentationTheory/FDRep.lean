--- conflicted
+++ resolved
@@ -102,14 +102,9 @@
 theorem Iso.conj_ρ {V W : FDRep k G} (i : V ≅ W) (g : G) :
     W.ρ g = (FDRep.isoToLinearEquiv i).conj (V.ρ g) := by
   -- Porting note: Changed `rw` to `erw`
-<<<<<<< HEAD
-  erw [FDRep.isoToLinearEquiv, ← FGModuleCat.Iso.conj_eq_conj, Iso.conj_apply]
-  rw [Iso.eq_inv_comp ((Action.forget (FGModuleCat k) G).mapIso i)]
-=======
   erw [FDRep.isoToLinearEquiv, ← hom_action_ρ V, ← FGModuleCat.Iso.conj_hom_eq_conj, Iso.conj_apply]
   rw [← ModuleCat.hom_ofHom (W.ρ g), ← ModuleCat.hom_ext_iff,
-      Iso.eq_inv_comp ((Action.forget (FGModuleCat k) (MonCat.of G)).mapIso i)]
->>>>>>> 30c7d7b4
+      Iso.eq_inv_comp ((Action.forget (FGModuleCat k) G).mapIso i)]
   exact (i.hom.comm g).symm
 
 /-- Lift an unbundled representation to `FDRep`. -/
