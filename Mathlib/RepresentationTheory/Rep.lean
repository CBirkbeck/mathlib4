/-
Copyright (c) 2020 Kim Morrison. All rights reserved.
Released under Apache 2.0 license as described in the file LICENSE.
Authors: Kim Morrison
-/
import Mathlib.Algebra.Category.ModuleCat.Adjunctions
import Mathlib.Algebra.Category.ModuleCat.EpiMono
import Mathlib.Algebra.Category.ModuleCat.Limits
import Mathlib.Algebra.Category.ModuleCat.Colimits
import Mathlib.Algebra.Category.ModuleCat.Monoidal.Symmetric
import Mathlib.CategoryTheory.Elementwise
import Mathlib.CategoryTheory.Action.Monoidal
import Mathlib.RepresentationTheory.Basic

/-!
# `Rep k G` is the category of `k`-linear representations of `G`.

If `V : Rep k G`, there is a coercion that allows you to treat `V` as a type,
and this type comes equipped with a `Module k V` instance.
Also `V.ρ` gives the homomorphism `G →* (V →ₗ[k] V)`.

Conversely, given a homomorphism `ρ : G →* (V →ₗ[k] V)`,
you can construct the bundled representation as `Rep.of ρ`.

We construct the categorical equivalence `Rep k G ≌ ModuleCat (MonoidAlgebra k G)`.
We verify that `Rep k G` is a `k`-linear abelian symmetric monoidal category with all (co)limits.
-/

suppress_compilation

universe u

open CategoryTheory

open CategoryTheory.Limits

/-- The category of `k`-linear representations of a monoid `G`. -/
abbrev Rep (k G : Type u) [Ring k] [Monoid G] :=
  Action (ModuleCat.{u} k) G

instance (k G : Type u) [CommRing k] [Monoid G] : Linear k (Rep k G) := by infer_instance

namespace Rep

variable {k G : Type u} [CommRing k]

section

variable [Monoid G]

instance : CoeSort (Rep k G) (Type u) :=
  HasForget.hasCoeToSort _

instance (V : Rep k G) : AddCommGroup V := by
  change AddCommGroup ((forget₂ (Rep k G) (ModuleCat k)).obj V); infer_instance

instance (V : Rep k G) : Module k V := by
  change Module k ((forget₂ (Rep k G) (ModuleCat k)).obj V)
  infer_instance

/-- Specialize the existing `Action.ρ`, changing the type to `Representation k G V`.
-/
def ρ (V : Rep k G) : Representation k G V :=
-- Porting note: was `V.ρ`
  (ModuleCat.endRingEquiv V.V).toMonoidHom.comp (Action.ρ V)

/-- Lift an unbundled representation to `Rep`. -/
def of {V : Type u} [AddCommGroup V] [Module k V] (ρ : G →* V →ₗ[k] V) : Rep k G :=
  ⟨ModuleCat.of k V, ((ModuleCat.endRingEquiv _).symm.toMonoidHom.comp ρ) ⟩

@[simp]
theorem coe_of {V : Type u} [AddCommGroup V] [Module k V] (ρ : G →* V →ₗ[k] V) :
    (of ρ : Type u) = V :=
  rfl

@[simp]
lemma coe_V {V : Rep k G} : (V.V : Type u) = V := rfl

@[simp]
theorem of_ρ {V : Type u} [AddCommGroup V] [Module k V] (ρ : G →* V →ₗ[k] V) : (of ρ).ρ = ρ :=
  rfl

theorem Action_ρ_eq_ρ {A : Rep k G} :
    Action.ρ A = (ModuleCat.endRingEquiv _).symm.toMonoidHom.comp A.ρ :=
  rfl

@[simp]
lemma ρ_hom {X : Rep k G} (g : G) : (Action.ρ X g).hom = X.ρ g := rfl

@[simp]
lemma ofHom_ρ {X : Rep k G} (g : G) : ModuleCat.ofHom (X.ρ g) = Action.ρ X g := rfl

theorem hom_comm_apply {A B : Rep k G} (f : A ⟶ B) (g : G) (x : A) :
    f.hom (A.ρ g x) = B.ρ g (f.hom x) :=
  LinearMap.ext_iff.1 (ModuleCat.hom_ext_iff.mp (f.comm g)) x

variable (k G)

/-- The trivial `k`-linear `G`-representation on a `k`-module `V.` -/
abbrev trivial (V : Type u) [AddCommGroup V] [Module k V] : Rep k G :=
  Rep.of (Representation.trivial k G V)

variable {k G}

theorem trivial_def {V : Type u} [AddCommGroup V] [Module k V] (g : G) :
    (trivial k G V).ρ g = LinearMap.id :=
  rfl

<<<<<<< HEAD
variable (G) in
/-- The functor equipping a module with the trivial representation. -/
@[simps]
noncomputable def trivialFunctor : ModuleCat k ⥤ Rep k G where
  obj V := trivial k G V
  map f := { hom := f, comm := fun _ => rfl }

instance (X : ModuleCat k) : ((trivialFunctor G).obj X).ρ.IsTrivial where
=======
/-- A predicate for representations that fix every element. -/
abbrev IsTrivial (A : Rep k G) := A.ρ.IsTrivial

instance {V : Type u} [AddCommGroup V] [Module k V] :
    IsTrivial (Rep.trivial k G V) where

instance {V : Type u} [AddCommGroup V] [Module k V] (ρ : Representation k G V) [ρ.IsTrivial] :
    IsTrivial (Rep.of ρ) where
>>>>>>> d60b0ea5

-- Porting note: the two following instances were found automatically in mathlib3
noncomputable instance : PreservesLimits (forget₂ (Rep k G) (ModuleCat.{u} k)) :=
  Action.preservesLimits_forget.{u} _ _

noncomputable instance : PreservesColimits (forget₂ (Rep k G) (ModuleCat.{u} k)) :=
  Action.preservesColimits_forget.{u} _ _

theorem epi_iff_surjective {A B : Rep k G} (f : A ⟶ B) : Epi f ↔ Function.Surjective f.hom :=
  ⟨fun _ => (ModuleCat.epi_iff_surjective ((forget₂ _ _).map f)).1 inferInstance,
  fun h => (forget₂ _ _).epi_of_epi_map ((ModuleCat.epi_iff_surjective <|
    ((forget₂ _ _).map f)).2 h)⟩

theorem mono_iff_injective {A B : Rep k G} (f : A ⟶ B) : Mono f ↔ Function.Injective f.hom :=
  ⟨fun _ => (ModuleCat.mono_iff_injective ((forget₂ _ _).map f)).1 inferInstance,
  fun h => (forget₂ _ _).mono_of_mono_map ((ModuleCat.mono_iff_injective <|
    ((forget₂ _ _).map f)).2 h)⟩

section

open MonoidalCategory

@[simp]
theorem coe_tensor {A B : Rep k G} : (A ⊗ B : Rep k G) = TensorProduct k A B := rfl

@[simp]
theorem tensor_ρ {A B : Rep k G} : (A ⊗ B).ρ = A.ρ.tprod B.ρ := rfl

end
section Res

variable {H : Type u} [Monoid H] (f : G →* H) (A : Rep k H)

@[simp]
lemma coe_res_obj : ((Action.res _ f).obj A : Type u) = A := rfl

@[simp]
lemma coe_res_obj_ρ (g : G) :
    @DFunLike.coe (no_index G →* (A →ₗ[k] A)) _ _ _
      (Rep.ρ ((Action.res _ f).obj A)) g = A.ρ (f g) := rfl

end Res
section Linearization

variable (k G)

/-- The monoidal functor sending a type `H` with a `G`-action to the induced `k`-linear
`G`-representation on `k[H].` -/
noncomputable def linearization : (Action (Type u) G) ⥤ (Rep k G) :=
  (ModuleCat.free k).mapAction G

instance : (linearization k G).Monoidal := by
  dsimp only [linearization]
  infer_instance

variable {k G}

@[simp]
theorem coe_linearization_obj (X : Action (Type u) G) :
    (linearization k G).obj X = (X.V →₀ k) := rfl

theorem linearization_obj_ρ (X : Action (Type u) G) (g : G) :
    ((linearization k G).obj X).ρ g = Finsupp.lmapDomain k k (X.ρ g) :=
  rfl

@[simp]
theorem coe_linearization_obj_ρ (X : Action (Type u) G) (g : G) :
    @DFunLike.coe (no_index G →* ((X.V →₀ k) →ₗ[k] (X.V →₀ k))) _
      (fun _ => (X.V →₀ k) →ₗ[k] (X.V →₀ k)) _
      ((linearization k G).obj X).ρ g = Finsupp.lmapDomain k k (X.ρ g) := rfl

theorem linearization_single (X : Action (Type u) G) (g : G) (x : X.V) (r : k) :
    ((linearization k G).obj X).ρ g (Finsupp.single x r) = Finsupp.single (X.ρ g x) r := by
  simp

variable {X Y : Action (Type u) G} (f : X ⟶ Y)

@[simp]
theorem linearization_map_hom : ((linearization k G).map f).hom =
    ModuleCat.ofHom (Finsupp.lmapDomain k k f.hom) :=
  rfl

theorem linearization_map_hom_single (x : X.V) (r : k) :
    ((linearization k G).map f).hom (Finsupp.single x r) = Finsupp.single (f.hom x) r :=
  Finsupp.mapDomain_single

open Functor.LaxMonoidal Functor.OplaxMonoidal Functor.Monoidal

@[simp]
theorem linearization_μ_hom (X Y : Action (Type u) G) :
    (μ (linearization k G) X Y).hom =
      ModuleCat.ofHom (finsuppTensorFinsupp' k X.V Y.V).toLinearMap :=
  rfl

@[simp]
theorem linearization_δ_hom (X Y : Action (Type u) G) :
    (δ (linearization k G) X Y).hom =
      ModuleCat.ofHom (finsuppTensorFinsupp' k X.V Y.V).symm.toLinearMap :=
  rfl

@[simp]
theorem linearization_ε_hom : (ε (linearization k G)).hom =
    ModuleCat.ofHom (Finsupp.lsingle PUnit.unit) :=
  rfl

theorem linearization_η_hom_apply (r : k) :
    (η (linearization k G)).hom (Finsupp.single PUnit.unit r) = r :=
  (εIso (linearization k G)).hom_inv_id_apply r

variable (k G)

/-- The linearization of a type `X` on which `G` acts trivially is the trivial `G`-representation
on `k[X]`. -/
@[simps! hom_hom inv_hom]
noncomputable def linearizationTrivialIso (X : Type u) :
    (linearization k G).obj (Action.mk X 1) ≅ trivial k G (X →₀ k) :=
  Action.mkIso (Iso.refl _) fun _ => ModuleCat.hom_ext <| Finsupp.lhom_ext' fun _ => LinearMap.ext
    fun _ => linearization_single ..

/-- Given a `G`-action on `H`, this is `k[H]` bundled with the natural representation
`G →* End(k[H])` as a term of type `Rep k G`. -/
noncomputable abbrev ofMulAction (H : Type u) [MulAction G H] : Rep k G :=
  of <| Representation.ofMulAction k G H

/-- The `k`-linear `G`-representation on `k[G]`, induced by left multiplication. -/
noncomputable abbrev leftRegular : Rep k G :=
  ofMulAction k G G

/-- The `k`-linear `G`-representation on `k[Gⁿ]`, induced by left multiplication. -/
noncomputable def diagonal (n : ℕ) : Rep k G :=
  ofMulAction k G (Fin n → G)

/-- The natural isomorphism between the representations on `k[G¹]` and `k[G]` induced by left
multiplication in `G`. -/
@[simps! hom_hom inv_hom]
def diagonalOneIsoLeftRegular [Monoid G] :
    diagonal k G 1 ≅ leftRegular k G :=
  Action.mkIso (Finsupp.domLCongr <| Equiv.funUnique (Fin 1) G).toModuleIso fun _ =>
    ModuleCat.hom_ext <| Finsupp.lhom_ext fun _ _ => by simp [diagonal]

/-- When `H = {1}`, the `G`-representation on `k[H]` induced by an action of `G` on `H` is
isomorphic to the trivial representation on `k`. -/
@[simps! hom_hom inv_hom]
def ofMulActionSubsingletonIsoTrivial
    (H : Type u) [Subsingleton H] [MulOneClass H] [MulAction G H] :
    ofMulAction k G H ≅ trivial k G k :=
  letI : Unique H := uniqueOfSubsingleton 1
  Action.mkIso (Finsupp.LinearEquiv.finsuppUnique _ _ _).toModuleIso fun _ =>
    ModuleCat.hom_ext <| Finsupp.lhom_ext fun _ _ => by simp [Subsingleton.elim _ (1 : H)]

/-- The linearization of a type `H` with a `G`-action is definitionally isomorphic to the
`k`-linear `G`-representation on `k[H]` induced by the `G`-action on `H`. -/
noncomputable def linearizationOfMulActionIso (H : Type u) [MulAction G H] :
    (linearization k G).obj (Action.ofMulAction G H) ≅ ofMulAction k G H :=
  Iso.refl _

section

variable (k G A : Type u) [CommRing k] [Monoid G] [AddCommGroup A]
  [Module k A] [DistribMulAction G A] [SMulCommClass G k A]

/-- Turns a `k`-module `A` with a compatible `DistribMulAction` of a monoid `G` into a
`k`-linear `G`-representation on `A`. -/
def ofDistribMulAction : Rep k G := Rep.of (Representation.ofDistribMulAction k G A)

@[simp] theorem ofDistribMulAction_ρ_apply_apply (g : G) (a : A) :
    (ofDistribMulAction k G A).ρ g a = g • a := rfl

/-- Given an `R`-algebra `S`, the `ℤ`-linear representation associated to the natural action of
`S ≃ₐ[R] S` on `S`. -/
@[simp] def ofAlgebraAut (R S : Type) [CommRing R] [CommRing S] [Algebra R S] :
    Rep ℤ (S ≃ₐ[R] S) := ofDistribMulAction ℤ (S ≃ₐ[R] S) S

end
section
variable (M G : Type) [Monoid M] [CommGroup G] [MulDistribMulAction M G]

/-- Turns a `CommGroup` `G` with a `MulDistribMulAction` of a monoid `M` into a
`ℤ`-linear `M`-representation on `Additive G`. -/
def ofMulDistribMulAction : Rep ℤ M := Rep.of (Representation.ofMulDistribMulAction M G)

@[simp] theorem ofMulDistribMulAction_ρ_apply_apply (g : M) (a : Additive G) :
    (ofMulDistribMulAction M G).ρ g a = Additive.ofMul (g • a.toMul) := rfl

/-- Given an `R`-algebra `S`, the `ℤ`-linear representation associated to the natural action of
`S ≃ₐ[R] S` on `Sˣ`. -/
@[simp] def ofAlgebraAutOnUnits (R S : Type) [CommRing R] [CommRing S] [Algebra R S] :
    Rep ℤ (S ≃ₐ[R] S) := Rep.ofMulDistribMulAction (S ≃ₐ[R] S) Sˣ

end

variable {k G}

/-- Given an element `x : A`, there is a natural morphism of representations `k[G] ⟶ A` sending
`g ↦ A.ρ(g)(x).` -/
@[simps]
def leftRegularHom (A : Rep k G) (x : A) : leftRegular k G ⟶ A where
  hom := ModuleCat.ofHom <| Finsupp.lift A k G fun g => A.ρ g x
  comm _ := ModuleCat.hom_ext <| Finsupp.lhom_ext' fun _ => LinearMap.ext_ring <| by simp

theorem leftRegularHom_hom_single {A : Rep k G} (g : G) (x : A) (r : k) :
    (leftRegularHom A x).hom (Finsupp.single g r) = r • A.ρ g x := by
  simp

/-- Given a `k`-linear `G`-representation `A`, there is a `k`-linear isomorphism between
representation morphisms `Hom(k[G], A)` and `A`. -/
@[simps]
noncomputable def leftRegularHomEquiv (A : Rep k G) : (leftRegular k G ⟶ A) ≃ₗ[k] A where
  toFun f := f.hom (Finsupp.single 1 1)
  map_add' _ _ := rfl
  map_smul' _ _ := rfl
  invFun x := leftRegularHom A x
  left_inv f := Action.Hom.ext <| ModuleCat.hom_ext <| Finsupp.lhom_ext' fun x =>
    LinearMap.ext_ring <| by simpa using (hom_comm_apply f x (Finsupp.single 1 1)).symm
  right_inv x := by simp

theorem leftRegularHomEquiv_symm_hom_single {A : Rep k G} (x : A) (g : G) :
    ((leftRegularHomEquiv A).symm x).hom (Finsupp.single g 1) = A.ρ g x := by
  simp

end Linearization
section Finsupp

open Finsupp

/-- The representation on `α →₀ A` defined pointwise by a representation on `A`. -/
abbrev finsupp (α : Type u) (A : Rep k G) : Rep k G :=
  Rep.of (Representation.finsupp A.ρ α)

variable (k G) in
/-- The representation on `α →₀ k[G]` defined pointwise by the left regular representation on
`k[G]`. -/
abbrev free (α : Type u) : Rep k G :=
  Rep.of (V := (α →₀ G →₀ k)) (Representation.free k G α)

/-- Given `f : α → A`, the natural representation morphism `(α →₀ k[G]) ⟶ A` sending
`single a (single g r) ↦ r • A.ρ g (f a)`. -/
@[simps]
def freeLift {α : Type u} (A : Rep k G) (f : α → A) :
    free k G α ⟶ A where
  hom := ModuleCat.ofHom <| linearCombination k (fun x => A.ρ x.2 (f x.1)) ∘ₗ
    (finsuppProdLEquiv k).symm.toLinearMap
  comm _ := ModuleCat.hom_ext <| lhom_ext' fun _ => lhom_ext fun _ _ => by simp

lemma freeLift_hom_single_single {α : Type u} (A : Rep k G)
    (f : α → A) (i : α) (g : G) (r : k) :
    (freeLift A f).hom (single i (single g r)) = r • A.ρ g (f i) := by
  simp

/-- The natural linear equivalence between functions `α → A` and representation morphisms
`(α →₀ k[G]) ⟶ A`. -/
@[simps]
def freeLiftLEquiv (α : Type u) (A : Rep k G) :
    (free k G α ⟶ A) ≃ₗ[k] (α → A) where
  toFun f i := f.hom (single i (single 1 1))
  invFun := freeLift A
  left_inv x := Action.Hom.ext <| ModuleCat.hom_ext <| lhom_ext' fun i => lhom_ext fun j y => by
      have := (hom_comm_apply x j (single i (single 1 1))).symm
      simp_all [← map_smul]
  right_inv _ := by ext; simp
  map_add' _ _ := rfl
  map_smul' _ _ := rfl

@[ext]
lemma free_ext {α : Type u} {A : Rep k G} (f g : free k G α ⟶ A)
    (h : ∀ i : α, f.hom (single i (single 1 1)) = g.hom (single i (single 1 1))) : f = g :=
  (freeLiftLEquiv α A).injective (funext_iff.2 h)

section

open MonoidalCategory

variable (A B : Rep k G) (α : Type u)

open ModuleCat.MonoidalCategory

/-- Given representations `A, B` and a type `α`, this is the natural representation isomorphism
`(α →₀ A) ⊗ B ≅ (A ⊗ B) →₀ α` sending `single x a ⊗ₜ b ↦ single x (a ⊗ₜ b)`. -/
@[simps! hom_hom inv_hom]
def finsuppTensorLeft [DecidableEq α] :
    A.finsupp α ⊗ B ≅ (A ⊗ B).finsupp α :=
  Action.mkIso (TensorProduct.finsuppLeft k A B α).toModuleIso
    fun _ => ModuleCat.hom_ext <| TensorProduct.ext <| lhom_ext fun _ _ => by
      ext
      simp only [Action.instMonoidalCategory_tensorObj_V, Action.tensor_ρ']
      simp [TensorProduct.finsuppLeft_apply_tmul, instMonoidalCategoryStruct_tensorObj,
        instMonoidalCategoryStruct_tensorHom, ModuleCat.MonoidalCategory.tensorObj]

/-- Given representations `A, B` and a type `α`, this is the natural representation isomorphism
`A ⊗ (α →₀ B) ≅ (A ⊗ B) →₀ α` sending `a ⊗ₜ single x b ↦ single x (a ⊗ₜ b)`. -/
@[simps! hom_hom inv_hom]
def finsuppTensorRight [DecidableEq α] :
    A ⊗ B.finsupp α ≅ (A ⊗ B).finsupp α :=
  Action.mkIso (TensorProduct.finsuppRight k A B α).toModuleIso fun _ => ModuleCat.hom_ext <|
    TensorProduct.ext <| LinearMap.ext fun _ => lhom_ext fun _ _ => by
      simp only [Action.instMonoidalCategory_tensorObj_V, Action.tensor_ρ']
      simp [TensorProduct.finsuppRight_apply_tmul, instMonoidalCategoryStruct_tensorHom,
        instMonoidalCategoryStruct_tensorObj, ModuleCat.MonoidalCategory.tensorObj]

variable (k G) in
/-- The natural isomorphism sending `single g r₁ ⊗ single a r₂ ↦ single a (single g r₁r₂)`. -/
@[simps! (config := .lemmasOnly) hom_hom inv_hom]
def leftRegularTensorTrivialIsoFree (α : Type u) :
    leftRegular k G ⊗ trivial k G (α →₀ k) ≅ free k G α :=
  Action.mkIso (finsuppTensorFinsupp' k G α ≪≫ₗ Finsupp.domLCongr (Equiv.prodComm G α) ≪≫ₗ
    finsuppProdLEquiv k).toModuleIso fun _ =>
      ModuleCat.hom_ext <| TensorProduct.ext <| lhom_ext fun _ _ => lhom_ext fun _ _ => by
        simp only [Action.instMonoidalCategory_tensorObj_V, Action.tensor_ρ']
        simp [instMonoidalCategoryStruct_tensorObj,
          instMonoidalCategoryStruct_tensorHom, ModuleCat.MonoidalCategory.tensorObj]

variable {α : Type u} (i : α)

lemma leftRegularTensorTrivialIsoFree_hom_hom_single_tmul_single
    {α : Type u} (i : α) (g : G) (r s : k) :
    (leftRegularTensorTrivialIsoFree k G α).hom.hom (single g r ⊗ₜ single i s) =
      single i (single g (r * s)) := by
  simp only [Action.instMonoidalCategory_tensorObj_V, Action.tensor_ρ']
  simp [leftRegularTensorTrivialIsoFree, instMonoidalCategoryStruct_tensorObj,
    ModuleCat.MonoidalCategory.tensorObj]

lemma leftRegularTensorTrivialIsoFree_inv_hom_single_single {α : Type u} (i : α) (g : G) (r : k) :
    (leftRegularTensorTrivialIsoFree k G α).inv.hom (single i (single g r)) =
      single g r ⊗ₜ[k] single i 1 := by
  simp only [Action.instMonoidalCategory_tensorObj_V, Action.tensor_ρ']
  simp [leftRegularTensorTrivialIsoFree, finsuppTensorFinsupp'_symm_single_eq_tmul_single_one,
    instMonoidalCategoryStruct_tensorObj, ModuleCat.MonoidalCategory.tensorObj]

end
end Finsupp

end

section MonoidalClosed
open MonoidalCategory Action

variable [Group G] (A B C : Rep k G)

/-- Given a `k`-linear `G`-representation `(A, ρ₁)`, this is the 'internal Hom' functor sending
`(B, ρ₂)` to the representation `Homₖ(A, B)` that maps `g : G` and `f : A →ₗ[k] B` to
`(ρ₂ g) ∘ₗ f ∘ₗ (ρ₁ g⁻¹)`. -/
@[simps]
protected def ihom (A : Rep k G) : Rep k G ⥤ Rep k G where
  obj B := Rep.of (Representation.linHom A.ρ B.ρ)
  map := fun {X} {Y} f =>
    { hom := ModuleCat.ofHom (LinearMap.llcomp k _ _ _ f.hom.hom)
      comm := fun g => ModuleCat.hom_ext <| LinearMap.ext fun x => LinearMap.ext fun y => by
        show f.hom (X.ρ g _) = _
        simp only [hom_comm_apply]; rfl }
  map_id := fun _ => by ext; rfl
  map_comp := fun _ _ => by ext; rfl

@[simp] theorem ihom_obj_ρ_apply {A B : Rep k G} (g : G) (x : A →ₗ[k] B) :
    ((Rep.ihom A).obj B).ρ g x = B.ρ g ∘ₗ x ∘ₗ A.ρ g⁻¹ :=
  rfl

/-- Given a `k`-linear `G`-representation `A`, this is the Hom-set bijection in the adjunction
`A ⊗ - ⊣ ihom(A, -)`. It sends `f : A ⊗ B ⟶ C` to a `Rep k G` morphism defined by currying the
`k`-linear map underlying `f`, giving a map `A →ₗ[k] B →ₗ[k] C`, then flipping the arguments. -/
def homEquiv (A B C : Rep k G) : (A ⊗ B ⟶ C) ≃ (B ⟶ (Rep.ihom A).obj C) where
  toFun f :=
    { hom := ModuleCat.ofHom <| (TensorProduct.curry f.hom.hom).flip
      comm := fun g => ModuleCat.hom_ext <| LinearMap.ext fun x => LinearMap.ext fun y => by
        simpa using hom_comm_apply (A := A ⊗ B) f g (A.ρ g⁻¹ y ⊗ₜ[k] x)  }
  invFun f :=
    { hom := ModuleCat.ofHom <| TensorProduct.uncurry k _ _ _ f.hom.hom.flip
      comm := fun g => ModuleCat.hom_ext <| TensorProduct.ext' fun x y => by
        simpa using LinearMap.ext_iff.1 (hom_comm_apply f g y) (A.ρ g x) }
  left_inv _ := Action.Hom.ext (ModuleCat.hom_ext <| TensorProduct.ext' fun _ _ => rfl)
  right_inv _ := by ext; rfl

variable {A B C}

/-- Porting note: if we generate this with `@[simps]` the linter complains some types in the LHS
simplify. -/
theorem homEquiv_apply_hom (f : A ⊗ B ⟶ C) :
    (homEquiv A B C f).hom = ModuleCat.ofHom (TensorProduct.curry f.hom.hom).flip := rfl

/-- Porting note: if we generate this with `@[simps]` the linter complains some types in the LHS
simplify. -/
theorem homEquiv_symm_apply_hom (f : B ⟶ (Rep.ihom A).obj C) :
    ((homEquiv A B C).symm f).hom =
      ModuleCat.ofHom (TensorProduct.uncurry k A B C f.hom.hom.flip) := rfl

instance : MonoidalClosed (Rep k G) where
  closed A :=
    { rightAdj := Rep.ihom A
      adj := Adjunction.mkOfHomEquiv (
      { homEquiv := Rep.homEquiv A
        homEquiv_naturality_left_symm := fun _ _ => Action.Hom.ext
          (ModuleCat.hom_ext (TensorProduct.ext' fun _ _ => rfl))
        homEquiv_naturality_right := fun _ _ => Action.Hom.ext (ModuleCat.hom_ext (LinearMap.ext
          fun _ => LinearMap.ext fun _ => rfl)) })}

@[simp]
theorem ihom_obj_ρ_def (A B : Rep k G) : ((ihom A).obj B).ρ = ((Rep.ihom A).obj B).ρ :=
  rfl

@[simp]
theorem homEquiv_def (A B C : Rep k G) : (ihom.adjunction A).homEquiv B C = Rep.homEquiv A B C :=
  congrFun (congrFun (Adjunction.mkOfHomEquiv_homEquiv _) _) _

@[simp]
theorem ihom_ev_app_hom (A B : Rep k G) :
    Action.Hom.hom ((ihom.ev A).app B) = ModuleCat.ofHom
      (TensorProduct.uncurry k A (A →ₗ[k] B) B LinearMap.id.flip) := by
  ext; rfl

@[simp] theorem ihom_coev_app_hom (A B : Rep k G) :
    Action.Hom.hom ((ihom.coev A).app B) = ModuleCat.ofHom (TensorProduct.mk k _ _).flip :=
  ModuleCat.hom_ext <| LinearMap.ext fun _ => LinearMap.ext fun _ => rfl

variable (A B C)

/-- There is a `k`-linear isomorphism between the sets of representation morphisms`Hom(A ⊗ B, C)`
and `Hom(B, Homₖ(A, C))`. -/
def MonoidalClosed.linearHomEquiv : (A ⊗ B ⟶ C) ≃ₗ[k] B ⟶ A ⟶[Rep k G] C :=
  { (ihom.adjunction A).homEquiv _ _ with
    map_add' := fun _ _ => rfl
    map_smul' := fun _ _ => rfl }

/-- There is a `k`-linear isomorphism between the sets of representation morphisms`Hom(A ⊗ B, C)`
and `Hom(A, Homₖ(B, C))`. -/
def MonoidalClosed.linearHomEquivComm : (A ⊗ B ⟶ C) ≃ₗ[k] A ⟶ B ⟶[Rep k G] C :=
  Linear.homCongr k (β_ A B) (Iso.refl _) ≪≫ₗ MonoidalClosed.linearHomEquiv _ _ _

variable {A B C}

-- `simpNF` times out
@[simp, nolint simpNF]
theorem MonoidalClosed.linearHomEquiv_hom (f : A ⊗ B ⟶ C) :
    (MonoidalClosed.linearHomEquiv A B C f).hom =
      ModuleCat.ofHom (TensorProduct.curry f.hom.hom).flip :=
  rfl

-- `simpNF` times out
@[simp, nolint simpNF]
theorem MonoidalClosed.linearHomEquivComm_hom (f : A ⊗ B ⟶ C) :
    (MonoidalClosed.linearHomEquivComm A B C f).hom =
      ModuleCat.ofHom (TensorProduct.curry f.hom.hom) :=
  rfl

theorem MonoidalClosed.linearHomEquiv_symm_hom (f : B ⟶ A ⟶[Rep k G] C) :
    ((MonoidalClosed.linearHomEquiv A B C).symm f).hom =
      ModuleCat.ofHom (TensorProduct.uncurry k A B C f.hom.hom.flip) := by
  simp [linearHomEquiv]
  rfl

theorem MonoidalClosed.linearHomEquivComm_symm_hom (f : A ⟶ B ⟶[Rep k G] C) :
    ((MonoidalClosed.linearHomEquivComm A B C).symm f).hom =
      ModuleCat.ofHom (TensorProduct.uncurry k A B C f.hom.hom) :=
  ModuleCat.hom_ext <| TensorProduct.ext' fun _ _ => rfl

end MonoidalClosed

end Rep

namespace Representation
open MonoidalCategory
variable {k G : Type u} [CommRing k] [Monoid G] {V W : Type u} [AddCommGroup V] [AddCommGroup W]
  [Module k V] [Module k W] (ρ : Representation k G V) (τ : Representation k G W)

/-- Tautological isomorphism to help Lean in typechecking. -/
def repOfTprodIso : Rep.of (ρ.tprod τ) ≅ Rep.of ρ ⊗ Rep.of τ :=
  Iso.refl _

theorem repOfTprodIso_apply (x : TensorProduct k V W) : (repOfTprodIso ρ τ).hom.hom x = x :=
  rfl

theorem repOfTprodIso_inv_apply (x : TensorProduct k V W) : (repOfTprodIso ρ τ).inv.hom x = x :=
  rfl

end Representation

/-!
# The categorical equivalence `Rep k G ≌ Module.{u} (MonoidAlgebra k G)`.
-/


namespace Rep

variable {k G : Type u} [CommRing k] [Monoid G]

-- Verify that the symmetric monoidal structure is available.
example : SymmetricCategory (Rep k G) := by infer_instance

example : MonoidalPreadditive (Rep k G) := by infer_instance

example : MonoidalLinear k (Rep k G) := by infer_instance

noncomputable section

/-- Auxiliary lemma for `toModuleMonoidAlgebra`. -/
theorem to_Module_monoidAlgebra_map_aux {k G : Type*} [CommRing k] [Monoid G] (V W : Type*)
    [AddCommGroup V] [AddCommGroup W] [Module k V] [Module k W] (ρ : G →* V →ₗ[k] V)
    (σ : G →* W →ₗ[k] W) (f : V →ₗ[k] W) (w : ∀ g : G, f.comp (ρ g) = (σ g).comp f)
    (r : MonoidAlgebra k G) (x : V) :
    f ((((MonoidAlgebra.lift k G (V →ₗ[k] V)) ρ) r) x) =
      (((MonoidAlgebra.lift k G (W →ₗ[k] W)) σ) r) (f x) := by
  apply MonoidAlgebra.induction_on r
  · intro g
    simp only [one_smul, MonoidAlgebra.lift_single, MonoidAlgebra.of_apply]
    exact LinearMap.congr_fun (w g) x
  · intro g h gw hw; simp only [map_add, add_left_inj, LinearMap.add_apply, hw, gw]
  · intro r g w
    simp only [map_smul, w, RingHom.id_apply, LinearMap.smul_apply, LinearMap.map_smulₛₗ]

/-- Auxiliary definition for `toModuleMonoidAlgebra`. -/
def toModuleMonoidAlgebraMap {V W : Rep k G} (f : V ⟶ W) :
    ModuleCat.of (MonoidAlgebra k G) V.ρ.asModule ⟶ ModuleCat.of (MonoidAlgebra k G) W.ρ.asModule :=
  ModuleCat.ofHom
    { f.hom.hom with
      map_smul' := fun r x => to_Module_monoidAlgebra_map_aux V.V W.V V.ρ W.ρ f.hom.hom
        (fun g => ModuleCat.hom_ext_iff.mp (f.comm g)) r x }

/-- Functorially convert a representation of `G` into a module over `MonoidAlgebra k G`. -/
def toModuleMonoidAlgebra : Rep k G ⥤ ModuleCat.{u} (MonoidAlgebra k G) where
  obj V := ModuleCat.of _ V.ρ.asModule
  map f := toModuleMonoidAlgebraMap f

/-- Functorially convert a module over `MonoidAlgebra k G` into a representation of `G`. -/
def ofModuleMonoidAlgebra : ModuleCat.{u} (MonoidAlgebra k G) ⥤ Rep k G where
  obj M := Rep.of (Representation.ofModule M)
  map f :=
    { hom := ModuleCat.ofHom
        { f.hom with
          map_smul' := fun r x => f.hom.map_smul (algebraMap k _ r) x }
      comm := fun g => by ext; apply f.hom.map_smul }

theorem ofModuleMonoidAlgebra_obj_coe (M : ModuleCat.{u} (MonoidAlgebra k G)) :
    (ofModuleMonoidAlgebra.obj M : Type u) = RestrictScalars k (MonoidAlgebra k G) M :=
  rfl

theorem ofModuleMonoidAlgebra_obj_ρ (M : ModuleCat.{u} (MonoidAlgebra k G)) :
    (ofModuleMonoidAlgebra.obj M).ρ = Representation.ofModule M :=
  rfl

/-- Auxiliary definition for `equivalenceModuleMonoidAlgebra`. -/
def counitIsoAddEquiv {M : ModuleCat.{u} (MonoidAlgebra k G)} :
    (ofModuleMonoidAlgebra ⋙ toModuleMonoidAlgebra).obj M ≃+ M := by
  dsimp [ofModuleMonoidAlgebra, toModuleMonoidAlgebra]
  exact (Representation.ofModule M).asModuleEquiv.trans
    (RestrictScalars.addEquiv k (MonoidAlgebra k G) _)

/-- Auxiliary definition for `equivalenceModuleMonoidAlgebra`. -/
def unitIsoAddEquiv {V : Rep k G} : V ≃+ (toModuleMonoidAlgebra ⋙ ofModuleMonoidAlgebra).obj V := by
  dsimp [ofModuleMonoidAlgebra, toModuleMonoidAlgebra]
  refine V.ρ.asModuleEquiv.symm.trans ?_
  exact (RestrictScalars.addEquiv _ _ _).symm

/-- Auxiliary definition for `equivalenceModuleMonoidAlgebra`. -/
def counitIso (M : ModuleCat.{u} (MonoidAlgebra k G)) :
    (ofModuleMonoidAlgebra ⋙ toModuleMonoidAlgebra).obj M ≅ M :=
  LinearEquiv.toModuleIso
    { counitIsoAddEquiv with
      map_smul' := fun r x => by
        dsimp [counitIsoAddEquiv]
        erw [@Representation.ofModule_asAlgebraHom_apply_apply k G _ _ _ _ (_)]
        exact AddEquiv.symm_apply_apply _ _}

theorem unit_iso_comm (V : Rep k G) (g : G) (x : V) :
    unitIsoAddEquiv ((V.ρ g).toFun x) = ((ofModuleMonoidAlgebra.obj
      (toModuleMonoidAlgebra.obj V)).ρ g).toFun (unitIsoAddEquiv x) := by
  dsimp [unitIsoAddEquiv, ofModuleMonoidAlgebra, toModuleMonoidAlgebra]
  simp only [AddEquiv.apply_eq_iff_eq, AddEquiv.apply_symm_apply,
    Representation.asModuleEquiv_symm_map_rho, Representation.ofModule_asModule_act]

/-- Auxiliary definition for `equivalenceModuleMonoidAlgebra`. -/
def unitIso (V : Rep k G) : V ≅ (toModuleMonoidAlgebra ⋙ ofModuleMonoidAlgebra).obj V :=
  Action.mkIso
    (LinearEquiv.toModuleIso
      { unitIsoAddEquiv with
        map_smul' := fun r x => by
          dsimp [unitIsoAddEquiv]
/- Porting note: rest of broken proof was
          simp only [Representation.asModuleEquiv_symm_map_smul,
            RestrictScalars.addEquiv_symm_map_algebraMap_smul] -/
          -- This used to be `rw`, but we need `erw` after https://github.com/leanprover/lean4/pull/2644
          erw [AddEquiv.trans_apply,
            Representation.asModuleEquiv_symm_map_smul]
          rfl })
    fun g => by ext; apply unit_iso_comm

/-- The categorical equivalence `Rep k G ≌ ModuleCat (MonoidAlgebra k G)`. -/
def equivalenceModuleMonoidAlgebra : Rep k G ≌ ModuleCat.{u} (MonoidAlgebra k G) where
  functor := toModuleMonoidAlgebra
  inverse := ofModuleMonoidAlgebra
  unitIso := NatIso.ofComponents (fun V => unitIso V) (by aesop_cat)
  counitIso := NatIso.ofComponents (fun M => counitIso M) (by aesop_cat)

-- TODO Verify that the equivalence with `ModuleCat (MonoidAlgebra k G)` is a monoidal functor.
end

end Rep<|MERGE_RESOLUTION|>--- conflicted
+++ resolved
@@ -106,7 +106,6 @@
     (trivial k G V).ρ g = LinearMap.id :=
   rfl
 
-<<<<<<< HEAD
 variable (G) in
 /-- The functor equipping a module with the trivial representation. -/
 @[simps]
@@ -115,7 +114,7 @@
   map f := { hom := f, comm := fun _ => rfl }
 
 instance (X : ModuleCat k) : ((trivialFunctor G).obj X).ρ.IsTrivial where
-=======
+
 /-- A predicate for representations that fix every element. -/
 abbrev IsTrivial (A : Rep k G) := A.ρ.IsTrivial
 
@@ -124,7 +123,6 @@
 
 instance {V : Type u} [AddCommGroup V] [Module k V] (ρ : Representation k G V) [ρ.IsTrivial] :
     IsTrivial (Rep.of ρ) where
->>>>>>> d60b0ea5
 
 -- Porting note: the two following instances were found automatically in mathlib3
 noncomputable instance : PreservesLimits (forget₂ (Rep k G) (ModuleCat.{u} k)) :=
