--- conflicted
+++ resolved
@@ -87,8 +87,6 @@
 @[simp]
 lemma ofHom_ρ {X : Rep k G} (g : G) : ModuleCat.ofHom (X.ρ g) = Action.ρ X g := rfl
 
-<<<<<<< HEAD
-=======
 @[deprecated Representation.inv_self_apply (since := "2025-05-09")]
 theorem ρ_inv_self_apply {G : Type u} [Group G] (A : Rep k G) (g : G) (x : A) :
     A.ρ g⁻¹ (A.ρ g x) = x :=
@@ -99,7 +97,6 @@
     A.ρ g (A.ρ g⁻¹ x) = x :=
   show (A.ρ g * A.ρ g⁻¹) x = x by rw [← map_mul, mul_inv_cancel, map_one, Module.End.one_apply]
 
->>>>>>> 7c7313b2
 theorem hom_comm_apply {A B : Rep k G} (f : A ⟶ B) (g : G) (x : A) :
     f.hom (A.ρ g x) = B.ρ g (f.hom x) :=
   LinearMap.ext_iff.1 (ModuleCat.hom_ext_iff.mp (f.comm g)) x
