--- conflicted
+++ resolved
@@ -373,11 +373,7 @@
         dsimp
         rw [ρ_inv_self_apply]
         rfl}
-<<<<<<< HEAD
-  left_inv f := Action.Hom.ext (TensorProduct.ext' fun _ _ => rfl)
-=======
   left_inv _ := Action.Hom.ext (TensorProduct.ext' fun _ _ => rfl)
->>>>>>> d0df76bd
   right_inv f := by ext; rfl
 
 variable {A B C}
