--- conflicted
+++ resolved
@@ -21,11 +21,7 @@
   of the theory of simple graphs.
 -/
 
-<<<<<<< HEAD
-universe u v
-=======
 universe u
->>>>>>> d0df76bd
 
 namespace FirstOrder
 
@@ -35,11 +31,7 @@
 
 open Structure
 
-<<<<<<< HEAD
-variable {α : Type u} {V : Type v} {n : ℕ}
-=======
 variable {V : Type u} {n : ℕ}
->>>>>>> d0df76bd
 
 /-! ### Simple Graphs -/
 
