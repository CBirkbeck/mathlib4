--- conflicted
+++ resolved
@@ -3,12 +3,8 @@
 Released under Apache 2.0 license as described in the file LICENSE.
 Authors: Aaron Anderson
 -/
-<<<<<<< HEAD
-import Mathlib.Data.Rat.Denumerable
-=======
 import Mathlib.Algebra.CharZero.Infinite
 import Mathlib.Data.Rat.Encodable
->>>>>>> d0df76bd
 import Mathlib.ModelTheory.Complexity
 import Mathlib.ModelTheory.Fraisse
 import Mathlib.Order.CountableDenseLinearOrder
@@ -317,11 +313,7 @@
 
 variable (L) (M)
 
-<<<<<<< HEAD
-theorem denselyOrdered_of_dlo [h: M ⊨ L.dlo] : DenselyOrdered M :=
-=======
 theorem denselyOrdered_of_dlo [M ⊨ L.dlo] : DenselyOrdered M :=
->>>>>>> d0df76bd
   realize_denselyOrdered_iff.1 (L.dlo.realize_sentence_of_mem (by
     simp only [dlo, Set.union_insert, Set.union_singleton, Set.mem_insert_iff, true_or, or_true]))
 
@@ -367,12 +359,6 @@
   intros
   rfl
 
-<<<<<<< HEAD
-instance [h : DecidableRel (fun (a b : M) => Structure.RelMap (leSymb : L.Relations 2) ![a,b])] :
-    DecidableRel (@LE.le M (L.leOfStructure M)) := by
-  letI := L.leOfStructure M
-  exact h
-=======
 /-- The order structure on an ordered language is decidable. -/
 -- This should not be a global instance,
 -- because it will match with any `LE` typeclass search
@@ -381,7 +367,6 @@
     [h : DecidableRel (fun (a b : M) => Structure.RelMap (leSymb : L.Relations 2) ![a,b])] :
     letI := L.leOfStructure M
     DecidableRel ((· : M) ≤ ·) := h
->>>>>>> d0df76bd
 
 /-- Any model of a theory of preorders is a preorder. -/
 def preorderOfModels [h : M ⊨ L.preorderTheory] : Preorder M where
@@ -498,13 +483,8 @@
         Substructure.closure_eq])).toOrderEmbedding.trans g)
   use StrongHomClass.toEmbedding g'
   ext ⟨x, xS⟩
-<<<<<<< HEAD
-  refine ((funext_iff.1 hg) ⟨x, ?_⟩).symm
-  simp only [Set.Finite.coe_toFinset, SetLike.mem_coe, xS]
-=======
   refine congr_fun hg.symm ⟨x, (?_ : x ∈ hS.toFinset)⟩
   simp only [Set.Finite.mem_toFinset, SetLike.mem_coe, xS]
->>>>>>> d0df76bd
 
 instance (M : Type w) [Language.order.Structure M] [M ⊨ Language.order.dlo] [Nonempty M] :
     Infinite M := by
@@ -554,11 +534,7 @@
     ⟨by
       letI : Language.order.Structure ℚ := orderStructure ℚ
       exact Theory.ModelType.of _ ℚ⟩
-<<<<<<< HEAD
-    fun M => inferInstance
-=======
     fun _ => inferInstance
->>>>>>> d0df76bd
 
 end Fraisse
 
