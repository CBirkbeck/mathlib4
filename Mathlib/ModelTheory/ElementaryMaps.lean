--- conflicted
+++ resolved
@@ -166,14 +166,9 @@
 @[ext]
 theorem ext ⦃f g : M ↪ₑ[L] N⦄ (h : ∀ x, f x = g x) : f = g :=
   DFunLike.ext f g h
-<<<<<<< HEAD
-#align first_order.language.elementary_embedding.ext FirstOrder.Language.ElementaryEmbedding.ext
-#align first_order.language.elementary_embedding.ext_iff FirstOrder.Language.ElementaryEmbedding.ext_iff
-=======
 
 theorem ext_iff {f g : M ↪ₑ[L] N} : f = g ↔ ∀ x, f x = g x :=
   DFunLike.ext_iff
->>>>>>> 2fc87a94
 
 variable (L) (M)
 
