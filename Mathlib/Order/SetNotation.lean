--- conflicted
+++ resolved
@@ -3,11 +3,7 @@
 Released under Apache 2.0 license as described in the file LICENSE.
 Authors: Johannes Hölzl, Patrick Massot, Yury Kudryashov
 -/
-<<<<<<< HEAD
-import Mathlib.Data.Set.Defs
-=======
 import Mathlib.Data.Set.Operations
->>>>>>> 7f113fae
 import Mathlib.Util.Notation3
 
 /-!
