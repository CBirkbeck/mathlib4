--- conflicted
+++ resolved
@@ -361,11 +361,7 @@
 
 end OrderDual
 
-<<<<<<< HEAD
-variable [CompleteLattice α] {s t : Set α} {a b : α}
-=======
 variable [CompleteLattice α] {s t : Set α} {b : α}
->>>>>>> d0df76bd
 
 theorem sInf_le_sSup (hs : s.Nonempty) : sInf s ≤ sSup s :=
   isGLB_le_isLUB (isGLB_sInf s) (isLUB_sSup s) hs
