--- conflicted
+++ resolved
@@ -192,33 +192,15 @@
 
 @[simp]
 theorem ofAntisymmetrization_le_ofAntisymmetrization_iff {a b : Antisymmetrization α (· ≤ ·)} :
-<<<<<<< HEAD
     ofAntisymmetrization (· ≤ ·) a ≤ ofAntisymmetrization (· ≤ ·) b ↔ a ≤ b :=
   (Quotient.out_relEmbedding _).map_rel_iff
-#align
-  of_antisymmetrization_le_of_antisymmetrization_iff
-  ofAntisymmetrization_le_ofAntisymmetrization_iff
+#align of_antisymmetrization_le_of_antisymmetrization_iff ofAntisymmetrization_le_ofAntisymmetrization_iff
 
 @[simp]
 theorem ofAntisymmetrization_lt_ofAntisymmetrization_iff {a b : Antisymmetrization α (· ≤ ·)} :
     ofAntisymmetrization (· ≤ ·) a < ofAntisymmetrization (· ≤ ·) b ↔ a < b :=
   (Quotient.out_relEmbedding _).map_rel_iff
-#align
-  of_antisymmetrization_lt_of_antisymmetrization_iff
-  ofAntisymmetrization_lt_ofAntisymmetrization_iff
-=======
-    ofAntisymmetrization (· ≤ ·) a ≤ ofAntisymmetrization (· ≤ ·) b ↔ a ≤ b := by
-  rw [← toAntisymmetrization_le_toAntisymmetrization_iff]
-  simp
-#align of_antisymmetrization_le_of_antisymmetrization_iff ofAntisymmetrization_le_ofAntisymmetrization_iff
-
-@[simp]
-theorem ofAntisymmetrization_lt_ofAntisymmetrization_iff {a b : Antisymmetrization α (· ≤ ·)} :
-    ofAntisymmetrization (· ≤ ·) a < ofAntisymmetrization (· ≤ ·) b ↔ a < b := by
-  rw [← toAntisymmetrization_lt_toAntisymmetrization_iff]
-  simp
 #align of_antisymmetrization_lt_of_antisymmetrization_iff ofAntisymmetrization_lt_ofAntisymmetrization_iff
->>>>>>> df48ae6b
 
 -- Porting note: `mono` tactic not implemented yet.
 -- @[mono]
