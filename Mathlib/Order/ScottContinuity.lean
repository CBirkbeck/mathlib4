/-
Copyright (c) 2022 Christopher Hoskin. All rights reserved.
Released under Apache 2.0 license as described in the file LICENSE.
Authors: Christopher Hoskin
-/
import Mathlib.Data.Set.Lattice
import Mathlib.Order.Bounds.Basic
import Mathlib.Order.Bounds.Lattice

/-!
# Scott continuity

A function `f : α → β` between preorders is Scott continuous (referring to Dana Scott) if it
distributes over `IsLUB`. Scott continuity corresponds to continuity in Scott topological spaces
(defined in `Mathlib/Topology/Order/ScottTopology.lean`). It is distinct from the (more commonly
used) continuity from topology (see `Mathlib/Topology/Basic.lean`).

## Implementation notes

Given a set `D` of directed sets, we define say `f` is `ScottContinuousOn D` if it distributes over
`IsLUB` for all elements of `D`. This allows us to consider Scott Continuity on all directed sets
in this file, and ωScott Continuity on chains later in
`Mathlib/Order/OmegaCompletePartialOrder.lean`.

## References

* [Abramsky and Jung, *Domain Theory*][abramsky_gabbay_maibaum_1994]
* [Gierz et al, *A Compendium of Continuous Lattices*][GierzEtAl1980]

-/

open Set

variable {α β : Type*}

section ScottContinuous
variable [Preorder α] [Preorder β] {D D₁ D₂ : Set (Set α)}
  {f : α → β}

/-- A function between preorders is said to be Scott continuous on a set `D` of directed sets if it
preserves `IsLUB` on elements of `D`.

The dual notion

```lean
∀ ⦃d : Set α⦄, d ∈ D →  d.Nonempty → DirectedOn (· ≥ ·) d → ∀ ⦃a⦄, IsGLB d a → IsGLB (f '' d) (f a)
```

does not appear to play a significant role in the literature, so is omitted here.
-/
def ScottContinuousOn (D : Set (Set α)) (f : α → β) : Prop :=
  ∀ ⦃d : Set α⦄, d ∈ D → d.Nonempty → DirectedOn (· ≤ ·) d → ∀ ⦃a⦄, IsLUB d a → IsLUB (f '' d) (f a)

lemma ScottContinuousOn.mono (hD : D₁ ⊆ D₂) (hf : ScottContinuousOn D₂ f) :
    ScottContinuousOn D₁ f := fun _  hdD₁ hd₁ hd₂ _ hda => hf (hD hdD₁) hd₁ hd₂ hda

protected theorem ScottContinuousOn.monotone (D : Set (Set α)) (hD : ∀ a b : α, a ≤ b → {a, b} ∈ D)
    (h : ScottContinuousOn D f) : Monotone f := by
  refine fun a b hab =>
    (h (hD a b hab) (insert_nonempty _ _) (directedOn_pair le_refl hab) ?_).1
      (mem_image_of_mem _ <| mem_insert _ _)
  rw [IsLUB, upperBounds_insert, upperBounds_singleton,
    inter_eq_self_of_subset_right (Ici_subset_Ici.2 hab)]
  exact isLeast_Ici

@[simp] lemma ScottContinuousOn.id : ScottContinuousOn D (id : α → α) := by simp [ScottContinuousOn]

variable {g : α → β}

lemma ScottContinuousOn.prodMk (hD : ∀ a b : α, a ≤ b → {a, b} ∈ D)
    (hf : ScottContinuousOn D f) (hg : ScottContinuousOn D g) :
    ScottContinuousOn D fun x => (f x, g x) := fun d hd₁ hd₂ hd₃ a hda => by
  rw [IsLUB, IsLeast, upperBounds]
  constructor
  · simp only [mem_image, forall_exists_index, and_imp, forall_apply_eq_imp_iff₂, mem_setOf_eq,
      Prod.mk_le_mk]
    intro b hb
    exact ⟨hf.monotone D hD (hda.1 hb), hg.monotone D hD (hda.1 hb)⟩
  · intro ⟨p₁, p₂⟩ hp
    simp only [mem_image, forall_exists_index, and_imp, forall_apply_eq_imp_iff₂, mem_setOf_eq,
      Prod.mk_le_mk] at hp
    constructor
    · rw [isLUB_le_iff (hf hd₁ hd₂ hd₃ hda), upperBounds]
      simp only [mem_image, forall_exists_index, and_imp, forall_apply_eq_imp_iff₂, mem_setOf_eq]
      intro _ hb
      exact (hp _ hb).1
    · rw [isLUB_le_iff (hg hd₁ hd₂ hd₃ hda), upperBounds]
      simp only [mem_image, forall_exists_index, and_imp, forall_apply_eq_imp_iff₂, mem_setOf_eq]
      intro _ hb
      exact (hp _ hb).2

/-- A function between preorders is said to be Scott continuous if it preserves `IsLUB` on directed
sets. It can be shown that a function is Scott continuous if and only if it is continuous wrt the
Scott topology.
-/
def ScottContinuous (f : α → β) : Prop :=
  ∀ ⦃d : Set α⦄, d.Nonempty → DirectedOn (· ≤ ·) d → ∀ ⦃a⦄, IsLUB d a → IsLUB (f '' d) (f a)

@[simp] lemma scottContinuousOn_univ : ScottContinuousOn univ f ↔ ScottContinuous f := by
  simp [ScottContinuousOn, ScottContinuous]

lemma ScottContinuous.scottContinuousOn {D : Set (Set α)} :
    ScottContinuous f → ScottContinuousOn D f := fun h _ _ d₂ d₃ _ hda => h d₂ d₃ hda

protected theorem ScottContinuous.monotone (h : ScottContinuous f) : Monotone f :=
  h.scottContinuousOn.monotone univ (fun _ _ _ ↦ mem_univ _)

@[simp] lemma ScottContinuous.id : ScottContinuous (id : α → α) := by simp [ScottContinuous]

end ScottContinuous

<<<<<<< HEAD
section CompleteLattice

variable [CompleteLattice α] [CompleteLattice β]

/- `f` is Scott continuous if and only if it commutes with `sSup` on directed sets -/
lemma scottContinuous_iff_map_sSup {f : α → β} : ScottContinuous f ↔
    ∀ ⦃d : Set α⦄, d.Nonempty → DirectedOn (· ≤ ·) d → f (sSup d) = sSup (f '' d) :=
  ⟨fun h _ d₁ d₂ => by rw [IsLUB.sSup_eq (h d₁ d₂ (isLUB_iff_sSup_eq.mpr rfl))],
    fun h _ d₁ d₂ _ hda => by rw [isLUB_iff_sSup_eq, ← (h d₁ d₂), IsLUB.sSup_eq hda]⟩

alias ⟨ScottContinuous.map_sSup, ScottContinuous.of_map_sSup⟩ :=
  scottContinuous_iff_map_sSup

end CompleteLattice

/- TODO: Can we deduce `ScottContinuousOn.sup₂` from this? -/
/- `f` is Scott continuous on a product space if it is Scott continuous in each variable -/
lemma ScottContinuousOn_prod_of_ScottContinuousOn {γ : Type*} [Preorder α] [Preorder β] [Preorder γ]
    {f : α × β → γ} {D : Set (Set (α × β))}
    (h₁ : ∀ a, ScottContinuousOn ((fun d => Prod.snd '' d) '' D) (fun b => f (a,b)))
    (h₂ : ∀ b, ScottContinuousOn ((fun d => Prod.fst '' d) '' D) (fun a => f (a,b)))
    (h₁' : ∀ a, Monotone (fun b => f (a,b))) (h₂' : ∀ b, Monotone (fun a => f (a,b))) :
    ScottContinuousOn D f := fun d hX hd₁ hd₂ ⟨p1, p2⟩ hdp => by
  rw [isLUB_congr ((monotone_prod_iff.mpr ⟨(fun a => (h₁' a)),
    ((fun b => (h₂' b)))⟩).upperBounds_image_of_directedOn_prod hd₂),
    ← iUnion_of_singleton_coe (Prod.fst '' d), iUnion_prod_const, image_iUnion,
    ← isLUB_iUnion_iff_of_isLUB (fun a => by
      rw [singleton_prod, image_image f (fun b ↦ (a, b))]
      exact h₁ _ (mem_image_of_mem (fun d ↦ Prod.snd '' d) hX) (Nonempty.image Prod.snd hd₁)
        (DirectedOn.snd hd₂) ((isLUB_prod (_,_)).mp hdp).2) _, Set.range]
  convert (h₂ _
    (mem_image_of_mem (fun d ↦ Prod.fst '' d) hX) (Nonempty.image Prod.fst hd₁) (DirectedOn.fst hd₂)
    ((isLUB_prod (p1,p2)).mp hdp).1)
  ext : 1
  simp_all only [Prod.forall, Prod.mk_le_mk, and_imp, Subtype.exists, mem_image, Prod.exists,
    exists_and_right, exists_eq_right, exists_prop, mem_setOf_eq]

lemma ScottContinuous_prod_of_ScottContinuous {γ : Type*} [Preorder α] [Preorder β] [Preorder γ]
    {f : α × β → γ} (h₁ : ∀ a, ScottContinuous (fun b => f (a,b)))
    (h₂ : ∀ b, ScottContinuous (fun a => f (a,b))) : ScottContinuous f := by
  rw [← scottContinuousOn_univ]
  simp_rw [← scottContinuousOn_univ] at h₁
  simp_rw [← scottContinuousOn_univ] at h₂
  exact ScottContinuousOn_prod_of_ScottContinuousOn
    (fun a ⦃d⦄ a_1 ↦ h₁ a trivial) (fun b ⦃d⦄ a ↦ h₂ b trivial)
    (fun a ↦ ScottContinuous.monotone fun ⦃d⦄ ↦ h₁ a trivial)
    (fun b ↦ ScottContinuous.monotone fun ⦃d⦄ ↦ h₂ b trivial)

/- The join operation is Scott continuous -/
lemma ScottContinuousOn.sup₂ [SemilatticeSup β] {D : Set (Set (β × β))} :
    ScottContinuousOn D fun (a, b) => (a ⊔ b : β) := by
  simp only
  intro d _ _ _ ⟨p₁, p₂⟩ hdp
  rw [IsLUB, IsLeast, upperBounds] at hdp
  simp only [Prod.forall, mem_setOf_eq, Prod.mk_le_mk] at hdp
  rw [IsLUB, IsLeast, upperBounds]
  constructor
  · simp only [mem_image, Prod.exists, forall_exists_index, and_imp, mem_setOf_eq]
    intro a b₁ b₂ hbd hba
    rw [← hba]
=======
section SemilatticeSup

variable [SemilatticeSup β]

lemma ScottContinuous.sup₂ :
    ScottContinuous fun b : β × β => (b.1 ⊔ b.2 : β) := fun d _ _ ⟨p₁, p₂⟩ hdp => by
  simp only [IsLUB, IsLeast, upperBounds, Prod.forall, mem_setOf_eq, Prod.mk_le_mk] at hdp
  simp only [IsLUB, IsLeast, upperBounds, mem_image, Prod.exists, forall_exists_index, and_imp]
  have e1 : (p₁, p₂) ∈ lowerBounds {x | ∀ (b₁ b₂ : β), (b₁, b₂) ∈ d → (b₁, b₂) ≤ x} := hdp.2
  simp only [lowerBounds, mem_setOf_eq, Prod.forall, Prod.mk_le_mk] at e1
  refine ⟨fun a b₁ b₂ hbd hba => ?_,fun b hb => ?_⟩
  · rw [← hba]
>>>>>>> e0654b07
    exact sup_le_sup (hdp.1 _ _ hbd).1 (hdp.1 _ _ hbd).2
  · rw [sup_le_iff]
    exact e1 _ _ fun b₁ b₂ hb' => sup_le_iff.mp (hb b₁ b₂ hb' rfl)

lemma ScottContinuousOn.sup₂ {D : Set (Set (β × β))} :
    ScottContinuousOn D fun (a, b) => (a ⊔ b : β) :=
  ScottContinuous.sup₂.scottContinuousOn

/- In a complete linear order, the Scott Topology coincides with the Upper topology, see
`Topology.IsScott.scott_eq_upper_of_completeLinearOrder` -/
section CompleteLinearOrder

variable [CompleteLinearOrder β]

lemma inf_sSup_eq_sSup_map   (a : β) (d : Set β) :
    a ⊓ sSup d = sSup ((fun b ↦ a ⊓ b) '' d) := eq_of_forall_ge_iff fun _ => by
  simp only [inf_le_iff, sSup_le_iff, ← forall_or_left, mem_image, forall_exists_index, and_imp,
    forall_apply_eq_imp_iff₂]

lemma sSup_inf_eq_sSup_map (b : β) (d : Set β) :
    sSup d ⊓ b = sSup ((fun a ↦ a ⊓ b) '' d) := eq_of_forall_ge_iff fun _ => by
  simp [inf_le_iff, sSup_le_iff, ← forall_or_right, mem_image, forall_exists_index, and_imp,
    forall_apply_eq_imp_iff₂]

lemma left_cont_inf (a : β) : ScottContinuous fun b ↦ a ⊓ b := by
  refine ScottContinuous.of_map_sSup (fun d _ _ ↦ by rw [inf_sSup_eq_sSup_map])

lemma right_cont_inf (b : β) : ScottContinuous fun a ↦ a ⊓ b := by
  refine ScottContinuous.of_map_sSup (fun d _ _ ↦ by rw [sSup_inf_eq_sSup_map])

/- The meet operation is Scott continuous -/
lemma ScottContinuousOn.inf₂ : ScottContinuous fun (a, b) => (a ⊓ b : β) :=
  ScottContinuous_prod_of_ScottContinuous left_cont_inf right_cont_inf

end CompleteLinearOrder<|MERGE_RESOLUTION|>--- conflicted
+++ resolved
@@ -109,7 +109,6 @@
 
 end ScottContinuous
 
-<<<<<<< HEAD
 section CompleteLattice
 
 variable [CompleteLattice α] [CompleteLattice β]
@@ -125,7 +124,6 @@
 
 end CompleteLattice
 
-/- TODO: Can we deduce `ScottContinuousOn.sup₂` from this? -/
 /- `f` is Scott continuous on a product space if it is Scott continuous in each variable -/
 lemma ScottContinuousOn_prod_of_ScottContinuousOn {γ : Type*} [Preorder α] [Preorder β] [Preorder γ]
     {f : α × β → γ} {D : Set (Set (α × β))}
@@ -159,22 +157,6 @@
     (fun b ↦ ScottContinuous.monotone fun ⦃d⦄ ↦ h₂ b trivial)
 
 /- The join operation is Scott continuous -/
-lemma ScottContinuousOn.sup₂ [SemilatticeSup β] {D : Set (Set (β × β))} :
-    ScottContinuousOn D fun (a, b) => (a ⊔ b : β) := by
-  simp only
-  intro d _ _ _ ⟨p₁, p₂⟩ hdp
-  rw [IsLUB, IsLeast, upperBounds] at hdp
-  simp only [Prod.forall, mem_setOf_eq, Prod.mk_le_mk] at hdp
-  rw [IsLUB, IsLeast, upperBounds]
-  constructor
-  · simp only [mem_image, Prod.exists, forall_exists_index, and_imp, mem_setOf_eq]
-    intro a b₁ b₂ hbd hba
-    rw [← hba]
-=======
-section SemilatticeSup
-
-variable [SemilatticeSup β]
-
 lemma ScottContinuous.sup₂ :
     ScottContinuous fun b : β × β => (b.1 ⊔ b.2 : β) := fun d _ _ ⟨p₁, p₂⟩ hdp => by
   simp only [IsLUB, IsLeast, upperBounds, Prod.forall, mem_setOf_eq, Prod.mk_le_mk] at hdp
@@ -183,7 +165,6 @@
   simp only [lowerBounds, mem_setOf_eq, Prod.forall, Prod.mk_le_mk] at e1
   refine ⟨fun a b₁ b₂ hbd hba => ?_,fun b hb => ?_⟩
   · rw [← hba]
->>>>>>> e0654b07
     exact sup_le_sup (hdp.1 _ _ hbd).1 (hdp.1 _ _ hbd).2
   · rw [sup_le_iff]
     exact e1 _ _ fun b₁ b₂ hb' => sup_le_iff.mp (hb b₁ b₂ hb' rfl)
