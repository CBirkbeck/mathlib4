--- conflicted
+++ resolved
@@ -81,11 +81,7 @@
 /-- A relation is well-founded iff it doesn't have any infinite decreasing sequence.
 
 See `RelEmbedding.wellFounded_iff_no_descending_seq` for a version on strict orders. -/
-<<<<<<< HEAD
-theorem wellFounded_iff_no_descending_seq {r : α → α → Prop} :
-=======
 theorem wellFounded_iff_no_descending_seq :
->>>>>>> c774a9c2
     WellFounded r ↔ IsEmpty { f : ℕ → α // ∀ n, r (f (n + 1)) (f n) } := by
   rw [WellFounded.wellFounded_iff_has_min]
   refine ⟨fun hr ↦ ⟨fun ⟨f, hf⟩ ↦ ?_⟩, ?_⟩
@@ -98,13 +94,10 @@
       ⟨(hs' _ IH.2).choose, (hs' _ IH.2).choose_spec.1⟩
     exact ⟨⟨Subtype.val ∘ f, fun n ↦ (hs' _ (f n).2).choose_spec.2⟩⟩
 
-<<<<<<< HEAD
-=======
 theorem not_rel_apply_succ [h : IsWellFounded α r] (f : ℕ → α) : ∃ n, ¬ r (f (n + 1)) (f n) := by
   by_contra! hf
   exact (wellFounded_iff_no_descending_seq.1 h.wf).elim ⟨f, hf⟩
 
->>>>>>> c774a9c2
 open Set
 
 /-- The supremum of a bounded, well-founded order -/
