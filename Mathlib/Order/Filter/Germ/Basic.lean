/-
Copyright (c) 2020 Yury Kudryashov. All rights reserved.
Released under Apache 2.0 license as described in the file LICENSE.
Authors: Yury Kudryashov, Abhimanyu Pallavi Sudhir
-/
import Mathlib.Order.Filter.Tendsto
import Mathlib.Algebra.Module.Pi

/-!
# Germ of a function at a filter

The germ of a function `f : α → β` at a filter `l : Filter α` is the equivalence class of `f`
with respect to the equivalence relation `EventuallyEq l`: `f ≈ g` means `∀ᶠ x in l, f x = g x`.

## Main definitions

We define

* `Filter.Germ l β` to be the space of germs of functions `α → β` at a filter `l : Filter α`;
* coercion from `α → β` to `Germ l β`: `(f : Germ l β)` is the germ of `f : α → β`
  at `l : Filter α`; this coercion is declared as `CoeTC`;
* `(const l c : Germ l β)` is the germ of the constant function `fun x : α ↦ c` at a filter `l`;
* coercion from `β` to `Germ l β`: `(↑c : Germ l β)` is the germ of the constant function
  `fun x : α ↦ c` at a filter `l`; this coercion is declared as `CoeTC`;
* `map (F : β → γ) (f : Germ l β)` to be the composition of a function `F` and a germ `f`;
* `map₂ (F : β → γ → δ) (f : Germ l β) (g : Germ l γ)` to be the germ of `fun x ↦ F (f x) (g x)`
  at `l`;
* `f.Tendsto lb`: we say that a germ `f : Germ l β` tends to a filter `lb` if its representatives
  tend to `lb` along `l`;
* `f.compTendsto g hg` and `f.compTendsto' g hg`: given `f : Germ l β` and a function
  `g : γ → α` (resp., a germ `g : Germ lc α`), if `g` tends to `l` along `lc`, then the composition
  `f ∘ g` is a well-defined germ at `lc`;
* `Germ.liftPred`, `Germ.liftRel`: lift a predicate or a relation to the space of germs:
  `(f : Germ l β).liftPred p` means `∀ᶠ x in l, p (f x)`, and similarly for a relation.

We also define `map (F : β → γ) : Germ l β → Germ l γ` sending each germ `f` to `F ∘ f`.

For each of the following structures we prove that if `β` has this structure, then so does
`Germ l β`:

* one-operation algebraic structures up to `CommGroup`;
* `MulZeroClass`, `Distrib`, `Semiring`, `CommSemiring`, `Ring`, `CommRing`;
* `MulAction`, `DistribMulAction`, `Module`;
* `Preorder`, `PartialOrder`, and `Lattice` structures, as well as `BoundedOrder`;

## Tags

filter, germ
-/

assert_not_exists OrderedSemiring

namespace Filter

variable {α β γ δ : Type*} {l : Filter α} {f g h : α → β}

theorem const_eventuallyEq' [NeBot l] {a b : β} : (∀ᶠ _ in l, a = b) ↔ a = b :=
  eventually_const

theorem const_eventuallyEq [NeBot l] {a b : β} : ((fun _ => a) =ᶠ[l] fun _ => b) ↔ a = b :=
  @const_eventuallyEq' _ _ _ _ a b

/-- Setoid used to define the space of germs. -/
def germSetoid (l : Filter α) (β : Type*) : Setoid (α → β) where
  r := EventuallyEq l
  iseqv := ⟨EventuallyEq.refl _, EventuallyEq.symm, EventuallyEq.trans⟩

/-- The space of germs of functions `α → β` at a filter `l`. -/
def Germ (l : Filter α) (β : Type*) : Type _ :=
  Quotient (germSetoid l β)

/-- Setoid used to define the filter product. This is a dependent version of
  `Filter.germSetoid`. -/
def productSetoid (l : Filter α) (ε : α → Type*) : Setoid ((a : _) → ε a) where
  r f g := ∀ᶠ a in l, f a = g a
  iseqv :=
    ⟨fun _ => Eventually.of_forall fun _ => rfl, fun h => h.mono fun _ => Eq.symm,
      fun h1 h2 => h1.congr (h2.mono fun _ hx => hx ▸ Iff.rfl)⟩

/-- The filter product `(a : α) → ε a` at a filter `l`. This is a dependent version of
  `Filter.Germ`. -/
def Product (l : Filter α) (ε : α → Type*) : Type _ :=
  Quotient (productSetoid l ε)

namespace Product

variable {ε : α → Type*}

instance coeTC : CoeTC ((a : _) → ε a) (l.Product ε) :=
  ⟨@Quotient.mk' _ (productSetoid _ ε)⟩

instance instInhabited [(a : _) → Inhabited (ε a)] : Inhabited (l.Product ε) :=
  ⟨(↑fun a => (default : ε a) : l.Product ε)⟩

end Product

namespace Germ

-- Porting note: added
@[coe]
def ofFun : (α → β) → (Germ l β) := @Quotient.mk' _ (germSetoid _ _)

instance : CoeTC (α → β) (Germ l β) :=
  ⟨ofFun⟩

@[coe] -- Porting note: removed `HasLiftT` instance
def const {l : Filter α} (b : β) : (Germ l β) := ofFun fun _ => b

instance coeTC : CoeTC β (Germ l β) :=
  ⟨const⟩

/-- A germ `P` of functions `α → β` is constant w.r.t. `l`. -/
def IsConstant {l : Filter α} (P : Germ l β) : Prop :=
  P.liftOn (fun f ↦ ∃ b : β, f =ᶠ[l] (fun _ ↦ b)) <| by
    suffices ∀ f g : α → β, ∀ b : β, f =ᶠ[l] g → (f =ᶠ[l] fun _ ↦ b) → (g =ᶠ[l] fun _ ↦ b) from
      fun f g h ↦ propext ⟨fun ⟨b, hb⟩ ↦ ⟨b, this f g b h hb⟩, fun ⟨b, hb⟩ ↦ ⟨b, h.trans hb⟩⟩
    exact fun f g b hfg hf ↦ (hfg.symm).trans hf

theorem isConstant_coe {l : Filter α} {b} (h : ∀ x', f x' = b) : (↑f : Germ l β).IsConstant :=
<<<<<<< HEAD
  ⟨b, Eventually.of_forall (fun x ↦ h x)⟩
=======
  ⟨b, Eventually.of_forall h⟩
>>>>>>> d0df76bd

@[simp]
theorem isConstant_coe_const {l : Filter α} {b : β} : (fun _ : α ↦ b : Germ l β).IsConstant := by
  use b

/-- If `f : α → β` is constant w.r.t. `l` and `g : β → γ`, then `g ∘ f : α → γ` also is. -/
lemma isConstant_comp {l : Filter α} {f : α → β} {g : β → γ}
    (h : (f : Germ l β).IsConstant) : ((g ∘ f) : Germ l γ).IsConstant := by
  obtain ⟨b, hb⟩ := h
  exact ⟨g b, hb.fun_comp g⟩

@[simp]
theorem quot_mk_eq_coe (l : Filter α) (f : α → β) : Quot.mk _ f = (f : Germ l β) :=
  rfl

@[simp]
theorem mk'_eq_coe (l : Filter α) (f : α → β) :
    @Quotient.mk' _ (germSetoid _ _) f = (f : Germ l β) :=
  rfl

@[elab_as_elim]
theorem inductionOn (f : Germ l β) {p : Germ l β → Prop} (h : ∀ f : α → β, p f) : p f :=
  Quotient.inductionOn' f h

@[elab_as_elim]
theorem inductionOn₂ (f : Germ l β) (g : Germ l γ) {p : Germ l β → Germ l γ → Prop}
    (h : ∀ (f : α → β) (g : α → γ), p f g) : p f g :=
  Quotient.inductionOn₂' f g h

@[elab_as_elim]
theorem inductionOn₃ (f : Germ l β) (g : Germ l γ) (h : Germ l δ)
    {p : Germ l β → Germ l γ → Germ l δ → Prop}
    (H : ∀ (f : α → β) (g : α → γ) (h : α → δ), p f g h) : p f g h :=
  Quotient.inductionOn₃' f g h H

/-- Given a map `F : (α → β) → (γ → δ)` that sends functions eventually equal at `l` to functions
eventually equal at `lc`, returns a map from `Germ l β` to `Germ lc δ`. -/
def map' {lc : Filter γ} (F : (α → β) → γ → δ) (hF : (l.EventuallyEq ⇒ lc.EventuallyEq) F F) :
    Germ l β → Germ lc δ :=
  Quotient.map' F hF

/-- Given a germ `f : Germ l β` and a function `F : (α → β) → γ` sending eventually equal functions
to the same value, returns the value `F` takes on functions having germ `f` at `l`. -/
def liftOn {γ : Sort*} (f : Germ l β) (F : (α → β) → γ) (hF : (l.EventuallyEq ⇒ (· = ·)) F F) :
    γ :=
  Quotient.liftOn' f F hF

@[simp]
theorem map'_coe {lc : Filter γ} (F : (α → β) → γ → δ) (hF : (l.EventuallyEq ⇒ lc.EventuallyEq) F F)
    (f : α → β) : map' F hF f = F f :=
  rfl

@[simp, norm_cast]
theorem coe_eq : (f : Germ l β) = g ↔ f =ᶠ[l] g :=
  Quotient.eq''

alias ⟨_, _root_.Filter.EventuallyEq.germ_eq⟩ := coe_eq

/-- Lift a function `β → γ` to a function `Germ l β → Germ l γ`. -/
def map (op : β → γ) : Germ l β → Germ l γ :=
  map' (op ∘ ·) fun _ _ H => H.mono fun _ H => congr_arg op H

@[simp]
theorem map_coe (op : β → γ) (f : α → β) : map op (f : Germ l β) = op ∘ f :=
  rfl

@[simp]
theorem map_id : map id = (id : Germ l β → Germ l β) := by
  ext ⟨f⟩
  rfl

theorem map_map (op₁ : γ → δ) (op₂ : β → γ) (f : Germ l β) :
    map op₁ (map op₂ f) = map (op₁ ∘ op₂) f :=
  inductionOn f fun _ => rfl

/-- Lift a binary function `β → γ → δ` to a function `Germ l β → Germ l γ → Germ l δ`. -/
def map₂ (op : β → γ → δ) : Germ l β → Germ l γ → Germ l δ :=
  Quotient.map₂' (fun f g x => op (f x) (g x)) fun f f' Hf g g' Hg =>
    Hg.mp <| Hf.mono fun x Hf Hg => by simp only [Hf, Hg]

@[simp]
theorem map₂_coe (op : β → γ → δ) (f : α → β) (g : α → γ) :
    map₂ op (f : Germ l β) g = fun x => op (f x) (g x) :=
  rfl

/-- A germ at `l` of maps from `α` to `β` tends to `lb : Filter β` if it is represented by a map
which tends to `lb` along `l`. -/
protected def Tendsto (f : Germ l β) (lb : Filter β) : Prop :=
  liftOn f (fun f => Tendsto f l lb) fun _f _g H => propext (tendsto_congr' H)

@[simp, norm_cast]
theorem coe_tendsto {f : α → β} {lb : Filter β} : (f : Germ l β).Tendsto lb ↔ Tendsto f l lb :=
  Iff.rfl

alias ⟨_, _root_.Filter.Tendsto.germ_tendsto⟩ := coe_tendsto

/-- Given two germs `f : Germ l β`, and `g : Germ lc α`, where `l : Filter α`, if `g` tends to `l`,
then the composition `f ∘ g` is well-defined as a germ at `lc`. -/
def compTendsto' (f : Germ l β) {lc : Filter γ} (g : Germ lc α) (hg : g.Tendsto l) : Germ lc β :=
  liftOn f (fun f => g.map f) fun _f₁ _f₂ hF =>
    inductionOn g (fun _g hg => coe_eq.2 <| hg.eventually hF) hg

@[simp]
theorem coe_compTendsto' (f : α → β) {lc : Filter γ} {g : Germ lc α} (hg : g.Tendsto l) :
    (f : Germ l β).compTendsto' g hg = g.map f :=
  rfl

/-- Given a germ `f : Germ l β` and a function `g : γ → α`, where `l : Filter α`, if `g` tends
to `l` along `lc : Filter γ`, then the composition `f ∘ g` is well-defined as a germ at `lc`. -/
def compTendsto (f : Germ l β) {lc : Filter γ} (g : γ → α) (hg : Tendsto g lc l) : Germ lc β :=
  f.compTendsto' _ hg.germ_tendsto

@[simp]
theorem coe_compTendsto (f : α → β) {lc : Filter γ} {g : γ → α} (hg : Tendsto g lc l) :
    (f : Germ l β).compTendsto g hg = f ∘ g :=
  rfl

-- Porting note https://github.com/leanprover-community/mathlib4/issues/10959
-- simp cannot prove this
@[simp, nolint simpNF]
theorem compTendsto'_coe (f : Germ l β) {lc : Filter γ} {g : γ → α} (hg : Tendsto g lc l) :
    f.compTendsto' _ hg.germ_tendsto = f.compTendsto g hg :=
  rfl

theorem Filter.Tendsto.congr_germ {f g : β → γ} {l : Filter α} {l' : Filter β} (h : f =ᶠ[l'] g)
    {φ : α → β} (hφ : Tendsto φ l l') : (f ∘ φ : Germ l γ) = g ∘ φ :=
  EventuallyEq.germ_eq (h.comp_tendsto hφ)

lemma isConstant_comp_tendsto {lc : Filter γ} {g : γ → α}
    (hf : (f : Germ l β).IsConstant) (hg : Tendsto g lc l) : IsConstant (f ∘ g : Germ lc β) := by
  rcases hf with ⟨b, hb⟩
  exact ⟨b, hb.comp_tendsto hg⟩

/-- If a germ `f : Germ l β` is constant, where `l : Filter α`,
and a function `g : γ → α` tends to `l` along `lc : Filter γ`,
the germ of the composition `f ∘ g` is also constant. -/
lemma isConstant_compTendsto {f : Germ l β} {lc : Filter γ} {g : γ → α}
    (hf : f.IsConstant) (hg : Tendsto g lc l) : (f.compTendsto g hg).IsConstant := by
  induction f using Quotient.inductionOn with | _ f => ?_
  exact isConstant_comp_tendsto hf hg

@[simp, norm_cast]
theorem const_inj [NeBot l] {a b : β} : (↑a : Germ l β) = ↑b ↔ a = b :=
  coe_eq.trans const_eventuallyEq

@[simp]
theorem map_const (l : Filter α) (a : β) (f : β → γ) : (↑a : Germ l β).map f = ↑(f a) :=
  rfl

@[simp]
theorem map₂_const (l : Filter α) (b : β) (c : γ) (f : β → γ → δ) :
    map₂ f (↑b : Germ l β) ↑c = ↑(f b c) :=
  rfl

@[simp]
theorem const_compTendsto {l : Filter α} (b : β) {lc : Filter γ} {g : γ → α} (hg : Tendsto g lc l) :
    (↑b : Germ l β).compTendsto g hg = ↑b :=
  rfl

@[simp]
theorem const_compTendsto' {l : Filter α} (b : β) {lc : Filter γ} {g : Germ lc α}
    (hg : g.Tendsto l) : (↑b : Germ l β).compTendsto' g hg = ↑b :=
  inductionOn g (fun _ _ => rfl) hg

/-- Lift a predicate on `β` to `Germ l β`. -/
def LiftPred (p : β → Prop) (f : Germ l β) : Prop :=
  liftOn f (fun f => ∀ᶠ x in l, p (f x)) fun _f _g H =>
    propext <| eventually_congr <| H.mono fun _x hx => hx ▸ Iff.rfl

@[simp]
theorem liftPred_coe {p : β → Prop} {f : α → β} : LiftPred p (f : Germ l β) ↔ ∀ᶠ x in l, p (f x) :=
  Iff.rfl

theorem liftPred_const {p : β → Prop} {x : β} (hx : p x) : LiftPred p (↑x : Germ l β) :=
  Eventually.of_forall fun _y => hx

@[simp]
theorem liftPred_const_iff [NeBot l] {p : β → Prop} {x : β} : LiftPred p (↑x : Germ l β) ↔ p x :=
  @eventually_const _ _ _ (p x)

/-- Lift a relation `r : β → γ → Prop` to `Germ l β → Germ l γ → Prop`. -/
def LiftRel (r : β → γ → Prop) (f : Germ l β) (g : Germ l γ) : Prop :=
  Quotient.liftOn₂' f g (fun f g => ∀ᶠ x in l, r (f x) (g x)) fun _f _g _f' _g' Hf Hg =>
    propext <| eventually_congr <| Hg.mp <| Hf.mono fun _x hf hg => hf ▸ hg ▸ Iff.rfl

@[simp]
theorem liftRel_coe {r : β → γ → Prop} {f : α → β} {g : α → γ} :
    LiftRel r (f : Germ l β) g ↔ ∀ᶠ x in l, r (f x) (g x) :=
  Iff.rfl

theorem liftRel_const {r : β → γ → Prop} {x : β} {y : γ} (h : r x y) :
    LiftRel r (↑x : Germ l β) ↑y :=
  Eventually.of_forall fun _ => h

@[simp]
theorem liftRel_const_iff [NeBot l] {r : β → γ → Prop} {x : β} {y : γ} :
    LiftRel r (↑x : Germ l β) ↑y ↔ r x y :=
  @eventually_const _ _ _ (r x y)

instance instInhabited [Inhabited β] : Inhabited (Germ l β) := ⟨↑(default : β)⟩

section Monoid

variable {M : Type*} {G : Type*}

@[to_additive] instance instMul [Mul M] : Mul (Germ l M) := ⟨map₂ (· * ·)⟩

@[to_additive (attr := simp, norm_cast)]
theorem coe_mul [Mul M] (f g : α → M) : ↑(f * g) = (f * g : Germ l M) :=
  rfl

@[to_additive] instance instOne [One M] : One (Germ l M) := ⟨↑(1 : M)⟩

@[to_additive (attr := simp, norm_cast)]
theorem coe_one [One M] : ↑(1 : α → M) = (1 : Germ l M) :=
  rfl

@[to_additive]
instance instSemigroup [Semigroup M] : Semigroup (Germ l M) :=
  { mul_assoc := fun a b c => Quotient.inductionOn₃' a b c
      fun _ _ _ => congrArg ofFun <| mul_assoc .. }

@[to_additive]
instance instCommSemigroup [CommSemigroup M] : CommSemigroup (Germ l M) :=
  { mul_comm := Quotient.ind₂' fun _ _ => congrArg ofFun <| mul_comm .. }

@[to_additive]
instance instIsLeftCancelMul [Mul M] [IsLeftCancelMul M] : IsLeftCancelMul (Germ l M) where
  mul_left_cancel f₁ f₂ f₃ :=
    inductionOn₃ f₁ f₂ f₃ fun _f₁ _f₂ _f₃ H =>
      coe_eq.2 ((coe_eq.1 H).mono fun _x => mul_left_cancel)

@[to_additive]
instance instIsRightCancelMul [Mul M] [IsRightCancelMul M] : IsRightCancelMul (Germ l M) where
  mul_right_cancel f₁ f₂ f₃ :=
    inductionOn₃ f₁ f₂ f₃ fun _f₁ _f₂ _f₃ H =>
      coe_eq.2 <| (coe_eq.1 H).mono fun _x => mul_right_cancel

@[to_additive]
instance instIsCancelMul [Mul M] [IsCancelMul M] : IsCancelMul (Germ l M) where

@[to_additive]
instance instLeftCancelSemigroup [LeftCancelSemigroup M] : LeftCancelSemigroup (Germ l M) where
  mul_left_cancel _ _ _ := mul_left_cancel

@[to_additive]
instance instRightCancelSemigroup [RightCancelSemigroup M] : RightCancelSemigroup (Germ l M) where
  mul_right_cancel _ _ _ := mul_right_cancel

@[to_additive]
instance instMulOneClass [MulOneClass M] : MulOneClass (Germ l M) :=
  { one_mul := Quotient.ind' fun _ => congrArg ofFun <| one_mul _
    mul_one := Quotient.ind' fun _ => congrArg ofFun <| mul_one _ }

@[to_additive]
instance instSMul [SMul M G] : SMul M (Germ l G) where smul n := map (n • ·)

@[to_additive existing instSMul]
instance instPow [Pow G M] : Pow (Germ l G) M where pow f n := map (· ^ n) f

@[to_additive (attr := simp, norm_cast)]
theorem coe_smul [SMul M G] (n : M) (f : α → G) : ↑(n • f) = n • (f : Germ l G) :=
  rfl

@[to_additive (attr := simp, norm_cast)]
theorem const_smul [SMul M G] (n : M) (a : G) : (↑(n • a) : Germ l G) = n • (↑a : Germ l G) :=
  rfl

@[to_additive (attr := simp, norm_cast)]
theorem coe_pow [Pow G M] (f : α → G) (n : M) : ↑(f ^ n) = (f : Germ l G) ^ n :=
  rfl

@[to_additive (attr := simp, norm_cast)]
theorem const_pow [Pow G M] (a : G) (n : M) : (↑(a ^ n) : Germ l G) = (↑a : Germ l G) ^ n :=
  rfl

-- TODO: https://github.com/leanprover-community/mathlib4/pull/7432
@[to_additive]
instance instMonoid [Monoid M] : Monoid (Germ l M) :=
  { Function.Surjective.monoid ofFun Quot.mk_surjective (by rfl)
      (fun _ _ => by rfl) fun _ _ => by rfl with
    toSemigroup := instSemigroup
    toOne := instOne
    npow := fun n a => a ^ n }

/-- Coercion from functions to germs as a monoid homomorphism. -/
@[to_additive "Coercion from functions to germs as an additive monoid homomorphism."]
def coeMulHom [Monoid M] (l : Filter α) : (α → M) →* Germ l M where
  toFun := ofFun; map_one' := rfl; map_mul' _ _ := rfl

@[to_additive (attr := simp)]
theorem coe_coeMulHom [Monoid M] : (coeMulHom l : (α → M) → Germ l M) = ofFun :=
  rfl

@[to_additive]
instance instCommMonoid [CommMonoid M] : CommMonoid (Germ l M) :=
  { mul_comm := mul_comm }

instance instNatCast [NatCast M] : NatCast (Germ l M) where natCast n := (n : α → M)

@[simp]
theorem natCast_def [NatCast M] (n : ℕ) : ((fun _ ↦ n : α → M) : Germ l M) = n := rfl

@[simp, norm_cast]
theorem const_nat [NatCast M] (n : ℕ) : ((n : M) : Germ l M) = n := rfl

-- See note [no_index around OfNat.ofNat]
@[simp, norm_cast]
theorem coe_ofNat [NatCast M] (n : ℕ) [n.AtLeastTwo] :
    ((no_index (OfNat.ofNat n : α → M)) : Germ l M) = OfNat.ofNat n :=
  rfl

-- See note [no_index around OfNat.ofNat]
@[simp, norm_cast]
theorem const_ofNat [NatCast M] (n : ℕ) [n.AtLeastTwo] :
    ((no_index (OfNat.ofNat n : M)) : Germ l M) = OfNat.ofNat n :=
  rfl

instance instIntCast [IntCast M] : IntCast (Germ l M) where intCast n := (n : α → M)

@[simp]
theorem intCast_def [IntCast M] (n : ℤ) : ((fun _ ↦ n : α → M) : Germ l M) = n := rfl

@[deprecated (since := "2024-04-05")] alias coe_nat := natCast_def
@[deprecated (since := "2024-04-05")] alias coe_int := intCast_def

instance instAddMonoidWithOne [AddMonoidWithOne M] : AddMonoidWithOne (Germ l M) where
  natCast_zero := congrArg ofFun <| by simp; rfl
  natCast_succ _ := congrArg ofFun <| by simp [Function.comp]; rfl

instance instAddCommMonoidWithOne [AddCommMonoidWithOne M] : AddCommMonoidWithOne (Germ l M) :=
  { add_comm := add_comm }

@[to_additive] instance instInv [Inv G] : Inv (Germ l G) := ⟨map Inv.inv⟩

@[to_additive (attr := simp, norm_cast)]
theorem coe_inv [Inv G] (f : α → G) : ↑f⁻¹ = (f⁻¹ : Germ l G) :=
  rfl

@[to_additive (attr := simp, norm_cast)]
theorem const_inv [Inv G] (a : G) : (↑(a⁻¹) : Germ l G) = (↑a)⁻¹ :=
  rfl

@[to_additive] instance instDiv [Div M] : Div (Germ l M) := ⟨map₂ (· / ·)⟩

@[to_additive (attr := simp, norm_cast)]
theorem coe_div [Div M] (f g : α → M) : ↑(f / g) = (f / g : Germ l M) :=
  rfl

@[to_additive (attr := simp, norm_cast)]
theorem const_div [Div M] (a b : M) : (↑(a / b) : Germ l M) = ↑a / ↑b :=
  rfl

@[to_additive]
instance instInvolutiveInv [InvolutiveInv G] : InvolutiveInv (Germ l G) :=
  { inv_inv := Quotient.ind' fun _ => congrArg ofFun<| inv_inv _ }

instance instHasDistribNeg [Mul G] [HasDistribNeg G] : HasDistribNeg (Germ l G) :=
  { neg_mul := Quotient.ind₂' fun _ _ => congrArg ofFun <| neg_mul ..
    mul_neg := Quotient.ind₂' fun _ _ => congrArg ofFun <| mul_neg .. }

@[to_additive]
instance instInvOneClass [InvOneClass G] : InvOneClass (Germ l G) :=
  ⟨congr_arg ofFun inv_one⟩

@[to_additive subNegMonoid]
instance instDivInvMonoid [DivInvMonoid G] : DivInvMonoid (Germ l G) where
  zpow z f := f ^ z
  zpow_zero' := Quotient.ind' fun _ => congrArg ofFun <|
    funext fun _ => DivInvMonoid.zpow_zero' _
  zpow_succ' _ := Quotient.ind' fun _ => congrArg ofFun <|
    funext fun _ => DivInvMonoid.zpow_succ' ..
  zpow_neg' _ := Quotient.ind' fun _ => congrArg ofFun <|
    funext fun _ => DivInvMonoid.zpow_neg' ..
  div_eq_mul_inv := Quotient.ind₂' fun _ _ ↦ congrArg ofFun <| div_eq_mul_inv ..

@[to_additive]
instance instDivisionMonoid [DivisionMonoid G] : DivisionMonoid (Germ l G) where
  inv_inv := inv_inv
  mul_inv_rev x y := inductionOn₂ x y fun _ _ ↦ congr_arg ofFun <| mul_inv_rev _ _
  inv_eq_of_mul x y := inductionOn₂ x y fun _ _ h ↦ coe_eq.2 <| (coe_eq.1 h).mono fun _ ↦
    DivisionMonoid.inv_eq_of_mul _ _

@[to_additive]
instance instGroup [Group G] : Group (Germ l G) :=
  { inv_mul_cancel := Quotient.ind' fun _ => congrArg ofFun <| inv_mul_cancel _ }

@[to_additive]
instance instCommGroup [CommGroup G] : CommGroup (Germ l G) :=
  { mul_comm := mul_comm }

instance instAddGroupWithOne [AddGroupWithOne G] : AddGroupWithOne (Germ l G) where
  __ := instAddMonoidWithOne
  __ := instAddGroup
  intCast_ofNat _ := congrArg ofFun <| by simp
  intCast_negSucc _ := congrArg ofFun <| by simp [Function.comp_def]; rfl

end Monoid

section Ring

variable {R : Type*}

instance instNontrivial [Nontrivial R] [NeBot l] : Nontrivial (Germ l R) :=
  let ⟨x, y, h⟩ := exists_pair_ne R
  ⟨⟨↑x, ↑y, mt const_inj.1 h⟩⟩

instance instMulZeroClass [MulZeroClass R] : MulZeroClass (Germ l R) :=
  { zero_mul := Quotient.ind' fun _ => congrArg ofFun <| zero_mul _
    mul_zero := Quotient.ind' fun _ => congrArg ofFun <| mul_zero _ }

instance instMulZeroOneClass [MulZeroOneClass R] : MulZeroOneClass (Germ l R) where
  __ := instMulZeroClass
  __ := instMulOneClass

instance instMonoidWithZero [MonoidWithZero R] : MonoidWithZero (Germ l R) where
  __ := instMonoid
  __ := instMulZeroClass

instance instDistrib [Distrib R] : Distrib (Germ l R) where
  left_distrib a b c := Quotient.inductionOn₃' a b c fun _ _ _ ↦ congrArg ofFun <| left_distrib ..
  right_distrib a b c := Quotient.inductionOn₃' a b c fun _ _ _ ↦ congrArg ofFun <| right_distrib ..

instance instNonUnitalNonAssocSemiring [NonUnitalNonAssocSemiring R] :
    NonUnitalNonAssocSemiring (Germ l R) where
  __ := instAddCommMonoid
  __ := instDistrib
  __ := instMulZeroClass

instance instNonUnitalSemiring [NonUnitalSemiring R] : NonUnitalSemiring (Germ l R) :=
  { mul_assoc := mul_assoc }

instance instNonAssocSemiring [NonAssocSemiring R] : NonAssocSemiring (Germ l R) where
  __ := instNonUnitalNonAssocSemiring
  __ := instMulZeroOneClass
  __ := instAddMonoidWithOne

instance instNonUnitalNonAssocRing [NonUnitalNonAssocRing R] :
    NonUnitalNonAssocRing (Germ l R) where
  __ := instAddCommGroup
  __ := instNonUnitalNonAssocSemiring

instance instNonUnitalRing [NonUnitalRing R] : NonUnitalRing (Germ l R) :=
  { mul_assoc := mul_assoc }

instance instNonAssocRing [NonAssocRing R] : NonAssocRing (Germ l R) where
  __ := instNonUnitalNonAssocRing
  __ := instNonAssocSemiring
  __ := instAddGroupWithOne

instance instSemiring [Semiring R] : Semiring (Germ l R) where
  __ := instNonUnitalSemiring
  __ := instNonAssocSemiring
  __ := instMonoidWithZero

instance instRing [Ring R] : Ring (Germ l R) where
  __ := instSemiring
  __ := instAddCommGroup
  __ := instNonAssocRing

instance instNonUnitalCommSemiring [NonUnitalCommSemiring R] :
    NonUnitalCommSemiring (Germ l R) :=
  { mul_comm := mul_comm }

instance instCommSemiring [CommSemiring R] : CommSemiring (Germ l R) :=
  { mul_comm := mul_comm }

instance instNonUnitalCommRing [NonUnitalCommRing R] : NonUnitalCommRing (Germ l R) where
  __ := instNonUnitalRing
  __ := instCommSemigroup

instance instCommRing [CommRing R] : CommRing (Germ l R) :=
  { mul_comm := mul_comm }

/-- Coercion `(α → R) → Germ l R` as a `RingHom`. -/
def coeRingHom [Semiring R] (l : Filter α) : (α → R) →+* Germ l R :=
  { (coeMulHom l : _ →* Germ l R), (coeAddHom l : _ →+ Germ l R) with toFun := ofFun }

@[simp]
theorem coe_coeRingHom [Semiring R] : (coeRingHom l : (α → R) → Germ l R) = ofFun :=
  rfl

end Ring

section Module

variable {M N R : Type*}

@[to_additive]
instance instSMul' [SMul M β] : SMul (Germ l M) (Germ l β) :=
  ⟨map₂ (· • ·)⟩

@[to_additive (attr := simp, norm_cast)]
theorem coe_smul' [SMul M β] (c : α → M) (f : α → β) : ↑(c • f) = (c : Germ l M) • (f : Germ l β) :=
  rfl

@[to_additive]
instance instMulAction [Monoid M] [MulAction M β] : MulAction M (Germ l β) where
  one_smul f :=
    inductionOn f fun f => by
      norm_cast
      simp [one_smul]
  mul_smul c₁ c₂ f :=
    inductionOn f fun f => by
      norm_cast
      simp [mul_smul]

@[to_additive]
instance instMulAction' [Monoid M] [MulAction M β] : MulAction (Germ l M) (Germ l β) where
  one_smul f := inductionOn f fun f => by simp only [← coe_one, ← coe_smul', one_smul]
  mul_smul c₁ c₂ f :=
    inductionOn₃ c₁ c₂ f fun c₁ c₂ f => by
      norm_cast
      simp [mul_smul]

instance instDistribMulAction [Monoid M] [AddMonoid N] [DistribMulAction M N] :
    DistribMulAction M (Germ l N) where
  smul_add c f g :=
    inductionOn₂ f g fun f g => by
      norm_cast
      simp [smul_add]
  smul_zero c := by simp only [← coe_zero, ← coe_smul, smul_zero]

instance instDistribMulAction' [Monoid M] [AddMonoid N] [DistribMulAction M N] :
    DistribMulAction (Germ l M) (Germ l N) where
  smul_add c f g :=
    inductionOn₃ c f g fun c f g => by
      norm_cast
      simp [smul_add]
  smul_zero c := inductionOn c fun c => by simp only [← coe_zero, ← coe_smul', smul_zero]

instance instModule [Semiring R] [AddCommMonoid M] [Module R M] : Module R (Germ l M) where
  add_smul c₁ c₂ f :=
    inductionOn f fun f => by
      norm_cast
      simp [add_smul]
  zero_smul f :=
    inductionOn f fun f => by
      norm_cast
      simp [zero_smul, coe_zero]

instance instModule' [Semiring R] [AddCommMonoid M] [Module R M] :
    Module (Germ l R) (Germ l M) where
  add_smul c₁ c₂ f :=
    inductionOn₃ c₁ c₂ f fun c₁ c₂ f => by
      norm_cast
      simp [add_smul]
  zero_smul f := inductionOn f fun f => by simp only [← coe_zero, ← coe_smul', zero_smul]

end Module

instance instLE [LE β] : LE (Germ l β) := ⟨LiftRel (· ≤ ·)⟩

theorem le_def [LE β] : ((· ≤ ·) : Germ l β → Germ l β → Prop) = LiftRel (· ≤ ·) :=
  rfl

@[simp]
theorem coe_le [LE β] : (f : Germ l β) ≤ g ↔ f ≤ᶠ[l] g :=
  Iff.rfl

theorem coe_nonneg [LE β] [Zero β] {f : α → β} : 0 ≤ (f : Germ l β) ↔ ∀ᶠ x in l, 0 ≤ f x :=
  Iff.rfl

theorem const_le [LE β] {x y : β} : x ≤ y → (↑x : Germ l β) ≤ ↑y :=
  liftRel_const

@[simp, norm_cast]
theorem const_le_iff [LE β] [NeBot l] {x y : β} : (↑x : Germ l β) ≤ ↑y ↔ x ≤ y :=
  liftRel_const_iff

instance instPreorder [Preorder β] : Preorder (Germ l β) where
  le := (· ≤ ·)
  le_refl f := inductionOn f <| EventuallyLE.refl l
  le_trans f₁ f₂ f₃ := inductionOn₃ f₁ f₂ f₃ fun _ _ _ => EventuallyLE.trans

instance instPartialOrder [PartialOrder β] : PartialOrder (Germ l β) where
  le_antisymm f g := inductionOn₂ f g fun _ _ h₁ h₂ ↦ (EventuallyLE.antisymm h₁ h₂).germ_eq

instance instBot [Bot β] : Bot (Germ l β) := ⟨↑(⊥ : β)⟩
instance instTop [Top β] : Top (Germ l β) := ⟨↑(⊤ : β)⟩

@[simp, norm_cast]
theorem const_bot [Bot β] : (↑(⊥ : β) : Germ l β) = ⊥ :=
  rfl

@[simp, norm_cast]
theorem const_top [Top β] : (↑(⊤ : β) : Germ l β) = ⊤ :=
  rfl

instance instOrderBot [LE β] [OrderBot β] : OrderBot (Germ l β) where
  bot_le f := inductionOn f fun _ => Eventually.of_forall fun _ => bot_le

instance instOrderTop [LE β] [OrderTop β] : OrderTop (Germ l β) where
  le_top f := inductionOn f fun _ => Eventually.of_forall fun _ => le_top

instance instBoundedOrder [LE β] [BoundedOrder β] : BoundedOrder (Germ l β) where
  __ := instOrderBot
  __ := instOrderTop

instance instSup [Max β] : Max (Germ l β) := ⟨map₂ (· ⊔ ·)⟩
instance instInf [Min β] : Min (Germ l β) := ⟨map₂ (· ⊓ ·)⟩

@[simp, norm_cast]
theorem const_sup [Max β] (a b : β) : ↑(a ⊔ b) = (↑a ⊔ ↑b : Germ l β) :=
  rfl

@[simp, norm_cast]
theorem const_inf [Min β] (a b : β) : ↑(a ⊓ b) = (↑a ⊓ ↑b : Germ l β) :=
  rfl

instance instSemilatticeSup [SemilatticeSup β] : SemilatticeSup (Germ l β) where
<<<<<<< HEAD
=======
  sup := max
>>>>>>> d0df76bd
  le_sup_left f g := inductionOn₂ f g fun _f _g => Eventually.of_forall fun _x ↦ le_sup_left
  le_sup_right f g := inductionOn₂ f g fun _f _g ↦ Eventually.of_forall fun _x ↦ le_sup_right
  sup_le f₁ f₂ g := inductionOn₃ f₁ f₂ g fun _f₁ _f₂ _g h₁ h₂ ↦ h₂.mp <| h₁.mono fun _x ↦ sup_le

instance instSemilatticeInf [SemilatticeInf β] : SemilatticeInf (Germ l β) where
<<<<<<< HEAD
=======
  inf := min
>>>>>>> d0df76bd
  inf_le_left f g := inductionOn₂ f g fun _f _g ↦ Eventually.of_forall fun _x ↦ inf_le_left
  inf_le_right f g := inductionOn₂ f g fun _f _g ↦ Eventually.of_forall fun _x ↦ inf_le_right
  le_inf f₁ f₂ g := inductionOn₃ f₁ f₂ g fun _f₁ _f₂ _g h₁ h₂ ↦ h₂.mp <| h₁.mono fun _x ↦ le_inf

instance instLattice [Lattice β] : Lattice (Germ l β) where
  __ := instSemilatticeSup
  __ := instSemilatticeInf

instance instDistribLattice [DistribLattice β] : DistribLattice (Germ l β) where
  le_sup_inf f g h := inductionOn₃ f g h fun _f _g _h ↦ Eventually.of_forall fun _ ↦ le_sup_inf

@[to_additive]
instance instExistsMulOfLE [Mul β] [LE β] [ExistsMulOfLE β] : ExistsMulOfLE (Germ l β) where
  exists_mul_of_le {x y} := inductionOn₂ x y fun f g (h : f ≤ᶠ[l] g) ↦ by
    classical
    choose c hc using fun x (hx : f x ≤ g x) ↦ exists_mul_of_le hx
    refine ⟨ofFun fun x ↦ if hx : f x ≤ g x then c x hx else f x, coe_eq.2 ?_⟩
    filter_upwards [h] with x hx
    rw [dif_pos hx, hc]

end Germ

end Filter<|MERGE_RESOLUTION|>--- conflicted
+++ resolved
@@ -117,11 +117,7 @@
     exact fun f g b hfg hf ↦ (hfg.symm).trans hf
 
 theorem isConstant_coe {l : Filter α} {b} (h : ∀ x', f x' = b) : (↑f : Germ l β).IsConstant :=
-<<<<<<< HEAD
-  ⟨b, Eventually.of_forall (fun x ↦ h x)⟩
-=======
   ⟨b, Eventually.of_forall h⟩
->>>>>>> d0df76bd
 
 @[simp]
 theorem isConstant_coe_const {l : Filter α} {b : β} : (fun _ : α ↦ b : Germ l β).IsConstant := by
@@ -733,19 +729,13 @@
   rfl
 
 instance instSemilatticeSup [SemilatticeSup β] : SemilatticeSup (Germ l β) where
-<<<<<<< HEAD
-=======
   sup := max
->>>>>>> d0df76bd
   le_sup_left f g := inductionOn₂ f g fun _f _g => Eventually.of_forall fun _x ↦ le_sup_left
   le_sup_right f g := inductionOn₂ f g fun _f _g ↦ Eventually.of_forall fun _x ↦ le_sup_right
   sup_le f₁ f₂ g := inductionOn₃ f₁ f₂ g fun _f₁ _f₂ _g h₁ h₂ ↦ h₂.mp <| h₁.mono fun _x ↦ sup_le
 
 instance instSemilatticeInf [SemilatticeInf β] : SemilatticeInf (Germ l β) where
-<<<<<<< HEAD
-=======
   inf := min
->>>>>>> d0df76bd
   inf_le_left f g := inductionOn₂ f g fun _f _g ↦ Eventually.of_forall fun _x ↦ inf_le_left
   inf_le_right f g := inductionOn₂ f g fun _f _g ↦ Eventually.of_forall fun _x ↦ inf_le_right
   le_inf f₁ f₂ g := inductionOn₃ f₁ f₂ g fun _f₁ _f₂ _g h₁ h₂ ↦ h₂.mp <| h₁.mono fun _x ↦ le_inf
