/-
Copyright (c) 2022 Andrew Yang. All rights reserved.
Released under Apache 2.0 license as described in the file LICENSE.
Authors: Andrew Yang
-/
import Mathlib.Data.ENat.Lattice
import Mathlib.Order.OrderIsoNat
import Mathlib.Tactic.TFAE

#align_import order.height from "leanprover-community/mathlib"@"bf27744463e9620ca4e4ebe951fe83530ae6949b"

/-!

# Maximal length of chains

This file contains lemmas to work with the maximal length of strictly descending finite
sequences (chains) in a partial order.

## Main definition

- `Set.subchain`: The set of strictly ascending lists of `α` contained in a `Set α`.
- `Set.chainHeight`: The maximal length of a strictly ascending sequence in a partial order.
This is defined as the maximum of the lengths of `Set.subchain`s, valued in `ℕ∞`.

## Main results

- `Set.exists_chain_of_le_chainHeight`: For each `n : ℕ` such that `n ≤ s.chainHeight`, there
  exists `s.subchain` of length `n`.
- `Set.chainHeight_mono`: If `s ⊆ t` then `s.chainHeight ≤ t.chainHeight`.
- `Set.chainHeight_image`: If `f` is an order embedding, then
  `(f '' s).chainHeight = s.chainHeight`.
- `Set.chainHeight_insert_of_forall_lt`: If `∀ y ∈ s, y < x`, then
  `(insert x s).chainHeight = s.chainHeight + 1`.
- `Set.chainHeight_insert_of_forall_gt`: If `∀ y ∈ s, x < y`, then
  `(insert x s).chainHeight = s.chainHeight + 1`.
- `Set.chainHeight_union_eq`: If `∀ x ∈ s, ∀ y ∈ t, s ≤ t`, then
  `(s ∪ t).chainHeight = s.chainHeight + t.chainHeight`.
- `Set.wellFoundedGT_of_chainHeight_ne_top`:
  If `s` has finite height, then `>` is well-founded on `s`.
- `Set.wellFoundedLT_of_chainHeight_ne_top`:
  If `s` has finite height, then `<` is well-founded on `s`.

-/


open List hiding le_antisymm
open OrderDual

universe u v

variable {α β : Type*}

namespace Set

section LT

variable [LT α] [LT β] (s t : Set α)

/-- The set of strictly ascending lists of `α` contained in a `Set α`. -/
def subchain : Set (List α) :=
  { l | l.Chain' (· < ·) ∧ ∀ i ∈ l, i ∈ s }
#align set.subchain Set.subchain

@[simp] -- porting note: new `simp`
theorem nil_mem_subchain : [] ∈ s.subchain := ⟨trivial, fun _ ↦ nofun⟩
#align set.nil_mem_subchain Set.nil_mem_subchain

variable {s} {l : List α} {a : α}

theorem cons_mem_subchain_iff :
    (a::l) ∈ s.subchain ↔ a ∈ s ∧ l ∈ s.subchain ∧ ∀ b ∈ l.head?, a < b := by
  simp only [subchain, mem_setOf_eq, forall_mem_cons, chain'_cons', and_left_comm, and_comm,
    and_assoc]
#align set.cons_mem_subchain_iff Set.cons_mem_subchain_iff

@[simp] -- Porting note: new lemma + `simp`
theorem singleton_mem_subchain_iff : [a] ∈ s.subchain ↔ a ∈ s := by simp [cons_mem_subchain_iff]

instance : Nonempty s.subchain :=
  ⟨⟨[], s.nil_mem_subchain⟩⟩

variable (s)

/-- The maximal length of a strictly ascending sequence in a partial order. -/
noncomputable def chainHeight : ℕ∞ :=
  ⨆ l ∈ s.subchain, length l
#align set.chain_height Set.chainHeight

theorem chainHeight_eq_iSup_subtype : s.chainHeight = ⨆ l : s.subchain, ↑l.1.length :=
  iSup_subtype'
#align set.chain_height_eq_supr_subtype Set.chainHeight_eq_iSup_subtype

theorem exists_chain_of_le_chainHeight {n : ℕ} (hn : ↑n ≤ s.chainHeight) :
    ∃ l ∈ s.subchain, length l = n := by
  rcases (le_top : s.chainHeight ≤ ⊤).eq_or_lt with ha | ha <;>
    rw [chainHeight_eq_iSup_subtype] at ha
  · obtain ⟨_, ⟨⟨l, h₁, h₂⟩, rfl⟩, h₃⟩ :=
      not_bddAbove_iff'.mp (WithTop.iSup_coe_eq_top.1 ha) n
    exact ⟨l.take n, ⟨h₁.take _, fun x h ↦ h₂ _ <| take_subset _ _ h⟩,
      (l.length_take n).trans <| min_eq_left <| le_of_not_ge h₃⟩
  · rw [ENat.iSup_coe_lt_top] at ha
    obtain ⟨⟨l, h₁, h₂⟩, e : l.length = _⟩ := Nat.sSup_mem (Set.range_nonempty _) ha
    refine'
      ⟨l.take n, ⟨h₁.take _, fun x h ↦ h₂ _ <| take_subset _ _ h⟩,
        (l.length_take n).trans <| min_eq_left <| _⟩
    rwa [e, ← Nat.cast_le (α := ℕ∞), sSup_range, ENat.coe_iSup ha, ← chainHeight_eq_iSup_subtype]
#align set.exists_chain_of_le_chain_height Set.exists_chain_of_le_chainHeight

theorem le_chainHeight_TFAE (n : ℕ) :
    TFAE [↑n ≤ s.chainHeight, ∃ l ∈ s.subchain, length l = n, ∃ l ∈ s.subchain, n ≤ length l] := by
  tfae_have 1 → 2; · exact s.exists_chain_of_le_chainHeight
  tfae_have 2 → 3; · rintro ⟨l, hls, he⟩; exact ⟨l, hls, he.ge⟩
  tfae_have 3 → 1; · rintro ⟨l, hs, hn⟩; exact le_iSup₂_of_le l hs (WithTop.coe_le_coe.2 hn)
  tfae_finish
#align set.le_chain_height_tfae Set.le_chainHeight_TFAE

variable {s t}

theorem le_chainHeight_iff {n : ℕ} : ↑n ≤ s.chainHeight ↔ ∃ l ∈ s.subchain, length l = n :=
  (le_chainHeight_TFAE s n).out 0 1
#align set.le_chain_height_iff Set.le_chainHeight_iff

theorem length_le_chainHeight_of_mem_subchain (hl : l ∈ s.subchain) : ↑l.length ≤ s.chainHeight :=
  le_chainHeight_iff.mpr ⟨l, hl, rfl⟩
#align set.length_le_chain_height_of_mem_subchain Set.length_le_chainHeight_of_mem_subchain

theorem chainHeight_eq_top_iff : s.chainHeight = ⊤ ↔ ∀ n, ∃ l ∈ s.subchain, length l = n := by
  refine' ⟨fun h n ↦ le_chainHeight_iff.1 (le_top.trans_eq h.symm), fun h ↦ _⟩
  contrapose! h; obtain ⟨n, hn⟩ := WithTop.ne_top_iff_exists.1 h
  exact ⟨n + 1, fun l hs ↦ (Nat.lt_succ_iff.2 <| Nat.cast_le.1 <|
    (length_le_chainHeight_of_mem_subchain hs).trans_eq hn.symm).ne⟩
#align set.chain_height_eq_top_iff Set.chainHeight_eq_top_iff

@[simp]
theorem one_le_chainHeight_iff : 1 ≤ s.chainHeight ↔ s.Nonempty := by
  rw [← Nat.cast_one, Set.le_chainHeight_iff]
  simp only [length_eq_one, @and_comm (_ ∈ _), @eq_comm _ _ [_], exists_exists_eq_and,
    singleton_mem_subchain_iff, Set.Nonempty]
#align set.one_le_chain_height_iff Set.one_le_chainHeight_iff

@[simp]
theorem chainHeight_eq_zero_iff : s.chainHeight = 0 ↔ s = ∅ := by
  rw [← not_iff_not, ← Ne.def, ← ENat.one_le_iff_ne_zero, one_le_chainHeight_iff,
    nonempty_iff_ne_empty]
#align set.chain_height_eq_zero_iff Set.chainHeight_eq_zero_iff

@[simp]
theorem chainHeight_empty : (∅ : Set α).chainHeight = 0 :=
  chainHeight_eq_zero_iff.2 rfl
#align set.chain_height_empty Set.chainHeight_empty

@[simp]
theorem chainHeight_of_isEmpty [IsEmpty α] : s.chainHeight = 0 :=
  chainHeight_eq_zero_iff.mpr (Subsingleton.elim _ _)
#align set.chain_height_of_is_empty Set.chainHeight_of_isEmpty

theorem le_chainHeight_add_nat_iff {n m : ℕ} :
    ↑n ≤ s.chainHeight + m ↔ ∃ l ∈ s.subchain, n ≤ length l + m := by
  simp_rw [← tsub_le_iff_right, ← ENat.coe_sub, (le_chainHeight_TFAE s (n - m)).out 0 2]
#align set.le_chain_height_add_nat_iff Set.le_chainHeight_add_nat_iff

theorem chainHeight_add_le_chainHeight_add (s : Set α) (t : Set β) (n m : ℕ) :
    s.chainHeight + n ≤ t.chainHeight + m ↔
      ∀ l ∈ s.subchain, ∃ l' ∈ t.subchain, length l + n ≤ length l' + m := by
  refine'
    ⟨fun e l h ↦
      le_chainHeight_add_nat_iff.1
        ((add_le_add_right (length_le_chainHeight_of_mem_subchain h) _).trans e),
      fun H ↦ _⟩
  by_cases h : s.chainHeight = ⊤
  · suffices t.chainHeight = ⊤ by
      rw [this, top_add]
      exact le_top
    rw [chainHeight_eq_top_iff] at h ⊢
    intro k
    have := (le_chainHeight_TFAE t k).out 1 2
    rw [this]
    obtain ⟨l, hs, hl⟩ := h (k + m)
    obtain ⟨l', ht, hl'⟩ := H l hs
    exact ⟨l', ht, (add_le_add_iff_right m).1 <| _root_.trans (hl.symm.trans_le le_self_add) hl'⟩
  · obtain ⟨k, hk⟩ := WithTop.ne_top_iff_exists.1 h
    obtain ⟨l, hs, hl⟩ := le_chainHeight_iff.1 hk.le
    rw [← hk, ← hl]
    exact le_chainHeight_add_nat_iff.2 (H l hs)
#align set.chain_height_add_le_chain_height_add Set.chainHeight_add_le_chainHeight_add

theorem chainHeight_le_chainHeight_TFAE (s : Set α) (t : Set β) :
    TFAE [s.chainHeight ≤ t.chainHeight, ∀ l ∈ s.subchain, ∃ l' ∈ t.subchain, length l = length l',
      ∀ l ∈ s.subchain, ∃ l' ∈ t.subchain, length l ≤ length l'] := by
  tfae_have 1 ↔ 3
  · convert ← chainHeight_add_le_chainHeight_add s t 0 0 <;> apply add_zero
  tfae_have 2 ↔ 3
  · refine' forall₂_congr fun l hl ↦ _
    simp_rw [← (le_chainHeight_TFAE t l.length).out 1 2, eq_comm]
  tfae_finish
#align set.chain_height_le_chain_height_tfae Set.chainHeight_le_chainHeight_TFAE

theorem chainHeight_le_chainHeight_iff {t : Set β} :
    s.chainHeight ≤ t.chainHeight ↔ ∀ l ∈ s.subchain, ∃ l' ∈ t.subchain, length l = length l' :=
  (chainHeight_le_chainHeight_TFAE s t).out 0 1
#align set.chain_height_le_chain_height_iff Set.chainHeight_le_chainHeight_iff

theorem chainHeight_le_chainHeight_iff_le {t : Set β} :
    s.chainHeight ≤ t.chainHeight ↔ ∀ l ∈ s.subchain, ∃ l' ∈ t.subchain, length l ≤ length l' :=
  (chainHeight_le_chainHeight_TFAE s t).out 0 2
#align set.chain_height_le_chain_height_iff_le Set.chainHeight_le_chainHeight_iff_le

theorem chainHeight_mono (h : s ⊆ t) : s.chainHeight ≤ t.chainHeight :=
  chainHeight_le_chainHeight_iff.2 fun l hl ↦ ⟨l, ⟨hl.1, fun i hi ↦ h <| hl.2 i hi⟩, rfl⟩
#align set.chain_height_mono Set.chainHeight_mono

theorem chainHeight_image (f : α → β) (hf : ∀ {x y}, x < y ↔ f x < f y) (s : Set α) :
    (f '' s).chainHeight = s.chainHeight := by
  apply le_antisymm <;> rw [chainHeight_le_chainHeight_iff]
  · suffices ∀ l ∈ (f '' s).subchain, ∃ l' ∈ s.subchain, map f l' = l by
      intro l hl
      obtain ⟨l', h₁, rfl⟩ := this l hl
      exact ⟨l', h₁, length_map _ _⟩
    intro l
    induction' l with x xs hx
    · exact fun _ ↦ ⟨nil, ⟨trivial, fun x h ↦ (not_mem_nil x h).elim⟩, rfl⟩
    · intro h
      rw [cons_mem_subchain_iff] at h
      obtain ⟨⟨x, hx', rfl⟩, h₁, h₂⟩ := h
      obtain ⟨l', h₃, rfl⟩ := hx h₁
      refine' ⟨x::l', Set.cons_mem_subchain_iff.mpr ⟨hx', h₃, _⟩, rfl⟩
      cases l'
      · simp
      · simpa [← hf] using h₂
  · intro l hl
    refine' ⟨l.map f, ⟨_, _⟩, _⟩
    · simp_rw [chain'_map, ← hf]
      exact hl.1
    · intro _ e
      obtain ⟨a, ha, rfl⟩ := mem_map.mp e
      exact Set.mem_image_of_mem _ (hl.2 _ ha)
    · rw [length_map]
#align set.chain_height_image Set.chainHeight_image

variable (s)

@[simp]
theorem chainHeight_dual : (ofDual ⁻¹' s).chainHeight = s.chainHeight := by
  apply le_antisymm <;>
  · rw [chainHeight_le_chainHeight_iff]
    rintro l ⟨h₁, h₂⟩
    exact ⟨l.reverse, ⟨chain'_reverse.mpr h₁, fun i h ↦ h₂ i (mem_reverse.mp h)⟩,
      (length_reverse _).symm⟩
#align set.chain_height_dual Set.chainHeight_dual

end LT

section Preorder

variable (s t : Set α) [Preorder α]

theorem chainHeight_eq_iSup_Ici : s.chainHeight = ⨆ i ∈ s, (s ∩ Set.Ici i).chainHeight := by
  apply le_antisymm
  · refine' iSup₂_le _
    rintro (_ | ⟨x, xs⟩) h
    · exact zero_le _
    · apply le_trans _ (le_iSup₂ x (cons_mem_subchain_iff.mp h).1)
      apply length_le_chainHeight_of_mem_subchain
      refine' ⟨h.1, fun i hi ↦ ⟨h.2 i hi, _⟩⟩
      cases hi
      · exact left_mem_Ici
      rename_i hi
      cases' chain'_iff_pairwise.mp h.1 with _ _ h'
      exact (h' _ hi).le
  · exact iSup₂_le fun i _ ↦ chainHeight_mono <| Set.inter_subset_left _ _
#align set.chain_height_eq_supr_Ici Set.chainHeight_eq_iSup_Ici

theorem chainHeight_eq_iSup_Iic : s.chainHeight = ⨆ i ∈ s, (s ∩ Set.Iic i).chainHeight := by
  simp_rw [← chainHeight_dual (_ ∩ _)]
  rw [← chainHeight_dual, chainHeight_eq_iSup_Ici]
  rfl
#align set.chain_height_eq_supr_Iic Set.chainHeight_eq_iSup_Iic

variable {s t}

theorem chainHeight_insert_of_forall_gt (a : α) (hx : ∀ b ∈ s, a < b) :
    (insert a s).chainHeight = s.chainHeight + 1 := by
  rw [← add_zero (insert a s).chainHeight]
  change (insert a s).chainHeight + (0 : ℕ) = s.chainHeight + (1 : ℕ)
  apply le_antisymm <;> rw [chainHeight_add_le_chainHeight_add]
  · rintro (_ | ⟨y, ys⟩) h
    · exact ⟨[], nil_mem_subchain _, zero_le _⟩
    · have h' := cons_mem_subchain_iff.mp h
      refine' ⟨ys, ⟨h'.2.1.1, fun i hi ↦ _⟩, by simp⟩
      apply (h'.2.1.2 i hi).resolve_left
      rintro rfl
      cases' chain'_iff_pairwise.mp h.1 with _ _ hy
      cases' h'.1 with h' h'
      exacts [(hy _ hi).ne h', not_le_of_gt (hy _ hi) (hx _ h').le]
  · intro l hl
    refine' ⟨a::l, ⟨_, _⟩, by simp⟩
    · rw [chain'_cons']
      exact ⟨fun y hy ↦ hx _ (hl.2 _ (mem_of_mem_head? hy)), hl.1⟩
    · -- Porting note: originally this was
        -- rintro x (rfl | hx)
        -- exacts [Or.inl (Set.mem_singleton x), Or.inr (hl.2 x hx)]
      -- but this fails because `List.Mem` is now an inductive prop.
      -- I couldn't work out how to drive `rcases` here but asked at
      -- https://leanprover.zulipchat.com/#narrow/stream/348111-std4/topic/rcases.3F/near/347976083
      rintro x (_ | _)
      exacts [Or.inl (Set.mem_singleton a), Or.inr (hl.2 x ‹_›)]
#align set.chain_height_insert_of_forall_gt Set.chainHeight_insert_of_forall_gt

theorem chainHeight_insert_of_forall_lt (a : α) (ha : ∀ b ∈ s, b < a) :
    (insert a s).chainHeight = s.chainHeight + 1 := by
  rw [← chainHeight_dual, ← chainHeight_dual s]
  exact chainHeight_insert_of_forall_gt _ ha
#align set.chain_height_insert_of_forall_lt Set.chainHeight_insert_of_forall_lt

theorem chainHeight_union_le : (s ∪ t).chainHeight ≤ s.chainHeight + t.chainHeight := by
  classical
    refine' iSup₂_le fun l hl ↦ _
    let l₁ := l.filter (· ∈ s)
    let l₂ := l.filter (· ∈ t)
    have hl₁ : ↑l₁.length ≤ s.chainHeight := by
      apply Set.length_le_chainHeight_of_mem_subchain
      exact ⟨hl.1.sublist (filter_sublist _), fun i h ↦ by simpa using (of_mem_filter h : _)⟩
    have hl₂ : ↑l₂.length ≤ t.chainHeight := by
      apply Set.length_le_chainHeight_of_mem_subchain
      exact ⟨hl.1.sublist (filter_sublist _), fun i h ↦ by simpa using (of_mem_filter h : _)⟩
    refine' le_trans _ (add_le_add hl₁ hl₂)
    simp_rw [l₁, l₂, ← Nat.cast_add, ← Multiset.coe_card, ← Multiset.card_add,
<<<<<<< HEAD
      ← Multiset.coe_filter]
=======
      ← Multiset.filter_coe]
>>>>>>> 35909eaa
    rw [Multiset.filter_add_filter, Multiset.filter_eq_self.mpr, Multiset.card_add, Nat.cast_add]
    exacts [le_add_right rfl.le, hl.2]
#align set.chain_height_union_le Set.chainHeight_union_le

theorem chainHeight_union_eq (s t : Set α) (H : ∀ a ∈ s, ∀ b ∈ t, a < b) :
    (s ∪ t).chainHeight = s.chainHeight + t.chainHeight := by
  cases h : t.chainHeight
  · rw [WithTop.none_eq_top, add_top, eq_top_iff, ← WithTop.none_eq_top, ← h]
    exact Set.chainHeight_mono (Set.subset_union_right _ _)
  apply le_antisymm
  · rw [← h]
    exact chainHeight_union_le
  rw [WithTop.some_eq_coe, ← add_zero (s ∪ t).chainHeight, ← WithTop.coe_zero,
    ENat.some_eq_coe, chainHeight_add_le_chainHeight_add]
  intro l hl
  obtain ⟨l', hl', rfl⟩ := exists_chain_of_le_chainHeight t h.symm.le
  refine' ⟨l ++ l', ⟨Chain'.append hl.1 hl'.1 fun x hx y hy ↦ _, fun i hi ↦ _⟩, by simp⟩
  · exact H x (hl.2 _ <| mem_of_mem_getLast? hx) y (hl'.2 _ <| mem_of_mem_head? hy)
  · rw [mem_append] at hi
    cases' hi with hi hi
    exacts [Or.inl (hl.2 _ hi), Or.inr (hl'.2 _ hi)]
#align set.chain_height_union_eq Set.chainHeight_union_eq

theorem wellFoundedGT_of_chainHeight_ne_top (s : Set α) (hs : s.chainHeight ≠ ⊤) :
    WellFoundedGT s := by
  -- Porting note: added
  haveI : IsTrans { x // x ∈ s } (↑· < ↑·) := inferInstance

  obtain ⟨n, hn⟩ := WithTop.ne_top_iff_exists.1 hs
  refine' ⟨RelEmbedding.wellFounded_iff_no_descending_seq.2 ⟨fun f ↦ _⟩⟩
  refine' n.lt_succ_self.not_le (WithTop.coe_le_coe.1 <| hn.symm ▸ _)
  refine'
    le_iSup₂_of_le _
      ⟨chain'_map_of_chain' ((↑) : {x // x ∈ s} → α) (fun _ _ ↦ id)
          (chain'_iff_pairwise.2 <| pairwise_ofFn.2 fun i j ↦ f.map_rel_iff.2),
        fun i h ↦ _⟩
      _
  · exact n.succ
  · obtain ⟨a, -, rfl⟩ := mem_map.1 h
    exact a.prop
  · rw [length_map, length_ofFn]
    exact le_rfl
#align set.well_founded_gt_of_chain_height_ne_top Set.wellFoundedGT_of_chainHeight_ne_top

theorem wellFoundedLT_of_chainHeight_ne_top (s : Set α) (hs : s.chainHeight ≠ ⊤) :
    WellFoundedLT s :=
  wellFoundedGT_of_chainHeight_ne_top (ofDual ⁻¹' s) <| by rwa [chainHeight_dual]
#align set.well_founded_lt_of_chain_height_ne_top Set.wellFoundedLT_of_chainHeight_ne_top

end Preorder

end Set<|MERGE_RESOLUTION|>--- conflicted
+++ resolved
@@ -325,11 +325,7 @@
       exact ⟨hl.1.sublist (filter_sublist _), fun i h ↦ by simpa using (of_mem_filter h : _)⟩
     refine' le_trans _ (add_le_add hl₁ hl₂)
     simp_rw [l₁, l₂, ← Nat.cast_add, ← Multiset.coe_card, ← Multiset.card_add,
-<<<<<<< HEAD
-      ← Multiset.coe_filter]
-=======
       ← Multiset.filter_coe]
->>>>>>> 35909eaa
     rw [Multiset.filter_add_filter, Multiset.filter_eq_self.mpr, Multiset.card_add, Nat.cast_add]
     exacts [le_add_right rfl.le, hl.2]
 #align set.chain_height_union_le Set.chainHeight_union_le
