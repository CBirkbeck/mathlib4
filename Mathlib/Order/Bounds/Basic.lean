/-
Copyright (c) 2017 Johannes Hölzl. All rights reserved.
Released under Apache 2.0 license as described in the file LICENSE.
Authors: Johannes Hölzl, Yury Kudryashov
-/
import Mathlib.Order.Bounds.Defs
import Mathlib.Order.Directed
import Mathlib.Order.BoundedOrder.Monotone
import Mathlib.Order.Interval.Set.Basic

/-!
# Upper / lower bounds

In this file we prove various lemmas about upper/lower bounds of a set:
monotonicity, behaviour under `∪`, `∩`, `insert`,
and provide formulas for `∅`, `univ`, and intervals.
-/

open Function Set

open OrderDual (toDual ofDual)

universe u v

variable {α : Type u} {γ : Type v}

section

variable [Preorder α] {s t u : Set α} {a b : α}

theorem mem_upperBounds : a ∈ upperBounds s ↔ ∀ x ∈ s, x ≤ a :=
  Iff.rfl

theorem mem_lowerBounds : a ∈ lowerBounds s ↔ ∀ x ∈ s, a ≤ x :=
  Iff.rfl

lemma mem_upperBounds_iff_subset_Iic : a ∈ upperBounds s ↔ s ⊆ Iic a := Iff.rfl

lemma mem_lowerBounds_iff_subset_Ici : a ∈ lowerBounds s ↔ s ⊆ Ici a := Iff.rfl

theorem bddAbove_def : BddAbove s ↔ ∃ x, ∀ y ∈ s, y ≤ x :=
  Iff.rfl

theorem bddBelow_def : BddBelow s ↔ ∃ x, ∀ y ∈ s, x ≤ y :=
  Iff.rfl

theorem bot_mem_lowerBounds [OrderBot α] (s : Set α) : ⊥ ∈ lowerBounds s := fun _ _ => bot_le

theorem top_mem_upperBounds [OrderTop α] (s : Set α) : ⊤ ∈ upperBounds s := fun _ _ => le_top

@[simp]
theorem isLeast_bot_iff [OrderBot α] : IsLeast s ⊥ ↔ ⊥ ∈ s :=
  and_iff_left <| bot_mem_lowerBounds _

@[simp]
theorem isGreatest_top_iff [OrderTop α] : IsGreatest s ⊤ ↔ ⊤ ∈ s :=
  and_iff_left <| top_mem_upperBounds _

/-- A set `s` is not bounded above if and only if for each `x` there exists `y ∈ s` such that `x`
is not greater than or equal to `y`. This version only assumes `Preorder` structure and uses
`¬(y ≤ x)`. A version for linear orders is called `not_bddAbove_iff`. -/
theorem not_bddAbove_iff' : ¬BddAbove s ↔ ∀ x, ∃ y ∈ s, ¬y ≤ x := by
  simp [BddAbove, upperBounds, Set.Nonempty]

/-- A set `s` is not bounded below if and only if for each `x` there exists `y ∈ s` such that `x`
is not less than or equal to `y`. This version only assumes `Preorder` structure and uses
`¬(x ≤ y)`. A version for linear orders is called `not_bddBelow_iff`. -/
theorem not_bddBelow_iff' : ¬BddBelow s ↔ ∀ x, ∃ y ∈ s, ¬x ≤ y :=
  @not_bddAbove_iff' αᵒᵈ _ _

/-- A set `s` is not bounded above if and only if for each `x` there exists `y ∈ s` that is greater
than `x`. A version for preorders is called `not_bddAbove_iff'`. -/
theorem not_bddAbove_iff {α : Type*} [LinearOrder α] {s : Set α} :
    ¬BddAbove s ↔ ∀ x, ∃ y ∈ s, x < y := by
  simp only [not_bddAbove_iff', not_le]

/-- A set `s` is not bounded below if and only if for each `x` there exists `y ∈ s` that is less
than `x`. A version for preorders is called `not_bddBelow_iff'`. -/
theorem not_bddBelow_iff {α : Type*} [LinearOrder α] {s : Set α} :
    ¬BddBelow s ↔ ∀ x, ∃ y ∈ s, y < x :=
  @not_bddAbove_iff αᵒᵈ _ _

@[simp] lemma bddBelow_preimage_ofDual {s : Set α} : BddBelow (ofDual ⁻¹' s) ↔ BddAbove s := Iff.rfl
@[simp] lemma bddAbove_preimage_ofDual {s : Set α} : BddAbove (ofDual ⁻¹' s) ↔ BddBelow s := Iff.rfl

@[simp] lemma bddBelow_preimage_toDual {s : Set αᵒᵈ} :
    BddBelow (toDual ⁻¹' s) ↔ BddAbove s := Iff.rfl

@[simp] lemma bddAbove_preimage_toDual {s : Set αᵒᵈ} :
    BddAbove (toDual ⁻¹' s) ↔ BddBelow s := Iff.rfl

theorem BddAbove.dual (h : BddAbove s) : BddBelow (ofDual ⁻¹' s) :=
  h

theorem BddBelow.dual (h : BddBelow s) : BddAbove (ofDual ⁻¹' s) :=
  h

theorem IsLeast.dual (h : IsLeast s a) : IsGreatest (ofDual ⁻¹' s) (toDual a) :=
  h

theorem IsGreatest.dual (h : IsGreatest s a) : IsLeast (ofDual ⁻¹' s) (toDual a) :=
  h

theorem IsLUB.dual (h : IsLUB s a) : IsGLB (ofDual ⁻¹' s) (toDual a) :=
  h

theorem IsGLB.dual (h : IsGLB s a) : IsLUB (ofDual ⁻¹' s) (toDual a) :=
  h

/-- If `a` is the least element of a set `s`, then subtype `s` is an order with bottom element. -/
abbrev IsLeast.orderBot (h : IsLeast s a) :
    OrderBot s where
  bot := ⟨a, h.1⟩
  bot_le := Subtype.forall.2 h.2

/-- If `a` is the greatest element of a set `s`, then subtype `s` is an order with top element. -/
abbrev IsGreatest.orderTop (h : IsGreatest s a) :
    OrderTop s where
  top := ⟨a, h.1⟩
  le_top := Subtype.forall.2 h.2

theorem isLUB_congr (h : upperBounds s = upperBounds t) : IsLUB s a ↔ IsLUB t a := by
  rw [IsLUB, IsLUB, h]

theorem isGLB_congr (h : lowerBounds s = lowerBounds t) : IsGLB s a ↔ IsGLB t a := by
  rw [IsGLB, IsGLB, h]

@[simp] lemma IsCofinalFor.of_subset (hst : s ⊆ t) : IsCofinalFor s t :=
  fun a ha ↦ ⟨a, hst ha, le_rfl⟩

@[simp] lemma IsCoinitialFor.of_subset (hst : s ⊆ t) : IsCoinitialFor s t :=
  fun a ha ↦ ⟨a, hst ha, le_rfl⟩

alias HasSubset.Subset.iscofinalfor := IsCofinalFor.of_subset
alias HasSubset.Subset.iscoinitialfor := IsCoinitialFor.of_subset

@[refl] protected lemma IsCofinalFor.rfl : IsCofinalFor s s := .of_subset .rfl
@[refl] protected lemma IsCoinitialFor.rfl : IsCoinitialFor s s := .of_subset .rfl

protected lemma IsCofinalFor.trans (hst : IsCofinalFor s t) (htu : IsCofinalFor t u) :
    IsCofinalFor s u :=
  fun _a ha ↦ let ⟨_b, hb, hab⟩ := hst ha; let ⟨c, hc, hbc⟩ := htu hb; ⟨c, hc, hab.trans hbc⟩

protected lemma IsCoinitialFor.trans (hst : IsCoinitialFor s t) (htu : IsCoinitialFor t u) :
    IsCoinitialFor s u :=
  fun _a ha ↦ let ⟨_b, hb, hba⟩ := hst ha; let ⟨c, hc, hcb⟩ := htu hb; ⟨c, hc, hcb.trans hba⟩

protected lemma IsCofinalFor.mono_left (hst : s ⊆ t) (htu : IsCofinalFor t u) :
    IsCofinalFor s u := hst.iscofinalfor.trans htu

protected lemma IsCoinitialFor.mono_left (hst : s ⊆ t) (htu : IsCoinitialFor t u) :
    IsCoinitialFor s u := hst.iscoinitialfor.trans htu

protected lemma IsCofinalFor.mono_right (htu : t ⊆ u) (hst : IsCofinalFor s t) :
    IsCofinalFor s u := hst.trans htu.iscofinalfor

protected lemma IsCoinitialFor.mono_right (htu : t ⊆ u) (hst : IsCoinitialFor s t) :
    IsCoinitialFor s u := hst.trans htu.iscoinitialfor

<<<<<<< HEAD
=======
lemma DirectedOn.isCofinalFor_fst_image_prod_snd_image {β : Type*} [Preorder β] {s : Set (α × β)}
    (hs : DirectedOn (· ≤ ·) s) : IsCofinalFor ((Prod.fst '' s) ×ˢ (Prod.snd '' s)) s := by
  rintro ⟨_, _⟩ ⟨⟨x, hx, rfl⟩, y, hy, rfl⟩
  obtain ⟨z, hz, hxz, hyz⟩ := hs _ hx _ hy
  exact ⟨z, hz, hxz.1, hyz.2⟩

>>>>>>> 06d29195
/-!
### Monotonicity
-/


theorem upperBounds_mono_set ⦃s t : Set α⦄ (hst : s ⊆ t) : upperBounds t ⊆ upperBounds s :=
  fun _ hb _ h => hb <| hst h

theorem lowerBounds_mono_set ⦃s t : Set α⦄ (hst : s ⊆ t) : lowerBounds t ⊆ lowerBounds s :=
  fun _ hb _ h => hb <| hst h

@[gcongr]
<<<<<<< HEAD
lemma upperBounds_mono_of_iscofinalfor (hst : IsCofinalFor s t) : upperBounds t ⊆ upperBounds s :=
  fun _a ha _b hb ↦ let ⟨_c, hc, hbc⟩ := hst hb; hbc.trans (ha hc)

@[gcongr]
lemma lowerBounds_mono_of_iscofinalfor (hst : IsCoinitialFor s t) : lowerBounds t ⊆ lowerBounds s :=
=======
lemma upperBounds_mono_of_isCofinalFor (hst : IsCofinalFor s t) : upperBounds t ⊆ upperBounds s :=
  fun _a ha _b hb ↦ let ⟨_c, hc, hbc⟩ := hst hb; hbc.trans (ha hc)

@[gcongr]
lemma lowerBounds_mono_of_isCoinitialFor (hst : IsCoinitialFor s t) :
    lowerBounds t ⊆ lowerBounds s :=
>>>>>>> 06d29195
  fun _a ha _b hb ↦ let ⟨_c, hc, hcb⟩ := hst hb; hcb.trans' (ha hc)

theorem upperBounds_mono_mem ⦃a b⦄ (hab : a ≤ b) : a ∈ upperBounds s → b ∈ upperBounds s :=
  fun ha _ h => le_trans (ha h) hab

theorem lowerBounds_mono_mem ⦃a b⦄ (hab : a ≤ b) : b ∈ lowerBounds s → a ∈ lowerBounds s :=
  fun hb _ h => le_trans hab (hb h)

theorem upperBounds_mono ⦃s t : Set α⦄ (hst : s ⊆ t) ⦃a b⦄ (hab : a ≤ b) :
    a ∈ upperBounds t → b ∈ upperBounds s := fun ha =>
  upperBounds_mono_set hst <| upperBounds_mono_mem hab ha

theorem lowerBounds_mono ⦃s t : Set α⦄ (hst : s ⊆ t) ⦃a b⦄ (hab : a ≤ b) :
    b ∈ lowerBounds t → a ∈ lowerBounds s := fun hb =>
  lowerBounds_mono_set hst <| lowerBounds_mono_mem hab hb

/-- If `s ⊆ t` and `t` is bounded above, then so is `s`. -/
theorem BddAbove.mono ⦃s t : Set α⦄ (h : s ⊆ t) : BddAbove t → BddAbove s :=
  Nonempty.mono <| upperBounds_mono_set h

/-- If `s ⊆ t` and `t` is bounded below, then so is `s`. -/
theorem BddBelow.mono ⦃s t : Set α⦄ (h : s ⊆ t) : BddBelow t → BddBelow s :=
  Nonempty.mono <| lowerBounds_mono_set h

/-- If `a` is a least upper bound for sets `s` and `p`, then it is a least upper bound for any
set `t`, `s ⊆ t ⊆ p`. -/
theorem IsLUB.of_subset_of_superset {s t p : Set α} (hs : IsLUB s a) (hp : IsLUB p a) (hst : s ⊆ t)
    (htp : t ⊆ p) : IsLUB t a :=
  ⟨upperBounds_mono_set htp hp.1, lowerBounds_mono_set (upperBounds_mono_set hst) hs.2⟩

/-- If `a` is a greatest lower bound for sets `s` and `p`, then it is a greater lower bound for any
set `t`, `s ⊆ t ⊆ p`. -/
theorem IsGLB.of_subset_of_superset {s t p : Set α} (hs : IsGLB s a) (hp : IsGLB p a) (hst : s ⊆ t)
    (htp : t ⊆ p) : IsGLB t a :=
  hs.dual.of_subset_of_superset hp hst htp

theorem IsLeast.mono (ha : IsLeast s a) (hb : IsLeast t b) (hst : s ⊆ t) : b ≤ a :=
  hb.2 (hst ha.1)

theorem IsGreatest.mono (ha : IsGreatest s a) (hb : IsGreatest t b) (hst : s ⊆ t) : a ≤ b :=
  hb.2 (hst ha.1)

theorem IsLUB.mono (ha : IsLUB s a) (hb : IsLUB t b) (hst : s ⊆ t) : a ≤ b :=
  IsLeast.mono hb ha <| upperBounds_mono_set hst

theorem IsGLB.mono (ha : IsGLB s a) (hb : IsGLB t b) (hst : s ⊆ t) : b ≤ a :=
  IsGreatest.mono hb ha <| lowerBounds_mono_set hst

theorem subset_lowerBounds_upperBounds (s : Set α) : s ⊆ lowerBounds (upperBounds s) :=
  fun _ hx _ hy => hy hx

theorem subset_upperBounds_lowerBounds (s : Set α) : s ⊆ upperBounds (lowerBounds s) :=
  fun _ hx _ hy => hy hx

theorem Set.Nonempty.bddAbove_lowerBounds (hs : s.Nonempty) : BddAbove (lowerBounds s) :=
  hs.mono (subset_upperBounds_lowerBounds s)

theorem Set.Nonempty.bddBelow_upperBounds (hs : s.Nonempty) : BddBelow (upperBounds s) :=
  hs.mono (subset_lowerBounds_upperBounds s)

/-!
### Conversions
-/


theorem IsLeast.isGLB (h : IsLeast s a) : IsGLB s a :=
  ⟨h.2, fun _ hb => hb h.1⟩

theorem IsGreatest.isLUB (h : IsGreatest s a) : IsLUB s a :=
  ⟨h.2, fun _ hb => hb h.1⟩

theorem IsLUB.upperBounds_eq (h : IsLUB s a) : upperBounds s = Ici a :=
  Set.ext fun _ => ⟨fun hb => h.2 hb, fun hb => upperBounds_mono_mem hb h.1⟩

theorem IsGLB.lowerBounds_eq (h : IsGLB s a) : lowerBounds s = Iic a :=
  h.dual.upperBounds_eq

theorem IsLeast.lowerBounds_eq (h : IsLeast s a) : lowerBounds s = Iic a :=
  h.isGLB.lowerBounds_eq

theorem IsGreatest.upperBounds_eq (h : IsGreatest s a) : upperBounds s = Ici a :=
  h.isLUB.upperBounds_eq

theorem IsGreatest.lt_iff (h : IsGreatest s a) : a < b ↔ ∀ x ∈ s, x < b :=
  ⟨fun hlt _x hx => (h.2 hx).trans_lt hlt, fun h' => h' _ h.1⟩

theorem IsLeast.lt_iff (h : IsLeast s a) : b < a ↔ ∀ x ∈ s, b < x :=
  h.dual.lt_iff

theorem isLUB_le_iff (h : IsLUB s a) : a ≤ b ↔ b ∈ upperBounds s := by
  rw [h.upperBounds_eq]
  rfl

theorem le_isGLB_iff (h : IsGLB s a) : b ≤ a ↔ b ∈ lowerBounds s := by
  rw [h.lowerBounds_eq]
  rfl

theorem isLUB_iff_le_iff : IsLUB s a ↔ ∀ b, a ≤ b ↔ b ∈ upperBounds s :=
  ⟨fun h _ => isLUB_le_iff h, fun H => ⟨(H _).1 le_rfl, fun b hb => (H b).2 hb⟩⟩

theorem isGLB_iff_le_iff : IsGLB s a ↔ ∀ b, b ≤ a ↔ b ∈ lowerBounds s :=
  @isLUB_iff_le_iff αᵒᵈ _ _ _

/-- If `s` has a least upper bound, then it is bounded above. -/
theorem IsLUB.bddAbove (h : IsLUB s a) : BddAbove s :=
  ⟨a, h.1⟩

/-- If `s` has a greatest lower bound, then it is bounded below. -/
theorem IsGLB.bddBelow (h : IsGLB s a) : BddBelow s :=
  ⟨a, h.1⟩

/-- If `s` has a greatest element, then it is bounded above. -/
theorem IsGreatest.bddAbove (h : IsGreatest s a) : BddAbove s :=
  ⟨a, h.2⟩

/-- If `s` has a least element, then it is bounded below. -/
theorem IsLeast.bddBelow (h : IsLeast s a) : BddBelow s :=
  ⟨a, h.2⟩

theorem IsLeast.nonempty (h : IsLeast s a) : s.Nonempty :=
  ⟨a, h.1⟩

theorem IsGreatest.nonempty (h : IsGreatest s a) : s.Nonempty :=
  ⟨a, h.1⟩

/-!
### Union and intersection
-/

@[simp]
theorem upperBounds_union : upperBounds (s ∪ t) = upperBounds s ∩ upperBounds t :=
  Subset.antisymm (fun _ hb => ⟨fun _ hx => hb (Or.inl hx), fun _ hx => hb (Or.inr hx)⟩)
    fun _ hb _ hx => hx.elim (fun hs => hb.1 hs) fun ht => hb.2 ht

@[simp]
theorem lowerBounds_union : lowerBounds (s ∪ t) = lowerBounds s ∩ lowerBounds t :=
  @upperBounds_union αᵒᵈ _ s t

theorem union_upperBounds_subset_upperBounds_inter :
    upperBounds s ∪ upperBounds t ⊆ upperBounds (s ∩ t) :=
  union_subset (upperBounds_mono_set inter_subset_left)
    (upperBounds_mono_set inter_subset_right)

theorem union_lowerBounds_subset_lowerBounds_inter :
    lowerBounds s ∪ lowerBounds t ⊆ lowerBounds (s ∩ t) :=
  @union_upperBounds_subset_upperBounds_inter αᵒᵈ _ s t

theorem isLeast_union_iff {a : α} {s t : Set α} :
    IsLeast (s ∪ t) a ↔ IsLeast s a ∧ a ∈ lowerBounds t ∨ a ∈ lowerBounds s ∧ IsLeast t a := by
  simp [IsLeast, lowerBounds_union, or_and_right, and_comm (a := a ∈ t), and_assoc]

theorem isGreatest_union_iff :
    IsGreatest (s ∪ t) a ↔
      IsGreatest s a ∧ a ∈ upperBounds t ∨ a ∈ upperBounds s ∧ IsGreatest t a :=
  @isLeast_union_iff αᵒᵈ _ a s t

/-- If `s` is bounded, then so is `s ∩ t` -/
theorem BddAbove.inter_of_left (h : BddAbove s) : BddAbove (s ∩ t) :=
  h.mono inter_subset_left

/-- If `t` is bounded, then so is `s ∩ t` -/
theorem BddAbove.inter_of_right (h : BddAbove t) : BddAbove (s ∩ t) :=
  h.mono inter_subset_right

/-- If `s` is bounded, then so is `s ∩ t` -/
theorem BddBelow.inter_of_left (h : BddBelow s) : BddBelow (s ∩ t) :=
  h.mono inter_subset_left

/-- If `t` is bounded, then so is `s ∩ t` -/
theorem BddBelow.inter_of_right (h : BddBelow t) : BddBelow (s ∩ t) :=
  h.mono inter_subset_right

/-- In a directed order, the union of bounded above sets is bounded above. -/
theorem BddAbove.union [IsDirected α (· ≤ ·)] {s t : Set α} :
    BddAbove s → BddAbove t → BddAbove (s ∪ t) := by
  rintro ⟨a, ha⟩ ⟨b, hb⟩
  obtain ⟨c, hca, hcb⟩ := exists_ge_ge a b
  rw [BddAbove, upperBounds_union]
  exact ⟨c, upperBounds_mono_mem hca ha, upperBounds_mono_mem hcb hb⟩

/-- In a directed order, the union of two sets is bounded above if and only if both sets are. -/
theorem bddAbove_union [IsDirected α (· ≤ ·)] {s t : Set α} :
    BddAbove (s ∪ t) ↔ BddAbove s ∧ BddAbove t :=
  ⟨fun h => ⟨h.mono subset_union_left, h.mono subset_union_right⟩, fun h =>
    h.1.union h.2⟩

/-- In a codirected order, the union of bounded below sets is bounded below. -/
theorem BddBelow.union [IsDirected α (· ≥ ·)] {s t : Set α} :
    BddBelow s → BddBelow t → BddBelow (s ∪ t) :=
  @BddAbove.union αᵒᵈ _ _ _ _

/-- In a codirected order, the union of two sets is bounded below if and only if both sets are. -/
theorem bddBelow_union [IsDirected α (· ≥ ·)] {s t : Set α} :
    BddBelow (s ∪ t) ↔ BddBelow s ∧ BddBelow t :=
  @bddAbove_union αᵒᵈ _ _ _ _

/-- If `a` is the least upper bound of `s` and `b` is the least upper bound of `t`,
then `a ⊔ b` is the least upper bound of `s ∪ t`. -/
theorem IsLUB.union [SemilatticeSup γ] {a b : γ} {s t : Set γ} (hs : IsLUB s a) (ht : IsLUB t b) :
    IsLUB (s ∪ t) (a ⊔ b) :=
  ⟨fun _ h =>
    h.casesOn (fun h => le_sup_of_le_left <| hs.left h) fun h => le_sup_of_le_right <| ht.left h,
    fun _ hc =>
    sup_le (hs.right fun _ hd => hc <| Or.inl hd) (ht.right fun _ hd => hc <| Or.inr hd)⟩

/-- If `a` is the greatest lower bound of `s` and `b` is the greatest lower bound of `t`,
then `a ⊓ b` is the greatest lower bound of `s ∪ t`. -/
theorem IsGLB.union [SemilatticeInf γ] {a₁ a₂ : γ} {s t : Set γ} (hs : IsGLB s a₁)
    (ht : IsGLB t a₂) : IsGLB (s ∪ t) (a₁ ⊓ a₂) :=
  hs.dual.union ht

/-- If `a` is the least element of `s` and `b` is the least element of `t`,
then `min a b` is the least element of `s ∪ t`. -/
theorem IsLeast.union [LinearOrder γ] {a b : γ} {s t : Set γ} (ha : IsLeast s a)
    (hb : IsLeast t b) : IsLeast (s ∪ t) (min a b) :=
  ⟨by rcases le_total a b with h | h <;> simp [h, ha.1, hb.1], (ha.isGLB.union hb.isGLB).1⟩

/-- If `a` is the greatest element of `s` and `b` is the greatest element of `t`,
then `max a b` is the greatest element of `s ∪ t`. -/
theorem IsGreatest.union [LinearOrder γ] {a b : γ} {s t : Set γ} (ha : IsGreatest s a)
    (hb : IsGreatest t b) : IsGreatest (s ∪ t) (max a b) :=
  ⟨by rcases le_total a b with h | h <;> simp [h, ha.1, hb.1], (ha.isLUB.union hb.isLUB).1⟩

theorem IsLUB.inter_Ici_of_mem [LinearOrder γ] {s : Set γ} {a b : γ} (ha : IsLUB s a) (hb : b ∈ s) :
    IsLUB (s ∩ Ici b) a :=
  ⟨fun _ hx => ha.1 hx.1, fun c hc =>
    have hbc : b ≤ c := hc ⟨hb, le_rfl⟩
    ha.2 fun x hx => ((le_total x b).elim fun hxb => hxb.trans hbc) fun hbx => hc ⟨hx, hbx⟩⟩

theorem IsGLB.inter_Iic_of_mem [LinearOrder γ] {s : Set γ} {a b : γ} (ha : IsGLB s a) (hb : b ∈ s) :
    IsGLB (s ∩ Iic b) a :=
  ha.dual.inter_Ici_of_mem hb

theorem bddAbove_iff_exists_ge [SemilatticeSup γ] {s : Set γ} (x₀ : γ) :
    BddAbove s ↔ ∃ x, x₀ ≤ x ∧ ∀ y ∈ s, y ≤ x := by
  rw [bddAbove_def, exists_ge_and_iff_exists]
  exact Monotone.ball fun x _ => monotone_le

theorem bddBelow_iff_exists_le [SemilatticeInf γ] {s : Set γ} (x₀ : γ) :
    BddBelow s ↔ ∃ x, x ≤ x₀ ∧ ∀ y ∈ s, x ≤ y :=
  bddAbove_iff_exists_ge (toDual x₀)

theorem BddAbove.exists_ge [SemilatticeSup γ] {s : Set γ} (hs : BddAbove s) (x₀ : γ) :
    ∃ x, x₀ ≤ x ∧ ∀ y ∈ s, y ≤ x :=
  (bddAbove_iff_exists_ge x₀).mp hs

theorem BddBelow.exists_le [SemilatticeInf γ] {s : Set γ} (hs : BddBelow s) (x₀ : γ) :
    ∃ x, x ≤ x₀ ∧ ∀ y ∈ s, x ≤ y :=
  (bddBelow_iff_exists_le x₀).mp hs

/-!
### Specific sets
#### Unbounded intervals
-/


theorem isLeast_Ici : IsLeast (Ici a) a :=
  ⟨left_mem_Ici, fun _ => id⟩

theorem isGreatest_Iic : IsGreatest (Iic a) a :=
  ⟨right_mem_Iic, fun _ => id⟩

theorem isLUB_Iic : IsLUB (Iic a) a :=
  isGreatest_Iic.isLUB

theorem isGLB_Ici : IsGLB (Ici a) a :=
  isLeast_Ici.isGLB

theorem upperBounds_Iic : upperBounds (Iic a) = Ici a :=
  isLUB_Iic.upperBounds_eq

theorem lowerBounds_Ici : lowerBounds (Ici a) = Iic a :=
  isGLB_Ici.lowerBounds_eq

theorem bddAbove_Iic : BddAbove (Iic a) :=
  isLUB_Iic.bddAbove

theorem bddBelow_Ici : BddBelow (Ici a) :=
  isGLB_Ici.bddBelow

theorem bddAbove_Iio : BddAbove (Iio a) :=
  ⟨a, fun _ hx => le_of_lt hx⟩

theorem bddBelow_Ioi : BddBelow (Ioi a) :=
  ⟨a, fun _ hx => le_of_lt hx⟩

theorem lub_Iio_le (a : α) (hb : IsLUB (Iio a) b) : b ≤ a :=
  (isLUB_le_iff hb).mpr fun _ hk => le_of_lt hk

theorem le_glb_Ioi (a : α) (hb : IsGLB (Ioi a) b) : a ≤ b :=
  @lub_Iio_le αᵒᵈ _ _ a hb

theorem lub_Iio_eq_self_or_Iio_eq_Iic [PartialOrder γ] {j : γ} (i : γ) (hj : IsLUB (Iio i) j) :
    j = i ∨ Iio i = Iic j := by
  rcases eq_or_lt_of_le (lub_Iio_le i hj) with hj_eq_i | hj_lt_i
  · exact Or.inl hj_eq_i
  · right
    exact Set.ext fun k => ⟨fun hk_lt => hj.1 hk_lt, fun hk_le_j => lt_of_le_of_lt hk_le_j hj_lt_i⟩

theorem glb_Ioi_eq_self_or_Ioi_eq_Ici [PartialOrder γ] {j : γ} (i : γ) (hj : IsGLB (Ioi i) j) :
    j = i ∨ Ioi i = Ici j :=
  @lub_Iio_eq_self_or_Iio_eq_Iic γᵒᵈ _ j i hj

section

variable [LinearOrder γ]

theorem exists_lub_Iio (i : γ) : ∃ j, IsLUB (Iio i) j := by
  by_cases h_exists_lt : ∃ j, j ∈ upperBounds (Iio i) ∧ j < i
  · obtain ⟨j, hj_ub, hj_lt_i⟩ := h_exists_lt
    exact ⟨j, hj_ub, fun k hk_ub => hk_ub hj_lt_i⟩
  · refine ⟨i, fun j hj => le_of_lt hj, ?_⟩
    rw [mem_lowerBounds]
    by_contra h
    refine h_exists_lt ?_
    push_neg at h
    exact h

theorem exists_glb_Ioi (i : γ) : ∃ j, IsGLB (Ioi i) j :=
  @exists_lub_Iio γᵒᵈ _ i

variable [DenselyOrdered γ]

theorem isLUB_Iio {a : γ} : IsLUB (Iio a) a :=
  ⟨fun _ hx => le_of_lt hx, fun _ hy => le_of_forall_lt_imp_le_of_dense hy⟩

theorem isGLB_Ioi {a : γ} : IsGLB (Ioi a) a :=
  @isLUB_Iio γᵒᵈ _ _ a

theorem upperBounds_Iio {a : γ} : upperBounds (Iio a) = Ici a :=
  isLUB_Iio.upperBounds_eq

theorem lowerBounds_Ioi {a : γ} : lowerBounds (Ioi a) = Iic a :=
  isGLB_Ioi.lowerBounds_eq

end

/-!
#### Singleton
-/


@[simp] theorem isGreatest_singleton : IsGreatest {a} a :=
  ⟨mem_singleton a, fun _ hx => le_of_eq <| eq_of_mem_singleton hx⟩

@[simp] theorem isLeast_singleton : IsLeast {a} a :=
  @isGreatest_singleton αᵒᵈ _ a

@[simp] theorem isLUB_singleton : IsLUB {a} a :=
  isGreatest_singleton.isLUB

@[simp] theorem isGLB_singleton : IsGLB {a} a :=
  isLeast_singleton.isGLB

@[simp] lemma bddAbove_singleton : BddAbove ({a} : Set α) := isLUB_singleton.bddAbove

@[simp] lemma bddBelow_singleton : BddBelow ({a} : Set α) := isGLB_singleton.bddBelow

@[simp]
theorem upperBounds_singleton : upperBounds {a} = Ici a :=
  isLUB_singleton.upperBounds_eq

@[simp]
theorem lowerBounds_singleton : lowerBounds {a} = Iic a :=
  isGLB_singleton.lowerBounds_eq

/-!
#### Bounded intervals
-/


theorem bddAbove_Icc : BddAbove (Icc a b) :=
  ⟨b, fun _ => And.right⟩

theorem bddBelow_Icc : BddBelow (Icc a b) :=
  ⟨a, fun _ => And.left⟩

theorem bddAbove_Ico : BddAbove (Ico a b) :=
  bddAbove_Icc.mono Ico_subset_Icc_self

theorem bddBelow_Ico : BddBelow (Ico a b) :=
  bddBelow_Icc.mono Ico_subset_Icc_self

theorem bddAbove_Ioc : BddAbove (Ioc a b) :=
  bddAbove_Icc.mono Ioc_subset_Icc_self

theorem bddBelow_Ioc : BddBelow (Ioc a b) :=
  bddBelow_Icc.mono Ioc_subset_Icc_self

theorem bddAbove_Ioo : BddAbove (Ioo a b) :=
  bddAbove_Icc.mono Ioo_subset_Icc_self

theorem bddBelow_Ioo : BddBelow (Ioo a b) :=
  bddBelow_Icc.mono Ioo_subset_Icc_self

theorem isGreatest_Icc (h : a ≤ b) : IsGreatest (Icc a b) b :=
  ⟨right_mem_Icc.2 h, fun _ => And.right⟩

theorem isLUB_Icc (h : a ≤ b) : IsLUB (Icc a b) b :=
  (isGreatest_Icc h).isLUB

theorem upperBounds_Icc (h : a ≤ b) : upperBounds (Icc a b) = Ici b :=
  (isLUB_Icc h).upperBounds_eq

theorem isLeast_Icc (h : a ≤ b) : IsLeast (Icc a b) a :=
  ⟨left_mem_Icc.2 h, fun _ => And.left⟩

theorem isGLB_Icc (h : a ≤ b) : IsGLB (Icc a b) a :=
  (isLeast_Icc h).isGLB

theorem lowerBounds_Icc (h : a ≤ b) : lowerBounds (Icc a b) = Iic a :=
  (isGLB_Icc h).lowerBounds_eq

theorem isGreatest_Ioc (h : a < b) : IsGreatest (Ioc a b) b :=
  ⟨right_mem_Ioc.2 h, fun _ => And.right⟩

theorem isLUB_Ioc (h : a < b) : IsLUB (Ioc a b) b :=
  (isGreatest_Ioc h).isLUB

theorem upperBounds_Ioc (h : a < b) : upperBounds (Ioc a b) = Ici b :=
  (isLUB_Ioc h).upperBounds_eq

theorem isLeast_Ico (h : a < b) : IsLeast (Ico a b) a :=
  ⟨left_mem_Ico.2 h, fun _ => And.left⟩

theorem isGLB_Ico (h : a < b) : IsGLB (Ico a b) a :=
  (isLeast_Ico h).isGLB

theorem lowerBounds_Ico (h : a < b) : lowerBounds (Ico a b) = Iic a :=
  (isGLB_Ico h).lowerBounds_eq

section

variable [SemilatticeSup γ] [DenselyOrdered γ]

theorem isGLB_Ioo {a b : γ} (h : a < b) : IsGLB (Ioo a b) a :=
  ⟨fun _ hx => hx.1.le, fun x hx => by
    rcases eq_or_lt_of_le (le_sup_right : a ≤ x ⊔ a) with h₁ | h₂
    · exact h₁.symm ▸ le_sup_left
    obtain ⟨y, lty, ylt⟩ := exists_between h₂
    apply (not_lt_of_le (sup_le (hx ⟨lty, ylt.trans_le (sup_le _ h.le)⟩) lty.le) ylt).elim
    obtain ⟨u, au, ub⟩ := exists_between h
    apply (hx ⟨au, ub⟩).trans ub.le⟩

theorem lowerBounds_Ioo {a b : γ} (hab : a < b) : lowerBounds (Ioo a b) = Iic a :=
  (isGLB_Ioo hab).lowerBounds_eq

theorem isGLB_Ioc {a b : γ} (hab : a < b) : IsGLB (Ioc a b) a :=
  (isGLB_Ioo hab).of_subset_of_superset (isGLB_Icc hab.le) Ioo_subset_Ioc_self Ioc_subset_Icc_self

theorem lowerBounds_Ioc {a b : γ} (hab : a < b) : lowerBounds (Ioc a b) = Iic a :=
  (isGLB_Ioc hab).lowerBounds_eq

end

section

variable [SemilatticeInf γ] [DenselyOrdered γ]

theorem isLUB_Ioo {a b : γ} (hab : a < b) : IsLUB (Ioo a b) b := by
  simpa only [Ioo_toDual] using isGLB_Ioo hab.dual

theorem upperBounds_Ioo {a b : γ} (hab : a < b) : upperBounds (Ioo a b) = Ici b :=
  (isLUB_Ioo hab).upperBounds_eq

theorem isLUB_Ico {a b : γ} (hab : a < b) : IsLUB (Ico a b) b := by
  simpa only [Ioc_toDual] using isGLB_Ioc hab.dual

theorem upperBounds_Ico {a b : γ} (hab : a < b) : upperBounds (Ico a b) = Ici b :=
  (isLUB_Ico hab).upperBounds_eq

end

theorem bddBelow_iff_subset_Ici : BddBelow s ↔ ∃ a, s ⊆ Ici a :=
  Iff.rfl

theorem bddAbove_iff_subset_Iic : BddAbove s ↔ ∃ a, s ⊆ Iic a :=
  Iff.rfl

theorem bddBelow_bddAbove_iff_subset_Icc : BddBelow s ∧ BddAbove s ↔ ∃ a b, s ⊆ Icc a b := by
  simp [Ici_inter_Iic.symm, subset_inter_iff, bddBelow_iff_subset_Ici,
    bddAbove_iff_subset_Iic, exists_and_left, exists_and_right]

/-!
#### Univ
-/

@[simp] theorem isGreatest_univ_iff : IsGreatest univ a ↔ IsTop a := by
  simp [IsGreatest, mem_upperBounds, IsTop]

theorem isGreatest_univ [OrderTop α] : IsGreatest (univ : Set α) ⊤ :=
  isGreatest_univ_iff.2 isTop_top

@[simp]
theorem OrderTop.upperBounds_univ [PartialOrder γ] [OrderTop γ] :
    upperBounds (univ : Set γ) = {⊤} := by rw [isGreatest_univ.upperBounds_eq, Ici_top]

theorem isLUB_univ [OrderTop α] : IsLUB (univ : Set α) ⊤ :=
  isGreatest_univ.isLUB

@[simp]
theorem OrderBot.lowerBounds_univ [PartialOrder γ] [OrderBot γ] :
    lowerBounds (univ : Set γ) = {⊥} :=
  @OrderTop.upperBounds_univ γᵒᵈ _ _

@[simp] theorem isLeast_univ_iff : IsLeast univ a ↔ IsBot a :=
  @isGreatest_univ_iff αᵒᵈ _ _

theorem isLeast_univ [OrderBot α] : IsLeast (univ : Set α) ⊥ :=
  @isGreatest_univ αᵒᵈ _ _

theorem isGLB_univ [OrderBot α] : IsGLB (univ : Set α) ⊥ :=
  isLeast_univ.isGLB

@[simp]
theorem NoTopOrder.upperBounds_univ [NoTopOrder α] : upperBounds (univ : Set α) = ∅ :=
  eq_empty_of_subset_empty fun b hb =>
    not_isTop b fun x => hb (mem_univ x)

@[deprecated (since := "2025-04-18")]
alias NoMaxOrder.upperBounds_univ := NoTopOrder.upperBounds_univ

@[simp]
theorem NoBotOrder.lowerBounds_univ [NoBotOrder α] : lowerBounds (univ : Set α) = ∅ :=
  @NoTopOrder.upperBounds_univ αᵒᵈ _ _

@[deprecated (since := "2025-04-18")]
alias NoMinOrder.lowerBounds_univ := NoBotOrder.lowerBounds_univ

@[simp]
theorem not_bddAbove_univ [NoTopOrder α] : ¬BddAbove (univ : Set α) := by simp [BddAbove]

@[simp]
theorem not_bddBelow_univ [NoBotOrder α] : ¬BddBelow (univ : Set α) :=
  @not_bddAbove_univ αᵒᵈ _ _

/-!
#### Empty set
-/


@[simp]
theorem upperBounds_empty : upperBounds (∅ : Set α) = univ := by
  simp only [upperBounds, eq_univ_iff_forall, mem_setOf_eq, forall_mem_empty, forall_true_iff]

@[simp]
theorem lowerBounds_empty : lowerBounds (∅ : Set α) = univ :=
  @upperBounds_empty αᵒᵈ _

@[simp]
theorem bddAbove_empty [Nonempty α] : BddAbove (∅ : Set α) := by
  simp only [BddAbove, upperBounds_empty, univ_nonempty]

@[simp]
theorem bddBelow_empty [Nonempty α] : BddBelow (∅ : Set α) := by
  simp only [BddBelow, lowerBounds_empty, univ_nonempty]

@[simp] theorem isGLB_empty_iff : IsGLB ∅ a ↔ IsTop a := by
  simp [IsGLB]

@[simp] theorem isLUB_empty_iff : IsLUB ∅ a ↔ IsBot a :=
  @isGLB_empty_iff αᵒᵈ _ _

theorem isGLB_empty [OrderTop α] : IsGLB ∅ (⊤ : α) :=
  isGLB_empty_iff.2 isTop_top

theorem isLUB_empty [OrderBot α] : IsLUB ∅ (⊥ : α) :=
  @isGLB_empty αᵒᵈ _ _

theorem IsLUB.nonempty [NoBotOrder α] (hs : IsLUB s a) : s.Nonempty :=
  nonempty_iff_ne_empty.2 fun h =>
    not_isBot a fun _ => hs.right <| by rw [h, upperBounds_empty]; exact mem_univ _

theorem IsGLB.nonempty [NoTopOrder α] (hs : IsGLB s a) : s.Nonempty :=
  hs.dual.nonempty

theorem nonempty_of_not_bddAbove [ha : Nonempty α] (h : ¬BddAbove s) : s.Nonempty :=
  (Nonempty.elim ha) fun x => (not_bddAbove_iff'.1 h x).imp fun _ ha => ha.1

theorem nonempty_of_not_bddBelow [Nonempty α] (h : ¬BddBelow s) : s.Nonempty :=
  @nonempty_of_not_bddAbove αᵒᵈ _ _ _ h

/-!
#### insert
-/


/-- Adding a point to a set preserves its boundedness above. -/
@[simp]
theorem bddAbove_insert [IsDirected α (· ≤ ·)] {s : Set α} {a : α} :
    BddAbove (insert a s) ↔ BddAbove s := by
  simp only [insert_eq, bddAbove_union, bddAbove_singleton, true_and]

protected theorem BddAbove.insert [IsDirected α (· ≤ ·)] {s : Set α} (a : α) :
    BddAbove s → BddAbove (insert a s) :=
  bddAbove_insert.2

/-- Adding a point to a set preserves its boundedness below. -/
@[simp]
theorem bddBelow_insert [IsDirected α (· ≥ ·)] {s : Set α} {a : α} :
    BddBelow (insert a s) ↔ BddBelow s := by
  simp only [insert_eq, bddBelow_union, bddBelow_singleton, true_and]

protected theorem BddBelow.insert [IsDirected α (· ≥ ·)] {s : Set α} (a : α) :
    BddBelow s → BddBelow (insert a s) :=
  bddBelow_insert.2

protected theorem IsLUB.insert [SemilatticeSup γ] (a) {b} {s : Set γ} (hs : IsLUB s b) :
    IsLUB (insert a s) (a ⊔ b) := by
  rw [insert_eq]
  exact isLUB_singleton.union hs

protected theorem IsGLB.insert [SemilatticeInf γ] (a) {b} {s : Set γ} (hs : IsGLB s b) :
    IsGLB (insert a s) (a ⊓ b) := by
  rw [insert_eq]
  exact isGLB_singleton.union hs

protected theorem IsGreatest.insert [LinearOrder γ] (a) {b} {s : Set γ} (hs : IsGreatest s b) :
    IsGreatest (insert a s) (max a b) := by
  rw [insert_eq]
  exact isGreatest_singleton.union hs

protected theorem IsLeast.insert [LinearOrder γ] (a) {b} {s : Set γ} (hs : IsLeast s b) :
    IsLeast (insert a s) (min a b) := by
  rw [insert_eq]
  exact isLeast_singleton.union hs

@[simp]
theorem upperBounds_insert (a : α) (s : Set α) :
    upperBounds (insert a s) = Ici a ∩ upperBounds s := by
  rw [insert_eq, upperBounds_union, upperBounds_singleton]

@[simp]
theorem lowerBounds_insert (a : α) (s : Set α) :
    lowerBounds (insert a s) = Iic a ∩ lowerBounds s := by
  rw [insert_eq, lowerBounds_union, lowerBounds_singleton]

/-- When there is a global maximum, every set is bounded above. -/
@[simp]
protected theorem OrderTop.bddAbove [OrderTop α] (s : Set α) : BddAbove s :=
  ⟨⊤, fun a _ => OrderTop.le_top a⟩

/-- When there is a global minimum, every set is bounded below. -/
@[simp]
protected theorem OrderBot.bddBelow [OrderBot α] (s : Set α) : BddBelow s :=
  ⟨⊥, fun a _ => OrderBot.bot_le a⟩

/-- Sets are automatically bounded or cobounded in complete lattices. To use the same statements
in complete and conditionally complete lattices but let automation fill automatically the
boundedness proofs in complete lattices, we use the tactic `bddDefault` in the statements,
in the form `(hA : BddAbove A := by bddDefault)`. -/

macro "bddDefault" : tactic =>
  `(tactic| first
    | apply OrderTop.bddAbove
    | apply OrderBot.bddBelow)

/-!
#### Pair
-/


theorem isLUB_pair [SemilatticeSup γ] {a b : γ} : IsLUB {a, b} (a ⊔ b) :=
  isLUB_singleton.insert _

theorem isGLB_pair [SemilatticeInf γ] {a b : γ} : IsGLB {a, b} (a ⊓ b) :=
  isGLB_singleton.insert _

theorem isLeast_pair [LinearOrder γ] {a b : γ} : IsLeast {a, b} (min a b) :=
  isLeast_singleton.insert _

theorem isGreatest_pair [LinearOrder γ] {a b : γ} : IsGreatest {a, b} (max a b) :=
  isGreatest_singleton.insert _

/-!
#### Lower/upper bounds
-/


@[simp]
theorem isLUB_lowerBounds : IsLUB (lowerBounds s) a ↔ IsGLB s a :=
  ⟨fun H => ⟨fun _ hx => H.2 <| subset_upperBounds_lowerBounds s hx, H.1⟩, IsGreatest.isLUB⟩

@[simp]
theorem isGLB_upperBounds : IsGLB (upperBounds s) a ↔ IsLUB s a :=
  @isLUB_lowerBounds αᵒᵈ _ _ _

end

/-!
### (In)equalities with the least upper bound and the greatest lower bound
-/


section Preorder

variable [Preorder α] {s : Set α} {a b : α}

theorem lowerBounds_le_upperBounds (ha : a ∈ lowerBounds s) (hb : b ∈ upperBounds s) :
    s.Nonempty → a ≤ b
  | ⟨_, hc⟩ => le_trans (ha hc) (hb hc)

theorem isGLB_le_isLUB (ha : IsGLB s a) (hb : IsLUB s b) (hs : s.Nonempty) : a ≤ b :=
  lowerBounds_le_upperBounds ha.1 hb.1 hs

theorem isLUB_lt_iff (ha : IsLUB s a) : a < b ↔ ∃ c ∈ upperBounds s, c < b :=
  ⟨fun hb => ⟨a, ha.1, hb⟩, fun ⟨_, hcs, hcb⟩ => lt_of_le_of_lt (ha.2 hcs) hcb⟩

theorem lt_isGLB_iff (ha : IsGLB s a) : b < a ↔ ∃ c ∈ lowerBounds s, b < c :=
  isLUB_lt_iff ha.dual

theorem le_of_isLUB_le_isGLB {x y} (ha : IsGLB s a) (hb : IsLUB s b) (hab : b ≤ a) (hx : x ∈ s)
    (hy : y ∈ s) : x ≤ y :=
  calc
    x ≤ b := hb.1 hx
    _ ≤ a := hab
    _ ≤ y := ha.1 hy

end Preorder

section PartialOrder

variable [PartialOrder α] {s : Set α} {a b : α}

theorem IsLeast.unique (Ha : IsLeast s a) (Hb : IsLeast s b) : a = b :=
  le_antisymm (Ha.right Hb.left) (Hb.right Ha.left)

theorem IsLeast.isLeast_iff_eq (Ha : IsLeast s a) : IsLeast s b ↔ a = b :=
  Iff.intro Ha.unique fun h => h ▸ Ha

theorem IsGreatest.unique (Ha : IsGreatest s a) (Hb : IsGreatest s b) : a = b :=
  le_antisymm (Hb.right Ha.left) (Ha.right Hb.left)

theorem IsGreatest.isGreatest_iff_eq (Ha : IsGreatest s a) : IsGreatest s b ↔ a = b :=
  Iff.intro Ha.unique fun h => h ▸ Ha

theorem IsLUB.unique (Ha : IsLUB s a) (Hb : IsLUB s b) : a = b :=
  IsLeast.unique Ha Hb

theorem IsGLB.unique (Ha : IsGLB s a) (Hb : IsGLB s b) : a = b :=
  IsGreatest.unique Ha Hb

theorem Set.subsingleton_of_isLUB_le_isGLB (Ha : IsGLB s a) (Hb : IsLUB s b) (hab : b ≤ a) :
    s.Subsingleton := fun _ hx _ hy =>
  le_antisymm (le_of_isLUB_le_isGLB Ha Hb hab hx hy) (le_of_isLUB_le_isGLB Ha Hb hab hy hx)

theorem isGLB_lt_isLUB_of_ne (Ha : IsGLB s a) (Hb : IsLUB s b) {x y} (Hx : x ∈ s) (Hy : y ∈ s)
    (Hxy : x ≠ y) : a < b :=
  lt_iff_le_not_le.2
    ⟨lowerBounds_le_upperBounds Ha.1 Hb.1 ⟨x, Hx⟩, fun hab =>
      Hxy <| Set.subsingleton_of_isLUB_le_isGLB Ha Hb hab Hx Hy⟩

end PartialOrder

section LinearOrder

variable [LinearOrder α] {s : Set α} {a b : α}

theorem lt_isLUB_iff (h : IsLUB s a) : b < a ↔ ∃ c ∈ s, b < c := by
  simp_rw [← not_le, isLUB_le_iff h, mem_upperBounds, not_forall, not_le, exists_prop]

theorem isGLB_lt_iff (h : IsGLB s a) : a < b ↔ ∃ c ∈ s, c < b :=
  lt_isLUB_iff h.dual

theorem IsLUB.exists_between (h : IsLUB s a) (hb : b < a) : ∃ c ∈ s, b < c ∧ c ≤ a :=
  let ⟨c, hcs, hbc⟩ := (lt_isLUB_iff h).1 hb
  ⟨c, hcs, hbc, h.1 hcs⟩

theorem IsLUB.exists_between' (h : IsLUB s a) (h' : a ∉ s) (hb : b < a) : ∃ c ∈ s, b < c ∧ c < a :=
  let ⟨c, hcs, hbc, hca⟩ := h.exists_between hb
  ⟨c, hcs, hbc, hca.lt_of_ne fun hac => h' <| hac ▸ hcs⟩

theorem IsGLB.exists_between (h : IsGLB s a) (hb : a < b) : ∃ c ∈ s, a ≤ c ∧ c < b :=
  let ⟨c, hcs, hbc⟩ := (isGLB_lt_iff h).1 hb
  ⟨c, hcs, h.1 hcs, hbc⟩

theorem IsGLB.exists_between' (h : IsGLB s a) (h' : a ∉ s) (hb : a < b) : ∃ c ∈ s, a < c ∧ c < b :=
  let ⟨c, hcs, hac, hcb⟩ := h.exists_between hb
  ⟨c, hcs, hac.lt_of_ne fun hac => h' <| hac.symm ▸ hcs, hcb⟩

end LinearOrder

theorem isGreatest_himp [GeneralizedHeytingAlgebra α] (a b : α) :
    IsGreatest {w | w ⊓ a ≤ b} (a ⇨ b) := by
  simp [IsGreatest, mem_upperBounds]

theorem isLeast_sdiff [GeneralizedCoheytingAlgebra α] (a b : α) :
    IsLeast {w | a ≤ b ⊔ w} (a \ b) := by
  simp [IsLeast, mem_lowerBounds]

theorem isGreatest_compl [HeytingAlgebra α] (a : α) :
    IsGreatest {w | Disjoint w a} (aᶜ) := by
  simpa only [himp_bot, disjoint_iff_inf_le] using isGreatest_himp a ⊥

theorem isLeast_hnot [CoheytingAlgebra α] (a : α) :
    IsLeast {w | Codisjoint a w} (￢a) := by
  simpa only [CoheytingAlgebra.top_sdiff, codisjoint_iff_le_sup] using isLeast_sdiff ⊤ a<|MERGE_RESOLUTION|>--- conflicted
+++ resolved
@@ -157,15 +157,12 @@
 protected lemma IsCoinitialFor.mono_right (htu : t ⊆ u) (hst : IsCoinitialFor s t) :
     IsCoinitialFor s u := hst.trans htu.iscoinitialfor
 
-<<<<<<< HEAD
-=======
 lemma DirectedOn.isCofinalFor_fst_image_prod_snd_image {β : Type*} [Preorder β] {s : Set (α × β)}
     (hs : DirectedOn (· ≤ ·) s) : IsCofinalFor ((Prod.fst '' s) ×ˢ (Prod.snd '' s)) s := by
   rintro ⟨_, _⟩ ⟨⟨x, hx, rfl⟩, y, hy, rfl⟩
   obtain ⟨z, hz, hxz, hyz⟩ := hs _ hx _ hy
   exact ⟨z, hz, hxz.1, hyz.2⟩
 
->>>>>>> 06d29195
 /-!
 ### Monotonicity
 -/
@@ -178,20 +175,12 @@
   fun _ hb _ h => hb <| hst h
 
 @[gcongr]
-<<<<<<< HEAD
-lemma upperBounds_mono_of_iscofinalfor (hst : IsCofinalFor s t) : upperBounds t ⊆ upperBounds s :=
-  fun _a ha _b hb ↦ let ⟨_c, hc, hbc⟩ := hst hb; hbc.trans (ha hc)
-
-@[gcongr]
-lemma lowerBounds_mono_of_iscofinalfor (hst : IsCoinitialFor s t) : lowerBounds t ⊆ lowerBounds s :=
-=======
 lemma upperBounds_mono_of_isCofinalFor (hst : IsCofinalFor s t) : upperBounds t ⊆ upperBounds s :=
   fun _a ha _b hb ↦ let ⟨_c, hc, hbc⟩ := hst hb; hbc.trans (ha hc)
 
 @[gcongr]
 lemma lowerBounds_mono_of_isCoinitialFor (hst : IsCoinitialFor s t) :
     lowerBounds t ⊆ lowerBounds s :=
->>>>>>> 06d29195
   fun _a ha _b hb ↦ let ⟨_c, hc, hcb⟩ := hst hb; hcb.trans' (ha hc)
 
 theorem upperBounds_mono_mem ⦃a b⦄ (hab : a ≤ b) : a ∈ upperBounds s → b ∈ upperBounds s :=
