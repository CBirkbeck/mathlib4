--- conflicted
+++ resolved
@@ -181,14 +181,6 @@
 theorem lowerBounds_mono_set ⦃s t : Set α⦄ (hst : s ⊆ t) : lowerBounds t ⊆ lowerBounds s :=
   fun _ hb _ h => hb <| hst h
 
-<<<<<<< HEAD
-lemma lowerBounds_congr_of_subset {s₁ s₂ : Set α} (hs₁ : s₁ ⊆ s₂)
-    (hs₂ : ∀ a ∈ s₂, ∃ b ∈ s₁, b ≤ a) : lowerBounds s₁ = lowerBounds s₂ := le_antisymm
-  (fun c hc d hd => by
-    obtain ⟨e,⟨he₁, he₂⟩⟩ := hs₂ _ hd
-    exact le_trans (hc he₁) he₂)
-  (lowerBounds_mono_set hs₁)
-=======
 @[gcongr]
 lemma upperBounds_mono_of_isCofinalFor (hst : IsCofinalFor s t) : upperBounds t ⊆ upperBounds s :=
   fun _a ha _b hb ↦ let ⟨_c, hc, hbc⟩ := hst hb; hbc.trans (ha hc)
@@ -197,7 +189,6 @@
 lemma lowerBounds_mono_of_isCoinitialFor (hst : IsCoinitialFor s t) :
     lowerBounds t ⊆ lowerBounds s :=
   fun _a ha _b hb ↦ let ⟨_c, hc, hcb⟩ := hst hb; hcb.trans' (ha hc)
->>>>>>> 6cb6973c
 
 theorem upperBounds_mono_mem ⦃a b⦄ (hab : a ≤ b) : a ∈ upperBounds s → b ∈ upperBounds s :=
   fun ha _ h => le_trans (ha h) hab
