--- conflicted
+++ resolved
@@ -41,11 +41,8 @@
 
 ## TODO
 * an injective local diffeomorphism is a diffeomorphism to its image
-<<<<<<< HEAD
-=======
 * if `f` is `C^n` at `x` and `mfderiv I J n f x` is a linear isomorphism,
 `f` is a local diffeomorphism at `x`.
->>>>>>> 1f82ccd2
 * if `f` is `C^n` and each differential is a linear isomorphism, `f` is a local diffeomorphism.
 
 ## Implementation notes
@@ -275,29 +272,6 @@
 
 end Basic
 
-<<<<<<< HEAD
-section helper -- FIXME: move to Algebra.Module.Basic
-variable {R : Type*} [Ring R]
-variable {E : Type*} [TopologicalSpace E] [AddCommMonoid E] [Module R E]
-variable {F : Type*} [TopologicalSpace F] [AddCommMonoid F] [Module R F]
-
-/-- `g ∘ f = id` as `ContinuousLinearMap`s implies `g ∘ f = id` as functions. -/
-lemma LeftInverse.of_composition {f : E →L[R] F} {g : F →L[R] E}
-    (hinv : g.comp f = ContinuousLinearMap.id R E) : LeftInverse g f := by
-  have : g ∘ f = id := calc g ∘ f
-      _ = ↑(g.comp f) := by rw [ContinuousLinearMap.coe_comp']
-      _ = ↑( ContinuousLinearMap.id R E) := by rw [hinv]
-      _ = id := by rw [ContinuousLinearMap.coe_id']
-  exact congrFun this
-
-/-- `f ∘ g = id` as `ContinuousLinearMap`s implies `f ∘ g = id` as functions. -/
-lemma RightInverse.of_composition {f : E →L[R] F} {g : F →L[R] E}
-    (hinv : f.comp g = ContinuousLinearMap.id R F) : RightInverse g f :=
-  LeftInverse.of_composition hinv
-end helper
-
-=======
->>>>>>> 1f82ccd2
 /-! ## The differential of a local diffeomorphism is an isomorphism -/
 section Differential
 variable {I J n} {f : M → N} {x : M} (hn : 1 ≤ n)
