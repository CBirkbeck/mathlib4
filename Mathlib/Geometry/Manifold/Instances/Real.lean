--- conflicted
+++ resolved
@@ -91,27 +91,6 @@
   Subtype.range_val
 @[deprecated (since := "2024-04-05")] alias range_half_space := range_euclideanHalfSpace
 
-<<<<<<< HEAD
--- TODO: generalise to other values of `p`
-theorem interior_halfspace {a : ℝ} {n : ℕ} (i : Fin n) :
-    interior {y : EuclideanSpace ℝ (Fin n) | a ≤ y i} = {y | a < y i} := by
-  let f : (EuclideanSpace ℝ (Fin n)) →L[ℝ] ℝ := ContinuousLinearMap.proj i
-  change interior (f ⁻¹' Set.Ici a) = f ⁻¹' Set.Ioi a
-  rw [f.interior_preimage (Function.surjective_eval _), interior_Ici]
-
-theorem closure_halfspace {a : ℝ} {n : ℕ} (i : Fin n) :
-    closure {y : EuclideanSpace ℝ (Fin n)| a ≤ y i} = {y | a ≤ y i} := by
-  let f : (EuclideanSpace ℝ (Fin n)) →L[ℝ] ℝ := ContinuousLinearMap.proj i
-  change closure (f ⁻¹' Set.Ici a) = f ⁻¹' Set.Ici a
-  rw [f.closure_preimage (Function.surjective_eval _), closure_Ici]
-
-theorem frontier_halfspace {a : ℝ} {n : ℕ} (i : Fin n) :
-    frontier {y : EuclideanSpace ℝ (Fin n)| a ≤ y i} = {y | a = y i} := by
-  rw [frontier, interior_halfspace, closure_halfspace]
-  ext y
-  simp only [mem_diff, mem_setOf_eq, not_lt] at *
-  exact ⟨fun h ↦ by linarith, fun h ↦ ⟨by linarith, by linarith⟩⟩
-=======
 open ENNReal in
 @[simp]
 theorem interior_halfspace {n : ℕ} (p : ℝ≥0∞) (a : ℝ) (i : Fin n) :
@@ -133,7 +112,6 @@
   rw [frontier, closure_halfspace, interior_halfspace]
   ext y
   simpa only [mem_diff, mem_setOf_eq, not_lt] using antisymm_iff
->>>>>>> 24fce2d2
 
 theorem range_euclideanQuadrant (n : ℕ) :
     (range fun x : EuclideanQuadrant n => x.val) = { y | ∀ i : Fin n, 0 ≤ y i } :=
@@ -202,41 +180,24 @@
     (modelWithCornersEuclideanHalfSpace n :
       ModelWithCorners ℝ (EuclideanSpace ℝ (Fin n)) (EuclideanHalfSpace n))
 
-<<<<<<< HEAD
-lemma range_modelWithCornersEuclideanHalfSpace (n : ℕ) [Zero (Fin n)] :
-  range (𝓡∂ n) = { y | 0 ≤ y 0 } := range_euclideanHalfSpace n
-
-lemma interior_range_modelWithCornersEuclideanHalfSpace (n : ℕ) [Zero (Fin n)] :
-=======
 lemma range_modelWithCornersEuclideanHalfSpace (n : ℕ) [NeZero n] :
     range (𝓡∂ n) = { y | 0 ≤ y 0 } := range_euclideanHalfSpace n
 
 lemma interior_range_modelWithCornersEuclideanHalfSpace (n : ℕ) [NeZero n] :
->>>>>>> 24fce2d2
     interior (range (𝓡∂ n)) = { y | 0 < y 0 } := by
   calc interior (range (𝓡∂ n))
     _ = interior ({ y | 0 ≤ y 0}) := by
       congr!
       apply range_euclideanHalfSpace
-<<<<<<< HEAD
-    _ = { y | 0 < y 0 } := interior_halfspace 0
-
-lemma frontier_range_modelWithCornersEuclideanHalfSpace (n : ℕ) [Zero (Fin n)] :
-=======
     _ = { y | 0 < y 0 } := interior_halfspace _ _ _
 
 lemma frontier_range_modelWithCornersEuclideanHalfSpace (n : ℕ) [NeZero n] :
->>>>>>> 24fce2d2
     frontier (range (𝓡∂ n)) = { y | 0 = y 0 } := by
   calc frontier (range (𝓡∂ n))
     _ = frontier ({ y | 0 ≤ y 0 }) := by
       congr!
       apply range_euclideanHalfSpace
-<<<<<<< HEAD
-    _ = { y | 0 = y 0 } := frontier_halfspace 0
-=======
     _ = { y | 0 = y 0 } := frontier_halfspace 2 _ _
->>>>>>> 24fce2d2
 
 /-- The left chart for the topological space `[x, y]`, defined on `[x,y)` and sending `x` to `0` in
 `EuclideanHalfSpace 1`.
