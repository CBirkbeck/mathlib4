--- conflicted
+++ resolved
@@ -20,11 +20,7 @@
 
 /-- The map `ℤ → ℤˣ` which sends `n` to `(-1 : ℤˣ) ^ n`. -/
 @[pp_dot]
-<<<<<<< HEAD
 def negOnePow (n : ℤ) : ℤ := ↑((-1 : ℤˣ) ^ n)
-=======
-def negOnePow (n : ℤ) : ℤˣ := (-1 : ℤˣ) ^ n
->>>>>>> e6e9cec4
 
 lemma negOnePow_def (n : ℤ) : n.negOnePow = ↑((-1 : ℤˣ) ^ n) := rfl
 
