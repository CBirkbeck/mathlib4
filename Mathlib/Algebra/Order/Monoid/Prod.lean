/-
Copyright (c) 2016 Jeremy Avigad. All rights reserved.
Released under Apache 2.0 license as described in the file LICENSE.
Authors: Jeremy Avigad, Leonardo de Moura, Mario Carneiro, Johannes Hölzl
-/
import Mathlib.Algebra.Group.Prod
import Mathlib.Algebra.Order.Group.Synonym
import Mathlib.Algebra.Order.Monoid.Canonical.Defs
import Mathlib.Data.Prod.Lex

/-! # Products of ordered monoids -/

<<<<<<< HEAD
open scoped AlgebraOrderInstances
=======
assert_not_exists MonoidWithZero
>>>>>>> 0d4b02ed

namespace Prod

variable {α β : Type*}

@[to_additive]
instance [OrderedCommMonoid α] [OrderedCommMonoid β] : OrderedCommMonoid (α × β) where
  mul_le_mul_left _ _ h _ := ⟨mul_le_mul_left' h.1 _, mul_le_mul_left' h.2 _⟩

@[to_additive]
instance instOrderedCancelCommMonoid [OrderedCancelCommMonoid α] [OrderedCancelCommMonoid β] :
    OrderedCancelCommMonoid (α × β) :=
  { (inferInstance : OrderedCommMonoid (α × β)) with
    le_of_mul_le_mul_left :=
      fun _ _ _ h ↦ ⟨le_of_mul_le_mul_left' h.1, le_of_mul_le_mul_left' h.2⟩ }

@[to_additive]
instance [LE α] [LE β] [Mul α] [Mul β] [ExistsMulOfLE α] [ExistsMulOfLE β] :
    ExistsMulOfLE (α × β) :=
  ⟨fun h =>
    let ⟨c, hc⟩ := exists_mul_of_le h.1
    let ⟨d, hd⟩ := exists_mul_of_le h.2
    ⟨(c, d), Prod.ext hc hd⟩⟩

@[to_additive]
instance [CanonicallyOrderedCommMonoid α] [CanonicallyOrderedCommMonoid β] :
    CanonicallyOrderedCommMonoid (α × β) :=
  { (inferInstance : OrderedCommMonoid _), (inferInstance : OrderBot _),
    (inferInstance : ExistsMulOfLE _) with
      le_self_mul := fun _ _ ↦ le_def.mpr ⟨le_self_mul, le_self_mul⟩ }

namespace Lex

@[to_additive]
instance orderedCommMonoid [OrderedCommMonoid α]
    [CovariantClass α α (· * ·) (· < ·)] [OrderedCommMonoid β] :
    OrderedCommMonoid (α ×ₗ β) where
  mul_le_mul_left _ _ hxy z := ((le_iff _ _).1 hxy).elim
    (fun hxy => left _ _ <| mul_lt_mul_left' hxy _)
    -- Note: the `congr_arg` used to be `rw [hxy.1]` before #8386
    -- but the definition of `Mul.mul` got unfolded differently.
    (fun hxy => (le_iff _ _).2 <| Or.inr ⟨congr_arg (z.1 * ·) hxy.1, mul_le_mul_left' hxy.2 _⟩)

@[to_additive]
instance orderedCancelCommMonoid [OrderedCancelCommMonoid α] [OrderedCancelCommMonoid β] :
    OrderedCancelCommMonoid (α ×ₗ β) where
  mul_le_mul_left _ _ := mul_le_mul_left'
  le_of_mul_le_mul_left _ _ _ hxyz := ((le_iff _ _).1 hxyz).elim
    (fun hxy => left _ _ <| lt_of_mul_lt_mul_left' hxy)
    (fun hxy => (le_iff _ _).2 <| Or.inr ⟨mul_left_cancel hxy.1, le_of_mul_le_mul_left' hxy.2⟩)

@[to_additive]
instance linearOrderedCancelCommMonoid [LinearOrderedCancelCommMonoid α]
    [LinearOrderedCancelCommMonoid β] : LinearOrderedCancelCommMonoid (α ×ₗ β) where
  __ : LinearOrder (α ×ₗ β) := inferInstance
  __ : OrderedCancelCommMonoid (α ×ₗ β) := inferInstance

end Lex

end Prod<|MERGE_RESOLUTION|>--- conflicted
+++ resolved
@@ -10,11 +10,9 @@
 
 /-! # Products of ordered monoids -/
 
-<<<<<<< HEAD
+assert_not_exists MonoidWithZero
+
 open scoped AlgebraOrderInstances
-=======
-assert_not_exists MonoidWithZero
->>>>>>> 0d4b02ed
 
 namespace Prod
 
