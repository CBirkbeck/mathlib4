/-
Copyright (c) 2022 Siddhartha Prasad, Yaël Dillies. All rights reserved.
Released under Apache 2.0 license as described in the file LICENSE.
Authors: Siddhartha Prasad, Yaël Dillies
-/
import Mathlib.Algebra.Order.Ring.Canonical
import Mathlib.Algebra.Ring.Pi
import Mathlib.Algebra.Ring.Prod
import Mathlib.Order.Hom.CompleteLattice

#align_import algebra.order.kleene from "leanprover-community/mathlib"@"98e83c3d541c77cdb7da20d79611a780ff8e7d90"

/-!
# Kleene Algebras

This file defines idempotent semirings and Kleene algebras, which are used extensively in the theory
of computation.

An idempotent semiring is a semiring whose addition is idempotent. An idempotent semiring is
naturally a semilattice by setting `a ≤ b` if `a + b = b`.

A Kleene algebra is an idempotent semiring equipped with an additional unary operator `∗`, the
Kleene star.

## Main declarations

* `IdemSemiring`: Idempotent semiring
* `IdemCommSemiring`: Idempotent commutative semiring
* `KleeneAlgebra`: Kleene algebra

## Notation

`a∗` is notation for `kstar a` in locale `Computability`.

## References

* [D. Kozen, *A completeness theorem for Kleene algebras and the algebra of regular events*]
  [kozen1994]
* https://planetmath.org/idempotentsemiring
* https://encyclopediaofmath.org/wiki/Idempotent_semi-ring
* https://planetmath.org/kleene_algebra

## TODO

Instances for `AddOpposite`, `MulOpposite`, `ULift`, `Subsemiring`, `Subring`, `Subalgebra`.

## Tags

kleene algebra, idempotent semiring
-/


open Function

universe u

variable {α β ι : Type*} {π : ι → Type*}

/-- An idempotent semiring is a semiring with the additional property that addition is idempotent.
-/
class IdemSemiring (α : Type u) extends Semiring α, SemilatticeSup α where
  protected sup := (· + ·)
  protected add_eq_sup : ∀ a b : α, a + b = a ⊔ b := by
    intros
    rfl
  protected bot : α := 0
  protected bot_le : ∀ a, bot ≤ a
#align idem_semiring IdemSemiring

/-- An idempotent commutative semiring is a commutative semiring with the additional property that
addition is idempotent. -/
class IdemCommSemiring (α : Type u) extends CommSemiring α, IdemSemiring α
#align idem_comm_semiring IdemCommSemiring

/-- Notation typeclass for the Kleene star `∗`. -/
class KStar (α : Type*) where
  protected kstar : α → α
#align has_kstar KStar

-- mathport name: «expr ∗»
scoped[Computability] postfix:1024 "∗" => KStar.kstar
open Computability

/-- A Kleene Algebra is an idempotent semiring with an additional unary operator `kstar` (for Kleene
star) that satisfies the following properties:
* `1 + a * a∗ ≤ a∗`
* `1 + a∗ * a ≤ a∗`
* If `a * c + b ≤ c`, then `a∗ * b ≤ c`
* If `c * a + b ≤ c`, then `b * a∗ ≤ c`
-/
class KleeneAlgebra (α : Type*) extends IdemSemiring α, KStar α where
  protected one_le_kstar : ∀ a : α, 1 ≤ a∗
  protected mul_kstar_le_kstar : ∀ a : α, a * a∗ ≤ a∗
  protected kstar_mul_le_kstar : ∀ a : α, a∗ * a ≤ a∗
  protected mul_kstar_le_self : ∀ a b : α, b * a ≤ b → b * a∗ ≤ b
  protected kstar_mul_le_self : ∀ a b : α, a * b ≤ b → a∗ * b ≤ b
#align kleene_algebra KleeneAlgebra

-- See note [lower instance priority]
instance (priority := 100) IdemSemiring.toOrderBot [IdemSemiring α] : OrderBot α :=
  { ‹IdemSemiring α› with }
#align idem_semiring.to_order_bot IdemSemiring.toOrderBot

-- See note [reducible non-instances]
/-- Construct an idempotent semiring from an idempotent addition. -/
@[reducible]
def IdemSemiring.ofSemiring [Semiring α] (h : ∀ a : α, a + a = a) : IdemSemiring α :=
  { ‹Semiring α› with
    le := fun a b ↦ a + b = b
    le_refl := h
    le_trans := fun a b c hab hbc ↦ by
      simp only
      rw [← hbc, ← add_assoc, hab]
    le_antisymm := fun a b hab hba ↦ by rwa [← hba, add_comm]
    sup := (· + ·)
    le_sup_left := fun a b ↦ by
      simp only
      rw [← add_assoc, h]
    le_sup_right := fun a b ↦ by
      simp only
      rw [add_comm, add_assoc, h]
    sup_le := fun a b c hab hbc ↦ by
      simp only
      rwa [add_assoc, hbc]
    bot := 0
    bot_le := zero_add }
#align idem_semiring.of_semiring IdemSemiring.ofSemiring

section IdemSemiring

variable [IdemSemiring α] {a b c : α}

theorem add_eq_sup (a b : α) : a + b = a ⊔ b :=
  IdemSemiring.add_eq_sup _ _
#align add_eq_sup add_eq_sup

-- Porting note: This simp theorem often leads to timeout when `α` has rich structure.
--               So, this theorem should be scoped.
scoped[Computability] attribute [simp] add_eq_sup

theorem add_idem (a : α) : a + a = a := by simp
#align add_idem add_idem

theorem nsmul_eq_self : ∀ {n : ℕ} (_ : n ≠ 0) (a : α), n • a = a
  | 0, h => (h rfl).elim
  | 1, _ => one_nsmul
  | n + 2, _ => fun a ↦ by rw [succ_nsmul, nsmul_eq_self n.succ_ne_zero, add_idem]
#align nsmul_eq_self nsmul_eq_self

theorem add_eq_left_iff_le : a + b = a ↔ b ≤ a := by simp
#align add_eq_left_iff_le add_eq_left_iff_le

theorem add_eq_right_iff_le : a + b = b ↔ a ≤ b := by simp
#align add_eq_right_iff_le add_eq_right_iff_le

alias ⟨_, LE.le.add_eq_left⟩ := add_eq_left_iff_le
#align has_le.le.add_eq_left LE.le.add_eq_left

alias ⟨_, LE.le.add_eq_right⟩ := add_eq_right_iff_le
#align has_le.le.add_eq_right LE.le.add_eq_right

theorem add_le_iff : a + b ≤ c ↔ a ≤ c ∧ b ≤ c := by simp
#align add_le_iff add_le_iff

theorem add_le (ha : a ≤ c) (hb : b ≤ c) : a + b ≤ c :=
  add_le_iff.2 ⟨ha, hb⟩
#align add_le add_le

-- See note [lower instance priority]
<<<<<<< HEAD
instance (priority := 100) IdemSemiring.toOrderedAddCommMonoid :
    OrderedAddCommMonoid α :=
  { ‹IdemSemiring α› with
    add_le_add_left := fun a b hbc c ↦ by
      simp_rw [add_eq_sup]
      exact sup_le_sup_left hbc _ }

-- See note [lower instance priority]
instance (priority := 100) IdemSemiring.toCanonicallyOrderedAdd :
    CanonicallyOrderedAdd α :=
  { exists_add_of_le := fun h ↦ ⟨_, h.add_eq_right.symm⟩
    le_self_add := fun a b ↦ add_eq_right_iff_le.1 <| by rw [← add_assoc, add_idem]
    le_add_self := fun a b ↦ add_eq_left_iff_le.1 <| by rw [add_assoc, add_idem] }
#align idem_semiring.to_canonically_ordered_add_monoid IdemSemiring.toCanonicallyOrderedAdd
=======
instance (priority := 100) IdemSemiring.toCanonicallyOrderedAddCommMonoid :
    CanonicallyOrderedAddCommMonoid α :=
  { ‹IdemSemiring α› with
    add_le_add_left := fun a b hbc c ↦ by
      simp_rw [add_eq_sup]
      exact sup_le_sup_left hbc _
    exists_add_of_le := fun h ↦ ⟨_, h.add_eq_right.symm⟩
    le_self_add := fun a b ↦ add_eq_right_iff_le.1 <| by rw [← add_assoc, add_idem] }
#align idem_semiring.to_canonically_ordered_add_monoid IdemSemiring.toCanonicallyOrderedAddCommMonoid
>>>>>>> 08a8af0b

-- See note [lower instance priority]
instance (priority := 100) IdemSemiring.toCovariantClass_mul_le :
    CovariantClass α α (· * ·) (· ≤ ·) :=
  ⟨fun a b c hbc ↦ add_eq_left_iff_le.1 <| by rw [← mul_add, hbc.add_eq_left]⟩
#align idem_semiring.to_covariant_class_mul_le IdemSemiring.toCovariantClass_mul_le

-- See note [lower instance priority]
instance (priority := 100) IdemSemiring.toCovariantClass_swap_mul_le :
    CovariantClass α α (swap (· * ·)) (· ≤ ·) :=
  ⟨fun a b c hbc ↦ add_eq_left_iff_le.1 <| by rw [← add_mul, hbc.add_eq_left]⟩
#align idem_semiring.to_covariant_class_swap_mul_le IdemSemiring.toCovariantClass_swap_mul_le

end IdemSemiring

section KleeneAlgebra

variable [KleeneAlgebra α] {a b c : α}

@[simp]
theorem one_le_kstar : 1 ≤ a∗ :=
  KleeneAlgebra.one_le_kstar _
#align one_le_kstar one_le_kstar

theorem mul_kstar_le_kstar : a * a∗ ≤ a∗ :=
  KleeneAlgebra.mul_kstar_le_kstar _
#align mul_kstar_le_kstar mul_kstar_le_kstar

theorem kstar_mul_le_kstar : a∗ * a ≤ a∗ :=
  KleeneAlgebra.kstar_mul_le_kstar _
#align kstar_mul_le_kstar kstar_mul_le_kstar

theorem mul_kstar_le_self : b * a ≤ b → b * a∗ ≤ b :=
  KleeneAlgebra.mul_kstar_le_self _ _
#align mul_kstar_le_self mul_kstar_le_self

theorem kstar_mul_le_self : a * b ≤ b → a∗ * b ≤ b :=
  KleeneAlgebra.kstar_mul_le_self _ _
#align kstar_mul_le_self kstar_mul_le_self

theorem mul_kstar_le (hb : b ≤ c) (ha : c * a ≤ c) : b * a∗ ≤ c :=
  (mul_le_mul_right' hb _).trans <| mul_kstar_le_self ha
#align mul_kstar_le mul_kstar_le

theorem kstar_mul_le (hb : b ≤ c) (ha : a * c ≤ c) : a∗ * b ≤ c :=
  (mul_le_mul_left' hb _).trans <| kstar_mul_le_self ha
#align kstar_mul_le kstar_mul_le

theorem kstar_le_of_mul_le_left (hb : 1 ≤ b) : b * a ≤ b → a∗ ≤ b := by
  simpa using mul_kstar_le hb
#align kstar_le_of_mul_le_left kstar_le_of_mul_le_left

theorem kstar_le_of_mul_le_right (hb : 1 ≤ b) : a * b ≤ b → a∗ ≤ b := by
  simpa using kstar_mul_le hb
#align kstar_le_of_mul_le_right kstar_le_of_mul_le_right

@[simp]
theorem le_kstar : a ≤ a∗ :=
  le_trans (le_mul_of_one_le_left' one_le_kstar) kstar_mul_le_kstar
#align le_kstar le_kstar

@[mono]
theorem kstar_mono : Monotone (KStar.kstar : α → α) :=
  fun _ _ h ↦
    kstar_le_of_mul_le_left one_le_kstar <| kstar_mul_le (h.trans le_kstar) <| mul_kstar_le_kstar
#align kstar_mono kstar_mono

@[simp]
theorem kstar_eq_one : a∗ = 1 ↔ a ≤ 1 :=
  ⟨le_kstar.trans_eq,
    fun h ↦ one_le_kstar.antisymm' <| kstar_le_of_mul_le_left le_rfl <| by rwa [one_mul]⟩
#align kstar_eq_one kstar_eq_one

@[simp]
theorem kstar_zero : (0 : α)∗ = 1 :=
  kstar_eq_one.2 zero_le_one
#align kstar_zero kstar_zero

@[simp]
theorem kstar_one : (1 : α)∗ = 1 :=
  kstar_eq_one.2 le_rfl
#align kstar_one kstar_one

@[simp]
theorem kstar_mul_kstar (a : α) : a∗ * a∗ = a∗ :=
  (mul_kstar_le le_rfl <| kstar_mul_le_kstar).antisymm <| le_mul_of_one_le_left' one_le_kstar
#align kstar_mul_kstar kstar_mul_kstar

@[simp]
theorem kstar_eq_self : a∗ = a ↔ a * a = a ∧ 1 ≤ a :=
  ⟨fun h ↦ ⟨by rw [← h, kstar_mul_kstar], one_le_kstar.trans_eq h⟩,
    fun h ↦ (kstar_le_of_mul_le_left h.2 h.1.le).antisymm le_kstar⟩
#align kstar_eq_self kstar_eq_self

@[simp]
theorem kstar_idem (a : α) : a∗∗ = a∗ :=
  kstar_eq_self.2 ⟨kstar_mul_kstar _, one_le_kstar⟩
#align kstar_idem kstar_idem

@[simp]
theorem pow_le_kstar : ∀ {n : ℕ}, a ^ n ≤ a∗
  | 0 => (pow_zero _).trans_le one_le_kstar
  | n + 1 => by
    rw [pow_succ]
    exact (mul_le_mul_left' pow_le_kstar _).trans mul_kstar_le_kstar
#align pow_le_kstar pow_le_kstar

end KleeneAlgebra

namespace Prod

instance instIdemSemiring [IdemSemiring α] [IdemSemiring β] : IdemSemiring (α × β) :=
  { Prod.instSemiring, Prod.semilatticeSup _ _, Prod.orderBot _ _ with
    add_eq_sup := fun _ _ ↦ ext (add_eq_sup _ _) (add_eq_sup _ _) }

instance [IdemCommSemiring α] [IdemCommSemiring β] : IdemCommSemiring (α × β) :=
  { Prod.instCommSemiring, Prod.instIdemSemiring with }

variable [KleeneAlgebra α] [KleeneAlgebra β]

instance : KleeneAlgebra (α × β) :=
  { Prod.instIdemSemiring with
    kstar := fun a ↦ (a.1∗, a.2∗)
    one_le_kstar := fun _ ↦ ⟨one_le_kstar, one_le_kstar⟩
    mul_kstar_le_kstar := fun _ ↦ ⟨mul_kstar_le_kstar, mul_kstar_le_kstar⟩
    kstar_mul_le_kstar := fun _ ↦ ⟨kstar_mul_le_kstar, kstar_mul_le_kstar⟩
    mul_kstar_le_self := fun _ _ ↦ And.imp mul_kstar_le_self mul_kstar_le_self
    kstar_mul_le_self := fun _ _ ↦ And.imp kstar_mul_le_self kstar_mul_le_self }

theorem kstar_def (a : α × β) : a∗ = (a.1∗, a.2∗) :=
  rfl
#align prod.kstar_def Prod.kstar_def

@[simp]
theorem fst_kstar (a : α × β) : a∗.1 = a.1∗ :=
  rfl
#align prod.fst_kstar Prod.fst_kstar

@[simp]
theorem snd_kstar (a : α × β) : a∗.2 = a.2∗ :=
  rfl
#align prod.snd_kstar Prod.snd_kstar

end Prod

namespace Pi

instance instIdemSemiring [∀ i, IdemSemiring (π i)] : IdemSemiring (∀ i, π i) :=
  { Pi.semiring, Pi.semilatticeSup, Pi.orderBot with
    add_eq_sup := fun _ _ ↦ funext fun _ ↦ add_eq_sup _ _ }

instance [∀ i, IdemCommSemiring (π i)] : IdemCommSemiring (∀ i, π i) :=
  { Pi.commSemiring, Pi.instIdemSemiring with }

variable [∀ i, KleeneAlgebra (π i)]

instance : KleeneAlgebra (∀ i, π i) :=
  { Pi.instIdemSemiring with
    kstar := fun a i ↦ (a i)∗
    one_le_kstar := fun _ _ ↦ one_le_kstar
    mul_kstar_le_kstar := fun _ _ ↦ mul_kstar_le_kstar
    kstar_mul_le_kstar := fun _ _ ↦ kstar_mul_le_kstar
    mul_kstar_le_self := fun _ _ h _ ↦ mul_kstar_le_self <| h _
    kstar_mul_le_self := fun _ _ h _ ↦ kstar_mul_le_self <| h _ }

theorem kstar_def (a : ∀ i, π i) : a∗ = fun i ↦ (a i)∗ :=
  rfl
#align pi.kstar_def Pi.kstar_def

@[simp]
theorem kstar_apply (a : ∀ i, π i) (i : ι) : a∗ i = (a i)∗ :=
  rfl
#align pi.kstar_apply Pi.kstar_apply

end Pi

namespace Function.Injective

-- See note [reducible non-instances]
/-- Pullback an `IdemSemiring` instance along an injective function. -/
@[reducible]
protected def idemSemiring [IdemSemiring α] [Zero β] [One β] [Add β] [Mul β] [Pow β ℕ] [SMul ℕ β]
    [NatCast β] [Sup β] [Bot β] (f : β → α) (hf : Injective f) (zero : f 0 = 0) (one : f 1 = 1)
    (add : ∀ x y, f (x + y) = f x + f y) (mul : ∀ x y, f (x * y) = f x * f y)
    (nsmul : ∀ (x) (n : ℕ), f (n • x) = n • f x) (npow : ∀ (x) (n : ℕ), f (x ^ n) = f x ^ n)
    (nat_cast : ∀ n : ℕ, f n = n) (sup : ∀ a b, f (a ⊔ b) = f a ⊔ f b) (bot : f ⊥ = ⊥) :
    IdemSemiring β :=
  { hf.semiring f zero one add mul nsmul npow nat_cast, hf.semilatticeSup _ sup,
    ‹Bot β› with
    add_eq_sup := fun a b ↦ hf <| by erw [sup, add, add_eq_sup]
    bot := ⊥
    bot_le := fun a ↦ bot.trans_le <| @bot_le _ _ _ <| f a }
#align function.injective.idem_semiring Function.Injective.idemSemiring

-- See note [reducible non-instances]
/-- Pullback an `IdemCommSemiring` instance along an injective function. -/
@[reducible]
protected def idemCommSemiring [IdemCommSemiring α] [Zero β] [One β] [Add β] [Mul β] [Pow β ℕ]
    [SMul ℕ β] [NatCast β] [Sup β] [Bot β] (f : β → α) (hf : Injective f) (zero : f 0 = 0)
    (one : f 1 = 1) (add : ∀ x y, f (x + y) = f x + f y) (mul : ∀ x y, f (x * y) = f x * f y)
    (nsmul : ∀ (x) (n : ℕ), f (n • x) = n • f x) (npow : ∀ (x) (n : ℕ), f (x ^ n) = f x ^ n)
    (nat_cast : ∀ n : ℕ, f n = n) (sup : ∀ a b, f (a ⊔ b) = f a ⊔ f b) (bot : f ⊥ = ⊥) :
    IdemCommSemiring β :=
  { hf.commSemiring f zero one add mul nsmul npow nat_cast,
    hf.idemSemiring f zero one add mul nsmul npow nat_cast sup bot with }
#align function.injective.idem_comm_semiring Function.Injective.idemCommSemiring

-- See note [reducible non-instances]
/-- Pullback a `KleeneAlgebra` instance along an injective function. -/
@[reducible]
protected def kleeneAlgebra [KleeneAlgebra α] [Zero β] [One β] [Add β] [Mul β] [Pow β ℕ] [SMul ℕ β]
    [NatCast β] [Sup β] [Bot β] [KStar β] (f : β → α) (hf : Injective f) (zero : f 0 = 0)
    (one : f 1 = 1) (add : ∀ x y, f (x + y) = f x + f y) (mul : ∀ x y, f (x * y) = f x * f y)
    (nsmul : ∀ (x) (n : ℕ), f (n • x) = n • f x) (npow : ∀ (x) (n : ℕ), f (x ^ n) = f x ^ n)
    (nat_cast : ∀ n : ℕ, f n = n) (sup : ∀ a b, f (a ⊔ b) = f a ⊔ f b) (bot : f ⊥ = ⊥)
    (kstar : ∀ a, f a∗ = (f a)∗) : KleeneAlgebra β :=
  { hf.idemSemiring f zero one add mul nsmul npow nat_cast sup bot,
    ‹KStar β› with
    one_le_kstar := fun a ↦ one.trans_le <| by
      erw [kstar]
      exact one_le_kstar
    mul_kstar_le_kstar := fun a ↦ by
      change f _ ≤ _
      erw [mul, kstar]
      exact mul_kstar_le_kstar
    kstar_mul_le_kstar := fun a ↦ by
      change f _ ≤ _
      erw [mul, kstar]
      exact kstar_mul_le_kstar
    mul_kstar_le_self := fun a b (h : f _ ≤ _) ↦ by
      change f _ ≤ _
      erw [mul, kstar]
      erw [mul] at h
      exact mul_kstar_le_self h
    kstar_mul_le_self := fun a b (h : f _ ≤ _) ↦ by
      change f _ ≤ _
      erw [mul, kstar]
      erw [mul] at h
      exact kstar_mul_le_self h }
#align function.injective.kleene_algebra Function.Injective.kleeneAlgebra

end Function.Injective<|MERGE_RESOLUTION|>--- conflicted
+++ resolved
@@ -167,7 +167,6 @@
 #align add_le add_le
 
 -- See note [lower instance priority]
-<<<<<<< HEAD
 instance (priority := 100) IdemSemiring.toOrderedAddCommMonoid :
     OrderedAddCommMonoid α :=
   { ‹IdemSemiring α› with
@@ -182,17 +181,6 @@
     le_self_add := fun a b ↦ add_eq_right_iff_le.1 <| by rw [← add_assoc, add_idem]
     le_add_self := fun a b ↦ add_eq_left_iff_le.1 <| by rw [add_assoc, add_idem] }
 #align idem_semiring.to_canonically_ordered_add_monoid IdemSemiring.toCanonicallyOrderedAdd
-=======
-instance (priority := 100) IdemSemiring.toCanonicallyOrderedAddCommMonoid :
-    CanonicallyOrderedAddCommMonoid α :=
-  { ‹IdemSemiring α› with
-    add_le_add_left := fun a b hbc c ↦ by
-      simp_rw [add_eq_sup]
-      exact sup_le_sup_left hbc _
-    exists_add_of_le := fun h ↦ ⟨_, h.add_eq_right.symm⟩
-    le_self_add := fun a b ↦ add_eq_right_iff_le.1 <| by rw [← add_assoc, add_idem] }
-#align idem_semiring.to_canonically_ordered_add_monoid IdemSemiring.toCanonicallyOrderedAddCommMonoid
->>>>>>> 08a8af0b
 
 -- See note [lower instance priority]
 instance (priority := 100) IdemSemiring.toCovariantClass_mul_le :
