--- conflicted
+++ resolved
@@ -86,11 +86,7 @@
 
 section LinearOrderedField
 
-<<<<<<< HEAD
-variable [Field α] [LinearOrder α] [IsStrictOrderedRing α] {a : α} {n : ℤ}
-=======
-variable [LinearOrderedField α] {a b : α} {n : ℤ}
->>>>>>> 03abeaf9
+variable [Field α] [LinearOrder α] [IsStrictOrderedRing α] {a b : α} {n : ℤ}
 
 protected theorem Even.zpow_nonneg (hn : Even n) (a : α) : 0 ≤ a ^ n := by
   obtain ⟨k, rfl⟩ := hn; rw [zpow_add' (by simp [em'])]; exact mul_self_nonneg _
