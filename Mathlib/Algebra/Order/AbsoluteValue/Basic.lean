/-
Copyright (c) 2021 Anne Baanen. All rights reserved.
Released under Apache 2.0 license as described in the file LICENSE.
Authors: Mario Carneiro, Anne Baanen
-/
import Mathlib.Algebra.GroupWithZero.Units.Lemmas
import Mathlib.Algebra.Order.Field.Defs
import Mathlib.Algebra.Order.Hom.Basic
import Mathlib.Algebra.Order.Ring.Abs
import Mathlib.Algebra.Regular.Basic
import Mathlib.Tactic.Bound.Attribute

/-!
# Absolute values

This file defines a bundled type of absolute values `AbsoluteValue R S`.

## Main definitions

 * `AbsoluteValue R S` is the type of absolute values on `R` mapping to `S`.
 * `AbsoluteValue.abs` is the "standard" absolute value on `S`, mapping negative `x` to `-x`.
 * `AbsoluteValue.toMonoidWithZeroHom`: absolute values mapping to a
   linear ordered field preserve `0`, `*` and `1`
 * `IsAbsoluteValue`: a type class stating that `f : β → α` satisfies the axioms of an absolute
   value
-/

variable {ι α R S : Type*}

/-- `AbsoluteValue R S` is the type of absolute values on `R` mapping to `S`:
the maps that preserve `*`, are nonnegative, positive definite and satisfy
the triangle inequality. -/
structure AbsoluteValue (R S : Type*) [Semiring R] [OrderedSemiring S] extends R →ₙ* S where
  /-- The absolute value is nonnegative -/
  nonneg' : ∀ x, 0 ≤ toFun x
  /-- The absolute value is positive definitive -/
  eq_zero' : ∀ x, toFun x = 0 ↔ x = 0
  /-- The absolute value satisfies the triangle inequality -/
  add_le' : ∀ x y, toFun (x + y) ≤ toFun x + toFun y

namespace AbsoluteValue

attribute [nolint docBlame] AbsoluteValue.toMulHom

section OrderedSemiring

section Semiring

variable {R S : Type*} [Semiring R] [OrderedSemiring S] (abv : AbsoluteValue R S)

instance funLike : FunLike (AbsoluteValue R S) R S where
  coe f := f.toFun
  coe_injective' f g h := by obtain ⟨⟨_, _⟩, _⟩ := f; obtain ⟨⟨_, _⟩, _⟩ := g; congr

instance zeroHomClass : ZeroHomClass (AbsoluteValue R S) R S where
  map_zero f := (f.eq_zero' _).2 rfl

instance mulHomClass : MulHomClass (AbsoluteValue R S) R S :=
  { AbsoluteValue.zeroHomClass (R := R) (S := S) with map_mul := fun f => f.map_mul' }

instance nonnegHomClass : NonnegHomClass (AbsoluteValue R S) R S :=
  { AbsoluteValue.zeroHomClass (R := R) (S := S) with apply_nonneg := fun f => f.nonneg' }

instance subadditiveHomClass : SubadditiveHomClass (AbsoluteValue R S) R S :=
  { AbsoluteValue.zeroHomClass (R := R) (S := S) with map_add_le_add := fun f => f.add_le' }

@[simp]
theorem coe_mk (f : R →ₙ* S) {h₁ h₂ h₃} : (AbsoluteValue.mk f h₁ h₂ h₃ : R → S) = f :=
  rfl

@[ext]
theorem ext ⦃f g : AbsoluteValue R S⦄ : (∀ x, f x = g x) → f = g :=
  DFunLike.ext _ _

/-- See Note [custom simps projection]. -/
def Simps.apply (f : AbsoluteValue R S) : R → S :=
  f

initialize_simps_projections AbsoluteValue (toFun → apply)

@[simp]
theorem coe_toMulHom : ⇑abv.toMulHom = abv :=
  rfl

@[bound]
protected theorem nonneg (x : R) : 0 ≤ abv x :=
  abv.nonneg' x

@[simp]
protected theorem eq_zero {x : R} : abv x = 0 ↔ x = 0 :=
  abv.eq_zero' x

@[bound]
protected theorem add_le (x y : R) : abv (x + y) ≤ abv x + abv y :=
  abv.add_le' x y

/-- The triangle inequality for an `AbsoluteValue` applied to a list. -/
lemma listSum_le (l : List R) : abv l.sum ≤ (l.map abv).sum := by
  induction l with
  | nil => simp
  | cons head tail ih => exact (abv.add_le ..).trans <| add_le_add_left ih (abv head)

@[simp]
protected theorem map_mul (x y : R) : abv (x * y) = abv x * abv y :=
  abv.map_mul' x y

protected theorem ne_zero_iff {x : R} : abv x ≠ 0 ↔ x ≠ 0 :=
  abv.eq_zero.not
protected alias ⟨_, ne_zero⟩ := AbsoluteValue.ne_zero_iff

@[simp]
protected theorem pos_iff {x : R} : 0 < abv x ↔ x ≠ 0 :=
  (abv.nonneg x).gt_iff_ne.trans abv.ne_zero_iff
protected alias ⟨_, pos⟩ := AbsoluteValue.pos_iff

theorem map_one_of_isLeftRegular (h : IsLeftRegular (abv 1)) : abv 1 = 1 :=
  h <| by simp [← abv.map_mul]

@[simp]
protected theorem map_zero : abv 0 = 0 :=
  abv.eq_zero.2 rfl

end Semiring

section Ring

variable {R S : Type*} [Ring R] [OrderedSemiring S] (abv : AbsoluteValue R S)

protected theorem sub_le (a b c : R) : abv (a - c) ≤ abv (a - b) + abv (b - c) := by
  simpa [sub_eq_add_neg, add_assoc] using abv.add_le (a - b) (b - c)

@[simp high] -- added `high` to apply it before `AbsoluteValue.eq_zero`
theorem map_sub_eq_zero_iff (a b : R) : abv (a - b) = 0 ↔ a = b :=
  abv.eq_zero.trans sub_eq_zero

end Ring

section Semiring

section IsDomain

-- all of these are true for `NoZeroDivisors S`; but it doesn't work smoothly with the
-- `IsDomain`/`CancelMonoidWithZero` API
variable {R S : Type*} [Semiring R] [OrderedSemiring S] (abv : AbsoluteValue R S)
variable [IsDomain S] [Nontrivial R]

@[simp]
protected theorem map_one : abv 1 = 1 :=
  abv.map_one_of_isLeftRegular (isRegular_of_ne_zero <| abv.ne_zero one_ne_zero).left

instance monoidWithZeroHomClass : MonoidWithZeroHomClass (AbsoluteValue R S) R S :=
  { AbsoluteValue.mulHomClass with
    map_zero := fun f => f.map_zero
    map_one := fun f => f.map_one }

/-- Absolute values from a nontrivial `R` to a linear ordered ring preserve `*`, `0` and `1`. -/
def toMonoidWithZeroHom : R →*₀ S :=
  abv

@[simp]
theorem coe_toMonoidWithZeroHom : ⇑abv.toMonoidWithZeroHom = abv :=
  rfl

/-- Absolute values from a nontrivial `R` to a linear ordered ring preserve `*` and `1`. -/
def toMonoidHom : R →* S :=
  abv

@[simp]
theorem coe_toMonoidHom : ⇑abv.toMonoidHom = abv :=
  rfl

@[simp]
protected theorem map_pow (a : R) (n : ℕ) : abv (a ^ n) = abv a ^ n :=
  abv.toMonoidHom.map_pow a n

omit [Nontrivial R] in
/-- An absolute value satisfies `f (n : R) ≤ n` for every `n : ℕ`. -/
lemma apply_nat_le_self (n : ℕ) : abv n ≤ n := by
  cases subsingleton_or_nontrivial R
  · simp [Subsingleton.eq_zero (n : R)]
  induction n with
  | zero => simp
  | succ n hn =>
    simp only [Nat.cast_succ]
    calc
      abv (n + 1) ≤ abv n + abv 1 := abv.add_le ..
      _ = abv n + 1 := congrArg (abv n + ·) abv.map_one
      _ ≤ n + 1 := add_le_add_right hn 1

end IsDomain

end Semiring

end OrderedSemiring

section OrderedRing

section Ring

variable {R S : Type*} [Ring R] [OrderedRing S] (abv : AbsoluteValue R S)

@[bound]
protected theorem le_sub (a b : R) : abv a - abv b ≤ abv (a - b) :=
  sub_le_iff_le_add.2 <| by simpa using abv.add_le (a - b) b

end Ring

end OrderedRing

section OrderedCommRing

variable [OrderedCommRing S] [Ring R] (abv : AbsoluteValue R S) [NoZeroDivisors S]

@[simp]
protected theorem map_neg (a : R) : abv (-a) = abv a := by
  by_cases ha : a = 0; · simp [ha]
  refine
    (mul_self_eq_mul_self_iff.mp (by rw [← abv.map_mul, neg_mul_neg, abv.map_mul])).resolve_right ?_
  exact ((neg_lt_zero.mpr (abv.pos ha)).trans (abv.pos (neg_ne_zero.mpr ha))).ne'

protected theorem map_sub (a b : R) : abv (a - b) = abv (b - a) := by rw [← neg_sub, abv.map_neg]

/-- Bound `abv (a + b)` from below -/
@[bound]
protected theorem le_add (a b : R) : abv a - abv b ≤ abv (a + b) := by
  simpa only [tsub_le_iff_right, add_neg_cancel_right, abv.map_neg] using abv.add_le (a + b) (-b)

/-- Bound `abv (a - b)` from above -/
@[bound]
lemma sub_le_add (a b : R) : abv (a - b) ≤ abv a + abv b := by
  simpa only [← sub_eq_add_neg, AbsoluteValue.map_neg] using abv.add_le a (-b)

instance [Nontrivial R] [IsDomain S] : MulRingNormClass (AbsoluteValue R S) R S :=
  { AbsoluteValue.subadditiveHomClass,
    AbsoluteValue.monoidWithZeroHomClass with
    map_neg_eq_map := fun f => f.map_neg
    eq_zero_of_map_eq_zero := fun f _ => f.eq_zero.1 }

open Int in
lemma apply_natAbs_eq (x : ℤ) : abv (natAbs x) = abv x := by
  obtain ⟨_, rfl | rfl⟩ := eq_nat_or_neg x <;> simp

open Int in
/-- Values of an absolute value coincide on the image of `ℕ` in `R`
if and only if they coincide on the image of `ℤ` in `R`. -/
lemma eq_on_nat_iff_eq_on_int {f g : AbsoluteValue R S} :
    (∀ n : ℕ , f n = g n) ↔ ∀ n : ℤ , f n = g n := by
  refine ⟨fun h z ↦ ?_, fun a n ↦ mod_cast a n⟩
  obtain ⟨n , rfl | rfl⟩ := eq_nat_or_neg z <;> simp [h n]

end OrderedCommRing

section LinearOrderedRing

variable {R S : Type*} [Semiring R] [LinearOrderedRing S] (abv : AbsoluteValue R S)

/-- `AbsoluteValue.abs` is `abs` as a bundled `AbsoluteValue`. -/
@[simps]
protected def abs : AbsoluteValue S S where
  toFun := abs
  nonneg' := abs_nonneg
  eq_zero' _ := abs_eq_zero
  add_le' := abs_add
  map_mul' := abs_mul

instance : Inhabited (AbsoluteValue S S) :=
  ⟨AbsoluteValue.abs⟩

end LinearOrderedRing

section LinearOrderedCommRing

variable {R S : Type*} [Ring R] [LinearOrderedCommRing S] (abv : AbsoluteValue R S)

@[bound]
theorem abs_abv_sub_le_abv_sub (a b : R) : abs (abv a - abv b) ≤ abv (a - b) :=
  abs_sub_le_iff.2 ⟨abv.le_sub _ _, by rw [abv.map_sub]; apply abv.le_sub⟩

end LinearOrderedCommRing

section trivial

variable {R : Type*} [Semiring R] [DecidablePred fun x : R ↦ x = 0] [NoZeroDivisors R]
variable {S : Type*} [OrderedSemiring S] [Nontrivial S]

/-- The *trivial* absolute value takes the value `1` on all nonzero elements. -/
protected
def trivial : AbsoluteValue R S where
  toFun x := if x = 0 then 0 else 1
  map_mul' x y := by
    rcases eq_or_ne x 0 with rfl | hx
    · simp
    rcases eq_or_ne y 0 with rfl | hy
    · simp
    simp [hx, hy]
  nonneg' x := by rcases eq_or_ne x 0 with hx | hx <;> simp [hx]
  eq_zero' x := by rcases eq_or_ne x 0 with hx | hx <;> simp [hx]
  add_le' x y := by
    rcases eq_or_ne x 0 with rfl | hx
    · simp
    rcases eq_or_ne y 0 with rfl | hy
    · simp
    simp only [hx, ↓reduceIte, hy, one_add_one_eq_two]
    rcases eq_or_ne (x + y) 0 with hxy | hxy <;> simp [hxy, one_le_two]

@[simp]
lemma trivial_apply {x : R} (hx : x ≠ 0) : AbsoluteValue.trivial (S := S) x = 1 :=
  if_neg hx

end trivial

section nontrivial

section OrderedSemiring

variable {R : Type*} [Semiring R] {S : Type*} [OrderedSemiring S]

/-- An absolute value on a semiring `R` without zero divisors is *nontrivial* if it takes
a value `≠ 1` on a nonzero element.

This has the advantage over `v ≠ .trivial` that it does not require decidability
of `· = 0` in `R`. -/
def IsNontrivial (v : AbsoluteValue R S) : Prop :=
  ∃ x ≠ 0, v x ≠ 1

lemma isNontrivial_iff_ne_trivial [DecidablePred fun x : R ↦ x = 0] [NoZeroDivisors R]
    [Nontrivial S] (v : AbsoluteValue R S) :
    v.IsNontrivial ↔ v ≠ .trivial := by
  refine ⟨fun ⟨x, hx₀, hx₁⟩ h ↦ hx₁ <| h.symm ▸ trivial_apply hx₀, fun H ↦ ?_⟩
  simp only [IsNontrivial]
  contrapose! H
  ext1 x
  rcases eq_or_ne x 0 with rfl | hx
  · simp
  · simp [H, hx]

lemma not_isNontrivial_iff (v : AbsoluteValue R S) :
    ¬ v.IsNontrivial ↔ ∀ x ≠ 0, v x = 1 := by
  simp only [IsNontrivial]
  push_neg
  rfl

@[simp]
lemma not_isNontrivial_apply {v : AbsoluteValue R S} (hv : ¬ v.IsNontrivial) {x : R} (hx : x ≠ 0) :
    v x = 1 :=
  v.not_isNontrivial_iff.mp hv _ hx

end OrderedSemiring

section LinearOrderedSemifield

variable [Field R] [LinearOrderedSemifield S] [ExistsAddOfLE S] {v : AbsoluteValue R S}

lemma IsNontrivial.exists_abv_gt_one (h : v.IsNontrivial) : ∃ x, 1 < v x := by
  obtain ⟨x, hx₀, hx₁⟩ := h
  rcases hx₁.lt_or_lt with h | h
  · refine ⟨x⁻¹, ?_⟩
    rw [map_inv₀]
    exact (one_lt_inv₀ <| v.pos hx₀).mpr h
  · exact ⟨x, h⟩

lemma IsNontrivial.exists_abv_lt_one (h : v.IsNontrivial) : ∃ x ≠ 0, v x < 1 := by
  obtain ⟨y, hy⟩ := h.exists_abv_gt_one
  have hy₀ := v.ne_zero_iff.mp <| (zero_lt_one.trans hy).ne'
  refine ⟨y⁻¹, inv_ne_zero hy₀, ?_⟩
  rw [map_inv₀]
  exact (inv_lt_one₀ <| v.pos hy₀).mpr hy

<<<<<<< HEAD
variable {F S : Type*} [Field F] [LinearOrderedField S] {v w : AbsoluteValue F S}

theorem inv_pos {x : F} (h : 0 < v x) : 0 < v x⁻¹ := by
  rwa [map_inv₀, _root_.inv_pos]

theorem ne_zero_of_one_lt {F S : Type*} [Field F] [LinearOrderedField S]
    {v : AbsoluteValue F S} {x : F} (hv : 1 < v x) : x ≠ 0 := by
  contrapose! hv
  simp [hv]

theorem isNontrivial_iff_exists_abv_one_lt {F S : Type*} [Field F] [LinearOrderedField S]
    {v : AbsoluteValue F S} :
    v.IsNontrivial ↔ ∃ x, 1 < v x := by
  refine ⟨fun h => h.exists_abv_gt_one, fun ⟨x, hx⟩ => ⟨x⁻¹, ?_, ?_⟩⟩
  · simpa only [ne_eq, inv_eq_zero] using ne_zero_of_one_lt hx
  · simpa only [map_inv₀, ne_eq, inv_eq_one] using ne_of_gt hx

theorem nonpos_iff {x : F} : v x ≤ 0 ↔ v x = 0 := by
  simp [le_antisymm_iff, v.nonneg _]

theorem inv_lt_one_iff {x : F} : v x⁻¹ < 1 ↔ x = 0 ∨ 1 < v x := by
  simp only [map_inv₀, inv_lt_one_iff₀, nonpos_iff, map_eq_zero]

theorem mul_one_div_lt_iff {y : F} (x : F) (h : 0 < v y) : v (x * (1 / y)) < 1 ↔ v x < v y := by
  rw [map_mul, one_div, map_inv₀, mul_inv_lt_iff₀ h, one_mul]

theorem mul_one_div_pow_lt_iff {n : ℕ} {y : F} (x : F) (h : 0 < v y) :
    v (x * (1 / y ^ n)) < 1 ↔ v x < v y ^ n :=
  map_pow v _ _ ▸ mul_one_div_lt_iff x (map_pow v _ _ ▸ pow_pos h n)

theorem one_lt_of_lt_one_imp  (h : ∀ x, v x < 1 → w x < 1) {x : F} (hv : 1 < v x) : 1 < w x :=
  (inv_lt_one_iff.1 <| h _ <| map_inv₀ v _ ▸ inv_lt_one_of_one_lt₀ hv).resolve_left <|
    ne_zero_of_one_lt hv

theorem one_lt_iff_of_lt_one_iff (h : ∀ x, v x < 1 ↔ w x < 1) (x : F) : 1 < v x ↔ 1 < w x :=
  ⟨fun hv => one_lt_of_lt_one_imp (fun _ => (h _).1) hv,
    fun hw => one_lt_of_lt_one_imp (fun _ => (h _).2) hw⟩

theorem eq_one_of_lt_one_iff (h : ∀ x, v x < 1 ↔ w x < 1) {x : F} (hv : v x = 1) : w x = 1 := by
  cases eq_or_lt_of_le (not_lt.1 <| (h x).not.1 hv.not_lt) with
  | inl hl => rw [← hl]
  | inr hr => rw [← one_lt_iff_of_lt_one_iff h] at hr; absurd hv; exact ne_of_gt hr

theorem eq_one_iff_of_lt_one_iff (h : ∀ x, v x < 1 ↔ w x < 1) (x : F) : v x = 1 ↔ w x = 1 :=
  ⟨fun hv => eq_one_of_lt_one_iff h hv, fun hw => eq_one_of_lt_one_iff (fun _ => (h _).symm) hw⟩

variable (w)

theorem pos_of_pos {a : F} (hv : 0 < v a) : 0 < w a := by
  rwa [AbsoluteValue.pos_iff] at hv ⊢

theorem one_add_pow_le {R S : Type*} [OrderedRing S] [Semiring R] [IsDomain S] [Nontrivial R]
    (a : R) (n : ℕ) (v : AbsoluteValue R S) :
    v (1 + a ^ n) ≤ 1 + v a ^ n :=
  le_trans (v.add_le _ _) (by rw [map_one, map_pow])

theorem one_sub_pow_le {R S : Type*} [OrderedCommRing S] [Ring R] [NoZeroDivisors S] [IsDomain S]
    [Nontrivial R] (a : R) (n : ℕ) (v : AbsoluteValue R S) :
    1 - v a ^ n ≤ v (1 + a ^ n) :=
  le_trans (by rw [map_one, map_pow]) (v.le_add 1 (a ^ n))
=======
end LinearOrderedSemifield
>>>>>>> 8d6289c3

end nontrivial

end AbsoluteValue

/-- A function `f` is an absolute value if it is nonnegative, zero only at 0, additive, and
multiplicative.

See also the type `AbsoluteValue` which represents a bundled version of absolute values.
-/
class IsAbsoluteValue {S} [OrderedSemiring S] {R} [Semiring R] (f : R → S) : Prop where
  /-- The absolute value is nonnegative -/
  abv_nonneg' : ∀ x, 0 ≤ f x
  /-- The absolute value is positive definitive -/
  abv_eq_zero' : ∀ {x}, f x = 0 ↔ x = 0
  /-- The absolute value satisfies the triangle inequality -/
  abv_add' : ∀ x y, f (x + y) ≤ f x + f y
  /-- The absolute value is multiplicative -/
  abv_mul' : ∀ x y, f (x * y) = f x * f y

namespace IsAbsoluteValue

section OrderedSemiring

variable {S : Type*} [OrderedSemiring S]
variable {R : Type*} [Semiring R] (abv : R → S) [IsAbsoluteValue abv]

lemma abv_nonneg (x) : 0 ≤ abv x := abv_nonneg' x

open Lean Meta Mathlib Meta Positivity Qq in
/-- The `positivity` extension which identifies expressions of the form `abv a`. -/
@[positivity _]
def Mathlib.Meta.Positivity.evalAbv : PositivityExt where eval {_ _α} _zα _pα e := do
  let (.app f a) ← whnfR e | throwError "not abv ·"
  let pa' ← mkAppM ``abv_nonneg #[f, a]
  pure (.nonnegative pa')

lemma abv_eq_zero {x} : abv x = 0 ↔ x = 0 := abv_eq_zero'

lemma abv_add (x y) : abv (x + y) ≤ abv x + abv y := abv_add' x y

lemma abv_mul (x y) : abv (x * y) = abv x * abv y := abv_mul' x y

/-- A bundled absolute value is an absolute value. -/
instance _root_.AbsoluteValue.isAbsoluteValue (abv : AbsoluteValue R S) : IsAbsoluteValue abv where
  abv_nonneg' := abv.nonneg
  abv_eq_zero' := abv.eq_zero
  abv_add' := abv.add_le
  abv_mul' := abv.map_mul

/-- Convert an unbundled `IsAbsoluteValue` to a bundled `AbsoluteValue`. -/
@[simps]
def toAbsoluteValue : AbsoluteValue R S where
  toFun := abv
  add_le' := abv_add'
  eq_zero' _ := abv_eq_zero'
  nonneg' := abv_nonneg'
  map_mul' := abv_mul'

theorem abv_zero : abv 0 = 0 :=
  (toAbsoluteValue abv).map_zero

theorem abv_pos {a : R} : 0 < abv a ↔ a ≠ 0 :=
  (toAbsoluteValue abv).pos_iff

end OrderedSemiring

section LinearOrderedRing

variable {S : Type*} [LinearOrderedRing S]

instance abs_isAbsoluteValue : IsAbsoluteValue (abs : S → S) :=
  AbsoluteValue.abs.isAbsoluteValue

end LinearOrderedRing

section OrderedRing

variable {S : Type*} [OrderedRing S]

section Semiring

variable {R : Type*} [Semiring R] (abv : R → S) [IsAbsoluteValue abv]
variable [IsDomain S]

theorem abv_one [Nontrivial R] : abv 1 = 1 :=
  (toAbsoluteValue abv).map_one

/-- `abv` as a `MonoidWithZeroHom`. -/
def abvHom [Nontrivial R] : R →*₀ S :=
  (toAbsoluteValue abv).toMonoidWithZeroHom

theorem abv_pow [Nontrivial R] (abv : R → S) [IsAbsoluteValue abv] (a : R) (n : ℕ) :
    abv (a ^ n) = abv a ^ n :=
  (toAbsoluteValue abv).map_pow a n

end Semiring

section Ring

variable {R : Type*} [Ring R] (abv : R → S) [IsAbsoluteValue abv]

theorem abv_sub_le (a b c : R) : abv (a - c) ≤ abv (a - b) + abv (b - c) := by
  simpa [sub_eq_add_neg, add_assoc] using abv_add abv (a - b) (b - c)

theorem sub_abv_le_abv_sub (a b : R) : abv a - abv b ≤ abv (a - b) :=
  (toAbsoluteValue abv).le_sub a b

end Ring

end OrderedRing

section OrderedCommRing
variable [OrderedCommRing S] [NoZeroDivisors S] [Ring R] (abv : R → S) [IsAbsoluteValue abv]

theorem abv_neg (a : R) : abv (-a) = abv a :=
  (toAbsoluteValue abv).map_neg a

theorem abv_sub (a b : R) : abv (a - b) = abv (b - a) :=
  (toAbsoluteValue abv).map_sub a b

end OrderedCommRing

section LinearOrderedCommRing

variable {S : Type*} [LinearOrderedCommRing S]

section Ring

variable {R : Type*} [Ring R] (abv : R → S) [IsAbsoluteValue abv]

theorem abs_abv_sub_le_abv_sub (a b : R) : abs (abv a - abv b) ≤ abv (a - b) :=
  (toAbsoluteValue abv).abs_abv_sub_le_abv_sub a b

end Ring

end LinearOrderedCommRing

section IsCancelMulZero

variable {S : Type*} [OrderedSemiring S] [IsCancelMulZero S]

section Semiring

variable {R : Type*} [Semiring R] [Nontrivial R] (abv : R → S) [IsAbsoluteValue abv]

theorem abv_one' : abv 1 = 1 :=
  (toAbsoluteValue abv).map_one_of_isLeftRegular <|
    (isRegular_of_ne_zero <| (toAbsoluteValue abv).ne_zero one_ne_zero).left

/-- An absolute value as a monoid with zero homomorphism, assuming the target is a semifield. -/
def abvHom' : R →*₀ S where
  toFun := abv; map_zero' := abv_zero abv; map_one' := abv_one' abv; map_mul' := abv_mul abv

end Semiring

end IsCancelMulZero

section LinearOrderedSemifield

variable {S : Type*} [LinearOrderedSemifield S]

section DivisionSemiring

variable {R : Type*} [DivisionSemiring R] (abv : R → S) [IsAbsoluteValue abv]

theorem abv_inv (a : R) : abv a⁻¹ = (abv a)⁻¹ :=
  map_inv₀ (abvHom' abv) a

theorem abv_div (a b : R) : abv (a / b) = abv a / abv b :=
  map_div₀ (abvHom' abv) a b

end DivisionSemiring

end LinearOrderedSemifield

end IsAbsoluteValue<|MERGE_RESOLUTION|>--- conflicted
+++ resolved
@@ -366,7 +366,6 @@
   rw [map_inv₀]
   exact (inv_lt_one₀ <| v.pos hy₀).mpr hy
 
-<<<<<<< HEAD
 variable {F S : Type*} [Field F] [LinearOrderedField S] {v w : AbsoluteValue F S}
 
 theorem inv_pos {x : F} (h : 0 < v x) : 0 < v x⁻¹ := by
@@ -427,9 +426,8 @@
     [Nontrivial R] (a : R) (n : ℕ) (v : AbsoluteValue R S) :
     1 - v a ^ n ≤ v (1 + a ^ n) :=
   le_trans (by rw [map_one, map_pow]) (v.le_add 1 (a ^ n))
-=======
+
 end LinearOrderedSemifield
->>>>>>> 8d6289c3
 
 end nontrivial
 
