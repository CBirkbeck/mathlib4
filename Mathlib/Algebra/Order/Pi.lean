--- conflicted
+++ resolved
@@ -13,13 +13,11 @@
 This file defines instances for ordered group, monoid, and related structures on Pi types.
 -/
 
-<<<<<<< HEAD
 open scoped AlgebraOrderInstances
 
-variable {ι I α β γ : Type*}
-=======
+open scoped AlgebraOrderInstances
+
 variable {I α β γ : Type*}
->>>>>>> 2f4be050
 
 -- The indexing type
 variable {f : I → Type*}
