/-
Copyright (c) 2018 Mario Carneiro. All rights reserved.
Released under Apache 2.0 license as described in the file LICENSE.
Authors: Mario Carneiro, Kevin Kappelmann
-/
import Mathlib.Algebra.Order.Field.Basic
import Mathlib.Algebra.Order.Floor.Defs
import Mathlib.Tactic.Abel
import Mathlib.Tactic.FieldSimp
import Mathlib.Tactic.Linarith

/-!
# Lemmas on `Int.floor`, `Int.ceil` and `Int.fract`

This file contains basic results on the integer-valued floor and ceiling functions, as well as the
fractional part operator.

## TODO

`LinearOrderedRing` can be relaxed to `OrderedRing` in many lemmas.

## Tags

rounding, floor, ceil
-/

assert_not_exists Finset

open Set

variable {F R S : Type*}

/-! ### Floor rings -/

namespace Int

variable [Ring R] [LinearOrder R] [FloorRing R] {z : ℤ} {a b : R}

/-! #### Floor -/

section floor

theorem floor_le_iff : ⌊a⌋ ≤ z ↔ a < z + 1 := by rw [← lt_add_one_iff, floor_lt]; norm_cast
theorem lt_floor_iff : z < ⌊a⌋ ↔ z + 1 ≤ a := by rw [← add_one_le_iff, le_floor]; norm_cast

@[simp]
theorem floor_le_sub_one_iff : ⌊a⌋ ≤ z - 1 ↔ a < z := by rw [← floor_lt, le_sub_one_iff]

@[simp]
theorem floor_le_neg_one_iff : ⌊a⌋ ≤ -1 ↔ a < 0 := by
  rw [← zero_sub (1 : ℤ), floor_le_sub_one_iff, cast_zero]

theorem lt_succ_floor (a : R) : a < ⌊a⌋.succ :=
  floor_lt.1 <| Int.lt_succ_self _

@[simp, bound]
theorem lt_floor_add_one (a : R) : a < ⌊a⌋ + 1 := by
  simpa only [Int.succ, Int.cast_add, Int.cast_one] using lt_succ_floor a

@[mono]
theorem floor_mono : Monotone (floor : R → ℤ) :=
  gc_coe_floor.monotone_u

@[gcongr, bound] lemma floor_le_floor (hab : a ≤ b) : ⌊a⌋ ≤ ⌊b⌋ := floor_mono hab

theorem floor_pos : 0 < ⌊a⌋ ↔ 1 ≤ a := by
  rw [Int.lt_iff_add_one_le, zero_add, le_floor, cast_one]

theorem floor_eq_iff : ⌊a⌋ = z ↔ ↑z ≤ a ∧ a < z + 1 := by
  rw [le_antisymm_iff, le_floor, ← Int.lt_add_one_iff, floor_lt, Int.cast_add, Int.cast_one,
    and_comm]

@[simp]
theorem floor_eq_zero_iff : ⌊a⌋ = 0 ↔ a ∈ Ico (0 : R) 1 := by simp [floor_eq_iff]

theorem floor_eq_on_Ico (n : ℤ) : ∀ a ∈ Set.Ico (n : R) (n + 1), ⌊a⌋ = n := fun _ ⟨h₀, h₁⟩ =>
  floor_eq_iff.mpr ⟨h₀, h₁⟩

theorem floor_eq_on_Ico' (n : ℤ) : ∀ a ∈ Set.Ico (n : R) (n + 1), (⌊a⌋ : R) = n := fun a ha =>
  congr_arg _ <| floor_eq_on_Ico n a ha

@[simp]
theorem preimage_floor_singleton (m : ℤ) : (floor : R → ℤ) ⁻¹' {m} = Ico (m : R) (m + 1) :=
  ext fun _ => floor_eq_iff

variable [IsStrictOrderedRing R]

@[simp, bound]
theorem sub_one_lt_floor (a : R) : a - 1 < ⌊a⌋ :=
  sub_lt_iff_lt_add.2 (lt_floor_add_one a)

@[simp]
theorem floor_intCast (z : ℤ) : ⌊(z : R)⌋ = z :=
  eq_of_forall_le_iff fun a => by rw [le_floor, Int.cast_le]

@[simp]
theorem floor_natCast (n : ℕ) : ⌊(n : R)⌋ = n :=
  eq_of_forall_le_iff fun a => by rw [le_floor, ← cast_natCast, cast_le]

@[simp]
theorem floor_zero : ⌊(0 : R)⌋ = 0 := by rw [← cast_zero, floor_intCast]

@[simp]
theorem floor_one : ⌊(1 : R)⌋ = 1 := by rw [← cast_one, floor_intCast]

@[simp] theorem floor_ofNat (n : ℕ) [n.AtLeastTwo] : ⌊(ofNat(n) : R)⌋ = ofNat(n) :=
  floor_natCast n

@[simp]
theorem floor_add_intCast (a : R) (z : ℤ) : ⌊a + z⌋ = ⌊a⌋ + z :=
  eq_of_forall_le_iff fun a => by
    rw [le_floor, ← sub_le_iff_le_add, ← sub_le_iff_le_add, le_floor, Int.cast_sub]

@[deprecated (since := "2025-04-01")] alias floor_add_int := floor_add_intCast

@[simp]
theorem floor_add_one (a : R) : ⌊a + 1⌋ = ⌊a⌋ + 1 := by
  rw [← cast_one, floor_add_intCast]

@[bound]
theorem le_floor_add (a b : R) : ⌊a⌋ + ⌊b⌋ ≤ ⌊a + b⌋ := by
  rw [le_floor, Int.cast_add]
  gcongr <;> apply floor_le

@[bound]
theorem le_floor_add_floor (a b : R) : ⌊a + b⌋ - 1 ≤ ⌊a⌋ + ⌊b⌋ := by
  rw [← sub_le_iff_le_add, le_floor, Int.cast_sub, sub_le_comm, Int.cast_sub, Int.cast_one]
  refine le_trans ?_ (sub_one_lt_floor _).le
  rw [sub_le_iff_le_add', ← add_sub_assoc, sub_le_sub_iff_right]
  exact floor_le _

@[simp]
theorem floor_intCast_add (z : ℤ) (a : R) : ⌊↑z + a⌋ = z + ⌊a⌋ := by
  simpa only [add_comm] using floor_add_intCast a z

@[deprecated (since := "2025-04-01")] alias floor_int_add := floor_intCast_add

@[simp]
theorem floor_add_natCast (a : R) (n : ℕ) : ⌊a + n⌋ = ⌊a⌋ + n := by
  rw [← Int.cast_natCast, floor_add_intCast]

@[deprecated (since := "2025-04-01")] alias floor_add_nat := floor_add_natCast

@[simp]
theorem floor_add_ofNat (a : R) (n : ℕ) [n.AtLeastTwo] :
    ⌊a + ofNat(n)⌋ = ⌊a⌋ + ofNat(n) :=
  floor_add_natCast a n

@[simp]
theorem floor_natCast_add (n : ℕ) (a : R) : ⌊↑n + a⌋ = n + ⌊a⌋ := by
  rw [← Int.cast_natCast, floor_intCast_add]

@[deprecated (since := "2025-04-01")] alias floor_nat_add := floor_natCast_add

@[simp]
theorem floor_ofNat_add (n : ℕ) [n.AtLeastTwo] (a : R) :
    ⌊ofNat(n) + a⌋ = ofNat(n) + ⌊a⌋ :=
  floor_natCast_add n a

@[simp]
theorem floor_sub_intCast (a : R) (z : ℤ) : ⌊a - z⌋ = ⌊a⌋ - z :=
  Eq.trans (by rw [Int.cast_neg, sub_eq_add_neg]) (floor_add_intCast _ _)

@[deprecated (since := "2025-04-01")] alias floor_sub_int := floor_sub_intCast

@[simp]
theorem floor_sub_natCast (a : R) (n : ℕ) : ⌊a - n⌋ = ⌊a⌋ - n := by
  rw [← Int.cast_natCast, floor_sub_intCast]

@[deprecated (since := "2025-04-01")] alias floor_sub_nat := floor_sub_natCast

@[simp] theorem floor_sub_one (a : R) : ⌊a - 1⌋ = ⌊a⌋ - 1 := mod_cast floor_sub_natCast a 1

@[simp]
theorem floor_sub_ofNat (a : R) (n : ℕ) [n.AtLeastTwo] :
    ⌊a - ofNat(n)⌋ = ⌊a⌋ - ofNat(n) :=
  floor_sub_natCast a n

theorem abs_sub_lt_one_of_floor_eq_floor {R : Type*}
    [CommRing R] [LinearOrder R] [IsStrictOrderedRing R] [FloorRing R]
    {a b : R} (h : ⌊a⌋ = ⌊b⌋) : |a - b| < 1 := by
  have : a < ⌊a⌋ + 1 := lt_floor_add_one a
  have : b < ⌊b⌋ + 1 := lt_floor_add_one b
  have : (⌊a⌋ : R) = ⌊b⌋ := Int.cast_inj.2 h
  have : (⌊a⌋ : R) ≤ a := floor_le a
  have : (⌊b⌋ : R) ≤ b := floor_le b
  exact abs_sub_lt_iff.2 ⟨by linarith, by linarith⟩

lemma floor_eq_self_iff_mem (a : R) : ⌊a⌋ = a ↔ a ∈ Set.range Int.cast := by
  aesop

end floor

/-! #### Fractional part -/

section fract

@[simp]
theorem self_sub_floor (a : R) : a - ⌊a⌋ = fract a :=
  rfl

@[simp]
theorem floor_add_fract (a : R) : (⌊a⌋ : R) + fract a = a :=
  add_sub_cancel _ _

@[simp]
theorem fract_add_floor (a : R) : fract a + ⌊a⌋ = a :=
  sub_add_cancel _ _

@[simp]
theorem self_sub_fract (a : R) : a - fract a = ⌊a⌋ :=
  sub_sub_cancel _ _

@[simp]
theorem fract_sub_self (a : R) : fract a - a = -⌊a⌋ :=
  sub_sub_cancel_left _ _

theorem fract_add (a b : R) : ∃ z : ℤ, fract (a + b) - fract a - fract b = z :=
  ⟨⌊a⌋ + ⌊b⌋ - ⌊a + b⌋, by
    unfold fract
    simp only [sub_eq_add_neg, neg_add_rev, neg_neg, cast_add, cast_neg]
    abel⟩

variable [IsStrictOrderedRing R]

@[simp]
theorem fract_add_intCast (a : R) (m : ℤ) : fract (a + m) = fract a := by
  rw [fract]
  simp
@[deprecated (since := "2025-04-01")] alias fract_add_int := fract_add_intCast

@[simp]
theorem fract_add_natCast (a : R) (m : ℕ) : fract (a + m) = fract a := by
  rw [fract]
  simp
@[deprecated (since := "2025-04-01")] alias fract_add_nat := fract_add_natCast

@[simp]
theorem fract_add_one (a : R) : fract (a + 1) = fract a := mod_cast fract_add_natCast a 1

@[simp]
theorem fract_add_ofNat (a : R) (n : ℕ) [n.AtLeastTwo] :
    fract (a + ofNat(n)) = fract a :=
  fract_add_natCast a n

@[simp]
theorem fract_intCast_add (m : ℤ) (a : R) : fract (↑m + a) = fract a := by
  rw [add_comm, fract_add_intCast]
@[deprecated (since := "2025-04-01")] alias fract_int_add := fract_intCast_add

@[simp]
theorem fract_natCast_add (n : ℕ) (a : R) : fract (↑n + a) = fract a := by
  rw [add_comm, fract_add_natCast]
@[deprecated (since := "2025-04-01")] alias fract_nat_add := fract_natCast_add

@[simp]
theorem fract_one_add (a : R) : fract (1 + a) = fract a := mod_cast fract_natCast_add 1 a

@[simp]
theorem fract_ofNat_add (n : ℕ) [n.AtLeastTwo] (a : R) :
    fract (ofNat(n) + a) = fract a :=
  fract_natCast_add n a

@[simp]
theorem fract_sub_intCast (a : R) (m : ℤ) : fract (a - m) = fract a := by
  rw [fract]
  simp
@[deprecated (since := "2025-04-01")] alias fract_sub_int := fract_sub_intCast

@[simp]
theorem fract_sub_natCast (a : R) (n : ℕ) : fract (a - n) = fract a := by
  rw [fract]
  simp
@[deprecated (since := "2025-04-01")] alias fract_sub_nat := fract_sub_natCast

@[simp]
theorem fract_sub_one (a : R) : fract (a - 1) = fract a := mod_cast fract_sub_natCast a 1

@[simp]
theorem fract_sub_ofNat (a : R) (n : ℕ) [n.AtLeastTwo] :
    fract (a - ofNat(n)) = fract a :=
  fract_sub_natCast a n

-- Was a duplicate lemma under a bad name

theorem fract_add_le (a b : R) : fract (a + b) ≤ fract a + fract b := by
  rw [fract, fract, fract, sub_add_sub_comm, sub_le_sub_iff_left, ← Int.cast_add, Int.cast_le]
  exact le_floor_add _ _

theorem fract_add_fract_le (a b : R) : fract a + fract b ≤ fract (a + b) + 1 := by
  rw [fract, fract, fract, sub_add_sub_comm, sub_add, sub_le_sub_iff_left]
  exact mod_cast le_floor_add_floor a b

@[simp]
theorem fract_nonneg (a : R) : 0 ≤ fract a :=
  sub_nonneg.2 <| floor_le _

/-- The fractional part of `a` is positive if and only if `a ≠ ⌊a⌋`. -/
lemma fract_pos : 0 < fract a ↔ a ≠ ⌊a⌋ :=
  (fract_nonneg a).lt_iff_ne.trans <| ne_comm.trans sub_ne_zero

theorem fract_lt_one (a : R) : fract a < 1 :=
  sub_lt_comm.1 <| sub_one_lt_floor _

@[simp]
theorem fract_zero : fract (0 : R) = 0 := by rw [fract, floor_zero, cast_zero, sub_self]

@[simp]
theorem fract_one : fract (1 : R) = 0 := by simp [fract]

theorem abs_fract : |fract a| = fract a :=
  abs_eq_self.mpr <| fract_nonneg a

@[simp]
theorem abs_one_sub_fract : |1 - fract a| = 1 - fract a :=
  abs_eq_self.mpr <| sub_nonneg.mpr (fract_lt_one a).le

@[simp]
theorem fract_intCast (z : ℤ) : fract (z : R) = 0 := by
  unfold fract
  rw [floor_intCast]
  exact sub_self _

@[simp]
theorem fract_natCast (n : ℕ) : fract (n : R) = 0 := by simp [fract]

@[simp]
theorem fract_ofNat (n : ℕ) [n.AtLeastTwo] :
    fract (ofNat(n) : R) = 0 :=
  fract_natCast n

theorem fract_floor (a : R) : fract (⌊a⌋ : R) = 0 :=
  fract_intCast _

@[simp]
theorem floor_fract (a : R) : ⌊fract a⌋ = 0 := by
  rw [floor_eq_iff, Int.cast_zero, zero_add]; exact ⟨fract_nonneg _, fract_lt_one _⟩

theorem fract_eq_iff {a b : R} : fract a = b ↔ 0 ≤ b ∧ b < 1 ∧ ∃ z : ℤ, a - b = z :=
  ⟨fun h => by
    rw [← h]
    exact ⟨fract_nonneg _, fract_lt_one _, ⟨⌊a⌋, sub_sub_cancel _ _⟩⟩,
   by
    rintro ⟨h₀, h₁, z, hz⟩
    rw [← self_sub_floor, eq_comm, eq_sub_iff_add_eq, add_comm, ← eq_sub_iff_add_eq, hz,
      Int.cast_inj, floor_eq_iff, ← hz]
    constructor <;> simpa [sub_eq_add_neg, add_assoc] ⟩

theorem fract_eq_fract {a b : R} : fract a = fract b ↔ ∃ z : ℤ, a - b = z :=
  ⟨fun h => ⟨⌊a⌋ - ⌊b⌋, by unfold fract at h; rw [Int.cast_sub, sub_eq_sub_iff_sub_eq_sub.1 h]⟩,
   by
    rintro ⟨z, hz⟩
    refine fract_eq_iff.2 ⟨fract_nonneg _, fract_lt_one _, z + ⌊b⌋, ?_⟩
    rw [eq_add_of_sub_eq hz, add_comm, Int.cast_add]
    exact add_sub_sub_cancel _ _ _⟩

@[simp]
theorem fract_eq_self {a : R} : fract a = a ↔ 0 ≤ a ∧ a < 1 :=
  fract_eq_iff.trans <| and_assoc.symm.trans <| and_iff_left ⟨0, by simp⟩

@[simp]
theorem fract_fract (a : R) : fract (fract a) = fract a :=
  fract_eq_self.2 ⟨fract_nonneg _, fract_lt_one _⟩

theorem fract_neg {x : R} (hx : fract x ≠ 0) : fract (-x) = 1 - fract x := by
  rw [fract_eq_iff]
  constructor
  · rw [le_sub_iff_add_le, zero_add]
    exact (fract_lt_one x).le
  refine ⟨sub_lt_self _ (lt_of_le_of_ne' (fract_nonneg x) hx), -⌊x⌋ - 1, ?_⟩
  simp only [sub_sub_eq_add_sub, cast_sub, cast_neg, cast_one, sub_left_inj]
  conv in -x => rw [← floor_add_fract x]
  simp [-floor_add_fract]

@[simp]
theorem fract_neg_eq_zero {x : R} : fract (-x) = 0 ↔ fract x = 0 := by
  simp only [fract_eq_iff, le_refl, zero_lt_one, tsub_zero, true_and]
  constructor <;> rintro ⟨z, hz⟩ <;> use -z <;> simp [← hz]

theorem fract_mul_natCast (a : R) (b : ℕ) : ∃ z : ℤ, fract a * b - fract (a * b) = z := by
  induction b with
  | zero => use 0; simp
  | succ c hc =>
    rcases hc with ⟨z, hz⟩
    rw [Nat.cast_add, mul_add, mul_add, Nat.cast_one, mul_one, mul_one]
    rcases fract_add (a * c) a with ⟨y, hy⟩
    use z - y
    rw [Int.cast_sub, ← hz, ← hy]
    abel

@[deprecated (since := "2025-04-01")] alias fract_mul_nat := fract_mul_natCast

theorem preimage_fract (s : Set R) :
    fract ⁻¹' s = ⋃ m : ℤ, (fun x => x - (m : R)) ⁻¹' (s ∩ Ico (0 : R) 1) := by
  ext x
  simp only [mem_preimage, mem_iUnion, mem_inter_iff]
  refine ⟨fun h => ⟨⌊x⌋, h, fract_nonneg x, fract_lt_one x⟩, ?_⟩
  rintro ⟨m, hms, hm0, hm1⟩
  obtain rfl : ⌊x⌋ = m := floor_eq_iff.2 ⟨sub_nonneg.1 hm0, sub_lt_iff_lt_add'.1 hm1⟩
  exact hms

theorem image_fract (s : Set R) : fract '' s = ⋃ m : ℤ, (fun x : R => x - m) '' s ∩ Ico 0 1 := by
  ext x
  simp only [mem_image, mem_inter_iff, mem_iUnion]; constructor
  · rintro ⟨y, hy, rfl⟩
    exact ⟨⌊y⌋, ⟨y, hy, rfl⟩, fract_nonneg y, fract_lt_one y⟩
  · rintro ⟨m, ⟨y, hys, rfl⟩, h0, h1⟩
    obtain rfl : ⌊y⌋ = m := floor_eq_iff.2 ⟨sub_nonneg.1 h0, sub_lt_iff_lt_add'.1 h1⟩
    exact ⟨y, hys, rfl⟩

section LinearOrderedField

variable {k : Type*} [Field k] [LinearOrder k] [IsStrictOrderedRing k] [FloorRing k] {b : k}

theorem fract_div_mul_self_mem_Ico (a b : k) (ha : 0 < a) : fract (b / a) * a ∈ Ico 0 a :=
  ⟨(mul_nonneg_iff_of_pos_right ha).2 (fract_nonneg (b / a)),
    (mul_lt_iff_lt_one_left ha).2 (fract_lt_one (b / a))⟩

omit [IsStrictOrderedRing k] in
theorem fract_div_mul_self_add_zsmul_eq (a b : k) (ha : a ≠ 0) :
    fract (b / a) * a + ⌊b / a⌋ • a = b := by
  rw [zsmul_eq_mul, ← add_mul, fract_add_floor, div_mul_cancel₀ b ha]

theorem sub_floor_div_mul_nonneg (a : k) (hb : 0 < b) : 0 ≤ a - ⌊a / b⌋ * b :=
  sub_nonneg_of_le <| (le_div_iff₀ hb).1 <| floor_le _

theorem sub_floor_div_mul_lt (a : k) (hb : 0 < b) : a - ⌊a / b⌋ * b < b :=
  sub_lt_iff_lt_add.2 <| by
    rw [← one_add_mul, ← div_lt_iff₀ hb, add_comm]
    exact lt_floor_add_one _

theorem fract_div_natCast_eq_div_natCast_mod {m n : ℕ} : fract ((m : k) / n) = ↑(m % n) / n := by
  rcases n.eq_zero_or_pos with (rfl | hn)
  · simp
  have hn' : 0 < (n : k) := by
    norm_cast
  refine fract_eq_iff.mpr ⟨?_, ?_, m / n, ?_⟩
  · positivity
<<<<<<< HEAD
  · simpa only [div_lt_one₀ hn', Nat.cast_lt] using m.mod_lt hn
  · #adaptation_note
    /-- `_root_` can be removed again after
    https://github.com/leanprover/lean4/pull/7359 lands in nightly-2025-03-06. -/
    rw [_root_.sub_eq_iff_eq_add', ← mul_right_inj' hn'.ne', mul_div_cancel₀ _ hn'.ne', mul_add,
=======
  · simpa only [div_lt_one hn', Nat.cast_lt] using m.mod_lt hn
  · rw [sub_eq_iff_eq_add', ← mul_right_inj' hn'.ne', mul_div_cancel₀ _ hn'.ne', mul_add,
>>>>>>> 85654a32
      mul_div_cancel₀ _ hn'.ne']
    norm_cast
    rw [← Nat.cast_add, Nat.mod_add_div m n]

theorem fract_div_intCast_eq_div_intCast_mod {m : ℤ} {n : ℕ} :
    fract ((m : k) / n) = ↑(m % n) / n := by
  rcases n.eq_zero_or_pos with (rfl | hn)
  · simp
  replace hn : 0 < (n : k) := by norm_cast
  have : ∀ {l : ℤ}, 0 ≤ l → fract ((l : k) / n) = ↑(l % n) / n := by
    intros l hl
    obtain ⟨l₀, rfl | rfl⟩ := l.eq_nat_or_neg
    · rw [cast_natCast, ← natCast_mod, cast_natCast, fract_div_natCast_eq_div_natCast_mod]
    · rw [Right.nonneg_neg_iff, natCast_nonpos_iff] at hl
      simp [hl]
  obtain ⟨m₀, rfl | rfl⟩ := m.eq_nat_or_neg
  · exact this (ofNat_nonneg m₀)
  let q := ⌈↑m₀ / (n : k)⌉
  let m₁ := q * ↑n - (↑m₀ : ℤ)
  have hm₁ : 0 ≤ m₁ := by
    simpa [m₁, ← @cast_le k, ← div_le_iff₀ hn] using FloorRing.gc_ceil_coe.le_u_l _
  calc
    fract ((Int.cast (-(m₀ : ℤ)) : k) / (n : k))
      = fract (-(m₀ : k) / n) := by simp
    _ = fract ((m₁ : k) / n) := ?_
    _ = Int.cast (m₁ % (n : ℤ)) / Nat.cast n := this hm₁
    _ = Int.cast (-(↑m₀ : ℤ) % ↑n) / Nat.cast n := ?_
  · rw [← fract_intCast_add q, ← mul_div_cancel_right₀ (q : k) hn.ne', ← add_div, ← sub_eq_add_neg]
    simp [m₁]
  · congr 2
    simp only [m₁]
    rw [sub_eq_add_neg, add_comm (q * ↑n), add_mul_emod_self_right]

end LinearOrderedField

end fract

/-! #### Ceil -/

section ceil

@[simp]
theorem add_one_le_ceil_iff : z + 1 ≤ ⌈a⌉ ↔ (z : R) < a := by rw [← lt_ceil, add_one_le_iff]

@[simp]
theorem one_le_ceil_iff : 1 ≤ ⌈a⌉ ↔ 0 < a := by
  rw [← zero_add (1 : ℤ), add_one_le_ceil_iff, cast_zero]

@[bound]
theorem ceil_le_floor_add_one (a : R) : ⌈a⌉ ≤ ⌊a⌋ + 1 := by
  rw [ceil_le, Int.cast_add, Int.cast_one]
  exact (lt_floor_add_one a).le

lemma le_ceil_iff : z ≤ ⌈a⌉ ↔ z - 1 < a := by rw [← sub_one_lt_iff, lt_ceil]; norm_cast
lemma ceil_lt_iff : ⌈a⌉ < z ↔ a ≤ z - 1 := by rw [← le_sub_one_iff, ceil_le]; norm_cast

theorem ceil_mono : Monotone (ceil : R → ℤ) :=
  gc_ceil_coe.monotone_l

@[gcongr, bound] lemma ceil_le_ceil (hab : a ≤ b) : ⌈a⌉ ≤ ⌈b⌉ := ceil_mono hab

theorem ceil_nonneg_of_neg_one_lt (ha : -1 < a) : 0 ≤ ⌈a⌉ := by
  rwa [Int.le_ceil_iff, Int.cast_zero, zero_sub]

theorem ceil_eq_iff : ⌈a⌉ = z ↔ ↑z - 1 < a ∧ a ≤ z := by
  rw [← ceil_le, ← Int.cast_one, ← Int.cast_sub, ← lt_ceil, Int.sub_one_lt_iff, le_antisymm_iff,
    and_comm]

@[simp]
theorem ceil_eq_zero_iff : ⌈a⌉ = 0 ↔ a ∈ Ioc (-1 : R) 0 := by simp [ceil_eq_iff]

theorem ceil_eq_on_Ioc (z : ℤ) : ∀ a ∈ Set.Ioc (z - 1 : R) z, ⌈a⌉ = z := fun _ ⟨h₀, h₁⟩ =>
  ceil_eq_iff.mpr ⟨h₀, h₁⟩

@[simp]
theorem preimage_ceil_singleton (m : ℤ) : (ceil : R → ℤ) ⁻¹' {m} = Ioc ((m : R) - 1) m :=
  ext fun _ => ceil_eq_iff

variable [IsStrictOrderedRing R]

theorem floor_neg : ⌊-a⌋ = -⌈a⌉ :=
  eq_of_forall_le_iff fun z => by rw [le_neg, ceil_le, le_floor, Int.cast_neg, le_neg]

theorem ceil_neg : ⌈-a⌉ = -⌊a⌋ :=
  eq_of_forall_ge_iff fun z => by rw [neg_le, ceil_le, le_floor, Int.cast_neg, neg_le]

@[simp]
theorem ceil_intCast (z : ℤ) : ⌈(z : R)⌉ = z :=
  eq_of_forall_ge_iff fun a => by rw [ceil_le, Int.cast_le]

@[simp]
theorem ceil_natCast (n : ℕ) : ⌈(n : R)⌉ = n :=
  eq_of_forall_ge_iff fun a => by rw [ceil_le, ← cast_natCast, cast_le]

@[simp]
theorem ceil_ofNat (n : ℕ) [n.AtLeastTwo] : ⌈(ofNat(n) : R)⌉ = ofNat(n) := ceil_natCast n

@[simp]
theorem ceil_add_intCast (a : R) (z : ℤ) : ⌈a + z⌉ = ⌈a⌉ + z := by
  rw [← neg_inj, neg_add', ← floor_neg, ← floor_neg, neg_add', floor_sub_intCast]

@[deprecated (since := "2025-04-01")] alias ceil_add_int := ceil_add_intCast

@[simp]
theorem ceil_add_natCast (a : R) (n : ℕ) : ⌈a + n⌉ = ⌈a⌉ + n := by
  rw [← Int.cast_natCast, ceil_add_intCast]

@[deprecated (since := "2025-04-01")] alias ceil_add_nat := ceil_add_natCast

@[simp]
theorem ceil_add_one (a : R) : ⌈a + 1⌉ = ⌈a⌉ + 1 := by
  rw [← ceil_add_intCast a (1 : ℤ), cast_one]

@[simp]
theorem ceil_add_ofNat (a : R) (n : ℕ) [n.AtLeastTwo] :
    ⌈a + ofNat(n)⌉ = ⌈a⌉ + ofNat(n) :=
  ceil_add_natCast a n

@[simp]
theorem ceil_sub_intCast (a : R) (z : ℤ) : ⌈a - z⌉ = ⌈a⌉ - z :=
  Eq.trans (by rw [Int.cast_neg, sub_eq_add_neg]) (ceil_add_intCast _ _)

@[deprecated (since := "2025-04-01")] alias ceil_sub_int := ceil_sub_intCast

@[simp]
theorem ceil_sub_natCast (a : R) (n : ℕ) : ⌈a - n⌉ = ⌈a⌉ - n := by
  convert ceil_sub_intCast a n using 1
  simp

@[deprecated (since := "2025-04-01")] alias ceil_sub_nat := ceil_sub_natCast

@[simp]
theorem ceil_sub_one (a : R) : ⌈a - 1⌉ = ⌈a⌉ - 1 := by
  rw [eq_sub_iff_add_eq, ← ceil_add_one, sub_add_cancel]

@[simp]
theorem ceil_sub_ofNat (a : R) (n : ℕ) [n.AtLeastTwo] :
    ⌈a - ofNat(n)⌉ = ⌈a⌉ - ofNat(n) :=
  ceil_sub_natCast a n

@[bound]
theorem ceil_lt_add_one (a : R) : (⌈a⌉ : R) < a + 1 := by
  rw [← lt_ceil, ← Int.cast_one, ceil_add_intCast]
  apply lt_add_one

@[bound]
theorem ceil_add_le (a b : R) : ⌈a + b⌉ ≤ ⌈a⌉ + ⌈b⌉ := by
  rw [ceil_le, Int.cast_add]
  gcongr <;> apply le_ceil

@[bound]
theorem ceil_add_ceil_le (a b : R) : ⌈a⌉ + ⌈b⌉ ≤ ⌈a + b⌉ + 1 := by
  rw [← le_sub_iff_add_le, ceil_le, Int.cast_sub, Int.cast_add, Int.cast_one, le_sub_comm]
  refine (ceil_lt_add_one _).le.trans ?_
  rw [le_sub_iff_add_le', ← add_assoc, add_le_add_iff_right]
  exact le_ceil _

@[simp]
theorem ceil_zero : ⌈(0 : R)⌉ = 0 := by rw [← cast_zero, ceil_intCast]

@[simp]
theorem ceil_one : ⌈(1 : R)⌉ = 1 := by rw [← cast_one, ceil_intCast]

theorem ceil_eq_on_Ioc' (z : ℤ) : ∀ a ∈ Set.Ioc (z - 1 : R) z, (⌈a⌉ : R) = z := fun a ha =>
  mod_cast ceil_eq_on_Ioc z a ha

lemma ceil_eq_self_iff_mem (a : R) : ⌈a⌉ = a ↔ a ∈ Set.range Int.cast := by
  aesop

@[bound]
theorem floor_le_ceil (a : R) : ⌊a⌋ ≤ ⌈a⌉ :=
  cast_le.1 <| (floor_le _).trans <| le_ceil _

@[bound]
theorem floor_lt_ceil_of_lt {a b : R} (h : a < b) : ⌊a⌋ < ⌈b⌉ :=
  cast_lt.1 <| (floor_le a).trans_lt <| h.trans_le <| le_ceil b

lemma ceil_eq_floor_add_one_iff_not_mem (a : R) : ⌈a⌉ = ⌊a⌋ + 1 ↔ a ∉ Set.range Int.cast := by
  refine ⟨fun h ht => ?_, fun h => ?_⟩
  · have := ((floor_eq_self_iff_mem _).mpr ht).trans ((ceil_eq_self_iff_mem _).mpr ht).symm
    linarith [Int.cast_inj.mp this]
  · apply le_antisymm (Int.ceil_le_floor_add_one _)
    rw [Int.add_one_le_ceil_iff]
    exact lt_of_le_of_ne (Int.floor_le a) ((iff_false_right h).mp (floor_eq_self_iff_mem a))

theorem fract_eq_zero_or_add_one_sub_ceil (a : R) : fract a = 0 ∨ fract a = a + 1 - (⌈a⌉ : R) := by
  rcases eq_or_ne (fract a) 0 with ha | ha
  · exact Or.inl ha
  right
  suffices (⌈a⌉ : R) = ⌊a⌋ + 1 by
    rw [this, ← self_sub_fract]
    abel
  norm_cast
  rw [ceil_eq_iff]
  refine ⟨?_, _root_.le_of_lt <| by simp⟩
  rw [cast_add, cast_one, add_tsub_cancel_right, ← self_sub_fract a, sub_lt_self_iff]
  exact ha.symm.lt_of_le (fract_nonneg a)

theorem ceil_eq_add_one_sub_fract (ha : fract a ≠ 0) : (⌈a⌉ : R) = a + 1 - fract a := by
  rw [(or_iff_right ha).mp (fract_eq_zero_or_add_one_sub_ceil a)]
  abel

theorem ceil_sub_self_eq (ha : fract a ≠ 0) : (⌈a⌉ : R) - a = 1 - fract a := by
  rw [(or_iff_right ha).mp (fract_eq_zero_or_add_one_sub_ceil a)]
  abel

end ceil

section LinearOrderedField
variable {k : Type*} [Field k] [LinearOrder k] [IsStrictOrderedRing k] [FloorRing k] {a b : k}

lemma mul_lt_floor (hb₀ : 0 < b) (hb : b < 1) (hba : ⌈b / (1 - b)⌉ ≤ a) : b * a < ⌊a⌋ := by
  calc
    b * a < b * (⌊a⌋ + 1) := by gcongr; exacts [hb₀, lt_floor_add_one _]
    _ ≤ ⌊a⌋ := by
      rwa [_root_.mul_add_one, ← le_sub_iff_add_le', ← one_sub_mul, ← div_le_iff₀' (by linarith),
        ← ceil_le, le_floor]

lemma ceil_div_ceil_inv_sub_one (ha : 1 ≤ a) : ⌈⌈(a - 1)⁻¹⌉ / a⌉ = ⌈(a - 1)⁻¹⌉ := by
  obtain rfl | ha := ha.eq_or_lt
  · simp
  have : 0 < a - 1 := by linarith
  refine le_antisymm (ceil_le.2 <| div_le_self (by positivity) ha.le) <| ?_
  rw [le_ceil_iff, sub_lt_comm, div_eq_mul_inv, ← mul_one_sub,
    ← lt_div_iff₀ (sub_pos.2 <| inv_lt_one_of_one_lt₀ ha)]
  convert ceil_lt_add_one (R := k) _ using 1
  field_simp

lemma ceil_lt_mul (hb : 1 < b) (hba : ⌈(b - 1)⁻¹⌉ / b < a) : ⌈a⌉ < b * a := by
  obtain hab | hba := le_total a (b - 1)⁻¹
  · calc
      ⌈a⌉ ≤ (⌈(b - 1)⁻¹⌉ : k) := by gcongr
      _ < b * a := by rwa [← div_lt_iff₀']; positivity
  · rw [← sub_pos] at hb
    calc
      ⌈a⌉ < a + 1 := ceil_lt_add_one _
      _ = a + (b - 1) * (b - 1)⁻¹ := by rw [mul_inv_cancel₀]; positivity
      _ ≤ a + (b - 1) * a := by gcongr; positivity
      _ = b * a := by rw [sub_one_mul, add_sub_cancel]

lemma ceil_le_mul (hb : 1 < b) (hba : ⌈(b - 1)⁻¹⌉ / b ≤ a) : ⌈a⌉ ≤ b * a := by
  obtain rfl | hba := hba.eq_or_lt
  · rw [ceil_div_ceil_inv_sub_one hb.le, mul_div_cancel₀]
    positivity
  · exact (ceil_lt_mul hb hba).le

lemma div_two_lt_floor (ha : 1 ≤ a) : a / 2 < ⌊a⌋ := by
  rw [div_eq_inv_mul]; refine mul_lt_floor ?_ ?_ ?_ <;> norm_num; assumption

lemma ceil_lt_two_mul (ha : 2⁻¹ < a) : ⌈a⌉ < 2 * a :=
  ceil_lt_mul one_lt_two (by norm_num at ha ⊢; exact ha)

lemma ceil_le_two_mul (ha : 2⁻¹ ≤ a) : ⌈a⌉ ≤ 2 * a :=
  ceil_le_mul one_lt_two (by norm_num at ha ⊢; exact ha)

end LinearOrderedField

/-! #### Intervals -/

@[simp]
theorem preimage_Ioo {a b : R} : ((↑) : ℤ → R) ⁻¹' Set.Ioo a b = Set.Ioo ⌊a⌋ ⌈b⌉ := by
  ext
  simp [floor_lt, lt_ceil]

@[simp]
theorem preimage_Ico {a b : R} : ((↑) : ℤ → R) ⁻¹' Set.Ico a b = Set.Ico ⌈a⌉ ⌈b⌉ := by
  ext
  simp [ceil_le, lt_ceil]

@[simp]
theorem preimage_Ioc {a b : R} : ((↑) : ℤ → R) ⁻¹' Set.Ioc a b = Set.Ioc ⌊a⌋ ⌊b⌋ := by
  ext
  simp [floor_lt, le_floor]

@[simp]
theorem preimage_Icc {a b : R} : ((↑) : ℤ → R) ⁻¹' Set.Icc a b = Set.Icc ⌈a⌉ ⌊b⌋ := by
  ext
  simp [ceil_le, le_floor]

@[simp]
theorem preimage_Ioi : ((↑) : ℤ → R) ⁻¹' Set.Ioi a = Set.Ioi ⌊a⌋ := by
  ext
  simp [floor_lt]

@[simp]
theorem preimage_Ici : ((↑) : ℤ → R) ⁻¹' Set.Ici a = Set.Ici ⌈a⌉ := by
  ext
  simp [ceil_le]

@[simp]
theorem preimage_Iio : ((↑) : ℤ → R) ⁻¹' Set.Iio a = Set.Iio ⌈a⌉ := by
  ext
  simp [lt_ceil]

@[simp]
theorem preimage_Iic : ((↑) : ℤ → R) ⁻¹' Set.Iic a = Set.Iic ⌊a⌋ := by
  ext
  simp [le_floor]

end Int

namespace Int

variable [Ring R] [LinearOrder R] [Ring S] [LinearOrder S] [FloorRing R] [FloorRing S]
variable [FunLike F R S] [RingHomClass F R S] {a : R} {b : S}

theorem floor_congr (h : ∀ n : ℤ, (n : R) ≤ a ↔ (n : S) ≤ b) : ⌊a⌋ = ⌊b⌋ :=
  (le_floor.2 <| (h _).1 <| floor_le _).antisymm <| le_floor.2 <| (h _).2 <| floor_le _

theorem ceil_congr (h : ∀ n : ℤ, a ≤ n ↔ b ≤ n) : ⌈a⌉ = ⌈b⌉ :=
  (ceil_le.2 <| (h _).2 <| le_ceil _).antisymm <| ceil_le.2 <| (h _).1 <| le_ceil _

theorem map_floor (f : F) (hf : StrictMono f) (a : R) : ⌊f a⌋ = ⌊a⌋ :=
  floor_congr fun n => by rw [← map_intCast f, hf.le_iff_le]

theorem map_ceil (f : F) (hf : StrictMono f) (a : R) : ⌈f a⌉ = ⌈a⌉ :=
  ceil_congr fun n => by rw [← map_intCast f, hf.le_iff_le]

theorem map_fract (f : F) (hf : StrictMono f) (a : R) : fract (f a) = f (fract a) := by
  simp_rw [fract, map_sub, map_intCast, map_floor _ hf]

end Int

section FloorRingToSemiring

variable [Ring R] [LinearOrder R] [IsStrictOrderedRing R] [FloorRing R]

/-! #### A floor ring as a floor semiring -/

variable {a : R}

theorem Int.natCast_floor_eq_floor (ha : 0 ≤ a) : (⌊a⌋₊ : ℤ) = ⌊a⌋ := by
  rw [← Int.floor_toNat, Int.toNat_of_nonneg (Int.floor_nonneg.2 ha)]

theorem Int.natCast_ceil_eq_ceil (ha : 0 ≤ a) : (⌈a⌉₊ : ℤ) = ⌈a⌉ := by
  rw [← Int.ceil_toNat, Int.toNat_of_nonneg (Int.ceil_nonneg ha)]

theorem Int.natCast_ceil_eq_ceil_of_neg_one_lt (ha : -1 < a) : (⌈a⌉₊ : ℤ) = ⌈a⌉ := by
  rw [← Int.ceil_toNat, Int.toNat_of_nonneg (Int.ceil_nonneg_of_neg_one_lt ha)]

theorem natCast_floor_eq_intCast_floor (ha : 0 ≤ a) : (⌊a⌋₊ : R) = ⌊a⌋ := by
  rw [← Int.natCast_floor_eq_floor ha, Int.cast_natCast]

theorem natCast_ceil_eq_intCast_ceil (ha : 0 ≤ a) : (⌈a⌉₊ : R) = ⌈a⌉ := by
  rw [← Int.natCast_ceil_eq_ceil ha, Int.cast_natCast]

theorem natCast_ceil_eq_intCast_ceil_of_neg_one_lt (ha : -1 < a) : (⌈a⌉₊ : R) = ⌈a⌉ := by
  rw [← Int.natCast_ceil_eq_ceil_of_neg_one_lt ha, Int.cast_natCast]

end FloorRingToSemiring

/-- There exists at most one `FloorRing` structure on a given linear ordered ring. -/
theorem subsingleton_floorRing {R} [Ring R] [LinearOrder R] : Subsingleton (FloorRing R) := by
  refine ⟨fun H₁ H₂ => ?_⟩
  have : H₁.floor = H₂.floor :=
    funext fun a => (H₁.gc_coe_floor.u_unique H₂.gc_coe_floor) fun _ => rfl
  have : H₁.ceil = H₂.ceil := funext fun a => (H₁.gc_ceil_coe.l_unique H₂.gc_ceil_coe) fun _ => rfl
  cases H₁; cases H₂; congr<|MERGE_RESOLUTION|>--- conflicted
+++ resolved
@@ -436,16 +436,8 @@
     norm_cast
   refine fract_eq_iff.mpr ⟨?_, ?_, m / n, ?_⟩
   · positivity
-<<<<<<< HEAD
   · simpa only [div_lt_one₀ hn', Nat.cast_lt] using m.mod_lt hn
-  · #adaptation_note
-    /-- `_root_` can be removed again after
-    https://github.com/leanprover/lean4/pull/7359 lands in nightly-2025-03-06. -/
-    rw [_root_.sub_eq_iff_eq_add', ← mul_right_inj' hn'.ne', mul_div_cancel₀ _ hn'.ne', mul_add,
-=======
-  · simpa only [div_lt_one hn', Nat.cast_lt] using m.mod_lt hn
   · rw [sub_eq_iff_eq_add', ← mul_right_inj' hn'.ne', mul_div_cancel₀ _ hn'.ne', mul_add,
->>>>>>> 85654a32
       mul_div_cancel₀ _ hn'.ne']
     norm_cast
     rw [← Nat.cast_add, Nat.mod_add_div m n]
