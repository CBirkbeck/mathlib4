--- conflicted
+++ resolved
@@ -3,20 +3,13 @@
 Released under Apache 2.0 license as described in the file LICENSE.
 Authors: Yaël Dillies
 -/
-<<<<<<< HEAD
+import Mathlib.Algebra.Group.Action.Pointwise.Set.Basic
+import Mathlib.Algebra.Group.Pointwise.Set.Lattice
 import Mathlib.Algebra.Order.Group.Defs
 import Mathlib.Algebra.Order.Group.OrderIso
 import Mathlib.Algebra.Order.Monoid.OrderDual
-import Mathlib.Data.Set.Pointwise.SMul
-import Mathlib.Order.UpperLower.Basic
-
-=======
-import Mathlib.Algebra.Group.Action.Pointwise.Set.Basic
-import Mathlib.Algebra.Group.Pointwise.Set.Lattice
-import Mathlib.Algebra.Order.Group.Instances
-import Mathlib.Algebra.Order.Group.OrderIso
 import Mathlib.Order.UpperLower.Closure
->>>>>>> 03abeaf9
+
 /-!
 # Algebraic operations on upper/lower sets
 
@@ -113,12 +106,8 @@
 instance : SMul α (UpperSet α) :=
   ⟨fun a s ↦ ⟨(a • ·) '' s, s.2.smul⟩⟩
 
-<<<<<<< HEAD
-omit [IsOrderedMonoid α] in
-@[to_additive (attr := simp,norm_cast)]
-=======
-@[to_additive (attr := simp, norm_cast)]
->>>>>>> 03abeaf9
+omit [IsOrderedMonoid α] in
+@[to_additive (attr := simp, norm_cast)]
 theorem coe_one : ((1 : UpperSet α) : Set α) = Set.Ici 1 :=
   rfl
 
