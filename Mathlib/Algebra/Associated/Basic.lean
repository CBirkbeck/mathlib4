--- conflicted
+++ resolved
@@ -24,335 +24,7 @@
 assert_not_exists OrderedCommMonoid
 assert_not_exists Multiset
 
-<<<<<<< HEAD
-variable {α : Type*} {β : Type*} {γ : Type*} {δ : Type*}
-
-section Prime
-
-variable [CommMonoidWithZero α]
-
-/-- An element `p` of a commutative monoid with zero (e.g., a ring) is called *prime*,
-if it's not zero, not a unit, and `p ∣ a * b → p ∣ a ∨ p ∣ b` for all `a`, `b`. -/
-def Prime (p : α) : Prop :=
-  p ≠ 0 ∧ ¬IsUnit p ∧ ∀ a b, p ∣ a * b → p ∣ a ∨ p ∣ b
-
-namespace Prime
-
-variable {p : α} (hp : Prime p)
-include hp
-
-theorem ne_zero : p ≠ 0 :=
-  hp.1
-
-theorem not_unit : ¬IsUnit p :=
-  hp.2.1
-
-theorem not_dvd_one : ¬p ∣ 1 :=
-  mt (isUnit_of_dvd_one ·) hp.not_unit
-
-theorem ne_one : p ≠ 1 := fun h => hp.2.1 (h.symm ▸ isUnit_one)
-
-theorem dvd_or_dvd {a b : α} (h : p ∣ a * b) : p ∣ a ∨ p ∣ b :=
-  hp.2.2 a b h
-
-theorem dvd_mul {a b : α} : p ∣ a * b ↔ p ∣ a ∨ p ∣ b :=
-  ⟨hp.dvd_or_dvd, (Or.elim · (dvd_mul_of_dvd_left · _) (dvd_mul_of_dvd_right · _))⟩
-
-theorem isPrimal : IsPrimal p := fun _a _b dvd ↦ (hp.dvd_or_dvd dvd).elim
-  (fun h ↦ ⟨p, 1, h, one_dvd _, (mul_one p).symm⟩) fun h ↦ ⟨1, p, one_dvd _, h, (one_mul p).symm⟩
-
-theorem not_dvd_mul {a b : α} (ha : ¬ p ∣ a) (hb : ¬ p ∣ b) : ¬ p ∣ a * b :=
-  hp.dvd_mul.not.mpr <| not_or.mpr ⟨ha, hb⟩
-
-theorem dvd_of_dvd_pow {a : α} {n : ℕ} (h : p ∣ a ^ n) : p ∣ a := by
-  induction n with
-  | zero =>
-    rw [pow_zero] at h
-    have := isUnit_of_dvd_one h
-    have := not_unit hp
-    contradiction
-  | succ n ih =>
-    rw [pow_succ'] at h
-    rcases dvd_or_dvd hp h with dvd_a | dvd_pow
-    · assumption
-    · exact ih dvd_pow
-
-theorem dvd_pow_iff_dvd {a : α} {n : ℕ} (hn : n ≠ 0) : p ∣ a ^ n ↔ p ∣ a :=
-  ⟨hp.dvd_of_dvd_pow, (dvd_pow · hn)⟩
-
-end Prime
-
-@[simp]
-theorem not_prime_zero : ¬Prime (0 : α) := fun h => h.ne_zero rfl
-
-@[simp]
-theorem not_prime_one : ¬Prime (1 : α) := fun h => h.not_unit isUnit_one
-
-section Map
-
-variable [CommMonoidWithZero β] {F : Type*} {G : Type*} [FunLike F α β]
-variable [MonoidWithZeroHomClass F α β] [FunLike G β α] [MulHomClass G β α]
-variable (f : F) (g : G) {p : α}
-
-theorem comap_prime (hinv : ∀ a, g (f a : β) = a) (hp : Prime (f p)) : Prime p :=
-  ⟨fun h => hp.1 <| by simp [h], fun h => hp.2.1 <| h.map f, fun a b h => by
-    refine
-        (hp.2.2 (f a) (f b) <| by
-              convert map_dvd f h
-              simp).imp
-          ?_ ?_ <;>
-      · intro h
-        convert ← map_dvd g h <;> apply hinv⟩
-
-theorem MulEquiv.prime_iff (e : α ≃* β) : Prime p ↔ Prime (e p) :=
-  ⟨fun h => (comap_prime e.symm e fun a => by simp) <| (e.symm_apply_apply p).substr h,
-    comap_prime e e.symm fun a => by simp⟩
-
-end Map
-
-end Prime
-
-theorem Prime.left_dvd_or_dvd_right_of_dvd_mul [CancelCommMonoidWithZero α] {p : α} (hp : Prime p)
-    {a b : α} : a ∣ p * b → p ∣ a ∨ a ∣ b := by
-  rintro ⟨c, hc⟩
-  rcases hp.2.2 a c (hc ▸ dvd_mul_right _ _) with (h | ⟨x, rfl⟩)
-  · exact Or.inl h
-  · rw [mul_left_comm, mul_right_inj' hp.ne_zero] at hc
-    exact Or.inr (hc.symm ▸ dvd_mul_right _ _)
-
-theorem Prime.pow_dvd_of_dvd_mul_left [CancelCommMonoidWithZero α] {p a b : α} (hp : Prime p)
-    (n : ℕ) (h : ¬p ∣ a) (h' : p ^ n ∣ a * b) : p ^ n ∣ b := by
-  induction n with
-  | zero =>
-    rw [pow_zero]
-    exact one_dvd b
-  | succ n ih =>
-    obtain ⟨c, rfl⟩ := ih (dvd_trans (pow_dvd_pow p n.le_succ) h')
-    rw [pow_succ]
-    apply mul_dvd_mul_left _ ((hp.dvd_or_dvd _).resolve_left h)
-    rwa [← mul_dvd_mul_iff_left (pow_ne_zero n hp.ne_zero), ← pow_succ, mul_left_comm]
-
-theorem Prime.pow_dvd_of_dvd_mul_right [CancelCommMonoidWithZero α] {p a b : α} (hp : Prime p)
-    (n : ℕ) (h : ¬p ∣ b) (h' : p ^ n ∣ a * b) : p ^ n ∣ a := by
-  rw [mul_comm] at h'
-  exact hp.pow_dvd_of_dvd_mul_left n h h'
-
-theorem Prime.dvd_of_pow_dvd_pow_mul_pow_of_square_not_dvd [CancelCommMonoidWithZero α] {p a b : α}
-    {n : ℕ} (hp : Prime p) (hpow : p ^ n.succ ∣ a ^ n.succ * b ^ n) (hb : ¬p ^ 2 ∣ b) : p ∣ a := by
-  -- Suppose `p ∣ b`, write `b = p * x` and `hy : a ^ n.succ * b ^ n = p ^ n.succ * y`.
-  rcases hp.dvd_or_dvd ((dvd_pow_self p (Nat.succ_ne_zero n)).trans hpow) with H | hbdiv
-  · exact hp.dvd_of_dvd_pow H
-  obtain ⟨x, rfl⟩ := hp.dvd_of_dvd_pow hbdiv
-  obtain ⟨y, hy⟩ := hpow
-  -- Then we can divide out a common factor of `p ^ n` from the equation `hy`.
-  have : a ^ n.succ * x ^ n = p * y := by
-    refine mul_left_cancel₀ (pow_ne_zero n hp.ne_zero) ?_
-    rw [← mul_assoc _ p, ← pow_succ, ← hy, mul_pow, ← mul_assoc (a ^ n.succ), mul_comm _ (p ^ n),
-      mul_assoc]
-  -- So `p ∣ a` (and we're done) or `p ∣ x`, which can't be the case since it implies `p^2 ∣ b`.
-  refine hp.dvd_of_dvd_pow ((hp.dvd_or_dvd ⟨_, this⟩).resolve_right fun hdvdx => hb ?_)
-  obtain ⟨z, rfl⟩ := hp.dvd_of_dvd_pow hdvdx
-  rw [pow_two, ← mul_assoc]
-  exact dvd_mul_right _ _
-
-theorem prime_pow_succ_dvd_mul {α : Type*} [CancelCommMonoidWithZero α] {p x y : α} (h : Prime p)
-    {i : ℕ} (hxy : p ^ (i + 1) ∣ x * y) : p ^ (i + 1) ∣ x ∨ p ∣ y := by
-  rw [or_iff_not_imp_right]
-  intro hy
-  induction i generalizing x with
-  | zero => rw [pow_one] at hxy ⊢; exact (h.dvd_or_dvd hxy).resolve_right hy
-  | succ i ih =>
-    rw [pow_succ'] at hxy ⊢
-    obtain ⟨x', rfl⟩ := (h.dvd_or_dvd (dvd_of_mul_right_dvd hxy)).resolve_right hy
-    rw [mul_assoc] at hxy
-    exact mul_dvd_mul_left p (ih ((mul_dvd_mul_iff_left h.ne_zero).mp hxy))
-
-/-- `Irreducible p` states that `p` is non-unit and only factors into units.
-
-We explicitly avoid stating that `p` is non-zero, this would require a semiring. Assuming only a
-monoid allows us to reuse irreducible for associated elements.
--/
-structure Irreducible [Monoid α] (p : α) : Prop where
-  /-- `p` is not a unit -/
-  not_unit : ¬IsUnit p
-  /-- if `p` factors then one factor is a unit -/
-  isUnit_or_isUnit' : ∀ a b, p = a * b → IsUnit a ∨ IsUnit b
-
-namespace Irreducible
-
-theorem not_dvd_one [CommMonoid α] {p : α} (hp : Irreducible p) : ¬p ∣ 1 :=
-  mt (isUnit_of_dvd_one ·) hp.not_unit
-
-theorem isUnit_or_isUnit [Monoid α] {p : α} (hp : Irreducible p) {a b : α} (h : p = a * b) :
-    IsUnit a ∨ IsUnit b :=
-  hp.isUnit_or_isUnit' a b h
-
-end Irreducible
-
-theorem irreducible_iff [Monoid α] {p : α} :
-    Irreducible p ↔ ¬IsUnit p ∧ ∀ a b, p = a * b → IsUnit a ∨ IsUnit b :=
-  ⟨fun h => ⟨h.1, h.2⟩, fun h => ⟨h.1, h.2⟩⟩
-
-@[simp]
-theorem not_irreducible_one [Monoid α] : ¬Irreducible (1 : α) := by simp [irreducible_iff]
-
-theorem Irreducible.ne_one [Monoid α] : ∀ {p : α}, Irreducible p → p ≠ 1
-  | _, hp, rfl => not_irreducible_one hp
-
-@[simp]
-theorem not_irreducible_zero [MonoidWithZero α] : ¬Irreducible (0 : α)
-  | ⟨hn0, h⟩ =>
-    have : IsUnit (0 : α) ∨ IsUnit (0 : α) := h 0 0 (mul_zero 0).symm
-    this.elim hn0 hn0
-
-theorem Irreducible.ne_zero [MonoidWithZero α] : ∀ {p : α}, Irreducible p → p ≠ 0
-  | _, hp, rfl => not_irreducible_zero hp
-
-theorem of_irreducible_mul {α} [Monoid α] {x y : α} : Irreducible (x * y) → IsUnit x ∨ IsUnit y
-  | ⟨_, h⟩ => h _ _ rfl
-
-theorem not_irreducible_pow {α} [Monoid α] {x : α} {n : ℕ} (hn : n ≠ 1) :
-    ¬ Irreducible (x ^ n) := by
-  cases n with
-  | zero => simp
-  | succ n =>
-    intro ⟨h₁, h₂⟩
-    have := h₂ _ _ (pow_succ _ _)
-    rw [isUnit_pow_iff (Nat.succ_ne_succ.mp hn), or_self] at this
-    exact h₁ (this.pow _)
-
-theorem irreducible_or_factor {α} [Monoid α] (x : α) (h : ¬IsUnit x) :
-    Irreducible x ∨ ∃ a b, ¬IsUnit a ∧ ¬IsUnit b ∧ a * b = x := by
-  haveI := Classical.dec
-  refine or_iff_not_imp_right.2 fun H => ?_
-  simp? [h, irreducible_iff] at H ⊢ says
-    simp only [exists_and_left, not_exists, not_and, irreducible_iff, h, not_false_eq_true,
-      true_and] at H ⊢
-  refine fun a b h => by_contradiction fun o => ?_
-  simp? [not_or] at o says simp only [not_or] at o
-  exact H _ o.1 _ o.2 h.symm
-
-/-- If `p` and `q` are irreducible, then `p ∣ q` implies `q ∣ p`. -/
-theorem Irreducible.dvd_symm [Monoid α] {p q : α} (hp : Irreducible p) (hq : Irreducible q) :
-    p ∣ q → q ∣ p := by
-  rintro ⟨q', rfl⟩
-  rw [IsUnit.mul_right_dvd (Or.resolve_left (of_irreducible_mul hq) hp.not_unit)]
-
-theorem Irreducible.dvd_comm [Monoid α] {p q : α} (hp : Irreducible p) (hq : Irreducible q) :
-    p ∣ q ↔ q ∣ p :=
-  ⟨hp.dvd_symm hq, hq.dvd_symm hp⟩
-
-section
-
-variable [Monoid α]
-
-theorem irreducible_units_mul (a : αˣ) (b : α) : Irreducible (↑a * b) ↔ Irreducible b := by
-  simp only [irreducible_iff, Units.isUnit_units_mul, and_congr_right_iff]
-  refine fun _ => ⟨fun h A B HAB => ?_, fun h A B HAB => ?_⟩
-  · rw [← a.isUnit_units_mul]
-    apply h
-    rw [mul_assoc, ← HAB]
-  · rw [← a⁻¹.isUnit_units_mul]
-    apply h
-    rw [mul_assoc, ← HAB, Units.inv_mul_cancel_left]
-
-theorem irreducible_isUnit_mul {a b : α} (h : IsUnit a) : Irreducible (a * b) ↔ Irreducible b :=
-  let ⟨a, ha⟩ := h
-  ha ▸ irreducible_units_mul a b
-
-theorem irreducible_mul_units (a : αˣ) (b : α) : Irreducible (b * ↑a) ↔ Irreducible b := by
-  simp only [irreducible_iff, Units.isUnit_mul_units, and_congr_right_iff]
-  refine fun _ => ⟨fun h A B HAB => ?_, fun h A B HAB => ?_⟩
-  · rw [← Units.isUnit_mul_units B a]
-    apply h
-    rw [← mul_assoc, ← HAB]
-  · rw [← Units.isUnit_mul_units B a⁻¹]
-    apply h
-    rw [← mul_assoc, ← HAB, Units.mul_inv_cancel_right]
-
-theorem irreducible_mul_isUnit {a b : α} (h : IsUnit a) : Irreducible (b * a) ↔ Irreducible b :=
-  let ⟨a, ha⟩ := h
-  ha ▸ irreducible_mul_units a b
-
-theorem irreducible_mul_iff {a b : α} :
-    Irreducible (a * b) ↔ Irreducible a ∧ IsUnit b ∨ Irreducible b ∧ IsUnit a := by
-  constructor
-  · refine fun h => Or.imp (fun h' => ⟨?_, h'⟩) (fun h' => ⟨?_, h'⟩) (h.isUnit_or_isUnit rfl).symm
-    · rwa [irreducible_mul_isUnit h'] at h
-    · rwa [irreducible_isUnit_mul h'] at h
-  · rintro (⟨ha, hb⟩ | ⟨hb, ha⟩)
-    · rwa [irreducible_mul_isUnit hb]
-    · rwa [irreducible_isUnit_mul ha]
-
-end
-
-section CommMonoid
-
-variable [CommMonoid α] {a : α}
-
-theorem Irreducible.not_square (ha : Irreducible a) : ¬IsSquare a := by
-  rw [isSquare_iff_exists_sq]
-  rintro ⟨b, rfl⟩
-  exact not_irreducible_pow (by decide) ha
-
-theorem IsSquare.not_irreducible (ha : IsSquare a) : ¬Irreducible a := fun h => h.not_square ha
-
-end CommMonoid
-
-section CommMonoidWithZero
-
-variable [CommMonoidWithZero α]
-
-theorem Irreducible.prime_of_isPrimal {a : α}
-    (irr : Irreducible a) (primal : IsPrimal a) : Prime a :=
-  ⟨irr.ne_zero, irr.not_unit, fun a b dvd ↦ by
-    obtain ⟨d₁, d₂, h₁, h₂, rfl⟩ := primal dvd
-    exact (of_irreducible_mul irr).symm.imp (·.mul_right_dvd.mpr h₁) (·.mul_left_dvd.mpr h₂)⟩
-
-theorem Irreducible.prime [DecompositionMonoid α] {a : α} (irr : Irreducible a) : Prime a :=
-  irr.prime_of_isPrimal (DecompositionMonoid.primal a)
-
-end CommMonoidWithZero
-
-section CancelCommMonoidWithZero
-
-variable [CancelCommMonoidWithZero α] {a p : α}
-
-protected theorem Prime.irreducible (hp : Prime p) : Irreducible p :=
-  ⟨hp.not_unit, fun a b ↦ by
-    rintro rfl
-    exact (hp.dvd_or_dvd dvd_rfl).symm.imp
-      (isUnit_of_dvd_one <| (mul_dvd_mul_iff_right <| right_ne_zero_of_mul hp.ne_zero).mp <|
-        dvd_mul_of_dvd_right · _)
-      (isUnit_of_dvd_one <| (mul_dvd_mul_iff_left <| left_ne_zero_of_mul hp.ne_zero).mp <|
-        dvd_mul_of_dvd_left · _)⟩
-
-theorem irreducible_iff_prime [DecompositionMonoid α] {a : α} : Irreducible a ↔ Prime a :=
-  ⟨Irreducible.prime, Prime.irreducible⟩
-
-theorem succ_dvd_or_succ_dvd_of_succ_sum_dvd_mul (hp : Prime p) {a b : α} {k l : ℕ} :
-    p ^ k ∣ a → p ^ l ∣ b → p ^ (k + l + 1) ∣ a * b → p ^ (k + 1) ∣ a ∨ p ^ (l + 1) ∣ b :=
-  fun ⟨x, hx⟩ ⟨y, hy⟩ ⟨z, hz⟩ =>
-  have h : p ^ (k + l) * (x * y) = p ^ (k + l) * (p * z) := by
-    simpa [mul_comm, pow_add, hx, hy, mul_assoc, mul_left_comm] using hz
-  have hp0 : p ^ (k + l) ≠ 0 := pow_ne_zero _ hp.ne_zero
-  have hpd : p ∣ x * y := ⟨z, by rwa [mul_right_inj' hp0] at h⟩
-  (hp.dvd_or_dvd hpd).elim
-    (fun ⟨d, hd⟩ => Or.inl ⟨d, by simp [*, pow_succ, mul_comm, mul_left_comm, mul_assoc]⟩)
-    fun ⟨d, hd⟩ => Or.inr ⟨d, by simp [*, pow_succ, mul_comm, mul_left_comm, mul_assoc]⟩
-
-theorem Prime.not_square (hp : Prime p) : ¬IsSquare p :=
-  hp.irreducible.not_square
-
-theorem IsSquare.not_prime (ha : IsSquare a) : ¬Prime a := fun h => h.not_square ha
-
-theorem not_prime_pow {n : ℕ} (hn : n ≠ 1) : ¬Prime (a ^ n) := fun hp =>
-  not_irreducible_pow hn hp.irreducible
-
-end CancelCommMonoidWithZero
-=======
 variable {M : Type*}
->>>>>>> d0df76bd
 
 /-- Two elements of a `Monoid` are `Associated` if one of them is another one
 multiplied by a unit on the right. -/
@@ -496,11 +168,7 @@
 theorem Associated.mul_mul [CommMonoid M] {a₁ a₂ b₁ b₂ : M}
     (h₁ : a₁ ~ᵤ b₁) (h₂ : a₂ ~ᵤ b₂) : a₁ * a₂ ~ᵤ b₁ * b₂ := (h₁.mul_right _).trans (h₂.mul_left _)
 
-<<<<<<< HEAD
-theorem Associated.pow_pow [CommMonoid α] {a b : α} {n : ℕ} (h : a ~ᵤ b) : a ^ n ~ᵤ b ^ n := by
-=======
 theorem Associated.pow_pow [CommMonoid M] {a b : M} {n : ℕ} (h : a ~ᵤ b) : a ^ n ~ᵤ b ^ n := by
->>>>>>> d0df76bd
   induction n with
   | zero => simp [Associated.refl]
   | succ n ih => convert h.mul_mul ih <;> rw [pow_succ']
@@ -848,11 +516,7 @@
 theorem dvd_eq_le : ((· ∣ ·) : Associates M → Associates M → Prop) = (· ≤ ·) :=
   rfl
 
-<<<<<<< HEAD
-instance uniqueUnits : Unique (Associates α)ˣ where
-=======
 instance uniqueUnits : Unique (Associates M)ˣ where
->>>>>>> d0df76bd
   uniq := by
     rintro ⟨a, b, hab, hba⟩
     revert hab hba
