--- conflicted
+++ resolved
@@ -256,11 +256,7 @@
   unfold AddMonoidAlgebra.supDegree
   rw [← Finset.coe_sup' hs, Finset.sup'_eq_sup]
 
-<<<<<<< HEAD
 variable [AddZeroClass A] {p q : R[A]}
-=======
-variable [AddZeroClass A]  {p q : R[A]}
->>>>>>> 912fd07d
 
 @[simp]
 theorem supDegree_zero : (0 : R[A]).supDegree D = ⊥ := by simp [supDegree]
