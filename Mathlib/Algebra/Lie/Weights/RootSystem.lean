--- conflicted
+++ resolved
@@ -393,15 +393,12 @@
       exact ⟨reflectRoot α β, (by simpa using reflectRoot_isNonZero α β <| by simpa using hβ), rfl⟩)
     (by convert span_weight_isNonZero_eq_top K L H; ext; simp)
 
-<<<<<<< HEAD
-=======
 @[simp]
 lemma corootForm_rootSystem_eq_killing :
     (rootSystem H).CorootForm = (killingForm K L).restrict H := by
   rw [restrict_killingForm_eq_sum, RootPairing.CorootForm, ← Finset.sum_coe_sort (s := H.root)]
   rfl
 
->>>>>>> d0df76bd
 @[simp] lemma rootSystem_toPerfectPairing_apply (f x) : (rootSystem H).toPerfectPairing f x = f x :=
   rfl
 @[deprecated (since := "2024-09-09")]
