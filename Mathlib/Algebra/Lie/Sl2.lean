--- conflicted
+++ resolved
@@ -96,19 +96,6 @@
 variable {m : M} {μ : R} {t : IsSl2Triple h e f}
 local notation "ψ" n => ((toEnd R L M f) ^ n) m
 
-<<<<<<< HEAD
-lemma lie_h_pow_toEnd_f (n : ℕ) :
-    ⁅h, ψ n⁆ = (μ - 2 * n) • ψ n := by
-  induction n with
-  | zero => simpa using P.lie_h
-  | succ n ih =>
-    rw [pow_succ', LinearMap.mul_apply, toEnd_apply_apply, Nat.cast_add, Nat.cast_one,
-      leibniz_lie h, t.lie_lie_smul_f R, ← neg_smul, ih, lie_smul, smul_lie, ← add_smul]
-    congr
-    ring
-
-=======
->>>>>>> 7f113fae
 -- Although this is true by definition, we include this lemma (and the assumption) to mirror the API
 -- for `lie_h_pow_toEnd_f` and `lie_e_pow_succ_toEnd_f`.
 set_option linter.unusedVariables false in
