/-
Copyright (c) 2021 Scott Morrison. All rights reserved.
Released under Apache 2.0 license as described in the file LICENSE.
Authors: Johan Commelin, Scott Morrison
-/
import Mathlib.Algebra.Homology.ComplexShape
import Mathlib.CategoryTheory.Subobject.Limits
import Mathlib.CategoryTheory.GradedObject
import Mathlib.Algebra.Homology.ShortComplex.Basic

#align_import algebra.homology.homological_complex from "leanprover-community/mathlib"@"88bca0ce5d22ebfd9e73e682e51d60ea13b48347"

/-!
# Homological complexes.

A `HomologicalComplex V c` with a "shape" controlled by `c : ComplexShape ι`
has chain groups `X i` (objects in `V`) indexed by `i : ι`,
and a differential `d i j` whenever `c.Rel i j`.

We in fact ask for differentials `d i j` for all `i j : ι`,
but have a field `shape` requiring that these are zero when not allowed by `c`.
This avoids a lot of dependent type theory hell!

The composite of any two differentials `d i j ≫ d j k` must be zero.

We provide `ChainComplex V α` for
`α`-indexed chain complexes in which `d i j ≠ 0` only if `j + 1 = i`,
and similarly `CochainComplex V α`, with `i = j + 1`.

There is a category structure, where morphisms are chain maps.

For `C : HomologicalComplex V c`, we define `C.xNext i`, which is either `C.X j` for some
arbitrarily chosen `j` such that `c.r i j`, or `C.X i` if there is no such `j`.
Similarly we have `C.xPrev j`.
Defined in terms of these we have `C.dFrom i : C.X i ⟶ C.xNext i` and
`C.dTo j : C.xPrev j ⟶ C.X j`, which are either defined as `C.d i j`, or zero, as needed.
-/


universe v u

open CategoryTheory CategoryTheory.Category CategoryTheory.Limits

variable {ι : Type*}

variable (V : Type u) [Category.{v} V] [HasZeroMorphisms V]

/-- A `HomologicalComplex V c` with a "shape" controlled by `c : ComplexShape ι`
has chain groups `X i` (objects in `V`) indexed by `i : ι`,
and a differential `d i j` whenever `c.Rel i j`.

We in fact ask for differentials `d i j` for all `i j : ι`,
but have a field `shape` requiring that these are zero when not allowed by `c`.
This avoids a lot of dependent type theory hell!

The composite of any two differentials `d i j ≫ d j k` must be zero.
-/
structure HomologicalComplex (c : ComplexShape ι) where
  X : ι → V
  d : ∀ i j, X i ⟶ X j
  shape : ∀ i j, ¬c.Rel i j → d i j = 0 := by aesop_cat
  d_comp_d' : ∀ i j k, c.Rel i j → c.Rel j k → d i j ≫ d j k = 0 := by aesop_cat
#align homological_complex HomologicalComplex

namespace HomologicalComplex

attribute [simp] shape

variable {V} {c : ComplexShape ι}

@[reassoc (attr := simp)]
theorem d_comp_d (C : HomologicalComplex V c) (i j k : ι) : C.d i j ≫ C.d j k = 0 := by
  by_cases hij : c.Rel i j
  · by_cases hjk : c.Rel j k
    · exact C.d_comp_d' i j k hij hjk
    · rw [C.shape j k hjk, comp_zero]
  · rw [C.shape i j hij, zero_comp]
#align homological_complex.d_comp_d HomologicalComplex.d_comp_d

theorem ext {C₁ C₂ : HomologicalComplex V c} (h_X : C₁.X = C₂.X)
    (h_d :
      ∀ i j : ι,
        c.Rel i j → C₁.d i j ≫ eqToHom (congr_fun h_X j) = eqToHom (congr_fun h_X i) ≫ C₂.d i j) :
    C₁ = C₂ := by
  obtain ⟨X₁, d₁, s₁, h₁⟩ := C₁
  obtain ⟨X₂, d₂, s₂, h₂⟩ := C₂
  dsimp at h_X
  subst h_X
  simp only [mk.injEq, heq_eq_eq, true_and]
  ext i j
  by_cases hij: c.Rel i j
  · simpa only [comp_id, id_comp, eqToHom_refl] using h_d i j hij
  · rw [s₁ i j hij, s₂ i j hij]
#align homological_complex.ext HomologicalComplex.ext

/-- The obvious isomorphism `K.X p ≅ K.X q` when `p = q`. -/
def XIsoOfEq (K : HomologicalComplex V c) {p q : ι} (h : p = q) : K.X p ≅ K.X q :=
  eqToIso (by rw [h])

@[simp]
lemma XIsoOfEq_rfl (K : HomologicalComplex V c) (p : ι) :
    K.XIsoOfEq (rfl : p = p) = Iso.refl _ := rfl

@[reassoc (attr := simp)]
lemma XIsoOfEq_hom_comp_XIsoOfEq_hom (K : HomologicalComplex V c) {p₁ p₂ p₃ : ι}
    (h₁₂ : p₁ = p₂) (h₂₃ : p₂ = p₃) :
    (K.XIsoOfEq h₁₂).hom ≫ (K.XIsoOfEq h₂₃).hom = (K.XIsoOfEq (h₁₂.trans h₂₃)).hom := by
  dsimp [XIsoOfEq]
  simp only [eqToHom_trans]

@[reassoc (attr := simp)]
lemma XIsoOfEq_hom_comp_XIsoOfEq_inv (K : HomologicalComplex V c) {p₁ p₂ p₃ : ι}
    (h₁₂ : p₁ = p₂) (h₃₂ : p₃ = p₂) :
    (K.XIsoOfEq h₁₂).hom ≫ (K.XIsoOfEq h₃₂).inv = (K.XIsoOfEq (h₁₂.trans h₃₂.symm)).hom := by
  dsimp [XIsoOfEq]
  simp only [eqToHom_trans]

@[reassoc (attr := simp)]
lemma XIsoOfEq_inv_comp_XIsoOfEq_hom (K : HomologicalComplex V c) {p₁ p₂ p₃ : ι}
    (h₂₁ : p₂ = p₁) (h₂₃ : p₂ = p₃) :
    (K.XIsoOfEq h₂₁).inv ≫ (K.XIsoOfEq h₂₃).hom = (K.XIsoOfEq (h₂₁.symm.trans h₂₃)).hom := by
  dsimp [XIsoOfEq]
  simp only [eqToHom_trans]

@[reassoc (attr := simp)]
lemma XIsoOfEq_inv_comp_XIsoOfEq_inv (K : HomologicalComplex V c) {p₁ p₂ p₃ : ι}
    (h₂₁ : p₂ = p₁) (h₃₂ : p₃ = p₂) :
    (K.XIsoOfEq h₂₁).inv ≫ (K.XIsoOfEq h₃₂).inv = (K.XIsoOfEq (h₃₂.trans h₂₁).symm).hom := by
  dsimp [XIsoOfEq]
  simp only [eqToHom_trans]

@[reassoc (attr := simp)]
lemma XIsoOfEq_hom_comp_d (K : HomologicalComplex V c) {p₁ p₂ : ι} (h : p₁ = p₂) (p₃ : ι) :
    (K.XIsoOfEq h).hom ≫ K.d p₂ p₃ = K.d p₁ p₃ := by subst h; simp

@[reassoc (attr := simp)]
lemma XIsoOfEq_inv_comp_d (K : HomologicalComplex V c) {p₂ p₁ : ι} (h : p₂ = p₁) (p₃ : ι) :
    (K.XIsoOfEq h).inv ≫ K.d p₂ p₃ = K.d p₁ p₃ := by subst h; simp

@[reassoc (attr := simp)]
lemma d_comp_XIsoOfEq_hom (K : HomologicalComplex V c) {p₂ p₃ : ι} (h : p₂ = p₃) (p₁ : ι) :
    K.d p₁ p₂ ≫ (K.XIsoOfEq h).hom = K.d p₁ p₃ := by subst h; simp

@[reassoc (attr := simp)]
lemma d_comp_XIsoOfEq_inv (K : HomologicalComplex V c) {p₂ p₃ : ι} (h : p₃ = p₂) (p₁ : ι) :
    K.d p₁ p₂ ≫ (K.XIsoOfEq h).inv = K.d p₁ p₃ := by subst h; simp

end HomologicalComplex

/-- An `α`-indexed chain complex is a `HomologicalComplex`
in which `d i j ≠ 0` only if `j + 1 = i`.
-/
abbrev ChainComplex (α : Type*) [AddRightCancelSemigroup α] [One α] : Type _ :=
  HomologicalComplex V (ComplexShape.down α)
#align chain_complex ChainComplex

/-- An `α`-indexed cochain complex is a `HomologicalComplex`
in which `d i j ≠ 0` only if `i + 1 = j`.
-/
abbrev CochainComplex (α : Type*) [AddRightCancelSemigroup α] [One α] : Type _ :=
  HomologicalComplex V (ComplexShape.up α)
#align cochain_complex CochainComplex

namespace ChainComplex

@[simp]
theorem prev (α : Type*) [AddRightCancelSemigroup α] [One α] (i : α) :
    (ComplexShape.down α).prev i = i + 1 :=
  (ComplexShape.down α).prev_eq' rfl
#align chain_complex.prev ChainComplex.prev

@[simp]
theorem next (α : Type*) [AddGroup α] [One α] (i : α) : (ComplexShape.down α).next i = i - 1 :=
  (ComplexShape.down α).next_eq' <| sub_add_cancel _ _
#align chain_complex.next ChainComplex.next

@[simp]
theorem next_nat_zero : (ComplexShape.down ℕ).next 0 = 0 := by
  classical
    refine' dif_neg _
    push_neg
    intro
    apply Nat.noConfusion
#align chain_complex.next_nat_zero ChainComplex.next_nat_zero

@[simp]
theorem next_nat_succ (i : ℕ) : (ComplexShape.down ℕ).next (i + 1) = i :=
  (ComplexShape.down ℕ).next_eq' rfl
#align chain_complex.next_nat_succ ChainComplex.next_nat_succ

end ChainComplex

namespace CochainComplex

@[simp]
theorem prev (α : Type*) [AddGroup α] [One α] (i : α) : (ComplexShape.up α).prev i = i - 1 :=
  (ComplexShape.up α).prev_eq' <| sub_add_cancel _ _
#align cochain_complex.prev CochainComplex.prev

@[simp]
theorem next (α : Type*) [AddRightCancelSemigroup α] [One α] (i : α) :
    (ComplexShape.up α).next i = i + 1 :=
  (ComplexShape.up α).next_eq' rfl
#align cochain_complex.next CochainComplex.next

@[simp]
theorem prev_nat_zero : (ComplexShape.up ℕ).prev 0 = 0 := by
  classical
    refine' dif_neg _
    push_neg
    intro
    apply Nat.noConfusion
#align cochain_complex.prev_nat_zero CochainComplex.prev_nat_zero

@[simp]
theorem prev_nat_succ (i : ℕ) : (ComplexShape.up ℕ).prev (i + 1) = i :=
  (ComplexShape.up ℕ).prev_eq' rfl
#align cochain_complex.prev_nat_succ CochainComplex.prev_nat_succ

end CochainComplex

namespace HomologicalComplex

variable {V}
variable {c : ComplexShape ι} (C : HomologicalComplex V c)

/-- A morphism of homological complexes consists of maps between the chain groups,
commuting with the differentials.
-/
@[ext]
structure Hom (A B : HomologicalComplex V c) where
  f : ∀ i, A.X i ⟶ B.X i
  comm' : ∀ i j, c.Rel i j → f i ≫ B.d i j = A.d i j ≫ f j := by aesop_cat
#align homological_complex.hom HomologicalComplex.Hom

@[reassoc (attr := simp)]
theorem Hom.comm {A B : HomologicalComplex V c} (f : A.Hom B) (i j : ι) :
    f.f i ≫ B.d i j = A.d i j ≫ f.f j := by
  by_cases hij : c.Rel i j
  · exact f.comm' i j hij
  · rw [A.shape i j hij, B.shape i j hij, comp_zero, zero_comp]
#align homological_complex.hom.comm HomologicalComplex.Hom.comm

instance (A B : HomologicalComplex V c) : Inhabited (Hom A B) :=
  ⟨{ f := fun i => 0 }⟩

/-- Identity chain map. -/
def id (A : HomologicalComplex V c) : Hom A A where f _ := 𝟙 _
#align homological_complex.id HomologicalComplex.id

/-- Composition of chain maps. -/
def comp (A B C : HomologicalComplex V c) (φ : Hom A B) (ψ : Hom B C) : Hom A C where
  f i := φ.f i ≫ ψ.f i
#align homological_complex.comp HomologicalComplex.comp

section

attribute [local simp] id comp

instance : Category (HomologicalComplex V c) where
  Hom := Hom
  id := id
  comp := comp _ _ _

end

-- porting note: added because `Hom.ext` is not triggered automatically
@[ext]
lemma hom_ext {C D : HomologicalComplex V c} (f g : C ⟶ D)
    (h : ∀ i, f.f i = g.f i) : f = g := by
  apply Hom.ext
  funext
  apply h

@[simp]
theorem id_f (C : HomologicalComplex V c) (i : ι) : Hom.f (𝟙 C) i = 𝟙 (C.X i) :=
  rfl
#align homological_complex.id_f HomologicalComplex.id_f

@[simp, reassoc]
theorem comp_f {C₁ C₂ C₃ : HomologicalComplex V c} (f : C₁ ⟶ C₂) (g : C₂ ⟶ C₃) (i : ι) :
    (f ≫ g).f i = f.f i ≫ g.f i :=
  rfl
#align homological_complex.comp_f HomologicalComplex.comp_f

@[simp]
theorem eqToHom_f {C₁ C₂ : HomologicalComplex V c} (h : C₁ = C₂) (n : ι) :
    HomologicalComplex.Hom.f (eqToHom h) n =
      eqToHom (congr_fun (congr_arg HomologicalComplex.X h) n) := by
  subst h
  rfl
#align homological_complex.eq_to_hom_f HomologicalComplex.eqToHom_f

-- We'll use this later to show that `HomologicalComplex V c` is preadditive when `V` is.
theorem hom_f_injective {C₁ C₂ : HomologicalComplex V c} :
    Function.Injective fun f : Hom C₁ C₂ => f.f := by aesop_cat
#align homological_complex.hom_f_injective HomologicalComplex.hom_f_injective

instance (X Y : HomologicalComplex V c) : Zero (X ⟶ Y) :=
  ⟨{ f := fun i => 0}⟩

@[simp]
theorem zero_f (C D : HomologicalComplex V c) (i : ι) : (0 : C ⟶ D).f i = 0 :=
  rfl
#align homological_complex.zero_apply HomologicalComplex.zero_f

instance : HasZeroMorphisms (HomologicalComplex V c) where

open ZeroObject

/-- The zero complex -/
noncomputable def zero [HasZeroObject V] : HomologicalComplex V c where
  X _ := 0
  d _ _ := 0
#align homological_complex.zero HomologicalComplex.zero

theorem isZero_zero [HasZeroObject V] : IsZero (zero : HomologicalComplex V c) := by
  refine' ⟨fun X => ⟨⟨⟨0⟩, fun f => _⟩⟩, fun X => ⟨⟨⟨0⟩, fun f => _⟩⟩⟩
  all_goals
    ext
    dsimp [zero]
    apply Subsingleton.elim
#align homological_complex.is_zero_zero HomologicalComplex.isZero_zero

instance [HasZeroObject V] : HasZeroObject (HomologicalComplex V c) :=
  ⟨⟨zero, isZero_zero⟩⟩

noncomputable instance [HasZeroObject V] : Inhabited (HomologicalComplex V c) :=
  ⟨zero⟩

theorem congr_hom {C D : HomologicalComplex V c} {f g : C ⟶ D} (w : f = g) (i : ι) :
    f.f i = g.f i :=
  congr_fun (congr_arg Hom.f w) i
#align homological_complex.congr_hom HomologicalComplex.congr_hom

section

variable (V c)

/-- The functor picking out the `i`-th object of a complex. -/
@[simps]
def eval (i : ι) : HomologicalComplex V c ⥤ V where
  obj C := C.X i
  map f := f.f i
#align homological_complex.eval HomologicalComplex.eval

/-- The functor forgetting the differential in a complex, obtaining a graded object. -/
@[simps]
def forget : HomologicalComplex V c ⥤ GradedObject ι V where
  obj C := C.X
  map f := f.f
#align homological_complex.forget HomologicalComplex.forget

/-- Forgetting the differentials than picking out the `i`-th object is the same as
just picking out the `i`-th object. -/
@[simps!]
def forgetEval (i : ι) : forget V c ⋙ GradedObject.eval i ≅ eval V c i :=
  NatIso.ofComponents fun X => Iso.refl _
#align homological_complex.forget_eval HomologicalComplex.forgetEval

end

noncomputable section

@[reassoc]
lemma XIsoOfEq_hom_naturality {K L : HomologicalComplex V c} (φ : K ⟶ L) {n n' : ι} (h : n = n') :
    φ.f n ≫ (L.XIsoOfEq h).hom = (K.XIsoOfEq h).hom ≫ φ.f n' := by subst h; simp

@[reassoc]
lemma XIsoOfEq_inv_naturality {K L : HomologicalComplex V c} (φ : K ⟶ L) {n n' : ι} (h : n = n') :
    φ.f n' ≫ (L.XIsoOfEq h).inv = (K.XIsoOfEq h).inv ≫ φ.f n := by subst h; simp

-- porting note: removed @[simp] as the linter complained
/-- If `C.d i j` and `C.d i j'` are both allowed, then we must have `j = j'`,
and so the differentials only differ by an `eqToHom`.
-/
theorem d_comp_eqToHom {i j j' : ι} (rij : c.Rel i j) (rij' : c.Rel i j') :
    C.d i j' ≫ eqToHom (congr_arg C.X (c.next_eq rij' rij)) = C.d i j := by
  obtain rfl := c.next_eq rij rij'
  simp only [eqToHom_refl, comp_id]
#align homological_complex.d_comp_eq_to_hom HomologicalComplex.d_comp_eqToHom

-- porting note: removed @[simp] as the linter complained
/-- If `C.d i j` and `C.d i' j` are both allowed, then we must have `i = i'`,
and so the differentials only differ by an `eqToHom`.
-/
theorem eqToHom_comp_d {i i' j : ι} (rij : c.Rel i j) (rij' : c.Rel i' j) :
    eqToHom (congr_arg C.X (c.prev_eq rij rij')) ≫ C.d i' j = C.d i j := by
  obtain rfl := c.prev_eq rij rij'
  simp only [eqToHom_refl, id_comp]
#align homological_complex.eq_to_hom_comp_d HomologicalComplex.eqToHom_comp_d

theorem kernel_eq_kernel [HasKernels V] {i j j' : ι} (r : c.Rel i j) (r' : c.Rel i j') :
    kernelSubobject (C.d i j) = kernelSubobject (C.d i j') := by
  rw [← d_comp_eqToHom C r r']
  apply kernelSubobject_comp_mono
#align homological_complex.kernel_eq_kernel HomologicalComplex.kernel_eq_kernel

theorem image_eq_image [HasImages V] [HasEqualizers V] {i i' j : ι} (r : c.Rel i j)
    (r' : c.Rel i' j) : imageSubobject (C.d i j) = imageSubobject (C.d i' j) := by
  rw [← eqToHom_comp_d C r r']
  apply imageSubobject_iso_comp
#align homological_complex.image_eq_image HomologicalComplex.image_eq_image

section

/-- Either `C.X i`, if there is some `i` with `c.Rel i j`, or `C.X j`. -/
abbrev xPrev (j : ι) : V :=
  C.X (c.prev j)
set_option linter.uppercaseLean3 false in
#align homological_complex.X_prev HomologicalComplex.xPrev

/-- If `c.Rel i j`, then `C.xPrev j` is isomorphic to `C.X i`. -/
def xPrevIso {i j : ι} (r : c.Rel i j) : C.xPrev j ≅ C.X i :=
  eqToIso <| by rw [← c.prev_eq' r]
set_option linter.uppercaseLean3 false in
#align homological_complex.X_prev_iso HomologicalComplex.xPrevIso

/-- If there is no `i` so `c.Rel i j`, then `C.xPrev j` is isomorphic to `C.X j`. -/
def xPrevIsoSelf {j : ι} (h : ¬c.Rel (c.prev j) j) : C.xPrev j ≅ C.X j :=
  eqToIso <|
    congr_arg C.X
      (by
        dsimp [ComplexShape.prev]
        rw [dif_neg]
        push_neg; intro i hi
        have : c.prev j = i := c.prev_eq' hi
        rw [this] at h; contradiction)
set_option linter.uppercaseLean3 false in
#align homological_complex.X_prev_iso_self HomologicalComplex.xPrevIsoSelf

/-- Either `C.X j`, if there is some `j` with `c.rel i j`, or `C.X i`. -/
abbrev xNext (i : ι) : V :=
  C.X (c.next i)
set_option linter.uppercaseLean3 false in
#align homological_complex.X_next HomologicalComplex.xNext

/-- If `c.Rel i j`, then `C.xNext i` is isomorphic to `C.X j`. -/
def xNextIso {i j : ι} (r : c.Rel i j) : C.xNext i ≅ C.X j :=
  eqToIso <| by rw [← c.next_eq' r]
set_option linter.uppercaseLean3 false in
#align homological_complex.X_next_iso HomologicalComplex.xNextIso

/-- If there is no `j` so `c.Rel i j`, then `C.xNext i` is isomorphic to `C.X i`. -/
def xNextIsoSelf {i : ι} (h : ¬c.Rel i (c.next i)) : C.xNext i ≅ C.X i :=
  eqToIso <|
    congr_arg C.X
      (by
        dsimp [ComplexShape.next]
        rw [dif_neg]; rintro ⟨j, hj⟩
        have : c.next i = j := c.next_eq' hj
        rw [this] at h; contradiction)
set_option linter.uppercaseLean3 false in
#align homological_complex.X_next_iso_self HomologicalComplex.xNextIsoSelf

/-- The differential mapping into `C.X j`, or zero if there isn't one.
-/
abbrev dTo (j : ι) : C.xPrev j ⟶ C.X j :=
  C.d (c.prev j) j
#align homological_complex.d_to HomologicalComplex.dTo

/-- The differential mapping out of `C.X i`, or zero if there isn't one.
-/
abbrev dFrom (i : ι) : C.X i ⟶ C.xNext i :=
  C.d i (c.next i)
#align homological_complex.d_from HomologicalComplex.dFrom

theorem dTo_eq {i j : ι} (r : c.Rel i j) : C.dTo j = (C.xPrevIso r).hom ≫ C.d i j := by
  obtain rfl := c.prev_eq' r
  exact (Category.id_comp _).symm
#align homological_complex.d_to_eq HomologicalComplex.dTo_eq

@[simp]
theorem dTo_eq_zero {j : ι} (h : ¬c.Rel (c.prev j) j) : C.dTo j = 0 :=
  C.shape _ _ h
#align homological_complex.d_to_eq_zero HomologicalComplex.dTo_eq_zero

theorem dFrom_eq {i j : ι} (r : c.Rel i j) : C.dFrom i = C.d i j ≫ (C.xNextIso r).inv := by
  obtain rfl := c.next_eq' r
  exact (Category.comp_id _).symm
#align homological_complex.d_from_eq HomologicalComplex.dFrom_eq

@[simp]
theorem dFrom_eq_zero {i : ι} (h : ¬c.Rel i (c.next i)) : C.dFrom i = 0 :=
  C.shape _ _ h
#align homological_complex.d_from_eq_zero HomologicalComplex.dFrom_eq_zero

@[reassoc (attr := simp)]
theorem xPrevIso_comp_dTo {i j : ι} (r : c.Rel i j) : (C.xPrevIso r).inv ≫ C.dTo j = C.d i j := by
  simp [C.dTo_eq r]
set_option linter.uppercaseLean3 false in
#align homological_complex.X_prev_iso_comp_d_to HomologicalComplex.xPrevIso_comp_dTo

@[reassoc (attr := simp)]
theorem xPrevIsoSelf_comp_dTo {j : ι} (h : ¬c.Rel (c.prev j) j) :
    (C.xPrevIsoSelf h).inv ≫ C.dTo j = 0 := by simp [h]
set_option linter.uppercaseLean3 false in
#align homological_complex.X_prev_iso_self_comp_d_to HomologicalComplex.xPrevIsoSelf_comp_dTo

@[reassoc (attr := simp)]
theorem dFrom_comp_xNextIso {i j : ι} (r : c.Rel i j) : C.dFrom i ≫ (C.xNextIso r).hom = C.d i j :=
  by simp [C.dFrom_eq r]
set_option linter.uppercaseLean3 false in
#align homological_complex.d_from_comp_X_next_iso HomologicalComplex.dFrom_comp_xNextIso

@[reassoc (attr := simp)]
theorem dFrom_comp_xNextIsoSelf {i : ι} (h : ¬c.Rel i (c.next i)) :
    C.dFrom i ≫ (C.xNextIsoSelf h).hom = 0 := by simp [h]
set_option linter.uppercaseLean3 false in
#align homological_complex.d_from_comp_X_next_iso_self HomologicalComplex.dFrom_comp_xNextIsoSelf

@[simp 1100]
theorem dTo_comp_dFrom (j : ι) : C.dTo j ≫ C.dFrom j = 0 :=
  C.d_comp_d _ _ _
#align homological_complex.d_to_comp_d_from HomologicalComplex.dTo_comp_dFrom

theorem kernel_from_eq_kernel [HasKernels V] {i j : ι} (r : c.Rel i j) :
    kernelSubobject (C.dFrom i) = kernelSubobject (C.d i j) := by
  rw [C.dFrom_eq r]
  apply kernelSubobject_comp_mono
#align homological_complex.kernel_from_eq_kernel HomologicalComplex.kernel_from_eq_kernel

theorem image_to_eq_image [HasImages V] [HasEqualizers V] {i j : ι} (r : c.Rel i j) :
    imageSubobject (C.dTo j) = imageSubobject (C.d i j) := by
  rw [C.dTo_eq r]
  apply imageSubobject_iso_comp
#align homological_complex.image_to_eq_image HomologicalComplex.image_to_eq_image

end

namespace Hom

variable {C₁ C₂ C₃ : HomologicalComplex V c}

/-- The `i`-th component of an isomorphism of chain complexes. -/
@[simps!]
def isoApp (f : C₁ ≅ C₂) (i : ι) : C₁.X i ≅ C₂.X i :=
  (eval V c i).mapIso f
#align homological_complex.hom.iso_app HomologicalComplex.Hom.isoApp

/-- Construct an isomorphism of chain complexes from isomorphism of the objects
which commute with the differentials. -/
@[simps]
def isoOfComponents (f : ∀ i, C₁.X i ≅ C₂.X i)
    (hf : ∀ i j, c.Rel i j → (f i).hom ≫ C₂.d i j = C₁.d i j ≫ (f j).hom := by aesop_cat) :
    C₁ ≅ C₂ where
  hom :=
    { f := fun i => (f i).hom
      comm' := hf }
  inv :=
    { f := fun i => (f i).inv
      comm' := fun i j hij =>
        calc
          (f i).inv ≫ C₁.d i j = (f i).inv ≫ (C₁.d i j ≫ (f j).hom) ≫ (f j).inv := by simp
          _ = (f i).inv ≫ ((f i).hom ≫ C₂.d i j) ≫ (f j).inv := by rw [hf i j hij]
          _ = C₂.d i j ≫ (f j).inv := by simp }
  hom_inv_id := by
    ext i
    exact (f i).hom_inv_id
  inv_hom_id := by
    ext i
    exact (f i).inv_hom_id
#align homological_complex.hom.iso_of_components HomologicalComplex.Hom.isoOfComponents

@[simp]
theorem isoOfComponents_app (f : ∀ i, C₁.X i ≅ C₂.X i)
    (hf : ∀ i j, c.Rel i j → (f i).hom ≫ C₂.d i j = C₁.d i j ≫ (f j).hom) (i : ι) :
    isoApp (isoOfComponents f hf) i = f i := by
  ext
  simp
#align homological_complex.hom.iso_of_components_app HomologicalComplex.Hom.isoOfComponents_app

theorem isIso_of_components (f : C₁ ⟶ C₂) [∀ n : ι, IsIso (f.f n)] : IsIso f :=
  IsIso.of_iso (HomologicalComplex.Hom.isoOfComponents fun n => asIso (f.f n))
#align homological_complex.hom.is_iso_of_components HomologicalComplex.Hom.isIso_of_components

/-! Lemmas relating chain maps and `dTo`/`dFrom`. -/


/-- `f.prev j` is `f.f i` if there is some `r i j`, and `f.f j` otherwise. -/
abbrev prev (f : Hom C₁ C₂) (j : ι) : C₁.xPrev j ⟶ C₂.xPrev j :=
  f.f _
#align homological_complex.hom.prev HomologicalComplex.Hom.prev

theorem prev_eq (f : Hom C₁ C₂) {i j : ι} (w : c.Rel i j) :
    f.prev j = (C₁.xPrevIso w).hom ≫ f.f i ≫ (C₂.xPrevIso w).inv := by
  obtain rfl := c.prev_eq' w
  simp only [xPrevIso, eqToIso_refl, Iso.refl_hom, Iso.refl_inv, comp_id, id_comp]
#align homological_complex.hom.prev_eq HomologicalComplex.Hom.prev_eq

/-- `f.next i` is `f.f j` if there is some `r i j`, and `f.f j` otherwise. -/
abbrev next (f : Hom C₁ C₂) (i : ι) : C₁.xNext i ⟶ C₂.xNext i :=
  f.f _
#align homological_complex.hom.next HomologicalComplex.Hom.next

theorem next_eq (f : Hom C₁ C₂) {i j : ι} (w : c.Rel i j) :
    f.next i = (C₁.xNextIso w).hom ≫ f.f j ≫ (C₂.xNextIso w).inv := by
  obtain rfl := c.next_eq' w
  simp only [xNextIso, eqToIso_refl, Iso.refl_hom, Iso.refl_inv, comp_id, id_comp]
#align homological_complex.hom.next_eq HomologicalComplex.Hom.next_eq

@[reassoc, elementwise] -- @[simp] -- Porting note: simp can prove this
theorem comm_from (f : Hom C₁ C₂) (i : ι) : f.f i ≫ C₂.dFrom i = C₁.dFrom i ≫ f.next i :=
  f.comm _ _
#align homological_complex.hom.comm_from HomologicalComplex.Hom.comm_from

attribute [simp 1100] comm_from_assoc
attribute [simp] comm_from_apply

@[reassoc, elementwise] -- @[simp] -- Porting note: simp can prove this
theorem comm_to (f : Hom C₁ C₂) (j : ι) : f.prev j ≫ C₂.dTo j = C₁.dTo j ≫ f.f j :=
  f.comm _ _
#align homological_complex.hom.comm_to HomologicalComplex.Hom.comm_to

attribute [simp 1100] comm_to_assoc
attribute [simp] comm_to_apply

/-- A morphism of chain complexes
induces a morphism of arrows of the differentials out of each object.
-/
def sqFrom (f : Hom C₁ C₂) (i : ι) : Arrow.mk (C₁.dFrom i) ⟶ Arrow.mk (C₂.dFrom i) :=
  Arrow.homMk (f.comm_from i)
#align homological_complex.hom.sq_from HomologicalComplex.Hom.sqFrom

@[simp]
theorem sqFrom_left (f : Hom C₁ C₂) (i : ι) : (f.sqFrom i).left = f.f i :=
  rfl
#align homological_complex.hom.sq_from_left HomologicalComplex.Hom.sqFrom_left

@[simp]
theorem sqFrom_right (f : Hom C₁ C₂) (i : ι) : (f.sqFrom i).right = f.next i :=
  rfl
#align homological_complex.hom.sq_from_right HomologicalComplex.Hom.sqFrom_right

@[simp]
theorem sqFrom_id (C₁ : HomologicalComplex V c) (i : ι) : sqFrom (𝟙 C₁) i = 𝟙 _ :=
  rfl
#align homological_complex.hom.sq_from_id HomologicalComplex.Hom.sqFrom_id

@[simp]
theorem sqFrom_comp (f : C₁ ⟶ C₂) (g : C₂ ⟶ C₃) (i : ι) :
    sqFrom (f ≫ g) i = sqFrom f i ≫ sqFrom g i :=
  rfl
#align homological_complex.hom.sq_from_comp HomologicalComplex.Hom.sqFrom_comp

/-- A morphism of chain complexes
induces a morphism of arrows of the differentials into each object.
-/
def sqTo (f : Hom C₁ C₂) (j : ι) : Arrow.mk (C₁.dTo j) ⟶ Arrow.mk (C₂.dTo j) :=
  Arrow.homMk (f.comm_to j)
#align homological_complex.hom.sq_to HomologicalComplex.Hom.sqTo

@[simp]
theorem sqTo_left (f : Hom C₁ C₂) (j : ι) : (f.sqTo j).left = f.prev j :=
  rfl
#align homological_complex.hom.sq_to_left HomologicalComplex.Hom.sqTo_left

@[simp]
theorem sqTo_right (f : Hom C₁ C₂) (j : ι) : (f.sqTo j).right = f.f j :=
  rfl
#align homological_complex.hom.sq_to_right HomologicalComplex.Hom.sqTo_right

end Hom

end

end HomologicalComplex

namespace ChainComplex

section Of

variable {V} {α : Type*} [AddRightCancelSemigroup α] [One α] [DecidableEq α]

/-- Construct an `α`-indexed chain complex from a dependently-typed differential.
-/
def of (X : α → V) (d : ∀ n, X (n + 1) ⟶ X n) (sq : ∀ n, d (n + 1) ≫ d n = 0) : ChainComplex V α :=
  { X := X
    d := fun i j => if h : i = j + 1 then eqToHom (by rw [h]) ≫ d j else 0
    shape := fun i j w => by
      dsimp
      rw [dif_neg (Ne.symm w)]
    d_comp_d' := fun i j k hij hjk => by
      dsimp at hij hjk
      substs hij hjk
      simp only [eqToHom_refl, id_comp, dite_eq_ite, ite_true, sq] }
#align chain_complex.of ChainComplex.of

variable (X : α → V) (d : ∀ n, X (n + 1) ⟶ X n) (sq : ∀ n, d (n + 1) ≫ d n = 0)

@[simp]
theorem of_x (n : α) : (of X d sq).X n = X n :=
  rfl
set_option linter.uppercaseLean3 false in
#align chain_complex.of_X ChainComplex.of_x

@[simp]
theorem of_d (j : α) : (of X d sq).d (j + 1) j = d j := by
  dsimp [of]
  rw [if_pos rfl, Category.id_comp]
#align chain_complex.of_d ChainComplex.of_d

theorem of_d_ne {i j : α} (h : i ≠ j + 1) : (of X d sq).d i j = 0 := by
  dsimp [of]
  rw [dif_neg h]
#align chain_complex.of_d_ne ChainComplex.of_d_ne

end Of

section OfHom

variable {V} {α : Type*} [AddRightCancelSemigroup α] [One α] [DecidableEq α]

variable (X : α → V) (d_X : ∀ n, X (n + 1) ⟶ X n) (sq_X : ∀ n, d_X (n + 1) ≫ d_X n = 0) (Y : α → V)
  (d_Y : ∀ n, Y (n + 1) ⟶ Y n) (sq_Y : ∀ n, d_Y (n + 1) ≫ d_Y n = 0)

/-- A constructor for chain maps between `α`-indexed chain complexes built using `ChainComplex.of`,
from a dependently typed collection of morphisms.
-/
@[simps]
def ofHom (f : ∀ i : α, X i ⟶ Y i) (comm : ∀ i : α, f (i + 1) ≫ d_Y i = d_X i ≫ f i) :
    of X d_X sq_X ⟶ of Y d_Y sq_Y :=
  { f
    comm' := fun n m => by
      by_cases h : n = m + 1
      · subst h
        simpa using comm m
      · rw [of_d_ne X _ _ h, of_d_ne Y _ _ h]
        simp }
#align chain_complex.of_hom ChainComplex.ofHom

end OfHom

section Mk

variable {V}


variable (X₀ X₁ X₂ : V) (d₀ : X₁ ⟶ X₀) (d₁ : X₂ ⟶ X₁) (s : d₁ ≫ d₀ = 0)
  (succ : ∀ (S : ShortComplex V), Σ' (X₃ : V) (d₂ : X₃ ⟶ S.X₁), d₂ ≫ S.f = 0)

/-- Auxiliary definition for `mk`. -/
<<<<<<< HEAD
def mkAux : ℕ → MkStruct V
  | 0 => ⟨X₀, X₁, X₂, d₀, d₁, s⟩
  | n + 1 =>
    let p := mkAux n
    ⟨p.X₁, p.X₂, (succ p.flat).1, p.d₁, (succ p.flat).2.1, (succ p.flat).2.2⟩
=======
def mkAux : ℕ → ShortComplex V
  | 0 => ShortComplex.mk _ _ s
  | n + 1 => ShortComplex.mk _ _ (succ (mkAux n)).2.2
>>>>>>> b2daba4a
#align chain_complex.mk_aux ChainComplex.mkAux

/-- An inductive constructor for `ℕ`-indexed chain complexes.

You provide explicitly the first two differentials,
then a function which takes two differentials and the fact they compose to zero,
and returns the next object, its differential, and the fact it composes appropriately to zero.

See also `mk'`, which only sees the previous differential in the inductive step.
-/
def mk : ChainComplex V ℕ :=
  of (fun n => (mkAux X₀ X₁ X₂ d₀ d₁ s succ n).X₃) (fun n => (mkAux X₀ X₁ X₂ d₀ d₁ s succ n).g)
    fun n => (mkAux X₀ X₁ X₂ d₀ d₁ s succ n).zero
#align chain_complex.mk ChainComplex.mk

@[simp]
theorem mk_X_0 : (mk X₀ X₁ X₂ d₀ d₁ s succ).X 0 = X₀ :=
  rfl
set_option linter.uppercaseLean3 false in
#align chain_complex.mk_X_0 ChainComplex.mk_X_0

@[simp]
theorem mk_X_1 : (mk X₀ X₁ X₂ d₀ d₁ s succ).X 1 = X₁ :=
  rfl
set_option linter.uppercaseLean3 false in
#align chain_complex.mk_X_1 ChainComplex.mk_X_1

@[simp]
theorem mk_X_2 : (mk X₀ X₁ X₂ d₀ d₁ s succ).X 2 = X₂ :=
  rfl
set_option linter.uppercaseLean3 false in
#align chain_complex.mk_X_2 ChainComplex.mk_X_2

@[simp]
theorem mk_d_1_0 : (mk X₀ X₁ X₂ d₀ d₁ s succ).d 1 0 = d₀ := by
  change ite (1 = 0 + 1) (𝟙 X₁ ≫ d₀) 0 = d₀
  rw [if_pos rfl, Category.id_comp]
#align chain_complex.mk_d_1_0 ChainComplex.mk_d_1_0

@[simp]
theorem mk_d_2_1 : (mk X₀ X₁ X₂ d₀ d₁ s succ).d 2 1 = d₁ := by
  change ite (2 = 1 + 1) (𝟙 X₂ ≫ d₁) 0 = d₁
  rw [if_pos rfl, Category.id_comp]
#align chain_complex.mk_d_2_0 ChainComplex.mk_d_2_1

-- TODO simp lemmas for the inductive steps? It's not entirely clear that they are needed.
/-- A simpler inductive constructor for `ℕ`-indexed chain complexes.

You provide explicitly the first differential,
then a function which takes a differential,
and returns the next object, its differential, and the fact it composes appropriately to zero.
-/
def mk' (X₀ X₁ : V) (d : X₁ ⟶ X₀)
    (succ' : ∀ {X₀ X₁ : V} (f : X₁ ⟶ X₀), Σ' (X₂ : V) (d : X₂ ⟶ X₁), d ≫ f = 0) :
    ChainComplex V ℕ :=
  mk _ _ _ _ _ (succ' d).2.2 (fun S => succ' S.f)
#align chain_complex.mk' ChainComplex.mk'

variable (succ' : ∀ {X₀ X₁ : V} (f : X₁ ⟶ X₀), Σ' (X₂ : V) (d : X₂ ⟶ X₁), d ≫ f = 0)

@[simp]
theorem mk'_X_0 : (mk' X₀ X₁ d₀ succ').X 0 = X₀ :=
  rfl
set_option linter.uppercaseLean3 false in
#align chain_complex.mk'_X_0 ChainComplex.mk'_X_0

@[simp]
theorem mk'_X_1 : (mk' X₀ X₁ d₀ succ').X 1 = X₁ :=
  rfl
set_option linter.uppercaseLean3 false in
#align chain_complex.mk'_X_1 ChainComplex.mk'_X_1


@[simp]
theorem mk'_d_1_0 : (mk' X₀ X₁ d₀ succ').d 1 0 = d₀ := by
  change ite (1 = 0 + 1) (𝟙 X₁ ≫ d₀) 0 = d₀
  rw [if_pos rfl, Category.id_comp]
#align chain_complex.mk'_d_1_0 ChainComplex.mk'_d_1_0

/- Porting note:
Downstream constructions using `mk'` (e.g. in `CategoryTheory.Abelian.Projective`)
have very slow proofs, because of bad simp lemmas.
It would be better to write good lemmas here if possible, such as

```
theorem mk'_X_succ (j : ℕ) :
    (mk' X₀ X₁ d₀ succ').X (j + 2) = (succ' ⟨_, _, (mk' X₀ X₁ d₀ succ').d (j + 1) j⟩).1 := by
  sorry

theorem mk'_d_succ {i j : ℕ} :
    (mk' X₀ X₁ d₀ succ').d (j + 2) (j + 1) =
      eqToHom (mk'_X_succ X₀ X₁ d₀ succ' j) ≫
      (succ' ⟨_, _, (mk' X₀ X₁ d₀ succ').d (j + 1) j⟩).2.1 :=
  sorry
```

These are already tricky, and it may be better to write analogous lemmas for `mk` first.
-/

end Mk

section MkHom

variable {V}
variable (P Q : ChainComplex V ℕ) (zero : P.X 0 ⟶ Q.X 0) (one : P.X 1 ⟶ Q.X 1)
  (one_zero_comm : one ≫ Q.d 1 0 = P.d 1 0 ≫ zero)
  (succ :
    ∀ (n : ℕ)
      (p :
        Σ' (f : P.X n ⟶ Q.X n) (f' : P.X (n + 1) ⟶ Q.X (n + 1)),
          f' ≫ Q.d (n + 1) n = P.d (n + 1) n ≫ f),
      Σ'f'' : P.X (n + 2) ⟶ Q.X (n + 2), f'' ≫ Q.d (n + 2) (n + 1) = P.d (n + 2) (n + 1) ≫ p.2.1)

/-- An auxiliary construction for `mkHom`.

Here we build by induction a family of commutative squares,
but don't require at the type level that these successive commutative squares actually agree.
They do in fact agree, and we then capture that at the type level (i.e. by constructing a chain map)
in `mkHom`.
-/
def mkHomAux :
    ∀ n,
      Σ' (f : P.X n ⟶ Q.X n) (f' : P.X (n + 1) ⟶ Q.X (n + 1)),
        f' ≫ Q.d (n + 1) n = P.d (n + 1) n ≫ f
  | 0 => ⟨zero, one, one_zero_comm⟩
  | n + 1 => ⟨(mkHomAux n).2.1, (succ n (mkHomAux n)).1, (succ n (mkHomAux n)).2⟩
#align chain_complex.mk_hom_aux ChainComplex.mkHomAux

/-- A constructor for chain maps between `ℕ`-indexed chain complexes,
working by induction on commutative squares.

You need to provide the components of the chain map in degrees 0 and 1,
show that these form a commutative square,
and then give a construction of each component,
and the fact that it forms a commutative square with the previous component,
using as an inductive hypothesis the data (and commutativity) of the previous two components.
-/
def mkHom : P ⟶ Q where
  f n := (mkHomAux P Q zero one one_zero_comm succ n).1
  comm' n m := by
    rintro (rfl : m + 1 = n)
    exact (mkHomAux P Q zero one one_zero_comm succ m).2.2
#align chain_complex.mk_hom ChainComplex.mkHom

@[simp]
theorem mkHom_f_0 : (mkHom P Q zero one one_zero_comm succ).f 0 = zero :=
  rfl
#align chain_complex.mk_hom_f_0 ChainComplex.mkHom_f_0

@[simp]
theorem mkHom_f_1 : (mkHom P Q zero one one_zero_comm succ).f 1 = one :=
  rfl
#align chain_complex.mk_hom_f_1 ChainComplex.mkHom_f_1

@[simp]
theorem mkHom_f_succ_succ (n : ℕ) :
    (mkHom P Q zero one one_zero_comm succ).f (n + 2) =
      (succ n
          ⟨(mkHom P Q zero one one_zero_comm succ).f n,
            (mkHom P Q zero one one_zero_comm succ).f (n + 1),
            (mkHom P Q zero one one_zero_comm succ).comm (n + 1) n⟩).1 := by
  dsimp [mkHom, mkHomAux]
#align chain_complex.mk_hom_f_succ_succ ChainComplex.mkHom_f_succ_succ

end MkHom

end ChainComplex

namespace CochainComplex

section Of

variable {V} {α : Type*} [AddRightCancelSemigroup α] [One α] [DecidableEq α]

/-- Construct an `α`-indexed cochain complex from a dependently-typed differential.
-/
def of (X : α → V) (d : ∀ n, X n ⟶ X (n + 1)) (sq : ∀ n, d n ≫ d (n + 1) = 0) :
    CochainComplex V α :=
  { X := X
    d := fun i j => if h : i + 1 = j then d _ ≫ eqToHom (by rw [h]) else 0
    shape := fun i j w => by
      dsimp
      rw [dif_neg]
      exact w
    d_comp_d' := fun i j k => by
      dsimp
      split_ifs with h h' h'
      · substs h h'
        simp [sq]
      all_goals simp }
#align cochain_complex.of CochainComplex.of

variable (X : α → V) (d : ∀ n, X n ⟶ X (n + 1)) (sq : ∀ n, d n ≫ d (n + 1) = 0)

@[simp]
theorem of_x (n : α) : (of X d sq).X n = X n :=
  rfl
set_option linter.uppercaseLean3 false in
#align cochain_complex.of_X CochainComplex.of_x

@[simp]
theorem of_d (j : α) : (of X d sq).d j (j + 1) = d j := by
  dsimp [of]
  rw [if_pos rfl, Category.comp_id]
#align cochain_complex.of_d CochainComplex.of_d

theorem of_d_ne {i j : α} (h : i + 1 ≠ j) : (of X d sq).d i j = 0 := by
  dsimp [of]
  rw [dif_neg h]
#align cochain_complex.of_d_ne CochainComplex.of_d_ne

end Of

section OfHom

variable {V} {α : Type*} [AddRightCancelSemigroup α] [One α] [DecidableEq α]

variable (X : α → V) (d_X : ∀ n, X n ⟶ X (n + 1)) (sq_X : ∀ n, d_X n ≫ d_X (n + 1) = 0) (Y : α → V)
  (d_Y : ∀ n, Y n ⟶ Y (n + 1)) (sq_Y : ∀ n, d_Y n ≫ d_Y (n + 1) = 0)

/--
A constructor for chain maps between `α`-indexed cochain complexes built using `CochainComplex.of`,
from a dependently typed collection of morphisms.
-/
@[simps]
def ofHom (f : ∀ i : α, X i ⟶ Y i) (comm : ∀ i : α, f i ≫ d_Y i = d_X i ≫ f (i + 1)) :
    of X d_X sq_X ⟶ of Y d_Y sq_Y :=
  { f
    comm' := fun n m => by
      by_cases h : n + 1 = m
      · subst h
        simpa using comm n
      · rw [of_d_ne X _ _ h, of_d_ne Y _ _ h]
        simp }
#align cochain_complex.of_hom CochainComplex.ofHom

end OfHom

section Mk

-- porting note: removed @[nolint has_nonempty_instance]
/-- Auxiliary structure for setting up the recursion in `mk`.
This is purely an implementation detail: for some reason just using the dependent 6-tuple directly
results in `mkAux` taking much longer (well over the `-T100000` limit) to elaborate.
-/
structure MkStruct where
  (X₀ X₁ X₂ : V)
  d₀ : X₀ ⟶ X₁
  d₁ : X₁ ⟶ X₂
  s : d₀ ≫ d₁ = 0
#align cochain_complex.mk_struct CochainComplex.MkStruct

variable {V}

/-- Flatten to a tuple. -/
def MkStruct.flat (t : MkStruct V) :
    Σ' (X₀ X₁ X₂ : V) (d₀ : X₀ ⟶ X₁) (d₁ : X₁ ⟶ X₂), d₀ ≫ d₁ = 0 :=
  ⟨t.X₀, t.X₁, t.X₂, t.d₀, t.d₁, t.s⟩
#align cochain_complex.mk_struct.flat CochainComplex.MkStruct.flat

variable (X₀ X₁ X₂ : V) (d₀ : X₀ ⟶ X₁) (d₁ : X₁ ⟶ X₂) (s : d₀ ≫ d₁ = 0)
  (succ :
    ∀ t : Σ' (X₀ X₁ X₂ : V) (d₀ : X₀ ⟶ X₁) (d₁ : X₁ ⟶ X₂), d₀ ≫ d₁ = 0,
      Σ' (X₃ : V) (d₂ : t.2.2.1 ⟶ X₃), t.2.2.2.2.1 ≫ d₂ = 0)

/-- Auxiliary definition for `mk`. -/
def mkAux : ℕ → MkStruct V
  | 0 => ⟨X₀, X₁, X₂, d₀, d₁, s⟩
  | n + 1 =>
    let p := mkAux n
    ⟨p.X₁, p.X₂, (succ p.flat).1, p.d₁, (succ p.flat).2.1, (succ p.flat).2.2⟩
#align cochain_complex.mk_aux CochainComplex.mkAux

/-- An inductive constructor for `ℕ`-indexed cochain complexes.

You provide explicitly the first two differentials,
then a function which takes two differentials and the fact they compose to zero,
and returns the next object, its differential, and the fact it composes appropriately to zero.

See also `mk'`, which only sees the previous differential in the inductive step.
-/
def mk : CochainComplex V ℕ :=
  of (fun n => (mkAux X₀ X₁ X₂ d₀ d₁ s succ n).X₀) (fun n => (mkAux X₀ X₁ X₂ d₀ d₁ s succ n).d₀)
    fun n => (mkAux X₀ X₁ X₂ d₀ d₁ s succ n).s
#align cochain_complex.mk CochainComplex.mk

@[simp]
theorem mk_X_0 : (mk X₀ X₁ X₂ d₀ d₁ s succ).X 0 = X₀ :=
  rfl
set_option linter.uppercaseLean3 false in
#align cochain_complex.mk_X_0 CochainComplex.mk_X_0

@[simp]
theorem mk_X_1 : (mk X₀ X₁ X₂ d₀ d₁ s succ).X 1 = X₁ :=
  rfl
set_option linter.uppercaseLean3 false in
#align cochain_complex.mk_X_1 CochainComplex.mk_X_1

@[simp]
theorem mk_X_2 : (mk X₀ X₁ X₂ d₀ d₁ s succ).X 2 = X₂ :=
  rfl
set_option linter.uppercaseLean3 false in
#align cochain_complex.mk_X_2 CochainComplex.mk_X_2

@[simp]
theorem mk_d_1_0 : (mk X₀ X₁ X₂ d₀ d₁ s succ).d 0 1 = d₀ := by
  change ite (1 = 0 + 1) (d₀ ≫ 𝟙 X₁) 0 = d₀
  rw [if_pos rfl, Category.comp_id]
#align cochain_complex.mk_d_1_0 CochainComplex.mk_d_1_0

@[simp]
theorem mk_d_2_0 : (mk X₀ X₁ X₂ d₀ d₁ s succ).d 1 2 = d₁ := by
  change ite (2 = 1 + 1) (d₁ ≫ 𝟙 X₂) 0 = d₁
  rw [if_pos rfl, Category.comp_id]
#align cochain_complex.mk_d_2_0 CochainComplex.mk_d_2_0

-- TODO simp lemmas for the inductive steps? It's not entirely clear that they are needed.
/-- A simpler inductive constructor for `ℕ`-indexed cochain complexes.

You provide explicitly the first differential,
then a function which takes a differential,
and returns the next object, its differential, and the fact it composes appropriately to zero.
-/
def mk' (X₀ X₁ : V) (d : X₀ ⟶ X₁)
    (succ' : ∀ t : ΣX₀ X₁ : V, X₀ ⟶ X₁, Σ' (X₂ : V) (d : t.2.1 ⟶ X₂), t.2.2 ≫ d = 0) :
    CochainComplex V ℕ :=
  mk X₀ X₁ (succ' ⟨X₀, X₁, d⟩).1 d (succ' ⟨X₀, X₁, d⟩).2.1 (succ' ⟨X₀, X₁, d⟩).2.2 fun t =>
    succ' ⟨t.2.1, t.2.2.1, t.2.2.2.2.1⟩
#align cochain_complex.mk' CochainComplex.mk'

variable (succ' : ∀ t : ΣX₀ X₁ : V, X₀ ⟶ X₁, Σ' (X₂ : V) (d : t.2.1 ⟶ X₂), t.2.2 ≫ d = 0)

@[simp]
theorem mk'_X_0 : (mk' X₀ X₁ d₀ succ').X 0 = X₀ :=
  rfl
set_option linter.uppercaseLean3 false in
#align cochain_complex.mk'_X_0 CochainComplex.mk'_X_0

@[simp]
theorem mk'_X_1 : (mk' X₀ X₁ d₀ succ').X 1 = X₁ :=
  rfl
set_option linter.uppercaseLean3 false in
#align cochain_complex.mk'_X_1 CochainComplex.mk'_X_1

@[simp]
theorem mk'_d_1_0 : (mk' X₀ X₁ d₀ succ').d 0 1 = d₀ := by
  change ite (1 = 0 + 1) (d₀ ≫ 𝟙 X₁) 0 = d₀
  rw [if_pos rfl, Category.comp_id]
#align cochain_complex.mk'_d_1_0 CochainComplex.mk'_d_1_0

-- TODO simp lemmas for the inductive steps? It's not entirely clear that they are needed.
end Mk

section MkHom

variable {V}
variable (P Q : CochainComplex V ℕ) (zero : P.X 0 ⟶ Q.X 0) (one : P.X 1 ⟶ Q.X 1)
  (one_zero_comm : zero ≫ Q.d 0 1 = P.d 0 1 ≫ one)
  (succ : ∀ (n : ℕ) (p : Σ' (f : P.X n ⟶ Q.X n) (f' : P.X (n + 1) ⟶ Q.X (n + 1)),
          f ≫ Q.d n (n + 1) = P.d n (n + 1) ≫ f'),
      Σ' f'' : P.X (n + 2) ⟶ Q.X (n + 2), p.2.1 ≫ Q.d (n + 1) (n + 2) = P.d (n + 1) (n + 2) ≫ f'')

/-- An auxiliary construction for `mkHom`.

Here we build by induction a family of commutative squares,
but don't require at the type level that these successive commutative squares actually agree.
They do in fact agree, and we then capture that at the type level (i.e. by constructing a chain map)
in `mkHom`.
-/
def mkHomAux :
    ∀ n,
      Σ' (f : P.X n ⟶ Q.X n) (f' : P.X (n + 1) ⟶ Q.X (n + 1)),
        f ≫ Q.d n (n + 1) = P.d n (n + 1) ≫ f'
  | 0 => ⟨zero, one, one_zero_comm⟩
  | n + 1 => ⟨(mkHomAux n).2.1, (succ n (mkHomAux n)).1, (succ n (mkHomAux n)).2⟩
#align cochain_complex.mk_hom_aux CochainComplex.mkHomAux

/-- A constructor for chain maps between `ℕ`-indexed cochain complexes,
working by induction on commutative squares.

You need to provide the components of the chain map in degrees 0 and 1,
show that these form a commutative square,
and then give a construction of each component,
and the fact that it forms a commutative square with the previous component,
using as an inductive hypothesis the data (and commutativity) of the previous two components.
-/
def mkHom : P ⟶ Q where
  f n := (mkHomAux P Q zero one one_zero_comm succ n).1
  comm' n m := by
    rintro (rfl : n + 1 = m)
    exact (mkHomAux P Q zero one one_zero_comm succ n).2.2
#align cochain_complex.mk_hom CochainComplex.mkHom

@[simp]
theorem mkHom_f_0 : (mkHom P Q zero one one_zero_comm succ).f 0 = zero :=
  rfl
#align cochain_complex.mk_hom_f_0 CochainComplex.mkHom_f_0

@[simp]
theorem mkHom_f_1 : (mkHom P Q zero one one_zero_comm succ).f 1 = one :=
  rfl
#align cochain_complex.mk_hom_f_1 CochainComplex.mkHom_f_1

@[simp]
theorem mkHom_f_succ_succ (n : ℕ) :
    (mkHom P Q zero one one_zero_comm succ).f (n + 2) =
      (succ n
          ⟨(mkHom P Q zero one one_zero_comm succ).f n,
            (mkHom P Q zero one one_zero_comm succ).f (n + 1),
            (mkHom P Q zero one one_zero_comm succ).comm n (n + 1)⟩).1 := by
  dsimp [mkHom, mkHomAux]
#align cochain_complex.mk_hom_f_succ_succ CochainComplex.mkHom_f_succ_succ

end MkHom

end CochainComplex<|MERGE_RESOLUTION|>--- conflicted
+++ resolved
@@ -740,17 +740,9 @@
   (succ : ∀ (S : ShortComplex V), Σ' (X₃ : V) (d₂ : X₃ ⟶ S.X₁), d₂ ≫ S.f = 0)
 
 /-- Auxiliary definition for `mk`. -/
-<<<<<<< HEAD
-def mkAux : ℕ → MkStruct V
-  | 0 => ⟨X₀, X₁, X₂, d₀, d₁, s⟩
-  | n + 1 =>
-    let p := mkAux n
-    ⟨p.X₁, p.X₂, (succ p.flat).1, p.d₁, (succ p.flat).2.1, (succ p.flat).2.2⟩
-=======
 def mkAux : ℕ → ShortComplex V
   | 0 => ShortComplex.mk _ _ s
   | n + 1 => ShortComplex.mk _ _ (succ (mkAux n)).2.2
->>>>>>> b2daba4a
 #align chain_complex.mk_aux ChainComplex.mkAux
 
 /-- An inductive constructor for `ℕ`-indexed chain complexes.
