--- conflicted
+++ resolved
@@ -5,6 +5,7 @@
 -/
 import Mathlib.Algebra.Homology.ShortComplex.Exact
 import Mathlib.CategoryTheory.ComposableArrows
+import Mathlib.Tactic.Linarith
 
 /-!
 # Exact sequences
@@ -258,7 +259,6 @@
     · rw [exact₂_iff]; swap
       · rw [isComplex₂_iff]
         exact h.toIsComplex.zero n
-<<<<<<< HEAD
       exact h.exact n (by linarith)
   · rintro ⟨h, h'⟩
     refine' Exact.mk (IsComplex.mk (fun i hi => _)) (fun i hi => _)
@@ -275,18 +275,6 @@
   rw [exact_iff_δlast]
   constructor <;> assumption
 
-=======
-      exact h.exact n (by omega)
-  · rintro ⟨h, h'⟩
-    refine' Exact.mk (IsComplex.mk (fun i hi => _)) (fun i hi => _)
-    · obtain hi | rfl := LE.le.lt_or_eq (show i ≤ n by omega)
-      · exact h.toIsComplex.zero i
-      · exact h'.toIsComplex.zero 0
-    · obtain hi | rfl := LE.le.lt_or_eq (show i ≤ n by omega)
-      · exact h.exact i
-      · exact h'.exact 0
-
->>>>>>> e8bfb678
 end ComposableArrows
 
 end CategoryTheory