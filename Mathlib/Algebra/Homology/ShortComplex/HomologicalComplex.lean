/-
Copyright (c) 2023 Joël Riou. All rights reserved.
Released under Apache 2.0 license as described in the file LICENSE.
Authors: Joël Riou
-/
import Mathlib.Algebra.Homology.Additive
import Mathlib.Algebra.Homology.ShortComplex.Exact
import Mathlib.Algebra.Homology.ShortComplex.Preadditive
import Mathlib.Tactic.Linarith

/-!
# The short complexes attached to homological complexes

In this file, we define a functor
`shortComplexFunctor C c i : HomologicalComplex C c ⥤ ShortComplex C`.
By definition, the image of a homological complex `K` by this functor
is the short complex `K.X (c.prev i) ⟶ K.X i ⟶ K.X (c.next i)`.

The homology `K.homology i` of a homological complex `K` in degree `i` is defined as
the homology of the short complex `(shortComplexFunctor C c i).obj K`, which can be
abbreviated as `K.sc i`.

-/

open CategoryTheory Category Limits

namespace HomologicalComplex

variable (C : Type*) [Category C] [HasZeroMorphisms C] {ι : Type*} (c : ComplexShape ι)

/-- The functor `HomologicalComplex C c ⥤ ShortComplex C` which sends a homological
complex `K` to the short complex `K.X i ⟶ K.X j ⟶ K.X k` for arbitrary indices `i`, `j` and `k`. -/
@[simps]
def shortComplexFunctor' (i j k : ι) : HomologicalComplex C c ⥤ ShortComplex C where
  obj K := ShortComplex.mk (K.d i j) (K.d j k) (K.d_comp_d i j k)
  map f :=
    { τ₁ := f.f i
      τ₂ := f.f j
      τ₃ := f.f k }

/-- The functor `HomologicalComplex C c ⥤ ShortComplex C` which sends a homological
complex `K` to the short complex `K.X (c.prev i) ⟶ K.X i ⟶ K.X (c.next i)`. -/
@[simps!]
noncomputable def shortComplexFunctor (i : ι) :=
  shortComplexFunctor' C c (c.prev i) i (c.next i)

/-- The natural isomorphism `shortComplexFunctor C c j ≅ shortComplexFunctor' C c i j k`
when `c.prev j = i` and `c.next j = k`. -/
@[simps!]
noncomputable def natIsoSc' (i j k : ι) (hi : c.prev j = i) (hk : c.next j = k) :
    shortComplexFunctor C c j ≅ shortComplexFunctor' C c i j k :=
  NatIso.ofComponents (fun K => ShortComplex.isoMk (K.XIsoOfEq hi) (Iso.refl _) (K.XIsoOfEq hk)
    (by simp) (by simp)) (by aesop_cat)

variable {C c}

variable (K L M : HomologicalComplex C c) (φ : K ⟶ L) (ψ : L ⟶ M) (i j k : ι)

/-- The short complex `K.X i ⟶ K.X j ⟶ K.X k` for arbitrary indices `i`, `j` and `k`. -/
abbrev sc' := (shortComplexFunctor' C c i j k).obj K

/-- The short complex `K.X (c.prev i) ⟶ K.X i ⟶ K.X (c.next i)`. -/
noncomputable abbrev sc := (shortComplexFunctor C c i).obj K

/-- The canonical isomorphism `K.sc j ≅ K.sc' i j k` when `c.prev j = i` and `c.next j = k`. -/
noncomputable abbrev isoSc' (hi : c.prev j = i) (hk : c.next j = k) :
    K.sc j ≅ K.sc' i j k := (natIsoSc' C c i j k hi hk).app K

/-- A homological complex `K` has homology in degree `i` if the associated
short complex `K.sc i` has. -/
abbrev HasHomology := (K.sc i).HasHomology

section variable [K.HasHomology i]

/-- The homology in degree `i` of a homological complex. -/
noncomputable def homology := (K.sc i).homology

/-- The cycles in degree `i` of a homological complex. -/
noncomputable def cycles := (K.sc i).cycles

/-- The inclusion of the cycles of a homological complex. -/
noncomputable def iCycles : K.cycles i ⟶ K.X i := (K.sc i).iCycles

/-- The homology class map from cycles to the homology of a homological complex. -/
noncomputable def homologyπ : K.cycles i ⟶ K.homology i := (K.sc i).homologyπ

variable {i}

/-- The morphism to `K.cycles i` that is induced by a "cycle", i.e. a morphism
to `K.X i` whose postcomposition with the differential is zero. -/
noncomputable def liftCycles {A : C} (k : A ⟶ K.X i) (j : ι) (hj : c.next i = j)
    (hk : k ≫ K.d i j = 0) : A ⟶ K.cycles i :=
  (K.sc i).liftCycles k (by subst hj; exact hk)

/-- The morphism to `K.cycles i` that is induced by a "cycle", i.e. a morphism
to `K.X i` whose postcomposition with the differential is zero. -/
noncomputable abbrev liftCycles' {A : C} (k : A ⟶ K.X i) (j : ι) (hj : c.Rel i j)
    (hk : k ≫ K.d i j = 0) : A ⟶ K.cycles i :=
  K.liftCycles k j (c.next_eq' hj) hk

@[reassoc (attr := simp)]
lemma liftCycles_i {A : C} (k : A ⟶ K.X i) (j : ι) (hj : c.next i = j)
    (hk : k ≫ K.d i j = 0) : K.liftCycles k j hj hk ≫ K.iCycles i = k := by
  dsimp [liftCycles, iCycles]
  simp

variable (i)

/-- The map `K.X i ⟶ K.cycles j` induced by the differential `K.d i j`. -/
noncomputable def toCycles [K.HasHomology j] :
    K.X i ⟶ K.cycles j :=
  K.liftCycles (K.d i j) (c.next j) rfl (K.d_comp_d _ _ _)

@[reassoc (attr := simp)]
lemma iCycles_d : K.iCycles i ≫ K.d i j = 0 := by
  by_cases hij : c.Rel i j
  · obtain rfl := c.next_eq' hij
    exact (K.sc i).iCycles_g
  · rw [K.shape _ _ hij, comp_zero]

/-- `K.cycles i` is the kernel of `K.d i j` when `c.next i = j`. -/
noncomputable def cyclesIsKernel (hj : c.next i = j) :
    IsLimit (KernelFork.ofι (K.iCycles i) (K.iCycles_d i j)) := by
  obtain rfl := hj
  exact (K.sc i).cyclesIsKernel

end

@[reassoc (attr := simp)]
lemma toCycles_i [K.HasHomology j] :
    K.toCycles i j ≫ K.iCycles j = K.d i j :=
  liftCycles_i _ _ _ _ _

section
variable [K.HasHomology i]

instance : Mono (K.iCycles i) := by
  dsimp only [iCycles]
  infer_instance

instance : Epi (K.homologyπ i) := by
  dsimp only [homologyπ]
  infer_instance

end

@[reassoc (attr := simp)]
lemma d_toCycles [K.HasHomology k] :
    K.d i j ≫ K.toCycles j k = 0 := by
  simp only [← cancel_mono (K.iCycles k), assoc, toCycles_i, d_comp_d, zero_comp]

variable {i j} in
lemma toCycles_eq_zero [K.HasHomology j] (hij : ¬ c.Rel i j) :
    K.toCycles i j = 0 := by
  rw [← cancel_mono (K.iCycles j), toCycles_i, zero_comp, K.shape _ _ hij]

variable {i}

section
variable [K.HasHomology i]

@[reassoc]
lemma comp_liftCycles {A' A : C} (k : A ⟶ K.X i) (j : ι) (hj : c.next i = j)
    (hk : k ≫ K.d i j = 0) (α : A' ⟶ A) :
    α ≫ K.liftCycles k j hj hk = K.liftCycles (α ≫ k) j hj (by rw [assoc, hk, comp_zero]) := by
  simp only [← cancel_mono (K.iCycles i), assoc, liftCycles_i]

@[reassoc]
lemma liftCycles_homologyπ_eq_zero_of_boundary {A : C} (k : A ⟶ K.X i) (j : ι)
    (hj : c.next i = j) {i' : ι} (x : A ⟶ K.X i') (hx : k = x ≫ K.d i' i) :
    K.liftCycles k j hj (by rw [hx, assoc, K.d_comp_d, comp_zero]) ≫ K.homologyπ i = 0 := by
  by_cases h : c.Rel i' i
  · obtain rfl := c.prev_eq' h
    exact (K.sc i).liftCycles_homologyπ_eq_zero_of_boundary _ x hx
  · have : liftCycles K k j hj (by rw [hx, assoc, K.d_comp_d, comp_zero]) = 0 := by
      rw [K.shape _ _ h, comp_zero] at hx
      rw [← cancel_mono (K.iCycles i), zero_comp, liftCycles_i, hx]
    rw [this, zero_comp]

end

variable (i)

@[reassoc (attr := simp)]
lemma toCycles_comp_homologyπ [K.HasHomology j] :
    K.toCycles i j ≫ K.homologyπ j = 0 :=
  K.liftCycles_homologyπ_eq_zero_of_boundary (K.d i j) (c.next j) rfl (𝟙 _) (by simp)

/-- `K.homology j` is the cokernel of `K.toCycles i j : K.X i ⟶ K.cycles j`
when `c.prev j = i`. -/
noncomputable def homologyIsCokernel (hi : c.prev j = i) [K.HasHomology j] :
    IsColimit (CokernelCofork.ofπ (K.homologyπ j) (K.toCycles_comp_homologyπ i j)) := by
  subst hi
  exact (K.sc j).homologyIsCokernel

section
variable [K.HasHomology i]

/-- The opcycles in degree `i` of a homological complex. -/
noncomputable def opcycles := (K.sc i).opcycles

/-- The projection to the opcycles of a homological complex. -/
noncomputable def pOpcycles : K.X i ⟶ K.opcycles i := (K.sc i).pOpcycles

/-- The inclusion map of the homology of a homological complex into its opcycles. -/
noncomputable def homologyι : K.homology i ⟶ K.opcycles i := (K.sc i).homologyι

variable {i}

/-- The morphism from `K.opcycles i` that is induced by an "opcycle", i.e. a morphism
from `K.X i` whose precomposition with the differential is zero. -/
noncomputable def descOpcycles {A : C} (k : K.X i ⟶ A) (j : ι) (hj : c.prev i = j)
    (hk : K.d j i ≫ k = 0) : K.opcycles i ⟶ A :=
  (K.sc i).descOpcycles k (by subst hj; exact hk)

/-- The morphism from `K.opcycles i` that is induced by an "opcycle", i.e. a morphism
from `K.X i` whose precomposition with the differential is zero. -/
noncomputable abbrev descOpcycles' {A : C} (k : K.X i ⟶ A) (j : ι) (hj : c.Rel j i)
    (hk : K.d j i ≫ k = 0) : K.opcycles i ⟶ A :=
  K.descOpcycles k j (c.prev_eq' hj) hk

@[reassoc (attr := simp)]
lemma p_descOpcycles {A : C} (k : K.X i ⟶ A) (j : ι) (hj : c.prev i = j)
    (hk : K.d j i ≫ k = 0) : K.pOpcycles i ≫ K.descOpcycles k j hj hk = k := by
  dsimp [descOpcycles, pOpcycles]
  simp

variable (i)

/-- The map `K.opcycles i ⟶ K.X j` induced by the differential `K.d i j`. -/
noncomputable def fromOpcycles :
  K.opcycles i ⟶ K.X j  :=
  K.descOpcycles (K.d i j) (c.prev i) rfl (K.d_comp_d _ _ _)

@[reassoc (attr := simp)]
lemma d_pOpcycles [K.HasHomology j] : K.d i j ≫ K.pOpcycles j = 0 := by
  by_cases hij : c.Rel i j
  · obtain rfl := c.prev_eq' hij
    exact (K.sc j).f_pOpcycles
  · rw [K.shape _ _ hij, zero_comp]

/-- `K.opcycles j` is the cokernel of `K.d i j` when `c.prev j = i`. -/
noncomputable def opcyclesIsCokernel (hi : c.prev j = i) [K.HasHomology j] :
    IsColimit (CokernelCofork.ofπ (K.pOpcycles j) (K.d_pOpcycles i j)) := by
  obtain rfl := hi
  exact (K.sc j).opcyclesIsCokernel

@[reassoc (attr := simp)]
lemma p_fromOpcycles :
    K.pOpcycles i ≫ K.fromOpcycles i j = K.d i j :=
  p_descOpcycles _ _ _ _ _

instance : Epi (K.pOpcycles i) := by
  dsimp only [pOpcycles]
  infer_instance

instance : Mono (K.homologyι i) := by
  dsimp only [homologyι]
  infer_instance

@[reassoc (attr := simp)]
lemma fromOpcycles_d :
    K.fromOpcycles i j ≫ K.d j k = 0 := by
  simp only [← cancel_epi (K.pOpcycles i), p_fromOpcycles_assoc, d_comp_d, comp_zero]

variable {i j} in
lemma fromOpcycles_eq_zero (hij : ¬ c.Rel i j) :
    K.fromOpcycles i j = 0 := by
  rw [← cancel_epi (K.pOpcycles i), p_fromOpcycles, comp_zero, K.shape _ _ hij]

variable {i}

@[reassoc]
lemma descOpcycles_comp {A A' : C} (k : K.X i ⟶ A) (j : ι) (hj : c.prev i = j)
    (hk : K.d j i ≫ k = 0) (α : A ⟶ A') :
    K.descOpcycles k j hj hk ≫ α = K.descOpcycles (k ≫ α) j hj
      (by rw [reassoc_of% hk, zero_comp]) := by
  simp only [← cancel_epi (K.pOpcycles i), p_descOpcycles_assoc, p_descOpcycles]

@[reassoc]
lemma homologyι_descOpcycles_eq_zero_of_boundary {A : C} (k : K.X i ⟶ A) (j : ι)
    (hj : c.prev i = j) {i' : ι} (x : K.X i' ⟶ A) (hx : k = K.d i i' ≫ x) :
    K.homologyι i ≫ K.descOpcycles k j hj (by rw [hx, K.d_comp_d_assoc, zero_comp]) = 0 := by
  by_cases h : c.Rel i i'
  · obtain rfl := c.next_eq' h
    exact (K.sc i).homologyι_descOpcycles_eq_zero_of_boundary _ x hx
  · have : K.descOpcycles k j hj (by rw [hx, K.d_comp_d_assoc, zero_comp]) = 0 := by
      rw [K.shape _ _ h, zero_comp] at hx
      rw [← cancel_epi (K.pOpcycles i), comp_zero, p_descOpcycles, hx]
    rw [this, comp_zero]

variable (i)

@[reassoc (attr := simp)]
lemma homologyι_comp_fromOpcycles :
    K.homologyι i ≫ K.fromOpcycles i j = 0 :=
  K.homologyι_descOpcycles_eq_zero_of_boundary (K.d i j) _ rfl (𝟙 _) (by simp)

/-- `K.homology i` is the kernel of `K.fromOpcycles i j : K.opcycles i ⟶ K.X j`
when `c.next i = j`. -/
noncomputable def homologyIsKernel (hi : c.next i = j) :
    IsLimit (KernelFork.ofι (K.homologyι i) (K.homologyι_comp_fromOpcycles i j)) := by
  subst hi
  exact (K.sc i).homologyIsKernel

variable {K L M}
variable [L.HasHomology i] [M.HasHomology i]

/-- The map `K.homology i ⟶ L.homology i` induced by a morphism in `HomologicalComplex`. -/
noncomputable def homologyMap : K.homology i ⟶ L.homology i :=
  ShortComplex.homologyMap ((shortComplexFunctor C c i).map φ)

/-- The map `K.cycles i ⟶ L.cycles i` induced by a morphism in `HomologicalComplex`. -/
noncomputable def cyclesMap : K.cycles i ⟶ L.cycles i :=
  ShortComplex.cyclesMap ((shortComplexFunctor C c i).map φ)

/-- The map `K.opcycles i ⟶ L.opcycles i` induced by a morphism in `HomologicalComplex`. -/
noncomputable def opcyclesMap : K.opcycles i ⟶ L.opcycles i :=
  ShortComplex.opcyclesMap ((shortComplexFunctor C c i).map φ)

@[reassoc (attr := simp)]
lemma cyclesMap_i : cyclesMap φ i ≫ L.iCycles i = K.iCycles i ≫ φ.f i :=
  ShortComplex.cyclesMap_i _

@[reassoc (attr := simp)]
lemma p_opcyclesMap : K.pOpcycles i ≫ opcyclesMap φ i = φ.f i ≫ L.pOpcycles i :=
  ShortComplex.p_opcyclesMap _

instance [Mono (φ.f i)] : Mono (cyclesMap φ i) := mono_of_mono_fac (cyclesMap_i φ i)

instance [Epi (φ.f i)] : Epi (opcyclesMap φ i) := epi_of_epi_fac (p_opcyclesMap φ i)

variable (K)

@[simp]
lemma homologyMap_id : homologyMap (𝟙 K) i = 𝟙 _ :=
  ShortComplex.homologyMap_id _

@[simp]
lemma cyclesMap_id : cyclesMap (𝟙 K) i = 𝟙 _ :=
  ShortComplex.cyclesMap_id _

@[simp]
lemma opcyclesMap_id : opcyclesMap (𝟙 K) i = 𝟙 _ :=
  ShortComplex.opcyclesMap_id _

variable {K}

@[reassoc]
lemma homologyMap_comp : homologyMap (φ ≫ ψ) i = homologyMap φ i ≫ homologyMap ψ i := by
  dsimp [homologyMap]
  rw [Functor.map_comp, ShortComplex.homologyMap_comp]

@[reassoc]
lemma cyclesMap_comp : cyclesMap (φ ≫ ψ) i = cyclesMap φ i ≫ cyclesMap ψ i := by
  dsimp [cyclesMap]
  rw [Functor.map_comp, ShortComplex.cyclesMap_comp]

@[reassoc]
lemma opcyclesMap_comp : opcyclesMap (φ ≫ ψ) i = opcyclesMap φ i ≫ opcyclesMap ψ i := by
  dsimp [opcyclesMap]
  rw [Functor.map_comp, ShortComplex.opcyclesMap_comp]

variable (K L)

@[simp]
lemma homologyMap_zero : homologyMap (0 : K ⟶ L) i = 0 :=
  ShortComplex.homologyMap_zero _ _

@[simp]
lemma cyclesMap_zero : cyclesMap (0 : K ⟶ L) i = 0 :=
  ShortComplex.cyclesMap_zero _ _

@[simp]
lemma opcyclesMap_zero : opcyclesMap (0 : K ⟶ L) i = 0 :=
  ShortComplex.opcyclesMap_zero _ _

variable {K L}

@[reassoc (attr := simp)]
lemma homologyπ_naturality :
    K.homologyπ i ≫ homologyMap φ i = cyclesMap φ i ≫ L.homologyπ i :=
  ShortComplex.homologyπ_naturality _

@[reassoc (attr := simp)]
lemma homologyι_naturality :
    homologyMap φ i ≫ L.homologyι i = K.homologyι i ≫ opcyclesMap φ i :=
  ShortComplex.homologyι_naturality _

@[reassoc (attr := simp)]
lemma homology_π_ι :
    K.homologyπ i ≫ K.homologyι i = K.iCycles i ≫ K.pOpcycles i :=
  (K.sc i).homology_π_ι

variable {i}

@[reassoc (attr := simp)]
lemma opcyclesMap_comp_descOpcycles {A : C} (k : L.X i ⟶ A) (j : ι) (hj : c.prev i = j)
    (hk : L.d j i ≫ k = 0) (φ : K ⟶ L) :
    opcyclesMap φ i ≫ L.descOpcycles k j hj hk = K.descOpcycles (φ.f i ≫ k) j hj
      (by rw [← φ.comm_assoc, hk, comp_zero]) := by
  simp only [← cancel_epi (K.pOpcycles i), p_opcyclesMap_assoc, p_descOpcycles]

@[reassoc (attr := simp)]
lemma liftCycles_comp_cyclesMap {A : C} (k : A ⟶ K.X i) (j : ι) (hj : c.next i = j)
    (hk : k ≫ K.d i j = 0) (φ : K ⟶ L) :
    K.liftCycles k j hj hk ≫ cyclesMap φ i = L.liftCycles (k ≫ φ.f i) j hj
      (by rw [assoc, φ.comm, reassoc_of% hk, zero_comp]) := by
  simp only [← cancel_mono (L.iCycles i), assoc, cyclesMap_i, liftCycles_i_assoc, liftCycles_i]

section

variable (C c i)

attribute [local simp] homologyMap_comp cyclesMap_comp opcyclesMap_comp

/-- The `i`th homology functor `HomologicalComplex C c ⥤ C`. -/
@[simps]
noncomputable def homologyFunctor [CategoryWithHomology C] : HomologicalComplex C c ⥤ C where
  obj K := K.homology i
  map f := homologyMap f i

/-- The homology functor to graded objects. -/
@[simps]
noncomputable def gradedHomologyFunctor [CategoryWithHomology C] :
    HomologicalComplex C c ⥤ GradedObject ι C where
  obj K i := K.homology i
  map f i := homologyMap f i

/-- The `i`th cycles functor `HomologicalComplex C c ⥤ C`. -/
@[simps]
noncomputable def cyclesFunctor [CategoryWithHomology C] : HomologicalComplex C c ⥤ C where
  obj K := K.cycles i
  map f := cyclesMap f i

/-- The `i`th opcycles functor `HomologicalComplex C c ⥤ C`. -/
@[simps]
noncomputable def opcyclesFunctor [CategoryWithHomology C] : HomologicalComplex C c ⥤ C where
  obj K := K.opcycles i
  map f := opcyclesMap f i

/-- The natural transformation `K.homologyπ i : K.cycles i ⟶ K.homology i`
for all `K : HomologicalComplex C c`. -/
@[simps]
noncomputable def natTransHomologyπ [CategoryWithHomology C] :
    cyclesFunctor C c i ⟶ homologyFunctor C c i where
  app K := K.homologyπ i

/-- The natural transformation `K.homologyι i : K.homology i ⟶ K.opcycles i`
for all `K : HomologicalComplex C c`. -/
@[simps]
noncomputable def natTransHomologyι [CategoryWithHomology C] :
    homologyFunctor C c i ⟶ opcyclesFunctor C c i where
  app K := K.homologyι i

/-- The natural isomorphism `K.homology i ≅ (K.sc i).homology`
for all homological complexes `K`. -/
@[simps!]
noncomputable def homologyFunctorIso [CategoryWithHomology C] :
    homologyFunctor C c i ≅
      shortComplexFunctor C c i ⋙ ShortComplex.homologyFunctor C :=
  Iso.refl _

/-- The natural isomorphism `K.homology j ≅ (K.sc' i j k).homology`
for all homological complexes `K` when `c.prev j = i` and `c.next j = k`. -/
noncomputable def homologyFunctorIso' [CategoryWithHomology C]
    (hi : c.prev j = i) (hk : c.next j = k) :
    homologyFunctor C c j ≅
      shortComplexFunctor' C c i j k ⋙ ShortComplex.homologyFunctor C :=
  homologyFunctorIso C c j ≪≫ isoWhiskerRight (natIsoSc' C c i j k hi hk) _

instance [CategoryWithHomology C] : (homologyFunctor C c i).PreservesZeroMorphisms where
instance [CategoryWithHomology C] : (opcyclesFunctor C c i).PreservesZeroMorphisms where
instance [CategoryWithHomology C] : (cyclesFunctor C c i).PreservesZeroMorphisms where

end

end

section

variable (hj : c.next i = j) (h : K.d i j = 0) [K.HasHomology i]
include hj h

lemma isIso_iCycles : IsIso (K.iCycles i) := by
  subst hj
  exact ShortComplex.isIso_iCycles _ h

/-- The canonical isomorphism `K.cycles i ≅ K.X i` when the differential from `i` is zero. -/
@[simps! hom]
noncomputable def iCyclesIso : K.cycles i ≅ K.X i :=
  have := K.isIso_iCycles i j hj h
  asIso (K.iCycles i)

@[reassoc (attr := simp)]
lemma iCyclesIso_hom_inv_id :
    K.iCycles i ≫ (K.iCyclesIso i j hj h).inv = 𝟙 _ :=
  (K.iCyclesIso i j hj h).hom_inv_id

@[reassoc (attr := simp)]
lemma iCyclesIso_inv_hom_id :
    (K.iCyclesIso i j hj h).inv ≫ K.iCycles i = 𝟙 _ :=
  (K.iCyclesIso i j hj h).inv_hom_id

lemma isIso_homologyι : IsIso (K.homologyι i) :=
  ShortComplex.isIso_homologyι _ (by aesop_cat)

/-- The canonical isomorphism `K.homology i ≅ K.opcycles i`
when the differential from `i` is zero. -/
@[simps! hom]
noncomputable def isoHomologyι : K.homology i ≅ K.opcycles i :=
  have := K.isIso_homologyι i j hj h
  asIso (K.homologyι i)

@[reassoc (attr := simp)]
lemma isoHomologyι_hom_inv_id :
    K.homologyι i ≫ (K.isoHomologyι i j hj h).inv = 𝟙 _ :=
  (K.isoHomologyι i j hj h).hom_inv_id

@[reassoc (attr := simp)]
lemma isoHomologyι_inv_hom_id :
    (K.isoHomologyι i j hj h).inv ≫ K.homologyι i = 𝟙 _ :=
  (K.isoHomologyι i j hj h).inv_hom_id

end

section

variable (hi : c.prev j = i) (h : K.d i j = 0) [K.HasHomology j]
include hi h

lemma isIso_pOpcycles : IsIso (K.pOpcycles j) := by
  obtain rfl := hi
  exact ShortComplex.isIso_pOpcycles _ h

/-- The canonical isomorphism `K.X j ≅ K.opCycles j` when the differential to `j` is zero. -/
@[simps! hom]
noncomputable def pOpcyclesIso : K.X j ≅ K.opcycles j :=
  have := K.isIso_pOpcycles i j hi h
  asIso (K.pOpcycles j)

@[reassoc (attr := simp)]
lemma pOpcyclesIso_hom_inv_id :
    K.pOpcycles j ≫ (K.pOpcyclesIso i j hi h).inv = 𝟙 _ :=
  (K.pOpcyclesIso i j hi h).hom_inv_id

@[reassoc (attr := simp)]
lemma pOpcyclesIso_inv_hom_id :
    (K.pOpcyclesIso i j hi h).inv ≫ K.pOpcycles j = 𝟙 _ :=
  (K.pOpcyclesIso i j hi h).inv_hom_id

lemma isIso_homologyπ : IsIso (K.homologyπ j) :=
  ShortComplex.isIso_homologyπ _ (by aesop_cat)

/-- The canonical isomorphism `K.cycles j ≅ K.homology j`
when the differential to `j` is zero. -/
@[simps! hom]
noncomputable def isoHomologyπ : K.cycles j ≅ K.homology j :=
  have := K.isIso_homologyπ i j hi h
  asIso (K.homologyπ j)

@[reassoc (attr := simp)]
lemma isoHomologyπ_hom_inv_id :
    K.homologyπ j ≫ (K.isoHomologyπ i j hi h).inv = 𝟙 _ :=
  (K.isoHomologyπ i j hi h).hom_inv_id

@[reassoc (attr := simp)]
lemma isoHomologyπ_inv_hom_id :
    (K.isoHomologyπ i j hi h).inv ≫ K.homologyπ j = 𝟙 _ :=
  (K.isoHomologyπ i j hi h).inv_hom_id

end

section

variable {K L}

lemma epi_homologyMap_of_epi_of_not_rel (φ : K ⟶ L) (i : ι)
    [K.HasHomology i] [L.HasHomology i] [Epi (φ.f i)] (hi : ∀ j, ¬ c.Rel i j) :
    Epi (homologyMap φ i) :=
  ((MorphismProperty.epimorphisms C).arrow_mk_iso_iff
    (Arrow.isoMk (K.isoHomologyι i _ rfl (shape _ _ _ (by tauto)))
      (L.isoHomologyι i _ rfl (shape _ _ _ (by tauto))))).2
      (MorphismProperty.epimorphisms.infer_property (opcyclesMap φ i))

lemma mono_homologyMap_of_mono_of_not_rel (φ : K ⟶ L) (j : ι)
    [K.HasHomology j] [L.HasHomology j] [Mono (φ.f j)] (hj : ∀ i, ¬ c.Rel i j) :
    Mono (homologyMap φ j) :=
  ((MorphismProperty.monomorphisms C).arrow_mk_iso_iff
    (Arrow.isoMk (K.isoHomologyπ _ j rfl (shape _ _ _ (by tauto)))
      (L.isoHomologyπ _ j rfl (shape _ _ _ (by tauto))))).1
      (MorphismProperty.monomorphisms.infer_property (cyclesMap φ j))

end

/-- A homological complex `K` is exact at `i` if the short complex `K.sc i` is exact. -/
def ExactAt := (K.sc i).Exact

lemma exactAt_iff :
    K.ExactAt i ↔ (K.sc i).Exact := by rfl

variable {K i} in
lemma ExactAt.of_iso (hK : K.ExactAt i) {L : HomologicalComplex C c} (e : K ≅ L) :
    L.ExactAt i := by
  rw [exactAt_iff] at hK ⊢
  exact ShortComplex.exact_of_iso ((shortComplexFunctor C c i).mapIso e) hK

lemma exactAt_iff' (hi : c.prev j = i) (hk : c.next j = k) :
    K.ExactAt j ↔ (K.sc' i j k).Exact :=
  ShortComplex.exact_iff_of_iso (K.isoSc' i j k hi hk)

lemma exactAt_iff_isZero_homology [K.HasHomology i] :
    K.ExactAt i ↔ IsZero (K.homology i) := by
  dsimp [homology]
  rw [exactAt_iff, ShortComplex.exact_iff_isZero_homology]

<<<<<<< HEAD
variable {K i} in
lemma ExactAt.isZero_homology [K.HasHomology i] (h : K.ExactAt i) :
    IsZero (K.homology i) := by
  rwa [← exactAt_iff_isZero_homology]
=======
/-- A homological complex `K` is acyclic if it is exact at `i` for any `i`. -/
def Acyclic := ∀ i, K.ExactAt i

lemma acyclic_iff :
    K.Acyclic ↔ ∀ i, K.ExactAt i := by rfl

lemma acyclic_of_isZero (hK : IsZero K) :
    K.Acyclic := by
  rw [acyclic_iff]
  intro i
  apply ShortComplex.exact_of_isZero_X₂
  exact (eval _ _ i).map_isZero hK
>>>>>>> 0da1e288

end HomologicalComplex

namespace ChainComplex

variable {C : Type*} [Category C] [HasZeroMorphisms C]
  (K L : ChainComplex C ℕ) (φ : K ⟶ L) [K.HasHomology 0]

instance isIso_homologyι₀ :
    IsIso (K.homologyι 0) :=
  K.isIso_homologyι 0 _ rfl (by simp)

/-- The canonical isomorphism `K.homology 0 ≅ K.opcycles 0` for a chain complex `K`
indexed by `ℕ`. -/
noncomputable abbrev isoHomologyι₀ :
  K.homology 0 ≅ K.opcycles 0 := K.isoHomologyι 0 _ rfl (by simp)

variable {K L}

@[reassoc (attr := simp)]
lemma isoHomologyι₀_inv_naturality [L.HasHomology 0] :
    K.isoHomologyι₀.inv ≫ HomologicalComplex.homologyMap φ 0 =
      HomologicalComplex.opcyclesMap φ 0 ≫ L.isoHomologyι₀.inv := by
  simp only [assoc, ← cancel_mono (L.homologyι 0),
    HomologicalComplex.homologyι_naturality, HomologicalComplex.isoHomologyι_inv_hom_id_assoc,
    HomologicalComplex.isoHomologyι_inv_hom_id, comp_id]

end ChainComplex

namespace CochainComplex

variable {C : Type*} [Category C] [HasZeroMorphisms C]
  (K L : CochainComplex C ℕ) (φ : K ⟶ L) [K.HasHomology 0]

instance isIso_homologyπ₀ :
    IsIso (K.homologyπ 0) :=
  K.isIso_homologyπ _ 0 rfl (by simp)

/-- The canonical isomorphism `K.cycles 0 ≅ K.homology 0` for a cochain complex `K`
indexed by `ℕ`. -/
noncomputable abbrev isoHomologyπ₀ :
  K.cycles 0 ≅ K.homology 0 := K.isoHomologyπ _ 0 rfl (by simp)

variable {K L}

@[reassoc (attr := simp)]
lemma isoHomologyπ₀_inv_naturality [L.HasHomology 0] :
    HomologicalComplex.homologyMap φ 0 ≫ L.isoHomologyπ₀.inv =
      K.isoHomologyπ₀.inv ≫ HomologicalComplex.cyclesMap φ 0 := by
  simp only [← cancel_epi (K.homologyπ 0), HomologicalComplex.homologyπ_naturality_assoc,
    HomologicalComplex.isoHomologyπ_hom_inv_id, comp_id,
    HomologicalComplex.isoHomologyπ_hom_inv_id_assoc]

end CochainComplex

namespace HomologicalComplex

variable {C ι : Type*} [Category C] [Preadditive C] {c : ComplexShape ι}
  {K L : HomologicalComplex C c} {f g : K ⟶ L}

variable (φ ψ : K ⟶ L) (i : ι) [K.HasHomology i] [L.HasHomology i]

@[simp]
lemma homologyMap_neg : homologyMap (-φ) i = -homologyMap φ i := by
  dsimp [homologyMap]
  rw [← ShortComplex.homologyMap_neg]
  rfl

@[simp]
lemma homologyMap_add : homologyMap (φ + ψ) i = homologyMap φ i + homologyMap ψ i := by
  dsimp [homologyMap]
  rw [← ShortComplex.homologyMap_add]
  rfl

@[simp]
lemma homologyMap_sub : homologyMap (φ - ψ) i = homologyMap φ i - homologyMap ψ i := by
  dsimp [homologyMap]
  rw [← ShortComplex.homologyMap_sub]
  rfl

instance [CategoryWithHomology C] : (homologyFunctor C c i).Additive where

end HomologicalComplex

namespace CochainComplex

variable {C : Type*} [Category C] [Abelian C]

lemma isIso_liftCycles_iff (K : CochainComplex C ℕ) {X : C} (φ : X ⟶ K.X 0)
    [K.HasHomology 0] (hφ : φ ≫ K.d 0 1 = 0) :
    IsIso (K.liftCycles φ 1 (by simp) hφ) ↔
      (ShortComplex.mk _ _ hφ).Exact ∧ Mono φ := by
  suffices ∀ (i : ℕ) (hx : (ComplexShape.up ℕ).next 0 = i)
    (hφ : φ ≫ K.d 0 i = 0), IsIso (K.liftCycles φ i hx hφ) ↔
      (ShortComplex.mk _ _ hφ).Exact ∧ Mono φ from this 1 (by simp) hφ
  rintro _ rfl hφ
  let α : ShortComplex.mk (0 : X ⟶ X) (0 : X ⟶ X) (by simp) ⟶ K.sc 0 :=
    { τ₁ := 0
      τ₂ := φ
      τ₃ := 0 }
  exact (ShortComplex.quasiIso_iff_isIso_liftCycles α rfl rfl (by simp)).symm.trans
    (ShortComplex.quasiIso_iff_of_zeros α rfl rfl (by simp))

end CochainComplex

namespace ChainComplex

variable {C : Type*} [Category C] [Abelian C]

lemma isIso_descOpcycles_iff (K : ChainComplex C ℕ) {X : C} (φ : K.X 0 ⟶ X)
    [K.HasHomology 0] (hφ : K.d 1 0 ≫ φ = 0) :
    IsIso (K.descOpcycles φ 1 (by simp) hφ) ↔
      (ShortComplex.mk _ _ hφ).Exact ∧ Epi φ := by
  suffices ∀ (i : ℕ) (hx : (ComplexShape.down ℕ).prev 0 = i)
    (hφ : K.d i 0 ≫ φ = 0), IsIso (K.descOpcycles φ i hx hφ) ↔
      (ShortComplex.mk _ _ hφ).Exact ∧ Epi φ from this 1 (by simp) hφ
  rintro _ rfl hφ
  let α : K.sc 0 ⟶ ShortComplex.mk (0 : X ⟶ X) (0 : X ⟶ X) (by simp) :=
    { τ₁ := 0
      τ₂ := φ
      τ₃ := 0 }
  exact (ShortComplex.quasiIso_iff_isIso_descOpcycles α (by simp) rfl rfl).symm.trans
    (ShortComplex.quasiIso_iff_of_zeros' α (by simp) rfl rfl)

end ChainComplex

namespace HomologicalComplex

variable {C : Type*} [Category C] [HasZeroMorphisms C] {ι : Type*} {c : ComplexShape ι}
  (K : HomologicalComplex C c)
  (i j k : ι) (hi : c.prev j = i) (hk : c.next j = k)
  [K.HasHomology j] [(K.sc' i j k).HasHomology]

/-- The cycles of a homological complex in degree `j` can be computed
by specifying a choice of `c.prev j` and `c.next j`. -/
noncomputable def cyclesIsoSc' : K.cycles j ≅ (K.sc' i j k).cycles :=
  ShortComplex.cyclesMapIso (K.isoSc' i j k hi hk)

@[reassoc (attr := simp)]
lemma cyclesIsoSc'_hom_iCycles :
    (K.cyclesIsoSc' i j k hi hk).hom ≫ (K.sc' i j k).iCycles = K.iCycles j := by
  dsimp [cyclesIsoSc']
  simp only [ShortComplex.cyclesMap_i, shortComplexFunctor_obj_X₂, shortComplexFunctor'_obj_X₂,
    natIsoSc'_hom_app_τ₂, comp_id]
  rfl

@[reassoc (attr := simp)]
lemma cyclesIsoSc'_inv_iCycles :
    (K.cyclesIsoSc' i j k hi hk).inv ≫ K.iCycles j = (K.sc' i j k).iCycles := by
  dsimp [cyclesIsoSc']
  erw [ShortComplex.cyclesMap_i]
  apply comp_id

@[reassoc (attr := simp)]
lemma toCycles_cyclesIsoSc'_hom :
    K.toCycles i j ≫ (K.cyclesIsoSc' i j k hi hk).hom = (K.sc' i j k).toCycles := by
  simp only [← cancel_mono (K.sc' i j k).iCycles, assoc, cyclesIsoSc'_hom_iCycles,
    toCycles_i, ShortComplex.toCycles_i, shortComplexFunctor'_obj_f]

/-- The homology of a homological complex in degree `j` can be computed
by specifying a choice of `c.prev j` and `c.next j`. -/
noncomputable def opcyclesIsoSc' : K.opcycles j ≅ (K.sc' i j k).opcycles :=
  ShortComplex.opcyclesMapIso (K.isoSc' i j k hi hk)

@[reassoc (attr := simp)]
lemma pOpcycles_opcyclesIsoSc'_inv :
    (K.sc' i j k).pOpcycles ≫ (K.opcyclesIsoSc' i j k hi hk).inv = K.pOpcycles j := by
  dsimp [opcyclesIsoSc']
  simp only [ShortComplex.p_opcyclesMap, shortComplexFunctor'_obj_X₂, shortComplexFunctor_obj_X₂,
    natIsoSc'_inv_app_τ₂, id_comp]
  rfl

@[reassoc (attr := simp)]
lemma pOpcycles_opcyclesIsoSc'_hom :
    K.pOpcycles j ≫ (K.opcyclesIsoSc' i j k hi hk).hom = (K.sc' i j k).pOpcycles := by
  dsimp [opcyclesIsoSc']
  erw [ShortComplex.p_opcyclesMap]
  apply id_comp

@[reassoc (attr := simp)]
lemma opcyclesIsoSc'_inv_fromOpcycles :
    (K.opcyclesIsoSc' i j k hi hk).inv ≫ K.fromOpcycles j k =
      (K.sc' i j k).fromOpcycles := by
  simp only [← cancel_epi (K.sc' i j k).pOpcycles,  pOpcycles_opcyclesIsoSc'_inv_assoc,
    p_fromOpcycles, ShortComplex.p_fromOpcycles, shortComplexFunctor'_obj_g]

/-- The opcycles of a homological complex in degree `j` can be computed
by specifying a choice of `c.prev j` and `c.next j`. -/
noncomputable def homologyIsoSc' : K.homology j ≅ (K.sc' i j k).homology :=
  ShortComplex.homologyMapIso (K.isoSc' i j k hi hk)

@[reassoc (attr := simp)]
lemma π_homologyIsoSc'_hom :
    K.homologyπ j ≫ (K.homologyIsoSc' i j k hi hk).hom =
      (K.cyclesIsoSc' i j k hi hk).hom ≫ (K.sc' i j k).homologyπ := by
  apply ShortComplex.homologyπ_naturality

@[reassoc (attr := simp)]
lemma π_homologyIsoSc'_inv :
    (K.sc' i j k).homologyπ ≫ (K.homologyIsoSc' i j k hi hk).inv =
      (K.cyclesIsoSc' i j k hi hk).inv ≫ K.homologyπ j := by
  apply ShortComplex.homologyπ_naturality

@[reassoc (attr := simp)]
lemma homologyIsoSc'_hom_ι :
    (K.homologyIsoSc' i j k hi hk).hom ≫ (K.sc' i j k).homologyι =
      K.homologyι j ≫ (K.opcyclesIsoSc' i j k hi hk).hom := by
  apply ShortComplex.homologyι_naturality

@[reassoc (attr := simp)]
lemma homologyIsoSc'_inv_ι :
    (K.homologyIsoSc' i j k hi hk).inv ≫ K.homologyι j =
      (K.sc' i j k).homologyι ≫ (K.opcyclesIsoSc' i j k hi hk).inv := by
  apply ShortComplex.homologyι_naturality

end HomologicalComplex<|MERGE_RESOLUTION|>--- conflicted
+++ resolved
@@ -614,12 +614,11 @@
   dsimp [homology]
   rw [exactAt_iff, ShortComplex.exact_iff_isZero_homology]
 
-<<<<<<< HEAD
 variable {K i} in
 lemma ExactAt.isZero_homology [K.HasHomology i] (h : K.ExactAt i) :
     IsZero (K.homology i) := by
   rwa [← exactAt_iff_isZero_homology]
-=======
+
 /-- A homological complex `K` is acyclic if it is exact at `i` for any `i`. -/
 def Acyclic := ∀ i, K.ExactAt i
 
@@ -632,7 +631,6 @@
   intro i
   apply ShortComplex.exact_of_isZero_X₂
   exact (eval _ _ i).map_isZero hK
->>>>>>> 0da1e288
 
 end HomologicalComplex
 
