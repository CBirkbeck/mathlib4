/-
Copyright (c) 2018 Johannes Hölzl. All rights reserved.
Released under Apache 2.0 license as described in the file LICENSE.
Authors: Johannes Hölzl, Kenny Lau, Johan Commelin, Mario Carneiro, Kevin Buzzard,
Amelia Livingston, Yury Kudryashov
-/
import Mathlib.Algebra.Group.Hom.Defs
import Mathlib.Algebra.Group.Submonoid.Defs
import Mathlib.Algebra.Group.Subsemigroup.Basic
import Mathlib.Algebra.Group.Units.Defs

/-!
# Submonoids: `CompleteLattice` structure

This file defines a `CompleteLattice` structure on `Submonoid`s, define the closure of a set as the
minimal submonoid that includes this set, and prove a few results about extending properties from a
dense set (i.e. a set with `closure s = ⊤`) to the whole monoid, see `Submonoid.dense_induction` and
`MonoidHom.ofClosureEqTopLeft`/`MonoidHom.ofClosureEqTopRight`.

## Main definitions

For each of the following definitions in the `Submonoid` namespace, there is a corresponding
definition in the `AddSubmonoid` namespace.

* `Submonoid.copy` : copy of a submonoid with `carrier` replaced by a set that is equal but possibly
  not definitionally equal to the carrier of the original `Submonoid`.
* `Submonoid.closure` :  monoid closure of a set, i.e., the least submonoid that includes the set.
* `Submonoid.gi` : `closure : Set M → Submonoid M` and coercion `coe : Submonoid M → Set M`
  form a `GaloisInsertion`;
* `MonoidHom.eqLocus`: the submonoid of elements `x : M` such that `f x = g x`;
* `MonoidHom.ofClosureEqTopRight`:  if a map `f : M → N` between two monoids satisfies
  `f 1 = 1` and `f (x * y) = f x * f y` for `y` from some dense set `s`, then `f` is a monoid
  homomorphism. E.g., if `f : ℕ → M` satisfies `f 0 = 0` and `f (x + 1) = f x + f 1`, then `f` is
  an additive monoid homomorphism.

## Implementation notes

Submonoid inclusion is denoted `≤` rather than `⊆`, although `∈` is defined as
membership of a submonoid's underlying set.

Note that `Submonoid M` does not actually require `Monoid M`, instead requiring only the weaker
`MulOneClass M`.

This file is designed to have very few dependencies. In particular, it should not use natural
numbers. `Submonoid` is implemented by extending `Subsemigroup` requiring `one_mem'`.

## Tags
submonoid, submonoids
-/

assert_not_exists MonoidWithZero

-- Only needed for notation
-- Only needed for notation
variable {M : Type*} {N : Type*}
variable {A : Type*}

section NonAssoc

variable [MulOneClass M] {s : Set M}
variable [AddZeroClass A] {t : Set A}

namespace Submonoid

variable (S : Submonoid M)

@[to_additive]
instance : InfSet (Submonoid M) :=
  ⟨fun s =>
    { carrier := ⋂ t ∈ s, ↑t
      one_mem' := Set.mem_biInter fun i _ => i.one_mem
      mul_mem' := fun hx hy =>
        Set.mem_biInter fun i h =>
          i.mul_mem (by apply Set.mem_iInter₂.1 hx i h) (by apply Set.mem_iInter₂.1 hy i h) }⟩

@[to_additive (attr := simp, norm_cast)]
theorem coe_sInf (S : Set (Submonoid M)) : ((sInf S : Submonoid M) : Set M) = ⋂ s ∈ S, ↑s :=
  rfl

@[to_additive]
theorem mem_sInf {S : Set (Submonoid M)} {x : M} : x ∈ sInf S ↔ ∀ p ∈ S, x ∈ p :=
  Set.mem_iInter₂

@[to_additive]
theorem mem_iInf {ι : Sort*} {S : ι → Submonoid M} {x : M} : (x ∈ ⨅ i, S i) ↔ ∀ i, x ∈ S i := by
  simp only [iInf, mem_sInf, Set.forall_mem_range]

@[to_additive (attr := simp, norm_cast)]
theorem coe_iInf {ι : Sort*} {S : ι → Submonoid M} : (↑(⨅ i, S i) : Set M) = ⋂ i, S i := by
  simp only [iInf, coe_sInf, Set.biInter_range]

/-- Submonoids of a monoid form a complete lattice. -/
@[to_additive "The `AddSubmonoid`s of an `AddMonoid` form a complete lattice."]
instance : CompleteLattice (Submonoid M) :=
  { (completeLatticeOfInf (Submonoid M)) fun _ =>
      IsGLB.of_image (f := (SetLike.coe : Submonoid M → Set M))
        (@fun S T => show (S : Set M) ≤ T ↔ S ≤ T from SetLike.coe_subset_coe)
        isGLB_biInf with
    le := (· ≤ ·)
    lt := (· < ·)
    bot := ⊥
    bot_le := fun S _ hx => (mem_bot.1 hx).symm ▸ S.one_mem
    top := ⊤
    le_top := fun _ x _ => mem_top x
    inf := (· ⊓ ·)
    sInf := InfSet.sInf
    le_inf := fun _ _ _ ha hb _ hx => ⟨ha hx, hb hx⟩
    inf_le_left := fun _ _ _ => And.left
    inf_le_right := fun _ _ _ => And.right }

/-- The `Submonoid` generated by a set. -/
@[to_additive "The `AddSubmonoid` generated by a set"]
def closure (s : Set M) : Submonoid M :=
  sInf { S | s ⊆ S }

@[to_additive]
theorem mem_closure {x : M} : x ∈ closure s ↔ ∀ S : Submonoid M, s ⊆ S → x ∈ S :=
  mem_sInf

/-- The submonoid generated by a set includes the set. -/
@[to_additive (attr := simp, aesop safe 20 apply (rule_sets := [SetLike]))
  "The `AddSubmonoid` generated by a set includes the set."]
theorem subset_closure : s ⊆ closure s := fun _ hx => mem_closure.2 fun _ hS => hS hx

@[to_additive]
theorem not_mem_of_not_mem_closure {P : M} (hP : P ∉ closure s) : P ∉ s := fun h =>
  hP (subset_closure h)

variable {S}

open Set

/-- A submonoid `S` includes `closure s` if and only if it includes `s`. -/
@[to_additive (attr := simp)
"An additive submonoid `S` includes `closure s` if and only if it includes `s`"]
theorem closure_le : closure s ≤ S ↔ s ⊆ S :=
  ⟨Subset.trans subset_closure, fun h => sInf_le h⟩

/-- Submonoid closure of a set is monotone in its argument: if `s ⊆ t`,
then `closure s ≤ closure t`. -/
@[to_additive
      "Additive submonoid closure of a set is monotone in its argument: if `s ⊆ t`,
      then `closure s ≤ closure t`"]
theorem closure_mono ⦃s t : Set M⦄ (h : s ⊆ t) : closure s ≤ closure t :=
  closure_le.2 <| Subset.trans h subset_closure

@[to_additive]
theorem closure_eq_of_le (h₁ : s ⊆ S) (h₂ : S ≤ closure s) : closure s = S :=
  le_antisymm (closure_le.2 h₁) h₂

variable (S)

/-- An induction principle for closure membership. If `p` holds for `1` and all elements of `s`, and
is preserved under multiplication, then `p` holds for all elements of the closure of `s`. -/
@[to_additive (attr := elab_as_elim)
      "An induction principle for additive closure membership. If `p` holds for `0` and all
      elements of `s`, and is preserved under addition, then `p` holds for all elements of the
      additive closure of `s`."]
<<<<<<< HEAD
theorem closure_induction {p : M → Prop} {x} (h : x ∈ closure s) (mem : ∀ x ∈ s, p x) (one : p 1)
    (mul : ∀ x y, p x → p y → p (x * y)) : p x :=
  (@closure_le _ _ _ ⟨⟨p, mul _ _⟩, one⟩).2 mem h

/-- A dependent version of `Submonoid.closure_induction`. -/
@[to_additive (attr := elab_as_elim) "A dependent version of `AddSubmonoid.closure_induction`. "]
theorem closure_induction' (s : Set M) {p : ∀ x, x ∈ closure s → Prop}
    (mem : ∀ (x) (h : x ∈ s), p x (subset_closure h)) (one : p 1 (one_mem _))
    (mul : ∀ x hx y hy, p x hx → p y hy → p (x * y) (mul_mem hx hy)) {x} (hx : x ∈ closure s) :
    p x hx := by
  refine Exists.elim ?_ fun (hx : x ∈ closure s) (hc : p x hx) => hc
  exact
    closure_induction hx (fun x hx => ⟨_, mem x hx⟩) ⟨_, one⟩ fun x y ⟨hx', hx⟩ ⟨hy', hy⟩ =>
      ⟨_, mul _ _ _ _ hx hy⟩
=======
theorem closure_induction {s : Set M} {p : (x : M) → x ∈ closure s → Prop}
    (mem : ∀ (x) (h : x ∈ s), p x (subset_closure h)) (one : p 1 (one_mem _))
    (mul : ∀ x y hx hy, p x hx → p y hy → p (x * y) (mul_mem hx hy)) {x} (hx : x ∈ closure s) :
    p x hx :=
  let S : Submonoid M :=
    { carrier := { x | ∃ hx, p x hx }
      one_mem' := ⟨_, one⟩
      mul_mem' := fun ⟨_, hpx⟩ ⟨_, hpy⟩ ↦ ⟨_, mul _ _ _ _ hpx hpy⟩ }
  closure_le (S := S) |>.mpr (fun y hy ↦ ⟨subset_closure hy, mem y hy⟩) hx |>.elim fun _ ↦ id

@[deprecated closure_induction (since := "2024-10-10")]
alias closure_induction' := closure_induction
>>>>>>> d0df76bd

/-- An induction principle for closure membership for predicates with two arguments. -/
@[to_additive (attr := elab_as_elim)
      "An induction principle for additive closure membership for predicates with two arguments."]
theorem closure_induction₂ {p : (x y : M) → x ∈ closure s → y ∈ closure s → Prop}
    (mem : ∀ (x) (y) (hx : x ∈ s) (hy : y ∈ s), p x y (subset_closure hx) (subset_closure hy))
    (one_left : ∀ x hx, p 1 x (one_mem _) hx) (one_right : ∀ x hx, p x 1 hx (one_mem _))
    (mul_left : ∀ x y z hx hy hz, p x z hx hz → p y z hy hz → p (x * y) z (mul_mem hx hy) hz)
    (mul_right : ∀ x y z hx hy hz, p z x hz hx → p z y hz hy → p z (x * y) hz (mul_mem hx hy))
    {x y : M} (hx : x ∈ closure s) (hy : y ∈ closure s) : p x y hx hy := by
  induction hy using closure_induction with
  | mem z hz => induction hx using closure_induction with
    | mem _ h => exact mem _ _ h hz
    | one => exact one_left _ (subset_closure hz)
    | mul _ _ _ _ h₁ h₂ => exact mul_left _ _ _ _ _ _ h₁ h₂
  | one => exact one_right x hx
  | mul _ _ _ _ h₁ h₂ => exact mul_right _ _ _ _ _ hx h₁ h₂

/-- If `s` is a dense set in a monoid `M`, `Submonoid.closure s = ⊤`, then in order to prove that
some predicate `p` holds for all `x : M` it suffices to verify `p x` for `x ∈ s`, verify `p 1`,
and verify that `p x` and `p y` imply `p (x * y)`. -/
@[to_additive (attr := elab_as_elim)
      "If `s` is a dense set in an additive monoid `M`, `AddSubmonoid.closure s = ⊤`, then in
      order to prove that some predicate `p` holds for all `x : M` it suffices to verify `p x` for
      `x ∈ s`, verify `p 0`, and verify that `p x` and `p y` imply `p (x + y)`."]
theorem dense_induction {p : M → Prop} (s : Set M) (closure : closure s = ⊤) (mem : ∀ x ∈ s, p x)
    (one : p 1) (mul : ∀ x y, p x → p y → p (x * y)) (x : M) : p x := by
  induction closure.symm ▸ mem_top x using closure_induction with
  | mem _ h => exact mem _ h
  | one => exact one
  | mul _ _ _ _ h₁ h₂ => exact mul _ _ h₁ h₂

/- The argument `s : Set M` is explicit in `Submonoid.dense_induction` because the type of the
induction variable, namely `x : M`, does not reference `x`. Making `s` explicit allows the user
to apply the induction principle while deferring the proof of `closure s = ⊤` without creating
metavariables, as in the following example. -/
example {p : M → Prop} (s : Set M) (closure : closure s = ⊤) (mem : ∀ x ∈ s, p x)
    (one : p 1) (mul : ∀ x y, p x → p y → p (x * y)) (x : M) : p x := by
  induction x using dense_induction s with
  | closure => exact closure
  | mem x hx => exact mem x hx
  | one => exact one
  | mul _ _ h₁ h₂ => exact mul _ _ h₁ h₂

/-- The `Submonoid.closure` of a set is the union of `{1}` and its `Subsemigroup.closure`. -/
lemma closure_eq_one_union (s : Set M) :
    closure s = {(1 : M)} ∪ (Subsemigroup.closure s : Set M) := by
  apply le_antisymm
  · intro x hx
    induction hx using closure_induction with
    | mem x hx => exact Or.inr <| Subsemigroup.subset_closure hx
    | one => exact Or.inl <| by simp
    | mul x hx y hy hx hy =>
      simp only [singleton_union, mem_insert_iff, SetLike.mem_coe] at hx hy
      obtain ⟨(rfl | hx), (rfl | hy)⟩ := And.intro hx hy
      all_goals simp_all
      exact Or.inr <| mul_mem hx hy
  · rintro x (hx | hx)
    · exact (show x = 1 by simpa using hx) ▸ one_mem (closure s)
    · exact Subsemigroup.closure_le.mpr subset_closure hx

variable (M)

/-- `closure` forms a Galois insertion with the coercion to set. -/
@[to_additive "`closure` forms a Galois insertion with the coercion to set."]
protected def gi : GaloisInsertion (@closure M _) SetLike.coe where
  choice s _ := closure s
  gc _ _ := closure_le
  le_l_u _ := subset_closure
  choice_eq _ _ := rfl

variable {M}

/-- Closure of a submonoid `S` equals `S`. -/
@[to_additive (attr := simp) "Additive closure of an additive submonoid `S` equals `S`"]
theorem closure_eq : closure (S : Set M) = S :=
  (Submonoid.gi M).l_u_eq S

@[to_additive (attr := simp)]
theorem closure_empty : closure (∅ : Set M) = ⊥ :=
  (Submonoid.gi M).gc.l_bot

@[to_additive (attr := simp)]
theorem closure_univ : closure (univ : Set M) = ⊤ :=
  @coe_top M _ ▸ closure_eq ⊤

@[to_additive]
theorem closure_union (s t : Set M) : closure (s ∪ t) = closure s ⊔ closure t :=
  (Submonoid.gi M).gc.l_sup

@[to_additive]
theorem sup_eq_closure (N N' : Submonoid M) : N ⊔ N' = closure ((N : Set M) ∪ (N' : Set M)) := by
  simp_rw [closure_union, closure_eq]

@[to_additive]
theorem closure_iUnion {ι} (s : ι → Set M) : closure (⋃ i, s i) = ⨆ i, closure (s i) :=
  (Submonoid.gi M).gc.l_iSup

@[to_additive]
theorem closure_singleton_le_iff_mem (m : M) (p : Submonoid M) : closure {m} ≤ p ↔ m ∈ p := by
  rw [closure_le, singleton_subset_iff, SetLike.mem_coe]

@[to_additive]
theorem mem_iSup {ι : Sort*} (p : ι → Submonoid M) {m : M} :
    (m ∈ ⨆ i, p i) ↔ ∀ N, (∀ i, p i ≤ N) → m ∈ N := by
  rw [← closure_singleton_le_iff_mem, le_iSup_iff]
  simp only [closure_singleton_le_iff_mem]

@[to_additive]
theorem iSup_eq_closure {ι : Sort*} (p : ι → Submonoid M) :
    ⨆ i, p i = Submonoid.closure (⋃ i, (p i : Set M)) := by
  simp_rw [Submonoid.closure_iUnion, Submonoid.closure_eq]

@[to_additive]
theorem disjoint_def {p₁ p₂ : Submonoid M} :
    Disjoint p₁ p₂ ↔ ∀ {x : M}, x ∈ p₁ → x ∈ p₂ → x = 1 := by
  simp_rw [disjoint_iff_inf_le, SetLike.le_def, mem_inf, and_imp, mem_bot]

@[to_additive]
theorem disjoint_def' {p₁ p₂ : Submonoid M} :
    Disjoint p₁ p₂ ↔ ∀ {x y : M}, x ∈ p₁ → y ∈ p₂ → x = y → x = 1 :=
  disjoint_def.trans ⟨fun h _ _ hx hy hxy => h hx <| hxy.symm ▸ hy, fun h _ hx hx' => h hx hx' rfl⟩

end Submonoid

namespace MonoidHom

variable [MulOneClass N]

open Submonoid

/-- If two monoid homomorphisms are equal on a set, then they are equal on its submonoid closure. -/
@[to_additive
      "If two monoid homomorphisms are equal on a set, then they are equal on its submonoid
      closure."]
theorem eqOn_closureM {f g : M →* N} {s : Set M} (h : Set.EqOn f g s) : Set.EqOn f g (closure s) :=
  show closure s ≤ f.eqLocusM g from closure_le.2 h

@[to_additive]
theorem eq_of_eqOn_denseM {s : Set M} (hs : closure s = ⊤) {f g : M →* N} (h : s.EqOn f g) :
    f = g :=
  eq_of_eqOn_topM <| hs ▸ eqOn_closureM h

end MonoidHom

end NonAssoc

section Assoc

variable [Monoid M] [Monoid N] {s : Set M}

section IsUnit

/-- The submonoid consisting of the units of a monoid -/
@[to_additive "The additive submonoid consisting of the additive units of an additive monoid"]
def IsUnit.submonoid (M : Type*) [Monoid M] : Submonoid M where
  carrier := setOf IsUnit
  one_mem' := by simp only [isUnit_one, Set.mem_setOf_eq]
  mul_mem' := by
    intro a b ha hb
    rw [Set.mem_setOf_eq] at *
    exact IsUnit.mul ha hb

@[to_additive]
theorem IsUnit.mem_submonoid_iff {M : Type*} [Monoid M] (a : M) :
    a ∈ IsUnit.submonoid M ↔ IsUnit a := by
  change a ∈ setOf IsUnit ↔ IsUnit a
  rw [Set.mem_setOf_eq]

end IsUnit

namespace MonoidHom

open Submonoid

/-- Let `s` be a subset of a monoid `M` such that the closure of `s` is the whole monoid.
Then `MonoidHom.ofClosureEqTopLeft` defines a monoid homomorphism from `M` asking for
a proof of `f (x * y) = f x * f y` only for `x ∈ s`. -/
@[to_additive
      "Let `s` be a subset of an additive monoid `M` such that the closure of `s` is
      the whole monoid. Then `AddMonoidHom.ofClosureEqTopLeft` defines an additive monoid
      homomorphism from `M` asking for a proof of `f (x + y) = f x + f y` only for `x ∈ s`. "]
def ofClosureMEqTopLeft {M N} [Monoid M] [Monoid N] {s : Set M} (f : M → N) (hs : closure s = ⊤)
    (h1 : f 1 = 1) (hmul : ∀ x ∈ s, ∀ (y), f (x * y) = f x * f y) :
    M →* N where
  toFun := f
  map_one' := h1
  map_mul' x :=
    dense_induction (p := _) _ hs hmul fun y => by rw [one_mul, h1, one_mul]
      (fun a b ha hb y => by rw [mul_assoc, ha, ha, hb, mul_assoc]) x

@[to_additive (attr := simp, norm_cast)]
theorem coe_ofClosureMEqTopLeft (f : M → N) (hs : closure s = ⊤) (h1 hmul) :
    ⇑(ofClosureMEqTopLeft f hs h1 hmul) = f :=
  rfl

/-- Let `s` be a subset of a monoid `M` such that the closure of `s` is the whole monoid.
Then `MonoidHom.ofClosureEqTopRight` defines a monoid homomorphism from `M` asking for
a proof of `f (x * y) = f x * f y` only for `y ∈ s`. -/
@[to_additive
      "Let `s` be a subset of an additive monoid `M` such that the closure of `s` is
      the whole monoid. Then `AddMonoidHom.ofClosureEqTopRight` defines an additive monoid
      homomorphism from `M` asking for a proof of `f (x + y) = f x + f y` only for `y ∈ s`. "]
def ofClosureMEqTopRight {M N} [Monoid M] [Monoid N] {s : Set M} (f : M → N) (hs : closure s = ⊤)
    (h1 : f 1 = 1) (hmul : ∀ (x), ∀ y ∈ s, f (x * y) = f x * f y) :
    M →* N where
  toFun := f
  map_one' := h1
  map_mul' x y :=
    dense_induction _ hs (fun y hy x => hmul x y hy) (by simp [h1])
      (fun y₁ y₂ (h₁ : ∀ _, f _ = f _ * f _) (h₂ : ∀ _, f _ = f _ * f _) x => by
        simp [← mul_assoc, h₁, h₂]) y x

@[to_additive (attr := simp, norm_cast)]
theorem coe_ofClosureMEqTopRight (f : M → N) (hs : closure s = ⊤) (h1 hmul) :
    ⇑(ofClosureMEqTopRight f hs h1 hmul) = f :=
  rfl

end MonoidHom

end Assoc<|MERGE_RESOLUTION|>--- conflicted
+++ resolved
@@ -156,22 +156,6 @@
       "An induction principle for additive closure membership. If `p` holds for `0` and all
       elements of `s`, and is preserved under addition, then `p` holds for all elements of the
       additive closure of `s`."]
-<<<<<<< HEAD
-theorem closure_induction {p : M → Prop} {x} (h : x ∈ closure s) (mem : ∀ x ∈ s, p x) (one : p 1)
-    (mul : ∀ x y, p x → p y → p (x * y)) : p x :=
-  (@closure_le _ _ _ ⟨⟨p, mul _ _⟩, one⟩).2 mem h
-
-/-- A dependent version of `Submonoid.closure_induction`. -/
-@[to_additive (attr := elab_as_elim) "A dependent version of `AddSubmonoid.closure_induction`. "]
-theorem closure_induction' (s : Set M) {p : ∀ x, x ∈ closure s → Prop}
-    (mem : ∀ (x) (h : x ∈ s), p x (subset_closure h)) (one : p 1 (one_mem _))
-    (mul : ∀ x hx y hy, p x hx → p y hy → p (x * y) (mul_mem hx hy)) {x} (hx : x ∈ closure s) :
-    p x hx := by
-  refine Exists.elim ?_ fun (hx : x ∈ closure s) (hc : p x hx) => hc
-  exact
-    closure_induction hx (fun x hx => ⟨_, mem x hx⟩) ⟨_, one⟩ fun x y ⟨hx', hx⟩ ⟨hy', hy⟩ =>
-      ⟨_, mul _ _ _ _ hx hy⟩
-=======
 theorem closure_induction {s : Set M} {p : (x : M) → x ∈ closure s → Prop}
     (mem : ∀ (x) (h : x ∈ s), p x (subset_closure h)) (one : p 1 (one_mem _))
     (mul : ∀ x y hx hy, p x hx → p y hy → p (x * y) (mul_mem hx hy)) {x} (hx : x ∈ closure s) :
@@ -184,7 +168,6 @@
 
 @[deprecated closure_induction (since := "2024-10-10")]
 alias closure_induction' := closure_induction
->>>>>>> d0df76bd
 
 /-- An induction principle for closure membership for predicates with two arguments. -/
 @[to_additive (attr := elab_as_elim)
