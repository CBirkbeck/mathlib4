--- conflicted
+++ resolved
@@ -137,17 +137,10 @@
     f.liftLeft p (p.liftOfRightInverse p_inv f hf) liftOfRightInverse_comp_apply =
     p.liftOfRightInverse p_inv f hf := rfl
 
-<<<<<<< HEAD
-@[to_additive (attr := simp)]
-theorem liftOfRightInverse_apply_comp {hp : RightInverse p_inv p} :
-    p.liftOfRightInverse p_inv (φ.comp p) (fun x => by simp only [comp_apply, hp (p x)]) = φ :=
-  ext fun x => by simp only [liftOfRightInverse_apply, comp_apply, hp x]
-=======
 @[to_additive]
 theorem liftOfRightInverse'_apply_comp {hp : RightInverse p_inv p} :
     p.liftOfRightInverse' p_inv (φ.comp p) (fun x => by simp only [comp_apply, hp (p x)]) = φ :=
   ext fun x => by simp only [liftOfRightInverse'_apply, comp_apply, hp x]
->>>>>>> 175d4e82
 
 end LiftOfRightInverse'
 
