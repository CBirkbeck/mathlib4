/-
Copyright (c) 2018 Patrick Massot. All rights reserved.
Released under Apache 2.0 license as described in the file LICENSE.
Authors: Patrick Massot, Kevin Buzzard, Kim Morrison, Johan Commelin, Chris Hughes,
  Johannes Hölzl, Yury Kudryashov
-/
import Mathlib.Algebra.Group.Defs
import Mathlib.Algebra.Notation.Pi
import Mathlib.Data.FunLike.Basic
import Mathlib.Logic.Function.Iterate

/-!
# Monoid and group homomorphisms

This file defines the bundled structures for monoid and group homomorphisms. Namely, we define
`MonoidHom` (resp., `AddMonoidHom`) to be bundled homomorphisms between multiplicative (resp.,
additive) monoids or groups.

We also define coercion to a function, and usual operations: composition, identity homomorphism,
pointwise multiplication and pointwise inversion.

This file also defines the lesser-used (and notation-less) homomorphism types which are used as
building blocks for other homomorphisms:

* `ZeroHom`
* `OneHom`
* `AddHom`
* `MulHom`

## Notations

* `→+`: Bundled `AddMonoid` homs. Also use for `AddGroup` homs.
* `→*`: Bundled `Monoid` homs. Also use for `Group` homs.
* `→ₙ+`: Bundled `AddSemigroup` homs.
* `→ₙ*`: Bundled `Semigroup` homs.

## Implementation notes

There's a coercion from bundled homs to fun, and the canonical
notation is to use the bundled hom as a function via this coercion.

There is no `GroupHom` -- the idea is that `MonoidHom` is used.
The constructor for `MonoidHom` needs a proof of `map_one` as well
as `map_mul`; a separate constructor `MonoidHom.mk'` will construct
group homs (i.e. monoid homs between groups) given only a proof
that multiplication is preserved,

Implicit `{}` brackets are often used instead of type class `[]` brackets.  This is done when the
instances can be inferred because they are implicit arguments to the type `MonoidHom`.  When they
can be inferred from the type it is faster to use this method than to use type class inference.

Historically this file also included definitions of unbundled homomorphism classes; they were
deprecated and moved to `Deprecated/Group`.

## Tags

MonoidHom, AddMonoidHom

-/

open Function

variable {ι α β M N P : Type*}

-- monoids
variable {G : Type*} {H : Type*}

-- groups
variable {F : Type*}

-- homs
section Zero

/-- `ZeroHom M N` is the type of functions `M → N` that preserve zero.

When possible, instead of parametrizing results over `(f : ZeroHom M N)`,
you should parametrize over `(F : Type*) [ZeroHomClass F M N] (f : F)`.

When you extend this structure, make sure to also extend `ZeroHomClass`.
-/
structure ZeroHom (M : Type*) (N : Type*) [Zero M] [Zero N] where
  /-- The underlying function -/
  protected toFun : M → N
  /-- The proposition that the function preserves 0 -/
  protected map_zero' : toFun 0 = 0

/-- `ZeroHomClass F M N` states that `F` is a type of zero-preserving homomorphisms.

You should extend this typeclass when you extend `ZeroHom`.
-/
class ZeroHomClass (F : Type*) (M N : outParam Type*) [Zero M] [Zero N] [FunLike F M N] :
    Prop where
  /-- The proposition that the function preserves 0 -/
  map_zero : ∀ f : F, f 0 = 0

-- Instances and lemmas are defined below through `@[to_additive]`.
end Zero

section Add

/-- `M →ₙ+ N` is the type of functions `M → N` that preserve addition. The `ₙ` in the notation
stands for "non-unital" because it is intended to match the notation for `NonUnitalAlgHom` and
`NonUnitalRingHom`, so an `AddHom` is a non-unital additive monoid hom.

When possible, instead of parametrizing results over `(f : AddHom M N)`,
you should parametrize over `(F : Type*) [AddHomClass F M N] (f : F)`.

When you extend this structure, make sure to extend `AddHomClass`.
-/
structure AddHom (M : Type*) (N : Type*) [Add M] [Add N] where
  /-- The underlying function -/
  protected toFun : M → N
  /-- The proposition that the function preserves addition -/
  protected map_add' : ∀ x y, toFun (x + y) = toFun x + toFun y

/-- `M →ₙ+ N` denotes the type of addition-preserving maps from `M` to `N`. -/
infixr:25 " →ₙ+ " => AddHom

/-- `AddHomClass F M N` states that `F` is a type of addition-preserving homomorphisms.
You should declare an instance of this typeclass when you extend `AddHom`.
-/
class AddHomClass (F : Type*) (M N : outParam Type*) [Add M] [Add N] [FunLike F M N] : Prop where
  /-- The proposition that the function preserves addition -/
  map_add : ∀ (f : F) (x y : M), f (x + y) = f x + f y

-- Instances and lemmas are defined below through `@[to_additive]`.
end Add

section add_zero

/-- `M →+ N` is the type of functions `M → N` that preserve the `AddZeroClass` structure.

`AddMonoidHom` is also used for group homomorphisms.

When possible, instead of parametrizing results over `(f : M →+ N)`,
you should parametrize over `(F : Type*) [AddMonoidHomClass F M N] (f : F)`.

When you extend this structure, make sure to extend `AddMonoidHomClass`.
-/
structure AddMonoidHom (M : Type*) (N : Type*) [AddZeroClass M] [AddZeroClass N] extends
  ZeroHom M N, AddHom M N

attribute [nolint docBlame] AddMonoidHom.toAddHom
attribute [nolint docBlame] AddMonoidHom.toZeroHom

/-- `M →+ N` denotes the type of additive monoid homomorphisms from `M` to `N`. -/
infixr:25 " →+ " => AddMonoidHom

/-- `AddMonoidHomClass F M N` states that `F` is a type of `AddZeroClass`-preserving
homomorphisms.

You should also extend this typeclass when you extend `AddMonoidHom`.
-/
class AddMonoidHomClass (F : Type*) (M N : outParam Type*)
    [AddZeroClass M] [AddZeroClass N] [FunLike F M N] : Prop
    extends AddHomClass F M N, ZeroHomClass F M N

-- Instances and lemmas are defined below through `@[to_additive]`.
end add_zero

section One

variable [One M] [One N]

/-- `OneHom M N` is the type of functions `M → N` that preserve one.

When possible, instead of parametrizing results over `(f : OneHom M N)`,
you should parametrize over `(F : Type*) [OneHomClass F M N] (f : F)`.

When you extend this structure, make sure to also extend `OneHomClass`.
-/
@[to_additive]
structure OneHom (M : Type*) (N : Type*) [One M] [One N] where
  /-- The underlying function -/
  protected toFun : M → N
  /-- The proposition that the function preserves 1 -/
  protected map_one' : toFun 1 = 1

/-- `OneHomClass F M N` states that `F` is a type of one-preserving homomorphisms.
You should extend this typeclass when you extend `OneHom`.
-/
@[to_additive]
class OneHomClass (F : Type*) (M N : outParam Type*) [One M] [One N] [FunLike F M N] : Prop where
  /-- The proposition that the function preserves 1 -/
  map_one : ∀ f : F, f 1 = 1

@[to_additive]
instance OneHom.funLike : FunLike (OneHom M N) M N where
  coe := OneHom.toFun
  coe_injective' f g h := by cases f; cases g; congr

@[to_additive]
instance OneHom.oneHomClass : OneHomClass (OneHom M N) M N where
  map_one := OneHom.map_one'

library_note "hom simp lemma priority"
/--
The hom class hierarchy allows for a single lemma, such as `map_one`, to apply to a large variety
of morphism types, so long as they have an instance of `OneHomClass`. For example, this applies to
to `MonoidHom`, `RingHom`, `AlgHom`, `StarAlgHom`, as well as their `Equiv` variants, etc. However,
precisely because these lemmas are so widely applicable, they keys in the `simp` discrimination tree
are necessarily highly non-specific. For example, the key for `map_one` is
`@DFunLike.coe _ _ _ _ _ 1`.

Consequently, whenever lean sees `⇑f 1`, for some `f : F`, it will attempt to synthesize a
`OneHomClass F ?A ?B` instance. If no such instance exists, then Lean will need to traverse (almost)
the entirety of the `FunLike` hierarchy in order to determine this because so many classes have a
`OneHomClass` instance (in fact, this problem is likely worse for `ZeroHomClass`). This can lead to
a significant performance hit when `map_one` fails to apply.

To avoid this problem, we mark these widely applicable simp lemmas with key discimination tree keys
with `mid` priority in order to ensure that they are not tried first.

We do not use `low`, to allow bundled morphisms to unfold themselves with `low` priority such that
the generic morphism lemmas are applied first. For instance, we might have
```lean
def fooMonoidHom : M →* N where
  toFun := foo; map_one' := sorry; map_mul' := sorry

@[simp low] lemma fooMonoidHom_apply (x : M) : fooMonoidHom x = foo x := rfl
```
As `map_mul` is tagged `simp mid`, this means that it still fires before `fooMonoidHom_apply`, which
is the behavior we desire.
-/

variable [FunLike F M N]

/-- See note [hom simp lemma priority] -/
@[to_additive (attr := simp mid)]
theorem map_one [OneHomClass F M N] (f : F) : f 1 = 1 :=
  OneHomClass.map_one f

@[to_additive] lemma map_comp_one [OneHomClass F M N] (f : F) : f ∘ (1 : ι → M) = 1 := by simp

/-- In principle this could be an instance, but in practice it causes performance issues. -/
@[to_additive]
theorem Subsingleton.of_oneHomClass [Subsingleton M] [OneHomClass F M N] :
    Subsingleton F where
  allEq f g := DFunLike.ext _ _ fun x ↦ by simp [Subsingleton.elim x 1]

@[to_additive] instance [Subsingleton M] : Subsingleton (OneHom M N) := .of_oneHomClass

@[to_additive]
theorem map_eq_one_iff [OneHomClass F M N] (f : F) (hf : Function.Injective f)
    {x : M} :
    f x = 1 ↔ x = 1 := hf.eq_iff' (map_one f)

@[to_additive]
theorem map_ne_one_iff {R S F : Type*} [One R] [One S] [FunLike F R S] [OneHomClass F R S] (f : F)
    (hf : Function.Injective f) {x : R} : f x ≠ 1 ↔ x ≠ 1 := (map_eq_one_iff f hf).not

@[to_additive]
theorem ne_one_of_map {R S F : Type*} [One R] [One S] [FunLike F R S] [OneHomClass F R S]
    {f : F} {x : R} (hx : f x ≠ 1) : x ≠ 1 := ne_of_apply_ne f <| (by rwa [(map_one f)])

/-- Turn an element of a type `F` satisfying `OneHomClass F M N` into an actual
`OneHom`. This is declared as the default coercion from `F` to `OneHom M N`. -/
@[to_additive (attr := coe)
"Turn an element of a type `F` satisfying `ZeroHomClass F M N` into an actual
`ZeroHom`. This is declared as the default coercion from `F` to `ZeroHom M N`."]
def OneHomClass.toOneHom [OneHomClass F M N] (f : F) : OneHom M N where
  toFun := f
  map_one' := map_one f

/-- Any type satisfying `OneHomClass` can be cast into `OneHom` via `OneHomClass.toOneHom`. -/
@[to_additive "Any type satisfying `ZeroHomClass` can be cast into `ZeroHom` via
`ZeroHomClass.toZeroHom`. "]
instance [OneHomClass F M N] : CoeTC F (OneHom M N) :=
  ⟨OneHomClass.toOneHom⟩

@[to_additive (attr := simp)]
theorem OneHom.coe_coe [OneHomClass F M N] (f : F) :
    ((f : OneHom M N) : M → N) = f := rfl

end One

section Mul

variable [Mul M] [Mul N]

/-- `M →ₙ* N` is the type of functions `M → N` that preserve multiplication. The `ₙ` in the notation
stands for "non-unital" because it is intended to match the notation for `NonUnitalAlgHom` and
`NonUnitalRingHom`, so a `MulHom` is a non-unital monoid hom.

When possible, instead of parametrizing results over `(f : M →ₙ* N)`,
you should parametrize over `(F : Type*) [MulHomClass F M N] (f : F)`.
When you extend this structure, make sure to extend `MulHomClass`.
-/
@[to_additive]
structure MulHom (M : Type*) (N : Type*) [Mul M] [Mul N] where
  /-- The underlying function -/
  protected toFun : M → N
  /-- The proposition that the function preserves multiplication -/
  protected map_mul' : ∀ x y, toFun (x * y) = toFun x * toFun y

/-- `M →ₙ* N` denotes the type of multiplication-preserving maps from `M` to `N`. -/
infixr:25 " →ₙ* " => MulHom

/-- `MulHomClass F M N` states that `F` is a type of multiplication-preserving homomorphisms.

You should declare an instance of this typeclass when you extend `MulHom`.
-/
@[to_additive]
class MulHomClass (F : Type*) (M N : outParam Type*) [Mul M] [Mul N] [FunLike F M N] : Prop where
  /-- The proposition that the function preserves multiplication -/
  map_mul : ∀ (f : F) (x y : M), f (x * y) = f x * f y

@[to_additive]
instance MulHom.funLike : FunLike (M →ₙ* N) M N where
  coe := MulHom.toFun
  coe_injective' f g h := by cases f; cases g; congr

/-- `MulHom` is a type of multiplication-preserving homomorphisms -/
@[to_additive "`AddHom` is a type of addition-preserving homomorphisms"]
instance MulHom.mulHomClass : MulHomClass (M →ₙ* N) M N where
  map_mul := MulHom.map_mul'

variable [FunLike F M N]

/-- See note [hom simp lemma priority] -/
@[to_additive (attr := simp mid)]
theorem map_mul [MulHomClass F M N] (f : F) (x y : M) : f (x * y) = f x * f y :=
  MulHomClass.map_mul f x y

@[to_additive (attr := simp)]
lemma map_comp_mul [MulHomClass F M N] (f : F) (g h : ι → M) : f ∘ (g * h) = f ∘ g * f ∘ h := by
  ext; simp

/-- Turn an element of a type `F` satisfying `MulHomClass F M N` into an actual
`MulHom`. This is declared as the default coercion from `F` to `M →ₙ* N`. -/
@[to_additive (attr := coe)
"Turn an element of a type `F` satisfying `AddHomClass F M N` into an actual
`AddHom`. This is declared as the default coercion from `F` to `M →ₙ+ N`."]
def MulHomClass.toMulHom [MulHomClass F M N] (f : F) : M →ₙ* N where
  toFun := f
  map_mul' := map_mul f

/-- Any type satisfying `MulHomClass` can be cast into `MulHom` via `MulHomClass.toMulHom`. -/
@[to_additive "Any type satisfying `AddHomClass` can be cast into `AddHom` via
`AddHomClass.toAddHom`."]
instance [MulHomClass F M N] : CoeTC F (M →ₙ* N) :=
  ⟨MulHomClass.toMulHom⟩

@[to_additive (attr := simp)]
theorem MulHom.coe_coe [MulHomClass F M N] (f : F) : ((f : MulHom M N) : M → N) = f := rfl

end Mul

section mul_one

variable [MulOneClass M] [MulOneClass N]

/-- `M →* N` is the type of functions `M → N` that preserve the `Monoid` structure.
`MonoidHom` is also used for group homomorphisms.

When possible, instead of parametrizing results over `(f : M →* N)`,
you should parametrize over `(F : Type*) [MonoidHomClass F M N] (f : F)`.

When you extend this structure, make sure to extend `MonoidHomClass`.
-/
@[to_additive]
structure MonoidHom (M : Type*) (N : Type*) [MulOneClass M] [MulOneClass N] extends
  OneHom M N, M →ₙ* N

attribute [nolint docBlame] MonoidHom.toMulHom
attribute [nolint docBlame] MonoidHom.toOneHom

/-- `M →* N` denotes the type of monoid homomorphisms from `M` to `N`. -/
infixr:25 " →* " => MonoidHom

/-- `MonoidHomClass F M N` states that `F` is a type of `Monoid`-preserving homomorphisms.
You should also extend this typeclass when you extend `MonoidHom`. -/
@[to_additive]
class MonoidHomClass (F : Type*) (M N : outParam Type*) [MulOneClass M] [MulOneClass N]
  [FunLike F M N] : Prop
  extends MulHomClass F M N, OneHomClass F M N

@[to_additive]
instance MonoidHom.instFunLike : FunLike (M →* N) M N where
  coe f := f.toFun
  coe_injective' f g h := by
    cases f
    cases g
    congr
    apply DFunLike.coe_injective'
    exact h

@[to_additive]
instance MonoidHom.instMonoidHomClass : MonoidHomClass (M →* N) M N where
  map_mul := MonoidHom.map_mul'
  map_one f := f.toOneHom.map_one'

@[to_additive] instance [Subsingleton M] : Subsingleton (M →* N) := .of_oneHomClass

variable [FunLike F M N]

/-- Turn an element of a type `F` satisfying `MonoidHomClass F M N` into an actual
`MonoidHom`. This is declared as the default coercion from `F` to `M →* N`. -/
@[to_additive (attr := coe)
"Turn an element of a type `F` satisfying `AddMonoidHomClass F M N` into an
actual `MonoidHom`. This is declared as the default coercion from `F` to `M →+ N`."]
def MonoidHomClass.toMonoidHom [MonoidHomClass F M N] (f : F) : M →* N :=
  { (f : M →ₙ* N), (f : OneHom M N) with }

/-- Any type satisfying `MonoidHomClass` can be cast into `MonoidHom` via
`MonoidHomClass.toMonoidHom`. -/
@[to_additive "Any type satisfying `AddMonoidHomClass` can be cast into `AddMonoidHom` via
`AddMonoidHomClass.toAddMonoidHom`."]
instance [MonoidHomClass F M N] : CoeTC F (M →* N) :=
  ⟨MonoidHomClass.toMonoidHom⟩

@[to_additive (attr := simp)]
theorem MonoidHom.coe_coe [MonoidHomClass F M N] (f : F) : ((f : M →* N) : M → N) = f := rfl

@[to_additive]
theorem map_mul_eq_one [MonoidHomClass F M N] (f : F) {a b : M} (h : a * b = 1) :
    f a * f b = 1 := by
  rw [← map_mul, h, map_one]

variable [FunLike F G H]

@[to_additive]
theorem map_div' [DivInvMonoid G] [DivInvMonoid H] [MulHomClass F G H]
    (f : F) (hf : ∀ a, f a⁻¹ = (f a)⁻¹) (a b : G) : f (a / b) = f a / f b := by
  rw [div_eq_mul_inv, div_eq_mul_inv, map_mul, hf]

@[to_additive]
lemma map_comp_div' [DivInvMonoid G] [DivInvMonoid H] [MulHomClass F G H] (f : F)
    (hf : ∀ a, f a⁻¹ = (f a)⁻¹) (g h : ι → G) : f ∘ (g / h) = f ∘ g / f ∘ h := by
  ext; simp [map_div' f hf]

/-- Group homomorphisms preserve inverse.

See note [hom simp lemma priority] -/
@[to_additive (attr := simp mid) "Additive group homomorphisms preserve negation."]
theorem map_inv [Group G] [DivisionMonoid H] [MonoidHomClass F G H]
    (f : F) (a : G) : f a⁻¹ = (f a)⁻¹ :=
  eq_inv_of_mul_eq_one_left <| map_mul_eq_one f <| inv_mul_cancel _

@[to_additive (attr := simp)]
lemma map_comp_inv [Group G] [DivisionMonoid H] [MonoidHomClass F G H] (f : F) (g : ι → G) :
    f ∘ g⁻¹ = (f ∘ g)⁻¹ := by ext; simp

/-- Group homomorphisms preserve division. -/
@[to_additive "Additive group homomorphisms preserve subtraction."]
theorem map_mul_inv [Group G] [DivisionMonoid H] [MonoidHomClass F G H] (f : F) (a b : G) :
    f (a * b⁻¹) = f a * (f b)⁻¹ := by rw [map_mul, map_inv]

@[to_additive]
lemma map_comp_mul_inv [Group G] [DivisionMonoid H] [MonoidHomClass F G H] (f : F) (g h : ι → G) :
    f ∘ (g * h⁻¹) = f ∘ g * (f ∘ h)⁻¹ := by simp

/-- Group homomorphisms preserve division.

See note [hom simp lemma priority] -/
@[to_additive (attr := simp mid) "Additive group homomorphisms preserve subtraction."]
theorem map_div [Group G] [DivisionMonoid H] [MonoidHomClass F G H] (f : F) :
    ∀ a b, f (a / b) = f a / f b := map_div' _ <| map_inv f

@[to_additive (attr := simp)]
lemma map_comp_div [Group G] [DivisionMonoid H] [MonoidHomClass F G H] (f : F) (g h : ι → G) :
    f ∘ (g / h) = f ∘ g / f ∘ h := by ext; simp

/-- See note [hom simp lemma priority] -/
@[to_additive (attr := simp mid) (reorder := 9 10)]
theorem map_pow [Monoid G] [Monoid H] [MonoidHomClass F G H] (f : F) (a : G) :
    ∀ n : ℕ, f (a ^ n) = f a ^ n
  | 0 => by rw [pow_zero, pow_zero, map_one]
  | n + 1 => by rw [pow_succ, pow_succ, map_mul, map_pow f a n]

@[to_additive (attr := simp)]
lemma map_comp_pow [Monoid G] [Monoid H] [MonoidHomClass F G H] (f : F) (g : ι → G) (n : ℕ) :
    f ∘ (g ^ n) = f ∘ g ^ n := by ext; simp

@[to_additive]
theorem map_zpow' [DivInvMonoid G] [DivInvMonoid H] [MonoidHomClass F G H]
    (f : F) (hf : ∀ x : G, f x⁻¹ = (f x)⁻¹) (a : G) : ∀ n : ℤ, f (a ^ n) = f a ^ n
  | (n : ℕ) => by rw [zpow_natCast, map_pow, zpow_natCast]
  | Int.negSucc n => by rw [zpow_negSucc, hf, map_pow, ← zpow_negSucc]

@[to_additive (attr := simp)]
lemma map_comp_zpow' [DivInvMonoid G] [DivInvMonoid H] [MonoidHomClass F G H] (f : F)
    (hf : ∀ x : G, f x⁻¹ = (f x)⁻¹) (g : ι → G) (n : ℤ) : f ∘ (g ^ n) = f ∘ g ^ n := by
  ext; simp [map_zpow' f hf]

/-- Group homomorphisms preserve integer power.

See note [hom simp lemma priority] -/
@[to_additive (attr := simp mid) (reorder := 9 10)
"Additive group homomorphisms preserve integer scaling."]
theorem map_zpow [Group G] [DivisionMonoid H] [MonoidHomClass F G H]
    (f : F) (g : G) (n : ℤ) : f (g ^ n) = f g ^ n := map_zpow' f (map_inv f) g n

@[to_additive]
lemma map_comp_zpow [Group G] [DivisionMonoid H] [MonoidHomClass F G H] (f : F) (g : ι → G)
    (n : ℤ) : f ∘ (g ^ n) = f ∘ g ^ n := by simp

end mul_one

-- completely uninteresting lemmas about coercion to function, that all homs need
section Coes

/-! Bundled morphisms can be down-cast to weaker bundlings -/

attribute [coe] MonoidHom.toOneHom
attribute [coe] AddMonoidHom.toZeroHom

/-- `MonoidHom` down-cast to a `OneHom`, forgetting the multiplicative property. -/
@[to_additive "`AddMonoidHom` down-cast to a `ZeroHom`, forgetting the additive property"]
instance MonoidHom.coeToOneHom [MulOneClass M] [MulOneClass N] :
  Coe (M →* N) (OneHom M N) := ⟨MonoidHom.toOneHom⟩

attribute [coe] MonoidHom.toMulHom
attribute [coe] AddMonoidHom.toAddHom

/-- `MonoidHom` down-cast to a `MulHom`, forgetting the 1-preserving property. -/
@[to_additive "`AddMonoidHom` down-cast to an `AddHom`, forgetting the 0-preserving property."]
instance MonoidHom.coeToMulHom [MulOneClass M] [MulOneClass N] :
  Coe (M →* N) (M →ₙ* N) := ⟨MonoidHom.toMulHom⟩

-- these must come after the coe_toFun definitions
initialize_simps_projections ZeroHom (toFun → apply)
initialize_simps_projections AddHom (toFun → apply)
initialize_simps_projections AddMonoidHom (toFun → apply)
initialize_simps_projections OneHom (toFun → apply)
initialize_simps_projections MulHom (toFun → apply)
initialize_simps_projections MonoidHom (toFun → apply)

@[to_additive (attr := simp)]
theorem OneHom.coe_mk [One M] [One N] (f : M → N) (h1) : (OneHom.mk f h1 : M → N) = f := rfl

@[to_additive (attr := simp)]
theorem OneHom.toFun_eq_coe [One M] [One N] (f : OneHom M N) : f.toFun = f := rfl

@[to_additive (attr := simp)]
theorem MulHom.coe_mk [Mul M] [Mul N] (f : M → N) (hmul) : (MulHom.mk f hmul : M → N) = f := rfl

@[to_additive (attr := simp)]
theorem MulHom.toFun_eq_coe [Mul M] [Mul N] (f : M →ₙ* N) : f.toFun = f := rfl

@[to_additive (attr := simp)]
theorem MonoidHom.coe_mk [MulOneClass M] [MulOneClass N] (f hmul) :
    (MonoidHom.mk f hmul : M → N) = f := rfl

@[to_additive (attr := simp)]
theorem MonoidHom.toOneHom_coe [MulOneClass M] [MulOneClass N] (f : M →* N) :
    (f.toOneHom : M → N) = f := rfl

@[to_additive (attr := simp)]
theorem MonoidHom.toMulHom_coe [MulOneClass M] [MulOneClass N] (f : M →* N) :
    f.toMulHom.toFun = f := rfl

@[to_additive]
theorem MonoidHom.toFun_eq_coe [MulOneClass M] [MulOneClass N] (f : M →* N) : f.toFun = f := rfl

@[to_additive (attr := ext)]
theorem OneHom.ext [One M] [One N] ⦃f g : OneHom M N⦄ (h : ∀ x, f x = g x) : f = g :=
  DFunLike.ext _ _ h

@[to_additive (attr := ext)]
theorem MulHom.ext [Mul M] [Mul N] ⦃f g : M →ₙ* N⦄ (h : ∀ x, f x = g x) : f = g :=
  DFunLike.ext _ _ h

@[to_additive (attr := ext)]
theorem MonoidHom.ext [MulOneClass M] [MulOneClass N] ⦃f g : M →* N⦄ (h : ∀ x, f x = g x) : f = g :=
  DFunLike.ext _ _ h

namespace MonoidHom

variable [Group G]
variable [MulOneClass M]

/-- Makes a group homomorphism from a proof that the map preserves multiplication. -/
@[to_additive (attr := simps -fullyApplied)
  "Makes an additive group homomorphism from a proof that the map preserves addition."]
def mk' (f : M → G) (map_mul : ∀ a b : M, f (a * b) = f a * f b) : M →* G where
  toFun := f
  map_mul' := map_mul
  map_one' := by rw [← mul_right_cancel_iff, ← map_mul _ 1, one_mul, one_mul]

end MonoidHom

@[to_additive (attr := simp)]
theorem OneHom.mk_coe [One M] [One N] (f : OneHom M N) (h1) : OneHom.mk f h1 = f :=
  OneHom.ext fun _ => rfl

@[to_additive (attr := simp)]
theorem MulHom.mk_coe [Mul M] [Mul N] (f : M →ₙ* N) (hmul) : MulHom.mk f hmul = f :=
  MulHom.ext fun _ => rfl

@[to_additive (attr := simp)]
theorem MonoidHom.mk_coe [MulOneClass M] [MulOneClass N] (f : M →* N) (hmul) :
    MonoidHom.mk f hmul = f := MonoidHom.ext fun _ => rfl

end Coes

/-- Copy of a `OneHom` with a new `toFun` equal to the old one. Useful to fix definitional
equalities. -/
@[to_additive
  "Copy of a `ZeroHom` with a new `toFun` equal to the old one. Useful to fix
  definitional equalities."]
protected def OneHom.copy [One M] [One N] (f : OneHom M N) (f' : M → N) (h : f' = f) :
    OneHom M N where
  toFun := f'
  map_one' := h.symm ▸ f.map_one'

@[to_additive (attr := simp)]
theorem OneHom.coe_copy {_ : One M} {_ : One N} (f : OneHom M N) (f' : M → N) (h : f' = f) :
    (f.copy f' h) = f' :=
  rfl

@[to_additive]
theorem OneHom.coe_copy_eq {_ : One M} {_ : One N} (f : OneHom M N) (f' : M → N) (h : f' = f) :
    f.copy f' h = f :=
  DFunLike.ext' h

/-- Copy of a `MulHom` with a new `toFun` equal to the old one. Useful to fix definitional
equalities. -/
@[to_additive
  "Copy of an `AddHom` with a new `toFun` equal to the old one. Useful to fix
  definitional equalities."]
protected def MulHom.copy [Mul M] [Mul N] (f : M →ₙ* N) (f' : M → N) (h : f' = f) :
    M →ₙ* N where
  toFun := f'
  map_mul' := h.symm ▸ f.map_mul'

@[to_additive (attr := simp)]
theorem MulHom.coe_copy {_ : Mul M} {_ : Mul N} (f : M →ₙ* N) (f' : M → N) (h : f' = f) :
    (f.copy f' h) = f' :=
  rfl

@[to_additive]
theorem MulHom.coe_copy_eq {_ : Mul M} {_ : Mul N} (f : M →ₙ* N) (f' : M → N) (h : f' = f) :
    f.copy f' h = f :=
  DFunLike.ext' h

/-- Copy of a `MonoidHom` with a new `toFun` equal to the old one. Useful to fix
definitional equalities. -/
@[to_additive
  "Copy of an `AddMonoidHom` with a new `toFun` equal to the old one. Useful to fix
  definitional equalities."]
protected def MonoidHom.copy [MulOneClass M] [MulOneClass N] (f : M →* N) (f' : M → N)
    (h : f' = f) : M →* N :=
  { f.toOneHom.copy f' h, f.toMulHom.copy f' h with }

@[to_additive (attr := simp)]
theorem MonoidHom.coe_copy {_ : MulOneClass M} {_ : MulOneClass N} (f : M →* N) (f' : M → N)
    (h : f' = f) : (f.copy f' h) = f' :=
  rfl

@[to_additive]
theorem MonoidHom.copy_eq {_ : MulOneClass M} {_ : MulOneClass N} (f : M →* N) (f' : M → N)
    (h : f' = f) : f.copy f' h = f :=
  DFunLike.ext' h

@[to_additive]
protected theorem OneHom.map_one [One M] [One N] (f : OneHom M N) : f 1 = 1 :=
  f.map_one'

/-- If `f` is a monoid homomorphism then `f 1 = 1`. -/
@[to_additive "If `f` is an additive monoid homomorphism then `f 0 = 0`."]
protected theorem MonoidHom.map_one [MulOneClass M] [MulOneClass N] (f : M →* N) : f 1 = 1 :=
  f.map_one'

@[to_additive]
protected theorem MulHom.map_mul [Mul M] [Mul N] (f : M →ₙ* N) (a b : M) : f (a * b) = f a * f b :=
  f.map_mul' a b

/-- If `f` is a monoid homomorphism then `f (a * b) = f a * f b`. -/
@[to_additive "If `f` is an additive monoid homomorphism then `f (a + b) = f a + f b`."]
protected theorem MonoidHom.map_mul [MulOneClass M] [MulOneClass N] (f : M →* N) (a b : M) :
    f (a * b) = f a * f b := f.map_mul' a b

namespace MonoidHom

variable [MulOneClass M] [MulOneClass N] [FunLike F M N] [MonoidHomClass F M N]

/-- Given a monoid homomorphism `f : M →* N` and an element `x : M`, if `x` has a right inverse,
then `f x` has a right inverse too. For elements invertible on both sides see `IsUnit.map`. -/
@[to_additive
  "Given an AddMonoid homomorphism `f : M →+ N` and an element `x : M`, if `x` has
  a right inverse, then `f x` has a right inverse too."]
theorem map_exists_right_inv (f : F) {x : M} (hx : ∃ y, x * y = 1) : ∃ y, f x * y = 1 :=
  let ⟨y, hy⟩ := hx
  ⟨f y, map_mul_eq_one f hy⟩

/-- Given a monoid homomorphism `f : M →* N` and an element `x : M`, if `x` has a left inverse,
then `f x` has a left inverse too. For elements invertible on both sides see `IsUnit.map`. -/
@[to_additive
  "Given an AddMonoid homomorphism `f : M →+ N` and an element `x : M`, if `x` has
  a left inverse, then `f x` has a left inverse too. For elements invertible on both sides see
  `IsAddUnit.map`."]
theorem map_exists_left_inv (f : F) {x : M} (hx : ∃ y, y * x = 1) : ∃ y, y * f x = 1 :=
  let ⟨y, hy⟩ := hx
  ⟨f y, map_mul_eq_one f hy⟩

end MonoidHom

/-- The identity map from a type with 1 to itself. -/
@[to_additive (attr := simps) "The identity map from a type with zero to itself."]
def OneHom.id (M : Type*) [One M] : OneHom M M where
  toFun x := x
  map_one' := rfl

/-- The identity map from a type with multiplication to itself. -/
@[to_additive (attr := simps) "The identity map from a type with addition to itself."]
def MulHom.id (M : Type*) [Mul M] : M →ₙ* M where
  toFun x := x
  map_mul' _ _ := rfl

/-- The identity map from a monoid to itself. -/
@[to_additive (attr := simps) "The identity map from an additive monoid to itself."]
def MonoidHom.id (M : Type*) [MulOneClass M] : M →* M where
  toFun x := x
  map_one' := rfl
  map_mul' _ _ := rfl

@[to_additive (attr := simp)]
lemma OneHom.coe_id {M : Type*} [One M] : (OneHom.id M : M → M) = _root_.id := rfl

@[to_additive (attr := simp)]
lemma MulHom.coe_id {M : Type*} [Mul M] : (MulHom.id M : M → M) = _root_.id := rfl

@[to_additive (attr := simp)]
lemma MonoidHom.coe_id {M : Type*} [MulOneClass M] : (MonoidHom.id M : M → M) = _root_.id := rfl

/-- Composition of `OneHom`s as a `OneHom`. -/
@[to_additive "Composition of `ZeroHom`s as a `ZeroHom`."]
def OneHom.comp [One M] [One N] [One P] (hnp : OneHom N P) (hmn : OneHom M N) : OneHom M P where
  toFun := hnp ∘ hmn
  map_one' := by simp

/-- Composition of `MulHom`s as a `MulHom`. -/
@[to_additive "Composition of `AddHom`s as an `AddHom`."]
def MulHom.comp [Mul M] [Mul N] [Mul P] (hnp : N →ₙ* P) (hmn : M →ₙ* N) : M →ₙ* P where
  toFun := hnp ∘ hmn
  map_mul' x y := by simp

/-- Composition of monoid morphisms as a monoid morphism. -/
@[to_additive "Composition of additive monoid morphisms as an additive monoid morphism."]
def MonoidHom.comp [MulOneClass M] [MulOneClass N] [MulOneClass P] (hnp : N →* P) (hmn : M →* N) :
    M →* P where
  toFun := hnp ∘ hmn
  map_one' := by simp
  map_mul' := by simp

@[to_additive (attr := simp)]
theorem OneHom.coe_comp [One M] [One N] [One P] (g : OneHom N P) (f : OneHom M N) :
    ↑(g.comp f) = g ∘ f := rfl

@[to_additive (attr := simp)]
theorem MulHom.coe_comp [Mul M] [Mul N] [Mul P] (g : N →ₙ* P) (f : M →ₙ* N) :
    ↑(g.comp f) = g ∘ f := rfl

@[to_additive (attr := simp)]
theorem MonoidHom.coe_comp [MulOneClass M] [MulOneClass N] [MulOneClass P]
    (g : N →* P) (f : M →* N) : ↑(g.comp f) = g ∘ f := rfl

@[to_additive]
theorem OneHom.comp_apply [One M] [One N] [One P] (g : OneHom N P) (f : OneHom M N) (x : M) :
    g.comp f x = g (f x) := rfl

@[to_additive]
theorem MulHom.comp_apply [Mul M] [Mul N] [Mul P] (g : N →ₙ* P) (f : M →ₙ* N) (x : M) :
    g.comp f x = g (f x) := rfl

@[to_additive]
theorem MonoidHom.comp_apply [MulOneClass M] [MulOneClass N] [MulOneClass P]
    (g : N →* P) (f : M →* N) (x : M) : g.comp f x = g (f x) := rfl

/-- Composition of monoid homomorphisms is associative. -/
@[to_additive "Composition of additive monoid homomorphisms is associative."]
theorem OneHom.comp_assoc {Q : Type*} [One M] [One N] [One P] [One Q]
    (f : OneHom M N) (g : OneHom N P) (h : OneHom P Q) :
    (h.comp g).comp f = h.comp (g.comp f) := rfl

@[to_additive]
theorem MulHom.comp_assoc {Q : Type*} [Mul M] [Mul N] [Mul P] [Mul Q]
    (f : M →ₙ* N) (g : N →ₙ* P) (h : P →ₙ* Q) : (h.comp g).comp f = h.comp (g.comp f) := rfl

@[to_additive]
theorem MonoidHom.comp_assoc {Q : Type*} [MulOneClass M] [MulOneClass N] [MulOneClass P]
    [MulOneClass Q] (f : M →* N) (g : N →* P) (h : P →* Q) :
    (h.comp g).comp f = h.comp (g.comp f) := rfl

@[to_additive]
theorem OneHom.cancel_right [One M] [One N] [One P] {g₁ g₂ : OneHom N P} {f : OneHom M N}
    (hf : Function.Surjective f) : g₁.comp f = g₂.comp f ↔ g₁ = g₂ :=
  ⟨fun h => OneHom.ext <| hf.forall.2 (DFunLike.ext_iff.1 h), fun h => h ▸ rfl⟩

@[to_additive]
theorem MulHom.cancel_right [Mul M] [Mul N] [Mul P] {g₁ g₂ : N →ₙ* P} {f : M →ₙ* N}
    (hf : Function.Surjective f) : g₁.comp f = g₂.comp f ↔ g₁ = g₂ :=
  ⟨fun h => MulHom.ext <| hf.forall.2 (DFunLike.ext_iff.1 h), fun h => h ▸ rfl⟩

@[to_additive]
theorem MonoidHom.cancel_right [MulOneClass M] [MulOneClass N] [MulOneClass P]
    {g₁ g₂ : N →* P} {f : M →* N} (hf : Function.Surjective f) :
    g₁.comp f = g₂.comp f ↔ g₁ = g₂ :=
  ⟨fun h => MonoidHom.ext <| hf.forall.2 (DFunLike.ext_iff.1 h), fun h => h ▸ rfl⟩

@[to_additive]
theorem OneHom.cancel_left [One M] [One N] [One P] {g : OneHom N P} {f₁ f₂ : OneHom M N}
    (hg : Function.Injective g) : g.comp f₁ = g.comp f₂ ↔ f₁ = f₂ :=
  ⟨fun h => OneHom.ext fun x => hg <| by rw [← OneHom.comp_apply, h, OneHom.comp_apply],
    fun h => h ▸ rfl⟩

@[to_additive]
theorem MulHom.cancel_left [Mul M] [Mul N] [Mul P] {g : N →ₙ* P} {f₁ f₂ : M →ₙ* N}
    (hg : Function.Injective g) : g.comp f₁ = g.comp f₂ ↔ f₁ = f₂ :=
  ⟨fun h => MulHom.ext fun x => hg <| by rw [← MulHom.comp_apply, h, MulHom.comp_apply],
    fun h => h ▸ rfl⟩

@[to_additive]
theorem MonoidHom.cancel_left [MulOneClass M] [MulOneClass N] [MulOneClass P]
    {g : N →* P} {f₁ f₂ : M →* N} (hg : Function.Injective g) : g.comp f₁ = g.comp f₂ ↔ f₁ = f₂ :=
  ⟨fun h => MonoidHom.ext fun x => hg <| by rw [← MonoidHom.comp_apply, h, MonoidHom.comp_apply],
    fun h => h ▸ rfl⟩

section

@[to_additive]
theorem MonoidHom.toOneHom_injective [MulOneClass M] [MulOneClass N] :
    Function.Injective (MonoidHom.toOneHom : (M →* N) → OneHom M N) :=
  Function.Injective.of_comp (f := DFunLike.coe) DFunLike.coe_injective

@[to_additive]
theorem MonoidHom.toMulHom_injective [MulOneClass M] [MulOneClass N] :
    Function.Injective (MonoidHom.toMulHom : (M →* N) → M →ₙ* N) :=
  Function.Injective.of_comp (f := DFunLike.coe) DFunLike.coe_injective

end

@[to_additive (attr := simp)]
theorem OneHom.comp_id [One M] [One N] (f : OneHom M N) : f.comp (OneHom.id M) = f :=
  OneHom.ext fun _ => rfl

@[to_additive (attr := simp)]
theorem MulHom.comp_id [Mul M] [Mul N] (f : M →ₙ* N) : f.comp (MulHom.id M) = f :=
  MulHom.ext fun _ => rfl

@[to_additive (attr := simp)]
theorem MonoidHom.comp_id [MulOneClass M] [MulOneClass N] (f : M →* N) :
    f.comp (MonoidHom.id M) = f := MonoidHom.ext fun _ => rfl

@[to_additive (attr := simp)]
theorem OneHom.id_comp [One M] [One N] (f : OneHom M N) : (OneHom.id N).comp f = f :=
  OneHom.ext fun _ => rfl

@[to_additive (attr := simp)]
theorem MulHom.id_comp [Mul M] [Mul N] (f : M →ₙ* N) : (MulHom.id N).comp f = f :=
  MulHom.ext fun _ => rfl

@[to_additive (attr := simp)]
theorem MonoidHom.id_comp [MulOneClass M] [MulOneClass N] (f : M →* N) :
    (MonoidHom.id N).comp f = f := MonoidHom.ext fun _ => rfl

@[to_additive]
protected theorem MonoidHom.map_pow [Monoid M] [Monoid N] (f : M →* N) (a : M) (n : ℕ) :
    f (a ^ n) = f a ^ n := map_pow f a n

@[to_additive]
protected theorem MonoidHom.map_zpow' [DivInvMonoid M] [DivInvMonoid N] (f : M →* N)
    (hf : ∀ x, f x⁻¹ = (f x)⁻¹) (a : M) (n : ℤ) :
    f (a ^ n) = f a ^ n := map_zpow' f hf a n

<<<<<<< HEAD
/-- If `M` and `N` have multiplications, `f : M →ₙ* N` is a surjective multiplicative map,
=======
/-- Makes a `OneHom` inverse from the left inverse of a `OneHom` -/
@[to_additive (attr := simps)
  "Make a `ZeroHom` inverse from the left inverse of a `ZeroHom`"]
def OneHom.inverse [One M] [One N]
    (f : OneHom M N) (g : N → M)
    (h₁ : Function.LeftInverse g f) :
  OneHom N M :=
  { toFun := g,
    map_one' := by rw [← f.map_one, h₁] }

theorem OneHom.inverse_comp [One M] [One N] {f : OneHom M N} {g : N → M}
    {h : Function.LeftInverse g f} : (f.inverse g h).comp f = id M := OneHom.ext h

/-- Makes a multiplicative inverse from a bijection which preserves multiplication. -/
@[to_additive (attr := simps)
  "Makes an additive inverse from a bijection which preserves addition."]
def MulHom.inverse [Mul M] [Mul N] (f : M →ₙ* N) (g : N → M)
    (h₁ : Function.LeftInverse g f)
    (h₂ : Function.RightInverse g f) : N →ₙ* M where
  toFun := g
  map_mul' x y := h₁.injective <| by simp only [map_mul, h₂ x, h₂ y, h₂ (x * y)]

theorem MulHom.inverse_comp [Mul M] [Mul N] {f : M →ₙ* N} {g : N → M}
    {h₁ : Function.LeftInverse g f} {h₂ : Function.RightInverse g f} :
    (f.inverse g h₁ h₂).comp f = id M := MulHom.ext h₁

theorem MulHom.comp_inverse [Mul M] [Mul N] {f : M →ₙ* N} {g : N → M}
    {h₁ : Function.LeftInverse g f} {h₂ : Function.RightInverse g f} :
    f.comp (f.inverse g h₁ h₂) = id N := MulHom.ext h₂

/-- If `M` and `N` have multiplications, `f` is a surjective multiplicative map,
>>>>>>> e0dab943
and `M` is commutative, then `N` is commutative. -/
@[to_additive
"If `M` and `N` have additions, `f` is a surjective additive map,
and `M` is commutative, then `N` is commutative."]
theorem Function.Surjective.mul_comm [Mul M] [Mul N] {f : M →ₙ* N}
    (is_surj : Function.Surjective f) (is_comm : Std.Commutative (· * · : M → M → M)) :
    Std.Commutative (· * · : N → N → N) where
  comm := fun a b ↦ by
    obtain ⟨a', ha'⟩ := is_surj a
    obtain ⟨b', hb'⟩ := is_surj b
    simp only [← ha', ← hb', ← map_mul]
    rw [is_comm.comm]

section Lift

namespace OneHom

variable [One M] [One N] [One P]

/-- If `p` is a `MulHom`, `g` is a map, and `f`
is a `OneHom` such that `g ∘ ⇑p = ⇑f`, then `g` is also a `OneHom`. -/
@[to_additive (attr := simps) " If `p` is a `ZeroHom`, `g`
  is a map, and `f` is an `ZeroHom` such that `g ∘ ⇑p = ⇑f`, then `g` is also an
  `ZeroHom`. "]
def liftLeft (f : OneHom M N) (p : OneHom M P) (g : P → N) (hg : ∀ x, g (p x) = f x) :
    OneHom P N where toFun := g; map_one' := by simpa only [hg, map_one] using hg 1

/-- If `p` is an injective `OneHom`, `p_inv` is a map, and `f`
is a `OneHom` such that `⇑p ∘ g = ⇑f`, then `g` is also a `OneHom`. -/
@[to_additive (attr := simps) " If `p` is an injective `ZeroHom`, `p_inv`
is a map, and `f` is a `ZeroHom` such that `⇑p ∘ g = ⇑f`, then `g` is also an
`ZeroHom`. "]
def liftRight (f : OneHom M N) {p : OneHom P N} (hp : Injective p) (g : M → P)
    (hg : ∀ x, p (g x) = f x) : OneHom M P where
  toFun := g; map_one' := hp <| by simpa only [map_one] using hg 1

/-- If `p : OneHom M P` is a `OneHom`, `p_inv : P → M` a map, and `f : OneHom M N`
  is a `OneHom` such that `⇑f ∘ p_inv ∘ ⇑p = ⇑f`, then `⇑f ∘ p_inv` is also a `OneHom`. -/
@[to_additive (attr := simps!)
  " If `p : ZeroHom P N` is a `ZeroHom`, `p_inv : P → M` a map, and `f : ZeroHom M N`
  is a `ZeroHom` such that `⇑f ∘ p_inv ∘ ⇑p = ⇑f`, then `⇑f ∘ p_inv` is also a `ZeroHom`. "]
def liftOfRightInverse' (p : OneHom M P) (p_inv : P → M) (f : OneHom M N) :
    (hf : ∀ x, f (p_inv (p x)) = f x) → OneHom P N := f.liftLeft p (f ∘ p_inv)

/-- If `p : OneHom P N` is a `MulHom` with `p_inv : N → P` a left inverse map, and `f : OneHom M N`
  is a `OneHom` such that `⇑p ∘ p_inv ∘ ⇑f = ⇑f`, then `p_inv ∘ ⇑f` is also a `OneHom`. -/
@[to_additive (attr := simps!)
  " If `p : ZeroHom P N` is a `ZeroHom` with `p_inv : N → P` a left inverse map, and
  `f : ZeroHom M N` is a `ZeroHom` such that `⇑p ∘ p_inv ∘ ⇑f = ⇑f`, then `p_inv ∘ ⇑f`
  is also a `ZeroHom`. "]
def liftOfLeftInverse (p : OneHom P N) (p_inv : N → P) (hp : LeftInverse p_inv p) (f : OneHom M N) :
    (hf : ∀ x, p (p_inv (f x)) = f x) → OneHom M P := f.liftRight hp.injective (p_inv ∘ f)

/-- Makes a `OneHom` inverse from the left inverse of a `OneHom` -/
@[to_additive (attr := simps!)
  "Make a `ZeroHom` inverse from the left inverse of a `ZeroHom`"]
def inverse [One M] [One N] (f : OneHom M N) (g : N → M) (h : LeftInverse g f) : OneHom N M :=
  liftLeft (id M) f g h

end OneHom

namespace MulHom

variable [Mul M] [Mul N] [Mul P]

/-- If `p` is a surjective `MulHom`, `g` is a map, and `f`
is a `MulHom` such that `g ∘ ⇑p = ⇑f`, then `g` is also a `MulHom`. -/
@[to_additive (attr := simps) " If `p : M →ₙ+ P` is a surjective `AddMulHom`, `g`
is a map, and `f` is an `AddMulHom` such that `g ∘ ⇑p = ⇑f`, then `g` is also an
`AddMulHom`. "]
def liftLeft (f : M →ₙ* N) {p : M →ₙ* P} (hp : Surjective p) (g : P → N)
    (hg : ∀ x, g (p x) = f x) : P →ₙ* N where
  toFun := g; map_mul' x y := by
    rcases hp x with ⟨x, rfl⟩
    rcases hp y with ⟨y, rfl⟩
    simp only [← map_mul p x y, hg, map_mul f]

/-- If `p : P →ₙ* N` is an injective `MulHom`, `g : M → P` is a map, and `f : M →ₙ* N`
is a `MulHom` such that `⇑p ∘ g = ⇑f`, then `g` is also a `MulHom`. -/
@[to_additive (attr := simps) " If `p : P →ₙ+ N` is an injective `AddMulHom`, `g : M → P`
is a map, and `f : M →ₙ+ N` is an `AddMulHom` such that `⇑p ∘ g = ⇑f`, then `g` is also an
`AddMulHom`. "]
def liftRight (f : M →ₙ* N)
    {p : P →ₙ* N} (hp : Injective p) (g : M → P) (hg : ∀ x, p (g x) = f x) : M →ₙ* P where
  toFun := g; map_mul' x y := hp <| by simp only [hg, map_mul]

/-- If `p : M →ₙ* P` is a `MulHom` with `p_inv : P → M` a right inverse map, and `f : M →ₙ* N`
  is a `MulHom` such that `⇑f ∘ p_inv ∘ ⇑p = ⇑f`, then `⇑f ∘ p_inv` is also a `MulHom`. -/
@[to_additive (attr := simps!)
  " If `p : P →ₙ+ N` is an `AddHom` with `p_inv : P → M` a right inverse map, and `f : M →ₙ+ N`
  is an `AddHom` such that `⇑f ∘ p_inv ∘ ⇑p = ⇑f`, then `⇑f ∘ p_inv` is also an `AddHom`. "]
def liftOfRightInverse' (p : M →ₙ* P) (p_inv : P → M) (hp : RightInverse p_inv p) (f : M →ₙ* N):
    (hf : ∀ x, f (p_inv (p x)) = f x) → P →ₙ* N := f.liftLeft hp.surjective (f ∘ p_inv)

/-- If `p : P →ₙ* N` is a `MulHom` with `p_inv : N → P` a left inverse map, and `f : M →ₙ* N`
  is a `MulHom` such that `⇑p ∘ p_inv ∘ ⇑f = ⇑f`, then `p_inv ∘ ⇑f` is also a `MulHom`. -/
@[to_additive (attr := simps!)
  " If `p : P →ₙ+ N` is an `AddHom` with `p_inv : N → P` a left inverse map, and `f : M →ₙ+ N`
  is an `AddHom` such that `⇑p ∘ p_inv ∘ ⇑f = ⇑f`, then `p_inv ∘ ⇑f` is also an `AddHom`. "]
def liftOfLeftInverse (p : P →ₙ* N) (p_inv : N → P) (hp : LeftInverse p_inv p) (f : M →ₙ* N) :
    (hf : ∀ x, p (p_inv (f x)) = f x) → M →ₙ* P := f.liftRight hp.injective (p_inv ∘ f)

/-- Makes a multiplicative inverse from a bijection which preserves multiplication. -/
@[to_additive (attr := simps!)
  " Makes an additive inverse from a bijection which preserves addition. "]
def inverse (f : M →ₙ* N) (g : N → M)
    (h₁ : LeftInverse g f)
    (h₂ : RightInverse g f) : N →ₙ* M := liftLeft (id M) h₂.surjective g h₁

end MulHom

namespace MonoidHom

variable [MulOneClass M] [MulOneClass N] [MulOneClass P]

/-- If `p : M →* P` is a surjective `MonoidHom`, `g : P → N` is a map, and `f : M →* N`
is a `MonoidHom` such that `g ∘ ⇑p = ⇑f`, then `g` is also a `MonoidHom`. -/
@[to_additive (attr := simps) " If `p : M →+ P` is a surjective `AddMonoidHom`, `g : P → N`
is a map, and `f : M →+ N` is an `AddMonoidHom` such that `g ∘ ⇑p = ⇑f`, then `g` is also an
`AddMonoidHom`. "]
def liftLeft (f : M →* N) {p : M →* P} (hp : Surjective p) (g : P → N) (hg : ∀ x, g (p x) = f x) :
    P →* N :=
  { f.toMulHom.liftLeft (p := p) hp g hg, f.toOneHom.liftLeft p g hg with toFun := g }

/-- If `p : P →* N` is an injective `MonoidHom`, `g : M → P` is a map, and `f : M →* N`
is a `MonoidHom` such that `⇑p ∘ g = ⇑f`, then `g` is also a `MonoidHom`. -/
@[to_additive (attr := simps) " If `p : P →+ N` is an injective `AddMonoidHom`, `g : M → P`
is a map, and `f : M →+ N` is an `AddMonoidHom` such that `⇑p ∘ g = ⇑f`, then `g` is also an
`AddMonoidHom`. "]
def liftRight (f : M →* N) {p : P →* N} (hp : Injective p) (g : M → P) (hg : ∀ x, p (g x) = f x) :
    M →* P :=
  { f.toMulHom.liftRight (p := p) hp g hg, f.toOneHom.liftRight hp g hg with toFun := g }

/-- If `p : M →* P` is a `MonoidHom` with `p_inv : P → M` a right inverse map, and `f : M →* N`
  is a `MonoidHom` such that `⇑f ∘ p_inv ∘ ⇑p = ⇑f`, then `⇑f ∘ p_inv` is also a `MonoidHom`. -/
@[to_additive (attr := simps!)
  " If `p : P →+ N` is an `AddMonoidHom` with `p_inv : P → M` a right inverse map, and
    `f : M →+ N` is an `AddMonoidHom` such that `⇑f ∘ p_inv ∘ ⇑p = ⇑f`, then `⇑f ∘ p_inv` is
    also an `AddMonoidHom`. "]
def liftOfRightInverse' (p : M →* P) (p_inv : P → M) (hp : RightInverse p_inv p) (f : M →* N) :
    (hf : ∀ x, f (p_inv (p x)) = f x) → P →* N := f.liftLeft hp.surjective (f ∘ p_inv)

/-- If `p : P →* N` is a `MonoidHom` with `p_inv : N → P` a left inverse map, and `f : M →* N`
  is a `MonoidHom` such that `⇑p ∘ p_inv ∘ ⇑f = ⇑f`, then `p_inv ∘ ⇑f` is also a `MonoidHom`. -/
@[to_additive (attr := simps!)
  " If `p : P →+ N` is an `AddMonoidHom` with `p_inv : N → P` a left inverse map, and
    `f : M →+ N` is an `AddMonoidHom` such that `⇑p ∘ p_inv ∘ ⇑f = ⇑f`, then `p_inv ∘ ⇑f` is
    also an `AddMonoidHom`. "]
def liftOfLeftInverse (p : P →* N) (p_inv : N → P) (hp : LeftInverse p_inv p) (f : M →* N) :
    (hf : ∀ x, p (p_inv (f x)) = f x) → M →* P := f.liftRight hp.injective (p_inv ∘ f)

/-- The inverse of a bijective `MonoidHom` is a `MonoidHom`. -/
@[to_additive (attr := simps!)
  "The inverse of a bijective `AddMonoidHom` is an `AddMonoidHom`."]
def inverse (f : M →* N) (g : N → M)
    (h₁ : LeftInverse g f) (h₂ : RightInverse g f) : N →* M :=
  liftLeft (id M) h₂.surjective g h₁

end MonoidHom

end Lift

section End

namespace Monoid

variable (M) [MulOneClass M]

/-- The monoid of endomorphisms. -/
@[to_additive "The monoid of endomorphisms.", to_additive_dont_translate]
protected def End := M →* M

namespace End

@[to_additive]
instance instFunLike : FunLike (Monoid.End M) M M := MonoidHom.instFunLike
@[to_additive]
instance instMonoidHomClass : MonoidHomClass (Monoid.End M) M M := MonoidHom.instMonoidHomClass

@[to_additive instOne]
instance instOne : One (Monoid.End M) where one := .id _
@[to_additive instMul]
instance instMul : Mul (Monoid.End M) where mul := .comp

@[to_additive instMonoid]
instance instMonoid : Monoid (Monoid.End M) where
  mul := MonoidHom.comp
  one := MonoidHom.id M
  mul_assoc _ _ _ := MonoidHom.comp_assoc _ _ _
  mul_one := MonoidHom.comp_id
  one_mul := MonoidHom.id_comp
  npow n f := (npowRec n f).copy f^[n] <| by induction n <;> simp [npowRec, *] <;> rfl
  npow_succ _ _ := DFunLike.coe_injective <| Function.iterate_succ _ _

@[to_additive]
instance : Inhabited (Monoid.End M) := ⟨1⟩

@[to_additive (attr := simp, norm_cast) coe_pow]
lemma coe_pow (f : Monoid.End M) (n : ℕ) : (↑(f ^ n) : M → M) = f^[n] := rfl

@[to_additive (attr := simp) coe_one]
theorem coe_one : ((1 : Monoid.End M) : M → M) = id := rfl

@[to_additive (attr := simp) coe_mul]
theorem coe_mul (f g) : ((f * g : Monoid.End M) : M → M) = f ∘ g := rfl

end End

@[deprecated (since := "2024-11-20")] protected alias coe_one := End.coe_one
@[deprecated (since := "2024-11-20")] protected alias coe_mul := End.coe_mul

end Monoid

end End

/-- `1` is the homomorphism sending all elements to `1`. -/
@[to_additive "`0` is the homomorphism sending all elements to `0`."]
instance [One M] [One N] : One (OneHom M N) := ⟨⟨fun _ => 1, rfl⟩⟩

/-- `1` is the multiplicative homomorphism sending all elements to `1`. -/
@[to_additive "`0` is the additive homomorphism sending all elements to `0`"]
instance [Mul M] [MulOneClass N] : One (M →ₙ* N) :=
  ⟨⟨fun _ => 1, fun _ _ => (one_mul 1).symm⟩⟩

/-- `1` is the monoid homomorphism sending all elements to `1`. -/
@[to_additive "`0` is the additive monoid homomorphism sending all elements to `0`."]
instance [MulOneClass M] [MulOneClass N] : One (M →* N) :=
  ⟨⟨⟨fun _ => 1, rfl⟩, fun _ _ => (one_mul 1).symm⟩⟩

@[to_additive (attr := simp)]
theorem OneHom.one_apply [One M] [One N] (x : M) : (1 : OneHom M N) x = 1 := rfl

@[to_additive (attr := simp)]
theorem MonoidHom.one_apply [MulOneClass M] [MulOneClass N] (x : M) : (1 : M →* N) x = 1 := rfl

@[to_additive (attr := simp)]
theorem OneHom.one_comp [One M] [One N] [One P] (f : OneHom M N) :
    (1 : OneHom N P).comp f = 1 := rfl

@[to_additive (attr := simp)]
theorem OneHom.comp_one [One M] [One N] [One P] (f : OneHom N P) : f.comp (1 : OneHom M N) = 1 := by
  ext
  simp only [OneHom.map_one, OneHom.coe_comp, Function.comp_apply, OneHom.one_apply]

@[to_additive]
instance [One M] [One N] : Inhabited (OneHom M N) := ⟨1⟩

@[to_additive]
instance [Mul M] [MulOneClass N] : Inhabited (M →ₙ* N) := ⟨1⟩

@[to_additive]
instance [MulOneClass M] [MulOneClass N] : Inhabited (M →* N) := ⟨1⟩

namespace MonoidHom

@[to_additive (attr := simp)]
theorem one_comp [MulOneClass M] [MulOneClass N] [MulOneClass P] (f : M →* N) :
    (1 : N →* P).comp f = 1 := rfl

@[to_additive (attr := simp)]
theorem comp_one [MulOneClass M] [MulOneClass N] [MulOneClass P] (f : N →* P) :
    f.comp (1 : M →* N) = 1 := by
  ext
  simp only [map_one, coe_comp, Function.comp_apply, one_apply]

/-- Group homomorphisms preserve inverse. -/
@[to_additive "Additive group homomorphisms preserve negation."]
protected theorem map_inv [Group α] [DivisionMonoid β] (f : α →* β) (a : α) : f a⁻¹ = (f a)⁻¹ :=
  map_inv f _

/-- Group homomorphisms preserve integer power. -/
@[to_additive "Additive group homomorphisms preserve integer scaling."]
protected theorem map_zpow [Group α] [DivisionMonoid β] (f : α →* β) (g : α) (n : ℤ) :
    f (g ^ n) = f g ^ n := map_zpow f g n

/-- Group homomorphisms preserve division. -/
@[to_additive "Additive group homomorphisms preserve subtraction."]
protected theorem map_div [Group α] [DivisionMonoid β] (f : α →* β) (g h : α) :
    f (g / h) = f g / f h := map_div f g h

/-- Group homomorphisms preserve division. -/
@[to_additive "Additive group homomorphisms preserve subtraction."]
protected theorem map_mul_inv [Group α] [DivisionMonoid β] (f : α →* β) (g h : α) :
    f (g * h⁻¹) = f g * (f h)⁻¹ := by simp

end MonoidHom

@[to_additive (attr := simp)]
lemma iterate_map_mul {M F : Type*} [Mul M] [FunLike F M M] [MulHomClass F M M]
    (f : F) (n : ℕ) (x y : M) :
    f^[n] (x * y) = f^[n] x * f^[n] y :=
  Function.Semiconj₂.iterate (map_mul f) n x y

@[to_additive (attr := simp)]
lemma iterate_map_one {M F : Type*} [One M] [FunLike F M M] [OneHomClass F M M]
    (f : F) (n : ℕ) :
    f^[n] 1 = 1 :=
  iterate_fixed (map_one f) n

@[to_additive (attr := simp)]
lemma iterate_map_inv {M F : Type*} [Group M] [FunLike F M M] [MonoidHomClass F M M]
    (f : F) (n : ℕ) (x : M) :
    f^[n] x⁻¹ = (f^[n] x)⁻¹ :=
  Commute.iterate_left (map_inv f) n x

@[to_additive (attr := simp)]
lemma iterate_map_div {M F : Type*} [Group M] [FunLike F M M] [MonoidHomClass F M M]
    (f : F) (n : ℕ) (x y : M) :
    f^[n] (x / y) = f^[n] x / f^[n] y :=
  Semiconj₂.iterate (map_div f) n x y

@[to_additive (attr := simp)]
lemma iterate_map_pow {M F : Type*} [Monoid M] [FunLike F M M] [MonoidHomClass F M M]
    (f : F) (n : ℕ) (x : M) (k : ℕ) :
    f^[n] (x ^ k) = f^[n] x ^ k :=
  Commute.iterate_left (map_pow f · k) n x

@[to_additive (attr := simp)]
lemma iterate_map_zpow {M F : Type*} [Group M] [FunLike F M M] [MonoidHomClass F M M]
    (f : F) (n : ℕ) (x : M) (k : ℤ) :
    f^[n] (x ^ k) = f^[n] x ^ k :=
  Commute.iterate_left (map_zpow f · k) n x<|MERGE_RESOLUTION|>--- conflicted
+++ resolved
@@ -864,41 +864,7 @@
     (hf : ∀ x, f x⁻¹ = (f x)⁻¹) (a : M) (n : ℤ) :
     f (a ^ n) = f a ^ n := map_zpow' f hf a n
 
-<<<<<<< HEAD
 /-- If `M` and `N` have multiplications, `f : M →ₙ* N` is a surjective multiplicative map,
-=======
-/-- Makes a `OneHom` inverse from the left inverse of a `OneHom` -/
-@[to_additive (attr := simps)
-  "Make a `ZeroHom` inverse from the left inverse of a `ZeroHom`"]
-def OneHom.inverse [One M] [One N]
-    (f : OneHom M N) (g : N → M)
-    (h₁ : Function.LeftInverse g f) :
-  OneHom N M :=
-  { toFun := g,
-    map_one' := by rw [← f.map_one, h₁] }
-
-theorem OneHom.inverse_comp [One M] [One N] {f : OneHom M N} {g : N → M}
-    {h : Function.LeftInverse g f} : (f.inverse g h).comp f = id M := OneHom.ext h
-
-/-- Makes a multiplicative inverse from a bijection which preserves multiplication. -/
-@[to_additive (attr := simps)
-  "Makes an additive inverse from a bijection which preserves addition."]
-def MulHom.inverse [Mul M] [Mul N] (f : M →ₙ* N) (g : N → M)
-    (h₁ : Function.LeftInverse g f)
-    (h₂ : Function.RightInverse g f) : N →ₙ* M where
-  toFun := g
-  map_mul' x y := h₁.injective <| by simp only [map_mul, h₂ x, h₂ y, h₂ (x * y)]
-
-theorem MulHom.inverse_comp [Mul M] [Mul N] {f : M →ₙ* N} {g : N → M}
-    {h₁ : Function.LeftInverse g f} {h₂ : Function.RightInverse g f} :
-    (f.inverse g h₁ h₂).comp f = id M := MulHom.ext h₁
-
-theorem MulHom.comp_inverse [Mul M] [Mul N] {f : M →ₙ* N} {g : N → M}
-    {h₁ : Function.LeftInverse g f} {h₂ : Function.RightInverse g f} :
-    f.comp (f.inverse g h₁ h₂) = id N := MulHom.ext h₂
-
-/-- If `M` and `N` have multiplications, `f` is a surjective multiplicative map,
->>>>>>> e0dab943
 and `M` is commutative, then `N` is commutative. -/
 @[to_additive
 "If `M` and `N` have additions, `f` is a surjective additive map,
