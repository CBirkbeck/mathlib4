--- conflicted
+++ resolved
@@ -192,7 +192,6 @@
 theorem MulEquiv.inv_symm (G : Type*) [DivisionCommMonoid G] :
     (MulEquiv.inv G).symm = MulEquiv.inv G :=
   rfl
-<<<<<<< HEAD
 #align mul_equiv.inv_symm MulEquiv.inv_symm
 -- porting note: no `add_equiv.neg_symm` in `mathlib3`
 
@@ -202,14 +201,4 @@
     convert ha.map (f : M ≃* N).symm
     rw [MulEquiv.eq_symm_apply]
     rfl -- note to reviewers: ugly `rfl`
-#align is_local_ring_hom_equiv isLocalRingHom_equiv
-=======
--- Porting note: no `add_equiv.neg_symm` in `mathlib3`
-
-@[to_additive]
-protected
-theorem MulEquiv.map_isUnit_iff {M N} [Monoid M] [Monoid N] [EquivLike F M N] [MonoidHomClass F M N]
-    (f : F) {m : M} : IsUnit (f m) ↔ IsUnit m :=
-  isUnit_map_of_leftInverse (MonoidHom.inverse (f : M →* N) (EquivLike.inv f)
-    (EquivLike.left_inv f) <| EquivLike.right_inv f) (EquivLike.left_inv f)
->>>>>>> 81d41598
+#align is_local_ring_hom_equiv isLocalRingHom_equiv