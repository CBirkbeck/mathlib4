/-
Copyright (c) 2017 Kenny Lau. All rights reserved.
Released under Apache 2.0 license as described in the file LICENSE.
Authors: Kenny Lau, Mario Carneiro, Johannes Hölzl, Chris Hughes, Jens Wagemaker, Jon Eugster
-/
import Mathlib.Algebra.Group.Commute.Defs

/-!
# Units (i.e., invertible elements) of a monoid

An element of a `Monoid` is a unit if it has a two-sided inverse.

## Main declarations

* `Units M`: the group of units (i.e., invertible elements) of a monoid.
* `IsUnit x`: a predicate asserting that `x` is a unit (i.e., invertible element) of a monoid.

For both declarations, there is an additive counterpart: `AddUnits` and `IsAddUnit`.
See also `Prime`, `Associated`, and `Irreducible` in `Mathlib/Algebra/Associated.lean`.

## Notation

We provide `Mˣ` as notation for `Units M`,
resembling the notation $R^{\times}$ for the units of a ring, which is common in mathematics.

## TODO

The results here should be used to golf the basic `Group` lemmas.
-/

assert_not_exists Multiplicative MonoidWithZero DenselyOrdered

open Function

universe u

variable {α : Type u}

/-- Units of a `Monoid`, bundled version. Notation: `αˣ`.

An element of a `Monoid` is a unit if it has a two-sided inverse.
This version bundles the inverse element so that it can be computed.
For a predicate see `IsUnit`. -/
structure Units (α : Type u) [Monoid α] where
  /-- The underlying value in the base `Monoid`. -/
  val : α
  /-- The inverse value of `val` in the base `Monoid`. -/
  inv : α
  /-- `inv` is the right inverse of `val` in the base `Monoid`. -/
  val_inv : val * inv = 1
  /-- `inv` is the left inverse of `val` in the base `Monoid`. -/
  inv_val : inv * val = 1

attribute [coe] Units.val

@[inherit_doc]
postfix:1024 "ˣ" => Units

-- We don't provide notation for the additive version, because its use is somewhat rare.
/-- Units of an `AddMonoid`, bundled version.

An element of an `AddMonoid` is a unit if it has a two-sided additive inverse.
This version bundles the inverse element so that it can be computed.
For a predicate see `isAddUnit`. -/
structure AddUnits (α : Type u) [AddMonoid α] where
  /-- The underlying value in the base `AddMonoid`. -/
  val : α
  /-- The additive inverse value of `val` in the base `AddMonoid`. -/
  neg : α
  /-- `neg` is the right additive inverse of `val` in the base `AddMonoid`. -/
  val_neg : val + neg = 0
  /-- `neg` is the left additive inverse of `val` in the base `AddMonoid`. -/
  neg_val : neg + val = 0

attribute [to_additive] Units
attribute [coe] AddUnits.val

namespace Units
section Monoid
variable [Monoid α]

-- Porting note: unclear whether this should be a `CoeHead` or `CoeTail`
/-- A unit can be interpreted as a term in the base `Monoid`. -/
@[to_additive "An additive unit can be interpreted as a term in the base `AddMonoid`."]
instance : CoeHead αˣ α :=
  ⟨val⟩

/-- The inverse of a unit in a `Monoid`. -/
@[to_additive "The additive inverse of an additive unit in an `AddMonoid`."]
instance instInv : Inv αˣ :=
  ⟨fun u => ⟨u.2, u.1, u.4, u.3⟩⟩
attribute [instance] AddUnits.instNeg

/-- See Note [custom simps projection] -/
@[to_additive "See Note [custom simps projection]"]
def Simps.val_inv (u : αˣ) : α := ↑(u⁻¹)

initialize_simps_projections Units (as_prefix val, val_inv → null, inv → val_inv, as_prefix val_inv)

initialize_simps_projections AddUnits
  (as_prefix val, val_neg → null, neg → val_neg, as_prefix val_neg)

@[to_additive]
theorem val_mk (a : α) (b h₁ h₂) : ↑(Units.mk a b h₁ h₂) = a :=
  rfl

@[to_additive (attr := ext)]
theorem ext : Function.Injective (val : αˣ → α)
  | ⟨v, i₁, vi₁, iv₁⟩, ⟨v', i₂, vi₂, iv₂⟩, e => by
    simp only at e; subst v'; congr
    simpa only [iv₂, vi₁, one_mul, mul_one] using mul_assoc i₂ v i₁

@[to_additive (attr := norm_cast)]
theorem eq_iff {a b : αˣ} : (a : α) = b ↔ a = b :=
  ext.eq_iff

/-- Units have decidable equality if the base `Monoid` has decidable equality. -/
@[to_additive "Additive units have decidable equality
if the base `AddMonoid` has deciable equality."]
instance [DecidableEq α] : DecidableEq αˣ := fun _ _ => decidable_of_iff' _ Units.ext_iff

@[to_additive (attr := simp)]
theorem mk_val (u : αˣ) (y h₁ h₂) : mk (u : α) y h₁ h₂ = u :=
  ext rfl

/-- Copy a unit, adjusting definition equalities. -/
@[to_additive (attr := simps) "Copy an `AddUnit`, adjusting definitional equalities."]
def copy (u : αˣ) (val : α) (hv : val = u) (inv : α) (hi : inv = ↑u⁻¹) : αˣ :=
  { val, inv, inv_val := hv.symm ▸ hi.symm ▸ u.inv_val, val_inv := hv.symm ▸ hi.symm ▸ u.val_inv }

@[to_additive]
theorem copy_eq (u : αˣ) (val hv inv hi) : u.copy val hv inv hi = u :=
  ext hv

/-- Units of a monoid have an induced multiplication. -/
@[to_additive "Additive units of an additive monoid have an induced addition."]
instance : Mul αˣ where
  mul u₁ u₂ :=
    ⟨u₁.val * u₂.val, u₂.inv * u₁.inv,
      by rw [mul_assoc, ← mul_assoc u₂.val, val_inv, one_mul, val_inv],
      by rw [mul_assoc, ← mul_assoc u₁.inv, inv_val, one_mul, inv_val]⟩

/-- Units of a monoid have a unit -/
@[to_additive "Additive units of an additive monoid have a zero."]
instance : One αˣ where
  one := ⟨1, 1, one_mul 1, one_mul 1⟩

/-- Units of a monoid have a multiplication and multiplicative identity. -/
@[to_additive "Additive units of an additive monoid have an addition and an additive identity."]
instance instMulOneClass : MulOneClass αˣ where
  one_mul u := ext <| one_mul (u : α)
  mul_one u := ext <| mul_one (u : α)

/-- Units of a monoid are inhabited because `1` is a unit. -/
@[to_additive "Additive units of an additive monoid are inhabited because `0` is an additive unit."]
instance : Inhabited αˣ :=
  ⟨1⟩

/-- Units of a monoid have a representation of the base value in the `Monoid`. -/
@[to_additive "Additive units of an additive monoid have a representation of the base value in
the `AddMonoid`."]
instance [Repr α] : Repr αˣ :=
  ⟨reprPrec ∘ val⟩

variable (a b : αˣ) {u : αˣ}

@[to_additive (attr := simp, norm_cast)]
theorem val_mul : (↑(a * b) : α) = a * b :=
  rfl

@[to_additive (attr := simp, norm_cast)]
theorem val_one : ((1 : αˣ) : α) = 1 :=
  rfl

@[to_additive (attr := simp, norm_cast)]
theorem val_eq_one {a : αˣ} : (a : α) = 1 ↔ a = 1 := by rw [← Units.val_one, eq_iff]

@[to_additive (attr := simp)]
theorem inv_mk (x y : α) (h₁ h₂) : (mk x y h₁ h₂)⁻¹ = mk y x h₂ h₁ :=
  rfl

@[to_additive (attr := simp)]
theorem inv_eq_val_inv : a.inv = ((a⁻¹ : αˣ) : α) :=
  rfl

@[to_additive (attr := simp)]
theorem inv_mul : (↑a⁻¹ * a : α) = 1 :=
  inv_val _

@[to_additive (attr := simp)]
theorem mul_inv : (a * ↑a⁻¹ : α) = 1 :=
  val_inv _

@[to_additive] lemma commute_coe_inv : Commute (a : α) ↑a⁻¹ := by
  rw [Commute, SemiconjBy, inv_mul, mul_inv]

@[to_additive] lemma commute_inv_coe : Commute ↑a⁻¹ (a : α) := a.commute_coe_inv.symm

@[to_additive]
theorem inv_mul_of_eq {a : α} (h : ↑u = a) : ↑u⁻¹ * a = 1 := by rw [← h, u.inv_mul]

@[to_additive]
theorem mul_inv_of_eq {a : α} (h : ↑u = a) : a * ↑u⁻¹ = 1 := by rw [← h, u.mul_inv]

@[to_additive (attr := simp)]
theorem mul_inv_cancel_left (a : αˣ) (b : α) : (a : α) * (↑a⁻¹ * b) = b := by
  rw [← mul_assoc, mul_inv, one_mul]

@[to_additive (attr := simp)]
theorem inv_mul_cancel_left (a : αˣ) (b : α) : (↑a⁻¹ : α) * (a * b) = b := by
  rw [← mul_assoc, inv_mul, one_mul]

@[to_additive]
theorem inv_mul_eq_iff_eq_mul {b c : α} : ↑a⁻¹ * b = c ↔ b = a * c :=
  ⟨fun h => by rw [← h, mul_inv_cancel_left], fun h => by rw [h, inv_mul_cancel_left]⟩

@[to_additive]
instance instMonoid : Monoid αˣ :=
  { (inferInstance : MulOneClass αˣ) with
    mul_assoc := fun _ _ _ => ext <| mul_assoc _ _ _,
    npow := fun n a ↦
      { val := a ^ n
        inv := a⁻¹ ^ n
        val_inv := by rw [← a.commute_coe_inv.mul_pow]; simp
        inv_val := by rw [← a.commute_inv_coe.mul_pow]; simp }
    npow_zero := fun a ↦ by ext; simp
    npow_succ := fun n a ↦ by ext; simp [pow_succ] }

/-- Units of a monoid have division -/
@[to_additive "Additive units of an additive monoid have subtraction."]
instance : Div αˣ where
  div := fun a b ↦
    { val := a * b⁻¹
      inv := b * a⁻¹
      val_inv := by rw [mul_assoc, inv_mul_cancel_left, mul_inv]
      inv_val := by rw [mul_assoc, inv_mul_cancel_left, mul_inv] }

/-- Units of a monoid form a `DivInvMonoid`. -/
@[to_additive "Additive units of an additive monoid form a `SubNegMonoid`."]
instance instDivInvMonoid : DivInvMonoid αˣ where
  zpow := fun n a ↦ match n, a with
    | Int.ofNat n, a => a ^ n
    | Int.negSucc n, a => (a ^ n.succ)⁻¹
  zpow_zero' := fun a ↦ by simp
  zpow_succ' := fun n a ↦ by simp [pow_succ]
  zpow_neg' := fun n a ↦ by simp

/-- Units of a monoid form a group. -/
@[to_additive "Additive units of an additive monoid form an additive group."]
instance instGroup : Group αˣ where
  inv_mul_cancel := fun u => ext u.inv_val

/-- Units of a commutative monoid form a commutative group. -/
@[to_additive "Additive units of an additive commutative monoid form
an additive commutative group."]
instance instCommGroupUnits {α} [CommMonoid α] : CommGroup αˣ where
  mul_comm := fun _ _ => ext <| mul_comm _ _

@[to_additive (attr := simp, norm_cast)]
lemma val_pow_eq_pow_val (n : ℕ) : ↑(a ^ n) = (a ^ n : α) := rfl

@[to_additive (attr := simp, norm_cast)]
lemma inv_pow_eq_pow_inv (n : ℕ) : ↑(a ^ n)⁻¹ = (a⁻¹ ^ n : α) := rfl

end Monoid

section DivisionMonoid
variable [DivisionMonoid α]

@[to_additive (attr := simp, norm_cast)] lemma val_inv_eq_inv_val (u : αˣ) : ↑u⁻¹ = (u⁻¹ : α) :=
  Eq.symm <| inv_eq_of_mul_eq_one_right u.mul_inv

@[to_additive (attr := simp, norm_cast)]
lemma val_div_eq_div_val : ∀ u₁ u₂ : αˣ, ↑(u₁ / u₂) = (u₁ / u₂ : α) := by simp [div_eq_mul_inv]

end DivisionMonoid
end Units

/-- For `a, b` in a `CommMonoid` such that `a * b = 1`, makes a unit out of `a`. -/
@[to_additive
  "For `a, b` in an `AddCommMonoid` such that `a + b = 0`, makes an addUnit out of `a`."]
def Units.mkOfMulEqOne [CommMonoid α] (a b : α) (hab : a * b = 1) : αˣ :=
  ⟨a, b, hab, (mul_comm b a).trans hab⟩

@[to_additive (attr := simp)]
theorem Units.val_mkOfMulEqOne [CommMonoid α] {a b : α} (h : a * b = 1) :
    (Units.mkOfMulEqOne a b h : α) = a :=
  rfl

section Monoid

variable [Monoid α] {a : α}

/-- Partial division, denoted `a /ₚ u`. It is defined when the
  second argument is invertible, and unlike the division operator
  in `DivisionRing` it is not totalized at zero. -/
def divp (a : α) (u : Units α) : α :=
  a * (u⁻¹ : αˣ)

@[inherit_doc]
infixl:70 " /ₚ " => divp

@[simp]
theorem divp_self (u : αˣ) : (u : α) /ₚ u = 1 :=
  Units.mul_inv _

@[simp]
theorem divp_one (a : α) : a /ₚ 1 = a :=
  mul_one _

theorem divp_assoc (a b : α) (u : αˣ) : a * b /ₚ u = a * (b /ₚ u) :=
  mul_assoc _ _ _

/-- `field_simp` needs the reverse direction of `divp_assoc` to move all `/ₚ` to the right. -/
@[field_simps]
theorem divp_assoc' (x y : α) (u : αˣ) : x * (y /ₚ u) = x * y /ₚ u :=
  (divp_assoc _ _ _).symm

@[simp]
theorem divp_inv (u : αˣ) : a /ₚ u⁻¹ = a * u :=
  rfl

@[simp]
theorem divp_mul_cancel (a : α) (u : αˣ) : a /ₚ u * u = a :=
  (mul_assoc _ _ _).trans <| by rw [Units.inv_mul, mul_one]

@[simp]
theorem mul_divp_cancel (a : α) (u : αˣ) : a * u /ₚ u = a :=
  (mul_assoc _ _ _).trans <| by rw [Units.mul_inv, mul_one]

@[field_simps]
theorem divp_divp_eq_divp_mul (x : α) (u₁ u₂ : αˣ) : x /ₚ u₁ /ₚ u₂ = x /ₚ (u₂ * u₁) := by
  simp only [divp, mul_inv_rev, Units.val_mul, mul_assoc]

@[simp]
theorem one_divp (u : αˣ) : 1 /ₚ u = ↑u⁻¹ :=
  one_mul _

/-- Used for `field_simp` to deal with inverses of units. -/
@[field_simps]
theorem inv_eq_one_divp (u : αˣ) : ↑u⁻¹ = 1 /ₚ u := by rw [one_divp]

/-- `field_simp` moves division inside `αˣ` to the right, and this lemma
lifts the calculation to `α`.
-/
@[field_simps]
theorem val_div_eq_divp (u₁ u₂ : αˣ) : ↑(u₁ / u₂) = ↑u₁ /ₚ u₂ := by
  rw [divp, division_def, Units.val_mul]

end Monoid

/-!
# `IsUnit` predicate
-/

section IsUnit

variable {M : Type*} {N : Type*}

/-- An element `a : M` of a `Monoid` is a unit if it has a two-sided inverse.
The actual definition says that `a` is equal to some `u : Mˣ`, where
`Mˣ` is a bundled version of `IsUnit`. -/
@[to_additive "An element `a : M` of an `AddMonoid` is an `AddUnit` if it has a two-sided additive
inverse. The actual definition says that `a` is equal to some `u : AddUnits M`,
where `AddUnits M` is a bundled version of `IsAddUnit`."]
def IsUnit [Monoid M] (a : M) : Prop :=
  ∃ u : Mˣ, (u : M) = a

/-- See `isUnit_iff_exists_and_exists` for a similar lemma with two existentials. -/
@[to_additive "See `isAddUnit_iff_exists_and_exists` for a similar lemma with two existentials."]
lemma isUnit_iff_exists [Monoid M] {x : M} : IsUnit x ↔ ∃ b, x * b = 1 ∧ b * x = 1 := by
  refine ⟨fun ⟨u, hu⟩ => ?_, fun ⟨b, h1b, h2b⟩ => ⟨⟨x, b, h1b, h2b⟩, rfl⟩⟩
  subst x
  exact ⟨u.inv, u.val_inv, u.inv_val⟩

/-- See `isUnit_iff_exists` for a similar lemma with one existential. -/
@[to_additive "See `isAddUnit_iff_exists` for a similar lemma with one existential."]
theorem isUnit_iff_exists_and_exists [Monoid M] {a : M} :
    IsUnit a ↔ (∃ b, a * b = 1) ∧ (∃ c, c * a = 1) :=
  isUnit_iff_exists.trans
    ⟨fun ⟨b, hba, hab⟩ => ⟨⟨b, hba⟩, ⟨b, hab⟩⟩,
      fun ⟨⟨b, hb⟩, ⟨_, hc⟩⟩ => ⟨b, hb, left_inv_eq_right_inv hc hb ▸ hc⟩⟩

@[to_additive (attr := simp)]
protected theorem Units.isUnit [Monoid M] (u : Mˣ) : IsUnit (u : M) :=
  ⟨u, rfl⟩

@[to_additive (attr := simp)]
theorem isUnit_one [Monoid M] : IsUnit (1 : M) :=
  ⟨1, rfl⟩

@[to_additive]
theorem isUnit_of_mul_eq_one [CommMonoid M] (a b : M) (h : a * b = 1) : IsUnit a :=
  ⟨Units.mkOfMulEqOne a b h, rfl⟩

@[to_additive]
theorem isUnit_of_mul_eq_one_right [CommMonoid M] (a b : M) (h : a * b = 1) : IsUnit b := by
  rw [mul_comm] at h
  exact isUnit_of_mul_eq_one b a h

section Monoid
variable [Monoid M] {a b : M}

@[to_additive IsAddUnit.exists_neg]
lemma IsUnit.exists_right_inv (h : IsUnit a) : ∃ b, a * b = 1 := by
  rcases h with ⟨⟨a, b, hab, _⟩, rfl⟩
  exact ⟨b, hab⟩

@[to_additive IsAddUnit.exists_neg']
lemma IsUnit.exists_left_inv {a : M} (h : IsUnit a) : ∃ b, b * a = 1 := by
  rcases h with ⟨⟨a, b, _, hba⟩, rfl⟩
  exact ⟨b, hba⟩

@[to_additive] lemma IsUnit.mul : IsUnit a → IsUnit b → IsUnit (a * b) := by
  rintro ⟨x, rfl⟩ ⟨y, rfl⟩; exact ⟨x * y, rfl⟩

@[to_additive] lemma IsUnit.pow (n : ℕ) : IsUnit a → IsUnit (a ^ n) := by
  rintro ⟨u, rfl⟩; exact ⟨u ^ n, rfl⟩

@[to_additive (attr := simp)]
lemma isUnit_iff_eq_one [Subsingleton Mˣ] {x : M} : IsUnit x ↔ x = 1 :=
  ⟨fun ⟨u, hu⟩ ↦ by rw [← hu, Subsingleton.elim u 1, Units.val_one], fun h ↦ h ▸ isUnit_one⟩

end Monoid

@[to_additive]
theorem isUnit_iff_exists_inv [CommMonoid M] {a : M} : IsUnit a ↔ ∃ b, a * b = 1 :=
  ⟨fun h => h.exists_right_inv, fun ⟨b, hab⟩ => isUnit_of_mul_eq_one _ b hab⟩

@[to_additive]
theorem isUnit_iff_exists_inv' [CommMonoid M] {a : M} : IsUnit a ↔ ∃ b, b * a = 1 := by
  simp [isUnit_iff_exists_inv, mul_comm]

/-- Multiplication by a `u : Mˣ` on the right doesn't affect `IsUnit`. -/
@[to_additive (attr := simp)
"Addition of a `u : AddUnits M` on the right doesn't affect `IsAddUnit`."]
theorem Units.isUnit_mul_units [Monoid M] (a : M) (u : Mˣ) : IsUnit (a * u) ↔ IsUnit a :=
  Iff.intro
    (fun ⟨v, hv⟩ => by
      have : IsUnit (a * ↑u * ↑u⁻¹) := by exists v * u⁻¹; rw [← hv, Units.val_mul]
      rwa [mul_assoc, Units.mul_inv, mul_one] at this)
    fun v => v.mul u.isUnit

/-- Multiplication by a `u : Mˣ` on the left doesn't affect `IsUnit`. -/
@[to_additive (attr := simp)
"Addition of a `u : AddUnits M` on the left doesn't affect `IsAddUnit`."]
theorem Units.isUnit_units_mul {M : Type*} [Monoid M] (u : Mˣ) (a : M) :
    IsUnit (↑u * a) ↔ IsUnit a :=
  Iff.intro
    (fun ⟨v, hv⟩ => by
      have : IsUnit (↑u⁻¹ * (↑u * a)) := by exists u⁻¹ * v; rw [← hv, Units.val_mul]
      rwa [← mul_assoc, Units.inv_mul, one_mul] at this)
    u.isUnit.mul

@[to_additive]
theorem isUnit_of_mul_isUnit_left [CommMonoid M] {x y : M} (hu : IsUnit (x * y)) : IsUnit x :=
  let ⟨z, hz⟩ := isUnit_iff_exists_inv.1 hu
  isUnit_iff_exists_inv.2 ⟨y * z, by rwa [← mul_assoc]⟩

@[to_additive]
theorem isUnit_of_mul_isUnit_right [CommMonoid M] {x y : M} (hu : IsUnit (x * y)) : IsUnit y :=
  @isUnit_of_mul_isUnit_left _ _ y x <| by rwa [mul_comm]

namespace IsUnit

@[to_additive (attr := simp)]
theorem mul_iff [CommMonoid M] {x y : M} : IsUnit (x * y) ↔ IsUnit x ∧ IsUnit y :=
  ⟨fun h => ⟨isUnit_of_mul_isUnit_left h, isUnit_of_mul_isUnit_right h⟩,
   fun h => IsUnit.mul h.1 h.2⟩

section Monoid

variable [Monoid M] {a b : M}

/-- The element of the group of units, corresponding to an element of a monoid which is a unit. When
`α` is a `DivisionMonoid`, use `IsUnit.unit'` instead. -/
@[to_additive "The element of the additive group of additive units, corresponding to an element of
an additive monoid which is an additive unit. When `α` is a `SubtractionMonoid`, use
`IsAddUnit.addUnit'` instead."]
protected noncomputable def unit (h : IsUnit a) : Mˣ :=
  (Classical.choose h).copy a (Classical.choose_spec h).symm _ rfl

@[to_additive (attr := simp)]
theorem unit_of_val_units {a : Mˣ} (h : IsUnit (a : M)) : h.unit = a :=
  Units.ext rfl

@[to_additive (attr := simp)]
theorem unit_spec (h : IsUnit a) : ↑h.unit = a :=
  rfl

@[to_additive (attr := simp)]
theorem unit_one (h : IsUnit (1 : M)) : h.unit = 1 :=
  Units.eq_iff.1 rfl

@[to_additive]
theorem unit_mul (ha : IsUnit a) (hb : IsUnit b) : (ha.mul hb).unit = ha.unit * hb.unit :=
  Units.ext rfl

@[to_additive]
theorem unit_pow (h : IsUnit a) (n : ℕ) : (h.pow n).unit = h.unit ^ n :=
  Units.ext rfl

@[to_additive (attr := simp)]
theorem unit_mul (ha : IsUnit a) (hb : IsUnit b) : (ha.mul hb).unit = ha.unit * hb.unit :=
  Units.ext rfl

@[to_additive (attr := simp)]
theorem unit_pow (h : IsUnit a) (n : ℕ) : (h.pow n).unit = h.unit ^ n :=
  Units.ext rfl

@[to_additive (attr := simp)]
theorem val_inv_mul (h : IsUnit a) : ↑h.unit⁻¹ * a = 1 :=
  Units.mul_inv _

@[to_additive (attr := simp)]
theorem mul_val_inv (h : IsUnit a) : a * ↑h.unit⁻¹ = 1 := by
  rw [← h.unit.mul_inv]; congr

/-- `IsUnit x` is decidable if we can decide if `x` comes from `Mˣ`. -/
@[to_additive "`IsAddUnit x` is decidable if we can decide if `x` comes from `AddUnits M`."]
instance (x : M) [h : Decidable (∃ u : Mˣ, ↑u = x)] : Decidable (IsUnit x) :=
  h

end Monoid

section DivisionMonoid
variable [DivisionMonoid α] {a b c : α}

@[to_additive (attr := simp)]
protected theorem inv_mul_cancel : IsUnit a → a⁻¹ * a = 1 := by
  rintro ⟨u, rfl⟩
  rw [← Units.val_inv_eq_inv_val, Units.inv_mul]

@[to_additive (attr := simp)]
protected theorem mul_inv_cancel : IsUnit a → a * a⁻¹ = 1 := by
  rintro ⟨u, rfl⟩
  rw [← Units.val_inv_eq_inv_val, Units.mul_inv]

/-- The element of the group of units, corresponding to an element of a monoid which is a unit. As
opposed to `IsUnit.unit`, the inverse is computable and comes from the inversion on `α`. This is
useful to transfer properties of inversion in `Units α` to `α`. See also `toUnits`. -/
@[to_additive (attr := simps val)
"The element of the additive group of additive units, corresponding to an element of
an additive monoid which is an additive unit. As opposed to `IsAddUnit.addUnit`, the negation is
computable and comes from the negation on `α`. This is useful to transfer properties of negation
in `AddUnits α` to `α`. See also `toAddUnits`."]
def unit' (h : IsUnit a) : αˣ := ⟨a, a⁻¹, h.mul_inv_cancel, h.inv_mul_cancel⟩

@[to_additive] lemma val_inv_unit' (h : IsUnit a) : ↑(h.unit'⁻¹) = a⁻¹ := rfl

@[to_additive (attr := simp)]
protected lemma mul_inv_cancel_left (h : IsUnit a) : ∀ b, a * (a⁻¹ * b) = b :=
  h.unit'.mul_inv_cancel_left

@[to_additive (attr := simp)]
protected lemma inv_mul_cancel_left (h : IsUnit a) : ∀ b, a⁻¹ * (a * b) = b :=
  h.unit'.inv_mul_cancel_left

@[to_additive]
protected lemma div_self (h : IsUnit a) : a / a = 1 := by rw [div_eq_mul_inv, h.mul_inv_cancel]

@[to_additive]
lemma inv (h : IsUnit a) : IsUnit a⁻¹ := by
  obtain ⟨u, hu⟩ := h
  rw [← hu, ← Units.val_inv_eq_inv_val]
  exact Units.isUnit _

<<<<<<< HEAD
@[to_additive (attr := simp)]
=======
@[to_additive]
>>>>>>> 536e7365
lemma unit_inv (h : IsUnit a) : h.inv.unit = h.unit⁻¹ :=
  Units.ext h.unit.val_inv_eq_inv_val.symm

@[to_additive]
lemma div (ha : IsUnit a) (hb : IsUnit b) : IsUnit (a / b) := by
  rw [div_eq_mul_inv]; exact ha.mul hb.inv

@[to_additive (attr := simp)]
lemma unit_div (ha : IsUnit a) (hb : IsUnit b) : (ha.div hb).unit = ha.unit / hb.unit :=
  Units.ext (ha.unit.val_div_eq_div_val hb.unit).symm

@[to_additive]
lemma unit_div (ha : IsUnit a) (hb : IsUnit b) : (ha.div hb).unit = ha.unit / hb.unit :=
  Units.ext (ha.unit.val_div_eq_div_val hb.unit).symm

@[to_additive]
protected lemma div_mul_cancel_right (h : IsUnit b) (a : α) : b / (a * b) = a⁻¹ := by
  rw [div_eq_mul_inv, mul_inv_rev, h.mul_inv_cancel_left]

@[to_additive]
protected lemma mul_div_mul_right (h : IsUnit c) (a b : α) : a * c / (b * c) = a / b := by
  simp only [div_eq_mul_inv, mul_inv_rev, mul_assoc, h.mul_inv_cancel_left]

end DivisionMonoid

section DivisionCommMonoid
variable [DivisionCommMonoid α] {a c : α}

@[to_additive]
protected lemma div_mul_cancel_left (h : IsUnit a) (b : α) : a / (a * b) = b⁻¹ := by
  rw [mul_comm, h.div_mul_cancel_right]

@[to_additive]
protected lemma mul_div_mul_left (h : IsUnit c) (a b : α) : c * a / (c * b) = a / b := by
  rw [mul_comm c, mul_comm c, h.mul_div_mul_right]

end DivisionCommMonoid
end IsUnit

@[field_simps]
lemma divp_eq_div [DivisionMonoid α] (a : α) (u : αˣ) : a /ₚ u = a / u := by
  rw [div_eq_mul_inv, divp, u.val_inv_eq_inv_val]

@[to_additive]
lemma Group.isUnit [Group α] (a : α) : IsUnit a :=
  ⟨⟨a, a⁻¹, mul_inv_cancel _, inv_mul_cancel _⟩, rfl⟩

-- namespace
end IsUnit

-- section
section NoncomputableDefs

variable {M : Type*}

/-- Constructs an inv operation for a `Monoid` consisting only of units. -/
noncomputable def invOfIsUnit [Monoid M] (h : ∀ a : M, IsUnit a) : Inv M where
  inv := fun a => ↑(h a).unit⁻¹

/-- Constructs a `Group` structure on a `Monoid` consisting only of units. -/
noncomputable def groupOfIsUnit [hM : Monoid M] (h : ∀ a : M, IsUnit a) : Group M :=
  { hM with
    toInv := invOfIsUnit h,
    inv_mul_cancel := fun a => by
      change ↑(h a).unit⁻¹ * a = 1
      rw [Units.inv_mul_eq_iff_eq_mul, (h a).unit_spec, mul_one] }

/-- Constructs a `CommGroup` structure on a `CommMonoid` consisting only of units. -/
noncomputable def commGroupOfIsUnit [hM : CommMonoid M] (h : ∀ a : M, IsUnit a) : CommGroup M :=
  { hM with
    toInv := invOfIsUnit h,
    inv_mul_cancel := fun a => by
      change ↑(h a).unit⁻¹ * a = 1
      rw [Units.inv_mul_eq_iff_eq_mul, (h a).unit_spec, mul_one] }

end NoncomputableDefs<|MERGE_RESOLUTION|>--- conflicted
+++ resolved
@@ -501,14 +501,6 @@
   Units.ext rfl
 
 @[to_additive (attr := simp)]
-theorem unit_mul (ha : IsUnit a) (hb : IsUnit b) : (ha.mul hb).unit = ha.unit * hb.unit :=
-  Units.ext rfl
-
-@[to_additive (attr := simp)]
-theorem unit_pow (h : IsUnit a) (n : ℕ) : (h.pow n).unit = h.unit ^ n :=
-  Units.ext rfl
-
-@[to_additive (attr := simp)]
 theorem val_inv_mul (h : IsUnit a) : ↑h.unit⁻¹ * a = 1 :=
   Units.mul_inv _
 
@@ -565,21 +557,13 @@
   rw [← hu, ← Units.val_inv_eq_inv_val]
   exact Units.isUnit _
 
-<<<<<<< HEAD
-@[to_additive (attr := simp)]
-=======
-@[to_additive]
->>>>>>> 536e7365
+@[to_additive]
 lemma unit_inv (h : IsUnit a) : h.inv.unit = h.unit⁻¹ :=
   Units.ext h.unit.val_inv_eq_inv_val.symm
 
 @[to_additive]
 lemma div (ha : IsUnit a) (hb : IsUnit b) : IsUnit (a / b) := by
   rw [div_eq_mul_inv]; exact ha.mul hb.inv
-
-@[to_additive (attr := simp)]
-lemma unit_div (ha : IsUnit a) (hb : IsUnit b) : (ha.div hb).unit = ha.unit / hb.unit :=
-  Units.ext (ha.unit.val_div_eq_div_val hb.unit).symm
 
 @[to_additive]
 lemma unit_div (ha : IsUnit a) (hb : IsUnit b) : (ha.div hb).unit = ha.unit / hb.unit :=
