--- conflicted
+++ resolved
@@ -417,16 +417,12 @@
   rightInvOn := fun s hs => by obtain ⟨r, rfl⟩ := h hs; rw [hf r]
   left_inv := hf
 
-<<<<<<< HEAD
-variable [IsScalarTower R S A]
-=======
 lemma of_quasispectrum_eq {a b : A} {f : S → R} (ha : QuasispectrumRestricts a f)
     (h : quasispectrum S a = quasispectrum S b) : QuasispectrumRestricts b f where
   rightInvOn := h ▸ ha.rightInvOn
   left_inv := ha.left_inv
 
 variable [IsScalarTower S A A] [SMulCommClass S A A] [IsScalarTower R S A]
->>>>>>> 08570c45
 
 theorem algebraMap_image (h : QuasispectrumRestricts a f) :
     algebraMap R S '' quasispectrum R a = quasispectrum S a := by
@@ -505,8 +501,6 @@
       rw [hf r]
   left_inv := hf
 
-<<<<<<< HEAD
-=======
 lemma of_spectrum_eq {a b : A} {f : S → R} (ha : SpectrumRestricts a f)
     (h : spectrum S a = spectrum S b) : SpectrumRestricts b f where
   rightInvOn :=  by
@@ -514,7 +508,6 @@
     exact QuasispectrumRestricts.rightInvOn ha
   left_inv := ha.left_inv
 
->>>>>>> 08570c45
 variable [IsScalarTower R S A]
 
 theorem algebraMap_image (h : SpectrumRestricts a f) :
