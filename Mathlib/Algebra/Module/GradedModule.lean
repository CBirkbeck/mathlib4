--- conflicted
+++ resolved
@@ -257,19 +257,10 @@
   map_add' := by simp
 
 /--
-<<<<<<< HEAD
-For each `a : A`, `GradedRing.homogeneousComponents 𝒜 a` is the collection of the
-homogeneous components of `a`, which is a finite subset of `A`.
-=======
 For each `a : M`, `GradedModule.homogeneousComponents ℳ a` is the collection of the
 homogeneous components of `a`, which is a finite subset of `M`.
->>>>>>> fb87a531
 -/
 def homogeneousComponents [DecidableEq ιM] [Decomposition 𝓜] [DecidableEq M] (a : M) : Finset M :=
     (decompose 𝓜 a).support.image (decompose 𝓜 a ·)
 
-<<<<<<< HEAD
-
-=======
->>>>>>> fb87a531
 end GradedModule