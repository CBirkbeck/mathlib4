/-
Copyright (c) 2020 Yury Kudryashov. All rights reserved.
Released under Apache 2.0 license as described in the file LICENSE.
Authors: Yury Kudryashov
-/
import Mathlib.Algebra.Star.SelfAdjoint
import Mathlib.LinearAlgebra.Dimension.StrongRankCondition
import Mathlib.LinearAlgebra.FreeModule.Finite.Basic

/-!
# Quaternions

In this file we define quaternions `ℍ[R]` over a commutative ring `R`, and define some
algebraic structures on `ℍ[R]`.

## Main definitions

* `QuaternionAlgebra R a b c`, `ℍ[R, a, b, c]` :
  [Bourbaki, *Algebra I*][bourbaki1989] with coefficients `a`, `b`, `c`
  (Many other references such as Wikipedia assume $\operatorname{char} R ≠ 2$ therefore one can
  complete the square and WLOG assume $b = 0$.)
* `Quaternion R`, `ℍ[R]` : the space of quaternions, a.k.a.
  `QuaternionAlgebra R (-1) (0) (-1)`;
* `Quaternion.normSq` : square of the norm of a quaternion;

We also define the following algebraic structures on `ℍ[R]`:

* `Ring ℍ[R, a, b, c]`, `StarRing ℍ[R, a, b, c]`, and `Algebra R ℍ[R, a, b, c]` :
  for any commutative ring `R`;
* `Ring ℍ[R]`, `StarRing ℍ[R]`, and `Algebra R ℍ[R]` : for any commutative ring `R`;
* `IsDomain ℍ[R]` : for a linear ordered commutative ring `R`;
* `DivisionRing ℍ[R]` : for a linear ordered field `R`.

## Notation

The following notation is available with `open Quaternion` or `open scoped Quaternion`.

* `ℍ[R, c₁, c₂, c₃]` : `QuaternionAlgebra R c₁ c₂ c₃`
* `ℍ[R, c₁, c₂]` : `QuaternionAlgebra R c₁ 0 c₂`
* `ℍ[R]` : quaternions over `R`.

## Implementation notes

We define quaternions over any ring `R`, not just `ℝ` to be able to deal with, e.g., integer
or rational quaternions without using real numbers. In particular, all definitions in this file
are computable.

## Tags

quaternion
-/


/-- Quaternion algebra over a type with fixed coefficients where $i^2 = a + bi$ and $j^2 = c$,
denoted as `ℍ[R,a,b]`.
Implemented as a structure with four fields: `re`, `imI`, `imJ`, and `imK`. -/
@[ext]
structure QuaternionAlgebra (R : Type*) (a b c : R) where
  /-- Real part of a quaternion. -/
  re : R
  /-- First imaginary part (i) of a quaternion. -/
  imI : R
  /-- Second imaginary part (j) of a quaternion. -/
  imJ : R
  /-- Third imaginary part (k) of a quaternion. -/
  imK : R

@[inherit_doc]
scoped[Quaternion] notation "ℍ[" R "," a "," b "," c "]" =>
    QuaternionAlgebra R a b c

@[inherit_doc]
scoped[Quaternion] notation "ℍ[" R "," a "," b "]" => QuaternionAlgebra R a 0 b

namespace QuaternionAlgebra
open Quaternion

/-- The equivalence between a quaternion algebra over `R` and `R × R × R × R`. -/
@[simps]
def equivProd {R : Type*} (c₁ c₂ c₃: R) : ℍ[R,c₁,c₂,c₃] ≃ R × R × R × R where
  toFun a := ⟨a.1, a.2, a.3, a.4⟩
  invFun a := ⟨a.1, a.2.1, a.2.2.1, a.2.2.2⟩
  left_inv _ := rfl
  right_inv _ := rfl

/-- The equivalence between a quaternion algebra over `R` and `Fin 4 → R`. -/
@[simps symm_apply]
def equivTuple {R : Type*} (c₁ c₂ c₃: R) : ℍ[R,c₁,c₂,c₃] ≃ (Fin 4 → R) where
  toFun a := ![a.1, a.2, a.3, a.4]
  invFun a := ⟨a 0, a 1, a 2, a 3⟩
  left_inv _ := rfl
  right_inv f := by ext ⟨_, _ | _ | _ | _ | _ | ⟨⟩⟩ <;> rfl

@[simp]
theorem equivTuple_apply {R : Type*} (c₁ c₂ c₃ : R) (x : ℍ[R,c₁,c₂,c₃]) :
    equivTuple c₁ c₂ c₃ x = ![x.re, x.imI, x.imJ, x.imK] :=
  rfl

@[simp]
theorem mk.eta {R : Type*} {c₁ c₂ c₃} (a : ℍ[R,c₁,c₂,c₃]) : mk a.1 a.2 a.3 a.4 = a := rfl

variable {S T R : Type*} {c₁ c₂ c₃ : R} (r x y : R) (a b : ℍ[R,c₁,c₂,c₃])

instance [Subsingleton R] : Subsingleton ℍ[R, c₁, c₂, c₃] := (equivTuple c₁ c₂ c₃).subsingleton
instance [Nontrivial R] : Nontrivial ℍ[R, c₁, c₂, c₃] := (equivTuple c₁ c₂ c₃).surjective.nontrivial

section Zero
variable [Zero R]

/-- The imaginary part of a quaternion.

Note that unless `c₂ = 0`, this definition is not particularly well-behaved;
for instance, `QuaternionAlgebra.star_im` only says that the star of an imaginary quaternion
is imaginary under this condition. -/
def im (x : ℍ[R,c₁,c₂,c₃]) : ℍ[R,c₁,c₂,c₃] :=
  ⟨0, x.imI, x.imJ, x.imK⟩

@[simp]
theorem im_re : a.im.re = 0 :=
  rfl

@[simp]
theorem im_imI : a.im.imI = a.imI :=
  rfl

@[simp]
theorem im_imJ : a.im.imJ = a.imJ :=
  rfl

@[simp]
theorem im_imK : a.im.imK = a.imK :=
  rfl

@[simp]
theorem im_idem : a.im.im = a.im :=
  rfl

/-- Coercion `R → ℍ[R,c₁,c₂,c₃]`. -/
@[coe] def coe (x : R) : ℍ[R,c₁,c₂,c₃] := ⟨x, 0, 0, 0⟩

instance : CoeTC R ℍ[R,c₁,c₂,c₃] := ⟨coe⟩

@[simp, norm_cast]
theorem coe_re : (x : ℍ[R,c₁,c₂,c₃]).re = x := rfl

@[simp, norm_cast]
theorem coe_imI : (x : ℍ[R,c₁,c₂,c₃]).imI = 0 := rfl

@[simp, norm_cast]
theorem coe_imJ : (x : ℍ[R,c₁,c₂,c₃]).imJ = 0 := rfl

@[simp, norm_cast]
theorem coe_imK : (x : ℍ[R,c₁,c₂,c₃]).imK = 0 := rfl

theorem coe_injective : Function.Injective (coe : R → ℍ[R,c₁,c₂,c₃]) := fun _ _ h => congr_arg re h

@[simp]
theorem coe_inj {x y : R} : (x : ℍ[R,c₁,c₂,c₃]) = y ↔ x = y :=
  coe_injective.eq_iff

-- Porting note: removed `simps`, added simp lemmas manually.
-- Should adjust `simps` to name properly, i.e. as `zero_re` rather than `instZero_zero_re`.
instance : Zero ℍ[R,c₁,c₂,c₃] := ⟨⟨0, 0, 0, 0⟩⟩

@[scoped simp] theorem zero_re : (0 : ℍ[R,c₁,c₂,c₃]).re = 0 := rfl

@[scoped simp] theorem zero_imI : (0 : ℍ[R,c₁,c₂,c₃]).imI = 0 := rfl

@[scoped simp] theorem zero_imJ : (0 : ℍ[R,c₁,c₂,c₃]).imJ = 0 := rfl

@[scoped simp] theorem zero_imK : (0 : ℍ[R,c₁,c₂,c₃]).imK = 0 := rfl

@[scoped simp] theorem zero_im : (0 : ℍ[R,c₁,c₂,c₃]).im = 0 := rfl

@[simp, norm_cast]
theorem coe_zero : ((0 : R) : ℍ[R,c₁,c₂,c₃]) = 0 := rfl

instance : Inhabited ℍ[R,c₁,c₂,c₃] := ⟨0⟩

section One
variable [One R]

-- Porting note: removed `simps`, added simp lemmas manually. Should adjust `simps` to name properly
instance : One ℍ[R,c₁,c₂,c₃] := ⟨⟨1, 0, 0, 0⟩⟩

@[scoped simp] theorem one_re : (1 : ℍ[R,c₁,c₂,c₃]).re = 1 := rfl

@[scoped simp] theorem one_imI : (1 : ℍ[R,c₁,c₂,c₃]).imI = 0 := rfl

@[scoped simp] theorem one_imJ : (1 : ℍ[R,c₁,c₂,c₃]).imJ = 0 := rfl

@[scoped simp] theorem one_imK : (1 : ℍ[R,c₁,c₂,c₃]).imK = 0 := rfl

@[scoped simp] theorem one_im : (1 : ℍ[R,c₁,c₂,c₃]).im = 0 := rfl

@[simp, norm_cast]
theorem coe_one : ((1 : R) : ℍ[R,c₁,c₂,c₃]) = 1 := rfl

end One
end Zero
section Add
variable [Add R]

-- Porting note: removed `simps`, added simp lemmas manually. Should adjust `simps` to name properly
instance : Add ℍ[R,c₁,c₂,c₃] :=
  ⟨fun a b => ⟨a.1 + b.1, a.2 + b.2, a.3 + b.3, a.4 + b.4⟩⟩

@[simp] theorem add_re : (a + b).re = a.re + b.re := rfl

@[simp] theorem add_imI : (a + b).imI = a.imI + b.imI := rfl

@[simp] theorem add_imJ : (a + b).imJ = a.imJ + b.imJ := rfl

@[simp] theorem add_imK : (a + b).imK = a.imK + b.imK := rfl

@[simp]
theorem mk_add_mk (a₁ a₂ a₃ a₄ b₁ b₂ b₃ b₄ : R) :
    (mk a₁ a₂ a₃ a₄ : ℍ[R,c₁,c₂,c₃]) + mk b₁ b₂ b₃ b₄ =
    mk (a₁ + b₁) (a₂ + b₂) (a₃ + b₃) (a₄ + b₄) :=
  rfl

end Add

section AddZeroClass
variable [AddZeroClass R]

@[simp] theorem add_im : (a + b).im = a.im + b.im :=
  QuaternionAlgebra.ext (zero_add _).symm rfl rfl rfl

@[simp, norm_cast]
theorem coe_add : ((x + y : R) : ℍ[R,c₁,c₂,c₃]) = x + y := by ext <;> simp

end AddZeroClass

section Neg
variable [Neg R]

-- Porting note: removed `simps`, added simp lemmas manually. Should adjust `simps` to name properly
instance : Neg ℍ[R,c₁,c₂,c₃] := ⟨fun a => ⟨-a.1, -a.2, -a.3, -a.4⟩⟩

@[simp] theorem neg_re : (-a).re = -a.re := rfl

@[simp] theorem neg_imI : (-a).imI = -a.imI := rfl

@[simp] theorem neg_imJ : (-a).imJ = -a.imJ := rfl

@[simp] theorem neg_imK : (-a).imK = -a.imK := rfl

@[simp]
theorem neg_mk (a₁ a₂ a₃ a₄ : R) : -(mk a₁ a₂ a₃ a₄ : ℍ[R,c₁,c₂,c₃]) = ⟨-a₁, -a₂, -a₃, -a₄⟩ :=
  rfl

end Neg

section AddGroup
variable [AddGroup R]

@[simp] theorem neg_im : (-a).im = -a.im :=
  QuaternionAlgebra.ext neg_zero.symm rfl rfl rfl

@[simp, norm_cast]
theorem coe_neg : ((-x : R) : ℍ[R,c₁,c₂,c₃]) = -x := by ext <;> simp

instance : Sub ℍ[R,c₁,c₂,c₃] :=
  ⟨fun a b => ⟨a.1 - b.1, a.2 - b.2, a.3 - b.3, a.4 - b.4⟩⟩

@[simp] theorem sub_re : (a - b).re = a.re - b.re := rfl

@[simp] theorem sub_imI : (a - b).imI = a.imI - b.imI := rfl

@[simp] theorem sub_imJ : (a - b).imJ = a.imJ - b.imJ := rfl

@[simp] theorem sub_imK : (a - b).imK = a.imK - b.imK := rfl

@[simp] theorem sub_im : (a - b).im = a.im - b.im :=
  QuaternionAlgebra.ext (sub_zero _).symm rfl rfl rfl

@[simp]
theorem mk_sub_mk (a₁ a₂ a₃ a₄ b₁ b₂ b₃ b₄ : R) :
    (mk a₁ a₂ a₃ a₄ : ℍ[R,c₁,c₂,c₃]) - mk b₁ b₂ b₃ b₄ =
    mk (a₁ - b₁) (a₂ - b₂) (a₃ - b₃) (a₄ - b₄) :=
  rfl

@[simp, norm_cast]
theorem coe_im : (x : ℍ[R,c₁,c₂,c₃]).im = 0 :=
  rfl

@[simp]
theorem re_add_im : ↑a.re + a.im = a :=
  QuaternionAlgebra.ext (add_zero _) (zero_add _) (zero_add _) (zero_add _)

@[simp]
theorem sub_self_im : a - a.im = a.re :=
  QuaternionAlgebra.ext (sub_zero _) (sub_self _) (sub_self _) (sub_self _)

@[simp]
theorem sub_self_re : a - a.re = a.im :=
  QuaternionAlgebra.ext (sub_self _) (sub_zero _) (sub_zero _) (sub_zero _)

end AddGroup

section Ring
variable [Ring R]

/-- Multiplication is given by

* `1 * x = x * 1 = x`;
* `i * i = c₁ + c₂ * i`;
* `j * j = c₃`;
* `i * j = k`, `j * i = c₂ * j - k`;
* `k * k = - c₁ * c₃`;
* `i * k = c₁ * j + c₂ * k`, `k * i = -c₁ * j`;
* `j * k = c₂ * c₃ - c₃ * i`, `k * j = c₃ * i`. -/
instance : Mul ℍ[R,c₁,c₂,c₃] :=
  ⟨fun a b =>
    ⟨a.1 * b.1 + c₁ * a.2 * b.2 + c₃ * a.3 * b.3 + c₂ * c₃ * a.3 * b.4 - c₁ * c₃ * a.4 * b.4,
      a.1 * b.2 + a.2 * b.1 + c₂ * a.2 * b.2 - c₃ * a.3 * b.4 + c₃ * a.4 * b.3,
      a.1 * b.3 + c₁ * a.2 * b.4 + a.3 * b.1 + c₂ * a.3 * b.2 - c₁ * a.4 * b.2,
      a.1 * b.4 + a.2 * b.3 + c₂ * a.2 * b.4 - a.3 * b.2 + a.4 * b.1⟩⟩

@[simp]
theorem mul_re : (a * b).re = a.1 * b.1 + c₁ * a.2 * b.2 + c₃ * a.3 * b.3 +
    c₂ * c₃ * a.3 * b.4 - c₁ * c₃ * a.4 * b.4 := rfl

@[simp]
theorem mul_imI : (a * b).imI = a.1 * b.2 + a.2 * b.1 +
    c₂ * a.2 * b.2 - c₃ * a.3 * b.4 + c₃ * a.4 * b.3 := rfl

@[simp]
theorem mul_imJ : (a * b).imJ = a.1 * b.3 + c₁ * a.2 * b.4 + a.3 * b.1 +
    c₂ * a.3 * b.2 - c₁ * a.4 * b.2 := rfl

@[simp]
theorem mul_imK : (a * b).imK = a.1 * b.4 + a.2 * b.3 +
    c₂ * a.2 * b.4 - a.3 * b.2 + a.4 * b.1 := rfl

@[simp]
theorem mk_mul_mk (a₁ a₂ a₃ a₄ b₁ b₂ b₃ b₄ : R) :
    (mk a₁ a₂ a₃ a₄ : ℍ[R,c₁,c₂,c₃]) * mk b₁ b₂ b₃ b₄ =
    mk
      (a₁ * b₁ + c₁ * a₂ * b₂ + c₃ * a₃ * b₃ + c₂ * c₃ * a₃ * b₄ - c₁ * c₃ * a₄ * b₄)
      (a₁ * b₂ + a₂ * b₁ + c₂ * a₂ * b₂ - c₃ * a₃ * b₄ + c₃ * a₄ * b₃)
      (a₁ * b₃ + c₁ * a₂ * b₄ + a₃ * b₁ + c₂ * a₃ * b₂ - c₁ * a₄ * b₂)
      (a₁ * b₄ + a₂ * b₃ + c₂ * a₂ * b₄ - a₃ * b₂ + a₄ * b₁) :=
  rfl

end Ring
section SMul

variable [SMul S R] [SMul T R] (s : S)

instance : SMul S ℍ[R,c₁,c₂,c₃] where smul s a := ⟨s • a.1, s • a.2, s • a.3, s • a.4⟩

instance [SMul S T] [IsScalarTower S T R] : IsScalarTower S T ℍ[R,c₁,c₂,c₃] where
  smul_assoc s t x := by ext <;> exact smul_assoc _ _ _

instance [SMulCommClass S T R] : SMulCommClass S T ℍ[R,c₁,c₂,c₃] where
  smul_comm s t x := by ext <;> exact smul_comm _ _ _

@[simp] theorem smul_re : (s • a).re = s • a.re := rfl

@[simp] theorem smul_imI : (s • a).imI = s • a.imI := rfl

@[simp] theorem smul_imJ : (s • a).imJ = s • a.imJ := rfl

@[simp] theorem smul_imK : (s • a).imK = s • a.imK := rfl

@[simp] theorem smul_im {S} [CommRing R] [SMulZeroClass S R] (s : S) : (s • a).im = s • a.im :=
  QuaternionAlgebra.ext (smul_zero s).symm rfl rfl rfl

@[simp]
theorem smul_mk (re im_i im_j im_k : R) :
    s • (⟨re, im_i, im_j, im_k⟩ : ℍ[R,c₁,c₂,c₃]) = ⟨s • re, s • im_i, s • im_j, s • im_k⟩ :=
  rfl

end SMul

@[simp, norm_cast]
theorem coe_smul [Zero R] [SMulZeroClass S R] (s : S) (r : R) :
    (↑(s • r) : ℍ[R,c₁,c₂,c₃]) = s • (r : ℍ[R,c₁,c₂,c₃]) :=
  QuaternionAlgebra.ext rfl (smul_zero _).symm (smul_zero _).symm (smul_zero _).symm

instance [AddCommGroup R] : AddCommGroup ℍ[R,c₁,c₂,c₃] :=
  (equivProd c₁ c₂ c₃).injective.addCommGroup _ rfl (fun _ _ ↦ rfl) (fun _ ↦ rfl) (fun _ _ ↦ rfl)
    (fun _ _ ↦ rfl) (fun _ _ ↦ rfl)

section AddCommGroupWithOne
variable [AddCommGroupWithOne R]

instance : AddCommGroupWithOne ℍ[R,c₁,c₂,c₃] where
  natCast n := ((n : R) : ℍ[R,c₁,c₂,c₃])
  natCast_zero := by simp
  natCast_succ := by simp
  intCast n := ((n : R) : ℍ[R,c₁,c₂,c₃])
  intCast_ofNat _ := congr_arg coe (Int.cast_natCast _)
  intCast_negSucc n := by
    change coe _ = -coe _
    rw [Int.cast_negSucc, coe_neg]

@[simp, norm_cast]
theorem natCast_re (n : ℕ) : (n : ℍ[R,c₁,c₂,c₃]).re = n :=
  rfl

@[simp, norm_cast]
theorem natCast_imI (n : ℕ) : (n : ℍ[R,c₁,c₂,c₃]).imI = 0 :=
  rfl

@[simp, norm_cast]
theorem natCast_imJ (n : ℕ) : (n : ℍ[R,c₁,c₂,c₃]).imJ = 0 :=
  rfl

@[simp, norm_cast]
theorem natCast_imK (n : ℕ) : (n : ℍ[R,c₁,c₂,c₃]).imK = 0 :=
  rfl

@[simp, norm_cast]
theorem natCast_im (n : ℕ) : (n : ℍ[R,c₁,c₂,c₃]).im = 0 :=
  rfl

@[norm_cast]
theorem coe_natCast (n : ℕ) : ↑(n : R) = (n : ℍ[R,c₁,c₂,c₃]) :=
  rfl

@[simp, norm_cast]
theorem intCast_re (z : ℤ) : (z : ℍ[R,c₁,c₂,c₃]).re = z :=
  rfl

@[scoped simp]
theorem ofNat_re (n : ℕ) [n.AtLeastTwo] : (ofNat(n) : ℍ[R,c₁,c₂,c₃]).re = ofNat(n) := rfl

@[scoped simp]
theorem ofNat_imI (n : ℕ) [n.AtLeastTwo] : (ofNat(n) : ℍ[R,c₁,c₂,c₃]).imI = 0 := rfl

@[scoped simp]
theorem ofNat_imJ (n : ℕ) [n.AtLeastTwo] : (ofNat(n) : ℍ[R,c₁,c₂,c₃]).imJ = 0 := rfl

@[scoped simp]
theorem ofNat_imK (n : ℕ) [n.AtLeastTwo] : (ofNat(n) : ℍ[R,c₁,c₂,c₃]).imK = 0 := rfl

@[scoped simp]
theorem ofNat_im (n : ℕ) [n.AtLeastTwo] : (ofNat(n) : ℍ[R,c₁,c₂,c₃]).im = 0 := rfl

@[simp, norm_cast]
theorem intCast_imI (z : ℤ) : (z : ℍ[R,c₁,c₂,c₃]).imI = 0 :=
  rfl

@[simp, norm_cast]
theorem intCast_imJ (z : ℤ) : (z : ℍ[R,c₁,c₂,c₃]).imJ = 0 :=
  rfl

@[simp, norm_cast]
theorem intCast_imK (z : ℤ) : (z : ℍ[R,c₁,c₂,c₃]).imK = 0 :=
  rfl

@[simp, norm_cast]
theorem intCast_im (z : ℤ) : (z : ℍ[R,c₁,c₂,c₃]).im = 0 :=
  rfl

@[norm_cast]
theorem coe_intCast (z : ℤ) : ↑(z : R) = (z : ℍ[R,c₁,c₂,c₃]) :=
  rfl

end AddCommGroupWithOne

-- For the remainder of the file we assume `CommRing R`.
variable [CommRing R]

instance instRing : Ring ℍ[R,c₁,c₂,c₃] where
  __ := inferInstanceAs (AddCommGroupWithOne ℍ[R,c₁,c₂,c₃])
  left_distrib _ _ _ := by ext <;> simp <;> ring
  right_distrib _ _ _ := by ext <;> simp <;> ring
  zero_mul _ := by ext <;> simp
  mul_zero _ := by ext <;> simp
  mul_assoc _ _ _ := by ext <;> simp <;> ring
  one_mul _ := by ext <;> simp
  mul_one _ := by ext <;> simp

@[norm_cast, simp]
theorem coe_mul : ((x * y : R) : ℍ[R,c₁,c₂,c₃]) = x * y := by ext <;> simp

@[norm_cast, simp]
lemma coe_ofNat {n : ℕ} [n.AtLeastTwo]:
    ((ofNat(n) : R) : ℍ[R,c₁,c₂,c₃]) = (ofNat(n) : ℍ[R,c₁,c₂,c₃]) := by
  rfl

-- TODO: add weaker `MulAction`, `DistribMulAction`, and `Module` instances (and repeat them
-- for `ℍ[R]`)
instance [CommSemiring S] [Algebra S R] : Algebra S ℍ[R,c₁,c₂,c₃] where
  smul := (· • ·)
  algebraMap :=
  { toFun s := coe (algebraMap S R s)
    map_one' := by simp only [map_one, coe_one]
    map_zero' := by simp only [map_zero, coe_zero]
    map_mul' x y := by simp only [map_mul, coe_mul]
    map_add' x y := by simp only [map_add, coe_add] }
  smul_def' s x := by ext <;> simp [Algebra.smul_def]
  commutes' s x := by ext <;> simp [Algebra.commutes]

theorem algebraMap_eq (r : R) : algebraMap R ℍ[R,c₁,c₂,c₃] r = ⟨r, 0, 0, 0⟩ :=
  rfl

theorem algebraMap_injective : (algebraMap R ℍ[R,c₁,c₂,c₃] : _ → _).Injective :=
  fun _ _ ↦ by simp [algebraMap_eq]

instance [NoZeroDivisors R] : NoZeroSMulDivisors R ℍ[R,c₁,c₂,c₃] := ⟨by
  rintro t ⟨a, b, c, d⟩ h
  rw [or_iff_not_imp_left]
  intro ht
  simpa [QuaternionAlgebra.ext_iff, ht] using h⟩

section

variable (c₁ c₂ c₃)

/-- `QuaternionAlgebra.re` as a `LinearMap` -/
@[simps]
def reₗ : ℍ[R,c₁,c₂,c₃] →ₗ[R] R where
  toFun := re
  map_add' _ _ := rfl
  map_smul' _ _ := rfl

/-- `QuaternionAlgebra.imI` as a `LinearMap` -/
@[simps]
def imIₗ : ℍ[R,c₁,c₂,c₃] →ₗ[R] R where
  toFun := imI
  map_add' _ _ := rfl
  map_smul' _ _ := rfl

/-- `QuaternionAlgebra.imJ` as a `LinearMap` -/
@[simps]
def imJₗ : ℍ[R,c₁,c₂,c₃] →ₗ[R] R where
  toFun := imJ
  map_add' _ _ := rfl
  map_smul' _ _ := rfl

/-- `QuaternionAlgebra.imK` as a `LinearMap` -/
@[simps]
def imKₗ : ℍ[R,c₁,c₂,c₃] →ₗ[R] R where
  toFun := imK
  map_add' _ _ := rfl
  map_smul' _ _ := rfl

/-- `QuaternionAlgebra.equivTuple` as a linear equivalence. -/
def linearEquivTuple : ℍ[R,c₁,c₂,c₃] ≃ₗ[R] Fin 4 → R :=
  LinearEquiv.symm -- proofs are not `rfl` in the forward direction
    { (equivTuple c₁ c₂ c₃).symm with
      toFun := (equivTuple c₁ c₂ c₃).symm
      invFun := equivTuple c₁ c₂ c₃
      map_add' := fun _ _ => rfl
      map_smul' := fun _ _ => rfl }

@[simp]
theorem coe_linearEquivTuple :
    ⇑(linearEquivTuple c₁ c₂ c₃) = equivTuple c₁ c₂ c₃ := rfl

@[simp]
theorem coe_linearEquivTuple_symm :
    ⇑(linearEquivTuple c₁ c₂ c₃).symm = (equivTuple c₁ c₂ c₃).symm := rfl

/-- `ℍ[R, c₁, c₂, c₃]` has a basis over `R` given by `1`, `i`, `j`, and `k`. -/
noncomputable def basisOneIJK : Basis (Fin 4) R ℍ[R,c₁,c₂,c₃] :=
  .ofEquivFun <| linearEquivTuple c₁ c₂ c₃

@[simp]
theorem coe_basisOneIJK_repr (q : ℍ[R,c₁,c₂,c₃]) :
    ((basisOneIJK c₁ c₂ c₃).repr q) = ![q.re, q.imI, q.imJ, q.imK] :=
  rfl

instance : Module.Finite R ℍ[R,c₁,c₂,c₃] := .of_basis (basisOneIJK c₁ c₂ c₃)

instance : Module.Free R ℍ[R,c₁,c₂,c₃] := .of_basis (basisOneIJK c₁ c₂ c₃)

theorem rank_eq_four [StrongRankCondition R] : Module.rank R ℍ[R,c₁,c₂,c₃] = 4 := by
  rw [rank_eq_card_basis (basisOneIJK c₁ c₂ c₃), Fintype.card_fin]
  norm_num

theorem finrank_eq_four [StrongRankCondition R] : Module.finrank R ℍ[R,c₁,c₂,c₃] = 4 := by
  rw [Module.finrank, rank_eq_four, Cardinal.toNat_ofNat]

/-- There is a natural equivalence when swapping the first and third coefficients of a
  quaternion algebra if `c₂` is 0. -/
@[simps]
def swapEquiv : ℍ[R,c₁,0,c₃] ≃ₐ[R] ℍ[R,c₃,0,c₁] where
  toFun t := ⟨t.1, t.3, t.2, -t.4⟩
  invFun t := ⟨t.1, t.3, t.2, -t.4⟩
  left_inv _ := by simp
  right_inv _ := by simp
  map_mul' _ _ := by ext <;> simp <;> ring
  map_add' _ _ := by ext <;> simp [add_comm]
  commutes' _ := by simp [algebraMap_eq]

end

@[norm_cast, simp]
theorem coe_sub : ((x - y : R) : ℍ[R,c₁,c₂,c₃]) = x - y :=
  (algebraMap R ℍ[R,c₁,c₂,c₃]).map_sub x y

@[norm_cast, simp]
theorem coe_pow (n : ℕ) : (↑(x ^ n) : ℍ[R,c₁,c₂,c₃]) = (x : ℍ[R,c₁,c₂,c₃]) ^ n :=
  (algebraMap R ℍ[R,c₁,c₂,c₃]).map_pow x n

theorem coe_commutes : ↑r * a = a * r :=
  Algebra.commutes r a

theorem coe_commute : Commute (↑r) a :=
  coe_commutes r a

theorem coe_mul_eq_smul : ↑r * a = r • a :=
  (Algebra.smul_def r a).symm

theorem mul_coe_eq_smul : a * r = r • a := by rw [← coe_commutes, coe_mul_eq_smul]

@[norm_cast, simp]
theorem coe_algebraMap : ⇑(algebraMap R ℍ[R,c₁,c₂,c₃]) = coe :=
  rfl

theorem smul_coe : x • (y : ℍ[R,c₁,c₂,c₃]) = ↑(x * y) := by rw [coe_mul, coe_mul_eq_smul]

/-- Quaternion conjugate. -/
instance instStarQuaternionAlgebra : Star ℍ[R,c₁,c₂,c₃] where star a :=
  ⟨a.1 + c₂ * a.2, -a.2, -a.3, -a.4⟩

@[simp] theorem re_star : (star a).re = a.re + c₂ * a.imI := rfl

@[simp]
theorem imI_star : (star a).imI = -a.imI :=
  rfl

@[simp]
theorem imJ_star : (star a).imJ = -a.imJ :=
  rfl

@[simp]
theorem imK_star : (star a).imK = -a.imK :=
  rfl

@[simp]
theorem im_star : (star a).im = -a.im :=
  QuaternionAlgebra.ext neg_zero.symm rfl rfl rfl

@[simp]
theorem star_mk (a₁ a₂ a₃ a₄ : R) : star (mk a₁ a₂ a₃ a₄ : ℍ[R,c₁,c₂,c₃]) =
    ⟨a₁ + c₂ * a₂, -a₂, -a₃, -a₄⟩ := rfl

instance instStarRing : StarRing ℍ[R,c₁,c₂,c₃] where
  star_involutive x := by simp [Star.star]
  star_add a b := by ext <;> simp [add_comm] ; ring
  star_mul a b := by ext <;> simp <;> ring

theorem self_add_star' : a + star a = ↑(2 * a.re + c₂ * a.imI) := by ext <;> simp [two_mul]; ring

theorem self_add_star : a + star a = 2 * a.re + c₂ * a.imI := by simp [self_add_star']

theorem star_add_self' : star a + a = ↑(2 * a.re + c₂ * a.imI) := by rw [add_comm, self_add_star']

theorem star_add_self : star a + a = 2 * a.re + c₂ * a.imI := by rw [add_comm, self_add_star]

theorem star_eq_two_re_sub : star a = ↑(2 * a.re + c₂ * a.imI) - a :=
  eq_sub_iff_add_eq.2 a.star_add_self'

lemma comm (r : R) (x : ℍ[R, c₁, c₂, c₃]) : r * x = x * r := by
  ext <;> simp [mul_comm]

instance : IsStarNormal a :=
  ⟨by
    rw [commute_iff_eq, a.star_eq_two_re_sub];
    ext <;> simp <;> ring⟩

@[simp, norm_cast]
theorem star_coe : star (x : ℍ[R,c₁,c₂,c₃]) = x := by ext <;> simp

@[simp] theorem star_im : star a.im = -a.im + c₂ * a.imI := by ext <;> simp

@[simp]
theorem star_smul [Monoid S] [DistribMulAction S R] [SMulCommClass S R R]
    (s : S) (a : ℍ[R,c₁,c₂,c₃]) :
    star (s • a) = s • star a :=
  QuaternionAlgebra.ext
    (by simp [mul_smul_comm]) (smul_neg _ _).symm (smul_neg _ _).symm (smul_neg _ _).symm

/-- A version of `star_smul` for the special case when `c₂ = 0`, without `SMulCommClass S R R`. -/
theorem star_smul' [Monoid S] [DistribMulAction S R] (s : S) (a : ℍ[R,c₁,0,c₃]) :
    star (s • a) = s • star a :=
  QuaternionAlgebra.ext (by simp) (smul_neg _ _).symm (smul_neg _ _).symm (smul_neg _ _).symm

theorem eq_re_of_eq_coe {a : ℍ[R,c₁,c₂,c₃]} {x : R} (h : a = x) : a = a.re := by rw [h, coe_re]

theorem eq_re_iff_mem_range_coe {a : ℍ[R,c₁,c₂,c₃]} :
    a = a.re ↔ a ∈ Set.range (coe : R → ℍ[R,c₁,c₂,c₃]) :=
  ⟨fun h => ⟨a.re, h.symm⟩, fun ⟨_, h⟩ => eq_re_of_eq_coe h.symm⟩

section CharZero

variable [NoZeroDivisors R] [CharZero R]

@[simp]
theorem star_eq_self {c₁ c₂ : R} {a : ℍ[R,c₁,c₂,c₃]} : star a = a ↔ a = a.re := by
  simp_all [QuaternionAlgebra.ext_iff, neg_eq_iff_add_eq_zero, add_self_eq_zero]

theorem star_eq_neg {c₁ : R} {a : ℍ[R,c₁,0,c₃]} : star a = -a ↔ a.re = 0 := by
  simp [QuaternionAlgebra.ext_iff, eq_neg_iff_add_eq_zero]

end CharZero

-- Can't use `rw ← star_eq_self` in the proof without additional assumptions
theorem star_mul_eq_coe : star a * a = (star a * a).re := by ext <;> simp <;> ring

theorem mul_star_eq_coe : a * star a = (a * star a).re := by
  rw [← star_comm_self']
  exact a.star_mul_eq_coe

open MulOpposite

/-- Quaternion conjugate as an `AlgEquiv` to the opposite ring. -/
def starAe : ℍ[R,c₁,c₂,c₃] ≃ₐ[R] ℍ[R,c₁,c₂,c₃]ᵐᵒᵖ :=
  { starAddEquiv.trans opAddEquiv with
    toFun := op ∘ star
    invFun := star ∘ unop
    map_mul' := fun x y => by simp
    commutes' := fun r => by simp }

@[simp]
theorem coe_starAe : ⇑(starAe : ℍ[R,c₁,c₂,c₃] ≃ₐ[R] _) = op ∘ star :=
  rfl

end QuaternionAlgebra

/-- Space of quaternions over a type, denoted as `ℍ[R]`.
Implemented as a structure with four fields: `re`, `im_i`, `im_j`, and `im_k`. -/
def Quaternion (R : Type*) [Zero R] [One R] [Neg R] :=
  QuaternionAlgebra R (-1) (0) (-1)

@[inherit_doc]
scoped[Quaternion] notation "ℍ[" R "]" => Quaternion R

open Quaternion

/-- The equivalence between the quaternions over `R` and `R × R × R × R`. -/
@[simps!]
def Quaternion.equivProd (R : Type*) [Zero R] [One R] [Neg R] : ℍ[R] ≃ R × R × R × R :=
  QuaternionAlgebra.equivProd _ _ _

/-- The equivalence between the quaternions over `R` and `Fin 4 → R`. -/
@[simps! symm_apply]
def Quaternion.equivTuple (R : Type*) [Zero R] [One R] [Neg R] : ℍ[R] ≃ (Fin 4 → R) :=
  QuaternionAlgebra.equivTuple _ _ _

@[simp]
theorem Quaternion.equivTuple_apply (R : Type*) [Zero R] [One R] [Neg R] (x : ℍ[R]) :
    Quaternion.equivTuple R x = ![x.re, x.imI, x.imJ, x.imK] :=
  rfl

instance {R : Type*} [Zero R] [One R] [Neg R] [Subsingleton R] : Subsingleton ℍ[R] :=
  inferInstanceAs (Subsingleton <| ℍ[R, -1, 0, -1])
instance {R : Type*} [Zero R] [One R] [Neg R] [Nontrivial R] : Nontrivial ℍ[R] :=
  inferInstanceAs (Nontrivial <| ℍ[R, -1, 0, -1])

namespace Quaternion

variable {S T R : Type*} [CommRing R] (r x y : R) (a b : ℍ[R])

/-- Coercion `R → ℍ[R]`. -/
@[coe] def coe : R → ℍ[R] := QuaternionAlgebra.coe

instance : CoeTC R ℍ[R] := ⟨coe⟩

instance instRing : Ring ℍ[R] := QuaternionAlgebra.instRing

instance : Inhabited ℍ[R] := inferInstanceAs <| Inhabited ℍ[R,-1, 0, -1]

instance [SMul S R] : SMul S ℍ[R] := inferInstanceAs <| SMul S ℍ[R,-1, 0, -1]

instance [SMul S T] [SMul S R] [SMul T R] [IsScalarTower S T R] : IsScalarTower S T ℍ[R] :=
  inferInstanceAs <| IsScalarTower S T ℍ[R,-1,0,-1]

instance [SMul S R] [SMul T R] [SMulCommClass S T R] : SMulCommClass S T ℍ[R] :=
  inferInstanceAs <| SMulCommClass S T ℍ[R,-1,0,-1]

protected instance algebra [CommSemiring S] [Algebra S R] : Algebra S ℍ[R] :=
  inferInstanceAs <| Algebra S ℍ[R,-1,0,-1]

instance : Star ℍ[R] := QuaternionAlgebra.instStarQuaternionAlgebra
instance : StarRing ℍ[R] := QuaternionAlgebra.instStarRing
instance : IsStarNormal a := inferInstanceAs <| IsStarNormal (R := ℍ[R,-1,0,-1]) a

@[ext]
theorem ext : a.re = b.re → a.imI = b.imI → a.imJ = b.imJ → a.imK = b.imK → a = b :=
  QuaternionAlgebra.ext

/-- The imaginary part of a quaternion. -/
nonrec def im (x : ℍ[R]) : ℍ[R] := x.im

@[simp] theorem im_re : a.im.re = 0 := rfl

@[simp] theorem im_imI : a.im.imI = a.imI := rfl

@[simp] theorem im_imJ : a.im.imJ = a.imJ := rfl

@[simp] theorem im_imK : a.im.imK = a.imK := rfl

@[simp] theorem im_idem : a.im.im = a.im := rfl

@[simp] nonrec theorem re_add_im : ↑a.re + a.im = a := a.re_add_im

@[simp] nonrec theorem sub_self_im : a - a.im = a.re := a.sub_self_im

@[simp] nonrec theorem sub_self_re : a - ↑a.re = a.im := a.sub_self_re

@[simp, norm_cast]
theorem coe_re : (x : ℍ[R]).re = x := rfl

@[simp, norm_cast]
theorem coe_imI : (x : ℍ[R]).imI = 0 := rfl

@[simp, norm_cast]
theorem coe_imJ : (x : ℍ[R]).imJ = 0 := rfl

@[simp, norm_cast]
theorem coe_imK : (x : ℍ[R]).imK = 0 := rfl

@[simp, norm_cast]
theorem coe_im : (x : ℍ[R]).im = 0 := rfl

@[scoped simp] theorem zero_re : (0 : ℍ[R]).re = 0 := rfl

@[scoped simp] theorem zero_imI : (0 : ℍ[R]).imI = 0 := rfl

@[scoped simp] theorem zero_imJ : (0 : ℍ[R]).imJ = 0 := rfl

@[scoped simp] theorem zero_imK : (0 : ℍ[R]).imK = 0 := rfl

@[scoped simp] theorem zero_im : (0 : ℍ[R]).im = 0 := rfl

@[simp, norm_cast]
theorem coe_zero : ((0 : R) : ℍ[R]) = 0 := rfl

@[scoped simp] theorem one_re : (1 : ℍ[R]).re = 1 := rfl

@[scoped simp] theorem one_imI : (1 : ℍ[R]).imI = 0 := rfl

@[scoped simp] theorem one_imJ : (1 : ℍ[R]).imJ = 0 := rfl

@[scoped simp] theorem one_imK : (1 : ℍ[R]).imK = 0 := rfl

@[scoped simp] theorem one_im : (1 : ℍ[R]).im = 0 := rfl

@[simp, norm_cast]
theorem coe_one : ((1 : R) : ℍ[R]) = 1 := rfl

@[simp] theorem add_re : (a + b).re = a.re + b.re := rfl

@[simp] theorem add_imI : (a + b).imI = a.imI + b.imI := rfl

@[simp] theorem add_imJ : (a + b).imJ = a.imJ + b.imJ := rfl

@[simp] theorem add_imK : (a + b).imK = a.imK + b.imK := rfl

@[simp] nonrec theorem add_im : (a + b).im = a.im + b.im := a.add_im b

@[simp, norm_cast]
theorem coe_add : ((x + y : R) : ℍ[R]) = x + y :=
  QuaternionAlgebra.coe_add x y

@[simp] theorem neg_re : (-a).re = -a.re := rfl

@[simp] theorem neg_imI : (-a).imI = -a.imI := rfl

@[simp] theorem neg_imJ : (-a).imJ = -a.imJ := rfl

@[simp] theorem neg_imK : (-a).imK = -a.imK := rfl

@[simp] nonrec theorem neg_im : (-a).im = -a.im := a.neg_im

@[simp, norm_cast]
theorem coe_neg : ((-x : R) : ℍ[R]) = -x :=
  QuaternionAlgebra.coe_neg x

@[simp] theorem sub_re : (a - b).re = a.re - b.re := rfl

@[simp] theorem sub_imI : (a - b).imI = a.imI - b.imI := rfl

@[simp] theorem sub_imJ : (a - b).imJ = a.imJ - b.imJ := rfl

@[simp] theorem sub_imK : (a - b).imK = a.imK - b.imK := rfl

@[simp] nonrec theorem sub_im : (a - b).im = a.im - b.im := a.sub_im b

@[simp, norm_cast]
theorem coe_sub : ((x - y : R) : ℍ[R]) = x - y :=
  QuaternionAlgebra.coe_sub x y

@[simp]
theorem mul_re : (a * b).re = a.re * b.re - a.imI * b.imI - a.imJ * b.imJ - a.imK * b.imK :=
  (QuaternionAlgebra.mul_re a b).trans <| by simp [one_mul, neg_mul, sub_eq_add_neg, neg_neg]

@[simp]
theorem mul_imI : (a * b).imI = a.re * b.imI + a.imI * b.re + a.imJ * b.imK - a.imK * b.imJ :=
  (QuaternionAlgebra.mul_imI a b).trans <| by ring

@[simp]
theorem mul_imJ : (a * b).imJ = a.re * b.imJ - a.imI * b.imK + a.imJ * b.re + a.imK * b.imI :=
  (QuaternionAlgebra.mul_imJ a b).trans <| by ring

@[simp]
theorem mul_imK : (a * b).imK = a.re * b.imK + a.imI * b.imJ - a.imJ * b.imI + a.imK * b.re :=
  (QuaternionAlgebra.mul_imK a b).trans <| by ring

@[simp, norm_cast]
theorem coe_mul : ((x * y : R) : ℍ[R]) = x * y := QuaternionAlgebra.coe_mul x y

@[norm_cast, simp]
theorem coe_pow (n : ℕ) : (↑(x ^ n) : ℍ[R]) = (x : ℍ[R]) ^ n :=
  QuaternionAlgebra.coe_pow x n

@[simp, norm_cast]
theorem natCast_re (n : ℕ) : (n : ℍ[R]).re = n := rfl

@[simp, norm_cast]
theorem natCast_imI (n : ℕ) : (n : ℍ[R]).imI = 0 := rfl

@[simp, norm_cast]
theorem natCast_imJ (n : ℕ) : (n : ℍ[R]).imJ = 0 := rfl

@[simp, norm_cast]
theorem natCast_imK (n : ℕ) : (n : ℍ[R]).imK = 0 := rfl

@[simp, norm_cast]
theorem natCast_im (n : ℕ) : (n : ℍ[R]).im = 0 := rfl

@[norm_cast]
theorem coe_natCast (n : ℕ) : ↑(n : R) = (n : ℍ[R]) := rfl

@[simp, norm_cast]
theorem intCast_re (z : ℤ) : (z : ℍ[R]).re = z := rfl

@[simp, norm_cast]
theorem intCast_imI (z : ℤ) : (z : ℍ[R]).imI = 0 := rfl

@[simp, norm_cast]
theorem intCast_imJ (z : ℤ) : (z : ℍ[R]).imJ = 0 := rfl

@[simp, norm_cast]
theorem intCast_imK (z : ℤ) : (z : ℍ[R]).imK = 0 := rfl

@[simp, norm_cast]
theorem intCast_im (z : ℤ) : (z : ℍ[R]).im = 0 := rfl

@[norm_cast]
theorem coe_intCast (z : ℤ) : ↑(z : R) = (z : ℍ[R]) := rfl

theorem coe_injective : Function.Injective (coe : R → ℍ[R]) :=
  QuaternionAlgebra.coe_injective

@[simp]
theorem coe_inj {x y : R} : (x : ℍ[R]) = y ↔ x = y :=
  coe_injective.eq_iff

@[simp]
theorem smul_re [SMul S R] (s : S) : (s • a).re = s • a.re :=
  rfl

@[simp] theorem smul_imI [SMul S R] (s : S) : (s • a).imI = s • a.imI := rfl

@[simp] theorem smul_imJ [SMul S R] (s : S) : (s • a).imJ = s • a.imJ := rfl

@[simp] theorem smul_imK [SMul S R] (s : S) : (s • a).imK = s • a.imK := rfl

@[simp]
nonrec theorem smul_im [SMulZeroClass S R] (s : S) : (s • a).im = s • a.im :=
  a.smul_im s

@[simp, norm_cast]
theorem coe_smul [SMulZeroClass S R] (s : S) (r : R) : (↑(s • r) : ℍ[R]) = s • (r : ℍ[R]) :=
  QuaternionAlgebra.coe_smul _ _

theorem coe_commutes : ↑r * a = a * r :=
  QuaternionAlgebra.coe_commutes r a

theorem coe_commute : Commute (↑r) a :=
  QuaternionAlgebra.coe_commute r a

theorem coe_mul_eq_smul : ↑r * a = r • a :=
  QuaternionAlgebra.coe_mul_eq_smul r a

theorem mul_coe_eq_smul : a * r = r • a :=
  QuaternionAlgebra.mul_coe_eq_smul r a

@[simp]
theorem algebraMap_def : ⇑(algebraMap R ℍ[R]) = coe :=
  rfl

theorem algebraMap_injective : (algebraMap R ℍ[R] : _ → _).Injective :=
  QuaternionAlgebra.algebraMap_injective

theorem smul_coe : x • (y : ℍ[R]) = ↑(x * y) :=
  QuaternionAlgebra.smul_coe x y

instance : Module.Finite R ℍ[R] := inferInstanceAs <| Module.Finite R ℍ[R,-1,0,-1]
instance : Module.Free R ℍ[R] := inferInstanceAs <| Module.Free R ℍ[R,-1,0,-1]

theorem rank_eq_four [StrongRankCondition R] : Module.rank R ℍ[R] = 4 :=
  QuaternionAlgebra.rank_eq_four _ _ _

theorem finrank_eq_four [StrongRankCondition R] : Module.finrank R ℍ[R] = 4 :=
  QuaternionAlgebra.finrank_eq_four _ _ _

@[simp] theorem star_re : (star a).re = a.re := by
  rw [QuaternionAlgebra.re_star, zero_mul, add_zero]

@[simp] theorem star_imI : (star a).imI = -a.imI := rfl

@[simp] theorem star_imJ : (star a).imJ = -a.imJ := rfl

@[simp] theorem star_imK : (star a).imK = -a.imK := rfl

@[simp] theorem star_im : (star a).im = -a.im := a.im_star

nonrec theorem self_add_star' : a + star a = ↑(2 * a.re) := by
  simp [a.self_add_star', Quaternion.coe]

nonrec theorem self_add_star : a + star a = 2 * a.re := by
  simp [a.self_add_star, Quaternion.coe]

nonrec theorem star_add_self' : star a + a = ↑(2 * a.re) := by
  simp [a.star_add_self', Quaternion.coe]

nonrec theorem star_add_self : star a + a = 2 * a.re := by
  simp [a.star_add_self, Quaternion.coe]

nonrec theorem star_eq_two_re_sub : star a = ↑(2 * a.re) - a := by
  simp [a.star_eq_two_re_sub, Quaternion.coe]

@[simp, norm_cast]
theorem star_coe : star (x : ℍ[R]) = x :=
  QuaternionAlgebra.star_coe x

@[simp]
theorem im_star : star a.im = -a.im := by ext <;> simp

@[simp]
theorem star_smul [Monoid S] [DistribMulAction S R] (s : S) (a : ℍ[R]) :
    star (s • a) = s • star a := QuaternionAlgebra.star_smul' s a

theorem eq_re_of_eq_coe {a : ℍ[R]} {x : R} (h : a = x) : a = a.re :=
  QuaternionAlgebra.eq_re_of_eq_coe h

theorem eq_re_iff_mem_range_coe {a : ℍ[R]} : a = a.re ↔ a ∈ Set.range (coe : R → ℍ[R]) :=
  QuaternionAlgebra.eq_re_iff_mem_range_coe

section CharZero

variable [NoZeroDivisors R] [CharZero R]

@[simp]
theorem star_eq_self {a : ℍ[R]} : star a = a ↔ a = a.re :=
  QuaternionAlgebra.star_eq_self

@[simp]
theorem star_eq_neg {a : ℍ[R]} : star a = -a ↔ a.re = 0 :=
  QuaternionAlgebra.star_eq_neg

end CharZero

nonrec theorem star_mul_eq_coe : star a * a = (star a * a).re :=
  a.star_mul_eq_coe

nonrec theorem mul_star_eq_coe : a * star a = (a * star a).re :=
  a.mul_star_eq_coe

open MulOpposite

/-- Quaternion conjugate as an `AlgEquiv` to the opposite ring. -/
def starAe : ℍ[R] ≃ₐ[R] ℍ[R]ᵐᵒᵖ :=
  QuaternionAlgebra.starAe

@[simp]
theorem coe_starAe : ⇑(starAe : ℍ[R] ≃ₐ[R] ℍ[R]ᵐᵒᵖ) = op ∘ star :=
  rfl

/-- Square of the norm. -/
def normSq : ℍ[R] →*₀ R where
  toFun a := (a * star a).re
  map_zero' := by simp only [star_zero, zero_mul, zero_re]
  map_one' := by simp only [star_one, one_mul, one_re]
  map_mul' x y := coe_injective <| by
    conv_lhs => rw [← mul_star_eq_coe, star_mul, mul_assoc, ← mul_assoc y, y.mul_star_eq_coe,
      coe_commutes, ← mul_assoc, x.mul_star_eq_coe, ← coe_mul]

theorem normSq_def : normSq a = (a * star a).re := rfl

theorem normSq_def' : normSq a = a.1 ^ 2 + a.2 ^ 2 + a.3 ^ 2 + a.4 ^ 2 := by
  simp only [normSq_def, sq, mul_neg, sub_neg_eq_add, mul_re, star_re, star_imI, star_imJ,
    star_imK]

theorem normSq_coe : normSq (x : ℍ[R]) = x ^ 2 := by
  rw [normSq_def, star_coe, ← coe_mul, coe_re, sq]

@[simp]
theorem normSq_star : normSq (star a) = normSq a := by simp [normSq_def']

@[norm_cast]
theorem normSq_natCast (n : ℕ) : normSq (n : ℍ[R]) = (n : R) ^ 2 := by
  rw [← coe_natCast, normSq_coe]

@[norm_cast]
theorem normSq_intCast (z : ℤ) : normSq (z : ℍ[R]) = (z : R) ^ 2 := by
  rw [← coe_intCast, normSq_coe]

@[simp]
theorem normSq_neg : normSq (-a) = normSq a := by simp only [normSq_def, star_neg, neg_mul_neg]

theorem self_mul_star : a * star a = normSq a := by rw [mul_star_eq_coe, normSq_def]

theorem star_mul_self : star a * a = normSq a := by rw [star_comm_self, self_mul_star]

theorem im_sq : a.im ^ 2 = -normSq a.im := by
  simp_rw [sq, ← star_mul_self, im_star, neg_mul, neg_neg]

theorem coe_normSq_add : normSq (a + b) = normSq a + a * star b + b * star a + normSq b := by
  simp only [star_add, ← self_mul_star, mul_add, add_mul, add_assoc, add_left_comm]

theorem normSq_smul (r : R) (q : ℍ[R]) : normSq (r • q) = r ^ 2 * normSq q := by
  simp only [normSq_def', smul_re, smul_imI, smul_imJ, smul_imK, mul_pow, mul_add, smul_eq_mul]

theorem normSq_add (a b : ℍ[R]) : normSq (a + b) = normSq a + normSq b + 2 * (a * star b).re :=
  calc
    normSq (a + b) = normSq a + (a * star b).re + ((b * star a).re + normSq b) := by
      simp_rw [normSq_def, star_add, add_mul, mul_add, add_re]
    _ = normSq a + normSq b + ((a * star b).re + (b * star a).re) := by abel
    _ = normSq a + normSq b + 2 * (a * star b).re := by
      rw [← add_re, ← star_mul_star a b, self_add_star', coe_re]

end Quaternion

namespace Quaternion

variable {R : Type*}

section LinearOrderedCommRing

variable [CommRing R] [LinearOrder R] [IsStrictOrderedRing R] {a : ℍ[R]}

@[simp]
theorem normSq_eq_zero : normSq a = 0 ↔ a = 0 := by
  refine ⟨fun h => ?_, fun h => h.symm ▸ normSq.map_zero⟩
  rw [normSq_def', add_eq_zero_iff_of_nonneg, add_eq_zero_iff_of_nonneg, add_eq_zero_iff_of_nonneg]
    at h
  · exact ext a 0 (pow_eq_zero h.1.1.1) (pow_eq_zero h.1.1.2) (pow_eq_zero h.1.2) (pow_eq_zero h.2)
  all_goals apply_rules [sq_nonneg, add_nonneg]

theorem normSq_ne_zero : normSq a ≠ 0 ↔ a ≠ 0 := normSq_eq_zero.not

@[simp]
theorem normSq_nonneg : 0 ≤ normSq a := by
  rw [normSq_def']
  apply_rules [sq_nonneg, add_nonneg]

@[simp]
theorem normSq_le_zero : normSq a ≤ 0 ↔ a = 0 :=
  normSq_nonneg.le_iff_eq.trans normSq_eq_zero

instance instNontrivial : Nontrivial ℍ[R] where
  exists_pair_ne := ⟨0, 1, mt (congr_arg QuaternionAlgebra.re) zero_ne_one⟩

instance : NoZeroDivisors ℍ[R] where
  eq_zero_or_eq_zero_of_mul_eq_zero {a b} hab :=
    have : normSq a * normSq b = 0 := by rwa [← map_mul, normSq_eq_zero]
    (eq_zero_or_eq_zero_of_mul_eq_zero this).imp normSq_eq_zero.1 normSq_eq_zero.1

instance : IsDomain ℍ[R] := NoZeroDivisors.to_isDomain _

theorem sq_eq_normSq : a ^ 2 = normSq a ↔ a = a.re := by
  rw [← star_eq_self, ← star_mul_self, sq, mul_eq_mul_right_iff, eq_comm]
  exact or_iff_left_of_imp fun ha ↦ ha.symm ▸ star_zero _

theorem sq_eq_neg_normSq : a ^ 2 = -normSq a ↔ a.re = 0 := by
  simp_rw [← star_eq_neg]
  obtain rfl | hq0 := eq_or_ne a 0
  · simp
  · rw [← star_mul_self, ← mul_neg, ← neg_sq, sq, mul_left_inj' (neg_ne_zero.mpr hq0), eq_comm]

end LinearOrderedCommRing

section Field

<<<<<<< HEAD
variable [Field R]
=======
variable [LinearOrderedField R] (a b : ℍ[R])

@[simps -isSimp]
instance instInv : Inv ℍ[R] :=
  ⟨fun a => (normSq a)⁻¹ • star a⟩

instance instGroupWithZero : GroupWithZero ℍ[R] :=
  { Quaternion.instNontrivial with
    inv := Inv.inv
    inv_zero := by rw [instInv_inv, star_zero, smul_zero]
    mul_inv_cancel := fun a ha => by
      rw [instInv_inv, Algebra.mul_smul_comm (normSq a)⁻¹ a (star a), self_mul_star, smul_coe,
        inv_mul_cancel₀ (normSq_ne_zero.2 ha), coe_one] }

@[norm_cast, simp]
theorem coe_inv (x : R) : ((x⁻¹ : R) : ℍ[R]) = (↑x)⁻¹ :=
  map_inv₀ (algebraMap R ℍ[R]) _

@[norm_cast, simp]
theorem coe_div (x y : R) : ((x / y : R) : ℍ[R]) = x / y :=
  map_div₀ (algebraMap R ℍ[R]) x y

@[norm_cast, simp]
theorem coe_zpow (x : R) (z : ℤ) : ((x ^ z : R) : ℍ[R]) = (x : ℍ[R]) ^ z :=
  map_zpow₀ (algebraMap R ℍ[R]) x z
>>>>>>> 1d7003d6

instance instNNRatCast : NNRatCast ℍ[R] where nnratCast q := (q : R)
instance instRatCast : RatCast ℍ[R] where ratCast q := (q : R)

@[simp, norm_cast] lemma re_nnratCast (q : ℚ≥0) : (q : ℍ[R]).re = q := rfl
@[simp, norm_cast] lemma im_nnratCast (q : ℚ≥0) : (q : ℍ[R]).im = 0 := rfl
@[simp, norm_cast] lemma imI_nnratCast (q : ℚ≥0) : (q : ℍ[R]).imI = 0 := rfl
@[simp, norm_cast] lemma imJ_nnratCast (q : ℚ≥0) : (q : ℍ[R]).imJ = 0 := rfl
@[simp, norm_cast] lemma imK_nnratCast (q : ℚ≥0) : (q : ℍ[R]).imK = 0 := rfl
@[simp, norm_cast] lemma ratCast_re (q : ℚ) : (q : ℍ[R]).re = q := rfl
@[simp, norm_cast] lemma ratCast_im (q : ℚ) : (q : ℍ[R]).im = 0 := rfl
@[simp, norm_cast] lemma ratCast_imI (q : ℚ) : (q : ℍ[R]).imI = 0 := rfl
@[simp, norm_cast] lemma ratCast_imJ (q : ℚ) : (q : ℍ[R]).imJ = 0 := rfl
@[simp, norm_cast] lemma ratCast_imK (q : ℚ) : (q : ℍ[R]).imK = 0 := rfl

@[norm_cast] lemma coe_nnratCast (q : ℚ≥0) : ↑(q : R) = (q : ℍ[R]) := rfl

@[norm_cast] lemma coe_ratCast (q : ℚ) : ↑(q : R) = (q : ℍ[R]) := rfl

<<<<<<< HEAD
@[deprecated (since := "2024-04-17")]
alias coe_rat_cast := coe_ratCast

variable [LinearOrder R] [IsStrictOrderedRing R] (a b : ℍ[R])

@[simps (config := .lemmasOnly)]
instance instInv : Inv ℍ[R] :=
  ⟨fun a => (normSq a)⁻¹ • star a⟩

instance instGroupWithZero : GroupWithZero ℍ[R] :=
  { Quaternion.instNontrivial,
    (by infer_instance : MonoidWithZero ℍ[R]) with
    inv := Inv.inv
    inv_zero := by rw [instInv_inv, star_zero, smul_zero]
    mul_inv_cancel := fun a ha => by
      rw [instInv_inv, Algebra.mul_smul_comm (normSq a)⁻¹ a (star a), self_mul_star, smul_coe,
        inv_mul_cancel₀ (normSq_ne_zero.2 ha), coe_one] }

@[norm_cast, simp]
theorem coe_inv (x : R) : ((x⁻¹ : R) : ℍ[R]) = (↑x)⁻¹ :=
  map_inv₀ (algebraMap R ℍ[R]) _

@[norm_cast, simp]
theorem coe_div (x y : R) : ((x / y : R) : ℍ[R]) = x / y :=
  map_div₀ (algebraMap R ℍ[R]) x y

@[norm_cast, simp]
theorem coe_zpow (x : R) (z : ℤ) : ((x ^ z : R) : ℍ[R]) = (x : ℍ[R]) ^ z :=
  map_zpow₀ (algebraMap R ℍ[R]) x z

=======
>>>>>>> 1d7003d6
instance instDivisionRing : DivisionRing ℍ[R] where
  __ := Quaternion.instRing
  __ := Quaternion.instGroupWithZero
  nnqsmul := (· • ·)
  qsmul := (· • ·)
  nnratCast_def _ := by rw [← coe_nnratCast, NNRat.cast_def, coe_div, coe_natCast, coe_natCast]
  ratCast_def _ := by rw [← coe_ratCast, Rat.cast_def, coe_div, coe_intCast, coe_natCast]
  nnqsmul_def _ _ := by rw [← coe_nnratCast, coe_mul_eq_smul]; ext <;> exact NNRat.smul_def ..
  qsmul_def _ _ := by rw [← coe_ratCast, coe_mul_eq_smul]; ext <;> exact Rat.smul_def ..

theorem normSq_inv : normSq a⁻¹ = (normSq a)⁻¹ :=
  map_inv₀ normSq _

theorem normSq_div : normSq (a / b) = normSq a / normSq b :=
  map_div₀ normSq a b

theorem normSq_zpow (z : ℤ) : normSq (a ^ z) = normSq a ^ z :=
  map_zpow₀ normSq a z

@[norm_cast]
theorem normSq_ratCast (q : ℚ) : normSq (q : ℍ[R]) = (q : ℍ[R]) ^ 2 := by
  rw [← coe_ratCast, normSq_coe, coe_pow]

end Field

end Quaternion

namespace Cardinal

open Quaternion

section QuaternionAlgebra

variable {R : Type*} (c₁ c₂ c₃ : R)

private theorem pow_four [Infinite R] : #R ^ 4 = #R :=
  power_nat_eq (aleph0_le_mk R) <| by decide

/-- The cardinality of a quaternion algebra, as a type. -/
theorem mk_quaternionAlgebra : #(ℍ[R,c₁,c₂,c₃]) = #R ^ 4 := by
  rw [mk_congr (QuaternionAlgebra.equivProd c₁ c₂ c₃)]
  simp only [mk_prod, lift_id]
  ring

@[simp]
theorem mk_quaternionAlgebra_of_infinite [Infinite R] : #(ℍ[R,c₁,c₂,c₃]) = #R := by
  rw [mk_quaternionAlgebra, pow_four]

/-- The cardinality of a quaternion algebra, as a set. -/
theorem mk_univ_quaternionAlgebra : #(Set.univ : Set ℍ[R,c₁,c₂,c₃]) = #R ^ 4 := by
  rw [mk_univ, mk_quaternionAlgebra]

theorem mk_univ_quaternionAlgebra_of_infinite [Infinite R] :
    #(Set.univ : Set ℍ[R,c₁,c₂,c₃]) = #R := by rw [mk_univ_quaternionAlgebra, pow_four]

/-- Show the quaternion ⟨w, x, y, z⟩ as a string "{ re := w, imI := x, imJ := y, imK := z }".

For the typical case of quaternions over ℝ, each component will show as a Cauchy sequence due to
the way Real numbers are represented.
-/
instance [Repr R] {a b c : R} : Repr ℍ[R, a, b, c] where
  reprPrec q _ :=
    s!"\{ re := {repr q.re}, imI := {repr q.imI}, imJ := {repr q.imJ}, imK := {repr q.imK} }"

end QuaternionAlgebra

section Quaternion

variable (R : Type*) [Zero R] [One R] [Neg R]

/-- The cardinality of the quaternions, as a type. -/
@[simp]
theorem mk_quaternion : #(ℍ[R]) = #R ^ 4 :=
  mk_quaternionAlgebra _ _ _

theorem mk_quaternion_of_infinite [Infinite R] : #(ℍ[R]) = #R :=
  mk_quaternionAlgebra_of_infinite _ _ _

/-- The cardinality of the quaternions, as a set. -/
theorem mk_univ_quaternion : #(Set.univ : Set ℍ[R]) = #R ^ 4 :=
  mk_univ_quaternionAlgebra _ _ _

theorem mk_univ_quaternion_of_infinite [Infinite R] : #(Set.univ : Set ℍ[R]) = #R :=
  mk_univ_quaternionAlgebra_of_infinite _ _ _

end Quaternion

end Cardinal<|MERGE_RESOLUTION|>--- conflicted
+++ resolved
@@ -1183,35 +1183,7 @@
 
 section Field
 
-<<<<<<< HEAD
-variable [Field R]
-=======
-variable [LinearOrderedField R] (a b : ℍ[R])
-
-@[simps -isSimp]
-instance instInv : Inv ℍ[R] :=
-  ⟨fun a => (normSq a)⁻¹ • star a⟩
-
-instance instGroupWithZero : GroupWithZero ℍ[R] :=
-  { Quaternion.instNontrivial with
-    inv := Inv.inv
-    inv_zero := by rw [instInv_inv, star_zero, smul_zero]
-    mul_inv_cancel := fun a ha => by
-      rw [instInv_inv, Algebra.mul_smul_comm (normSq a)⁻¹ a (star a), self_mul_star, smul_coe,
-        inv_mul_cancel₀ (normSq_ne_zero.2 ha), coe_one] }
-
-@[norm_cast, simp]
-theorem coe_inv (x : R) : ((x⁻¹ : R) : ℍ[R]) = (↑x)⁻¹ :=
-  map_inv₀ (algebraMap R ℍ[R]) _
-
-@[norm_cast, simp]
-theorem coe_div (x y : R) : ((x / y : R) : ℍ[R]) = x / y :=
-  map_div₀ (algebraMap R ℍ[R]) x y
-
-@[norm_cast, simp]
-theorem coe_zpow (x : R) (z : ℤ) : ((x ^ z : R) : ℍ[R]) = (x : ℍ[R]) ^ z :=
-  map_zpow₀ (algebraMap R ℍ[R]) x z
->>>>>>> 1d7003d6
+variable [Field R] (a b : ℍ[R])
 
 instance instNNRatCast : NNRatCast ℍ[R] where nnratCast q := (q : R)
 instance instRatCast : RatCast ℍ[R] where ratCast q := (q : R)
@@ -1231,19 +1203,14 @@
 
 @[norm_cast] lemma coe_ratCast (q : ℚ) : ↑(q : R) = (q : ℍ[R]) := rfl
 
-<<<<<<< HEAD
-@[deprecated (since := "2024-04-17")]
-alias coe_rat_cast := coe_ratCast
-
 variable [LinearOrder R] [IsStrictOrderedRing R] (a b : ℍ[R])
 
-@[simps (config := .lemmasOnly)]
+@[simps -isSimp]
 instance instInv : Inv ℍ[R] :=
   ⟨fun a => (normSq a)⁻¹ • star a⟩
 
 instance instGroupWithZero : GroupWithZero ℍ[R] :=
-  { Quaternion.instNontrivial,
-    (by infer_instance : MonoidWithZero ℍ[R]) with
+  { Quaternion.instNontrivial with
     inv := Inv.inv
     inv_zero := by rw [instInv_inv, star_zero, smul_zero]
     mul_inv_cancel := fun a ha => by
@@ -1262,8 +1229,6 @@
 theorem coe_zpow (x : R) (z : ℤ) : ((x ^ z : R) : ℍ[R]) = (x : ℍ[R]) ^ z :=
   map_zpow₀ (algebraMap R ℍ[R]) x z
 
-=======
->>>>>>> 1d7003d6
 instance instDivisionRing : DivisionRing ℍ[R] where
   __ := Quaternion.instRing
   __ := Quaternion.instGroupWithZero
