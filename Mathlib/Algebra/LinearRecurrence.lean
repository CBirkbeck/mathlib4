/-
Copyright (c) 2020 Anatole Dedecker. All rights reserved.
Released under Apache 2.0 license as described in the file LICENSE.
Authors: Anatole Dedecker
-/
import Mathlib.Algebra.Polynomial.Eval.Defs
import Mathlib.LinearAlgebra.Dimension.Constructions

/-!
# Linear recurrence

Informally, a "linear recurrence" is an assertion of the form
`∀ n : ℕ, u (n + d) = a 0 * u n + a 1 * u (n+1) + ... + a (d-1) * u (n+d-1)`,
where `u` is a sequence, `d` is the *order* of the recurrence and the `a i`
are its *coefficients*.

In this file, we define the structure `LinearRecurrence` so that
`LinearRecurrence.mk d a` represents the above relation, and we call
a sequence `u` which verifies it a *solution* of the linear recurrence.

We prove a few basic lemmas about this concept, such as :

* the space of solutions is a submodule of `(ℕ → α)` (i.e a vector space if `α`
  is a field)
* the function that maps a solution `u` to its first `d` terms builds a `LinearEquiv`
  between the solution space and `Fin d → α`, aka `α ^ d`. As a consequence, two
  solutions are equal if and only if their first `d` terms are equals.
* a geometric sequence `q ^ n` is solution iff `q` is a root of a particular polynomial,
  which we call the *characteristic polynomial* of the recurrence

Of course, although we can inductively generate solutions (cf `mkSol`), the
interesting part would be to determinate closed-forms for the solutions.
This is currently *not implemented*, as we are waiting for definition and
properties of eigenvalues and eigenvectors.

-/


noncomputable section

open Finset

open Polynomial

/-- A "linear recurrence relation" over a commutative semiring is given by its
  order `n` and `n` coefficients. -/
structure LinearRecurrence (α : Type*) [CommSemiring α] where
  order : ℕ
  coeffs : Fin order → α

instance (α : Type*) [CommSemiring α] : Inhabited (LinearRecurrence α) :=
  ⟨⟨0, default⟩⟩

namespace LinearRecurrence

section CommSemiring

variable {α : Type*} [CommSemiring α] (E : LinearRecurrence α)

/-- We say that a sequence `u` is solution of `LinearRecurrence order coeffs` when we have
  `u (n + order) = ∑ i : Fin order, coeffs i * u (n + i)` for any `n`. -/
def IsSolution (u : ℕ → α) :=
  ∀ n, u (n + E.order) = ∑ i, E.coeffs i * u (n + i)

/-- A solution of a `LinearRecurrence` which satisfies certain initial conditions.
  We will prove this is the only such solution. -/
def mkSol (init : Fin E.order → α) : ℕ → α
  | n =>
    if h : n < E.order then init ⟨n, h⟩
    else
      ∑ k : Fin E.order,
        have _ : n - E.order + k < n := by omega
        E.coeffs k * mkSol init (n - E.order + k)

/-- `E.mkSol` indeed gives solutions to `E`. -/
theorem is_sol_mkSol (init : Fin E.order → α) : E.IsSolution (E.mkSol init) := by
  intro n
  rw [mkSol]
  simp

/-- `E.mkSol init`'s first `E.order` terms are `init`. -/
theorem mkSol_eq_init (init : Fin E.order → α) : ∀ n : Fin E.order, E.mkSol init n = init n := by
  intro n
  rw [mkSol]
  simp only [n.is_lt, dif_pos, Fin.mk_val, Fin.eta]

/-- If `u` is a solution to `E` and `init` designates its first `E.order` values,
  then `∀ n, u n = E.mkSol init n`. -/
theorem eq_mk_of_is_sol_of_eq_init {u : ℕ → α} {init : Fin E.order → α} (h : E.IsSolution u)
    (heq : ∀ n : Fin E.order, u n = init n) : ∀ n, u n = E.mkSol init n := by
  intro n
  rw [mkSol]
  split_ifs with h'
  · exact mod_cast heq ⟨n, h'⟩
<<<<<<< HEAD
  · dsimp only
    rw [← tsub_add_cancel_of_le (le_of_not_lt h'), h (n - E.order)]
=======
  · rw [← tsub_add_cancel_of_le (le_of_not_lt h'), h (n - E.order)]
>>>>>>> 8ec167c6
    congr with k
    have : n - E.order + k < n := by omega
    rw [eq_mk_of_is_sol_of_eq_init h heq (n - E.order + k)]
    simp

/-- If `u` is a solution to `E` and `init` designates its first `E.order` values,
  then `u = E.mkSol init`. This proves that `E.mkSol init` is the only solution
  of `E` whose first `E.order` values are given by `init`. -/
theorem eq_mk_of_is_sol_of_eq_init' {u : ℕ → α} {init : Fin E.order → α} (h : E.IsSolution u)
    (heq : ∀ n : Fin E.order, u n = init n) : u = E.mkSol init :=
  funext (E.eq_mk_of_is_sol_of_eq_init h heq)

/-- The space of solutions of `E`, as a `Submodule` over `α` of the module `ℕ → α`. -/
def solSpace : Submodule α (ℕ → α) where
  carrier := { u | E.IsSolution u }
  zero_mem' n := by simp
  add_mem' {u v} hu hv n := by simp [mul_add, sum_add_distrib, hu n, hv n]
  smul_mem' a u hu n := by simp [hu n, mul_sum]; congr; ext; ac_rfl

/-- Defining property of the solution space : `u` is a solution
  iff it belongs to the solution space. -/
theorem is_sol_iff_mem_solSpace (u : ℕ → α) : E.IsSolution u ↔ u ∈ E.solSpace :=
  Iff.rfl

/-- The function that maps a solution `u` of `E` to its first
  `E.order` terms as a `LinearEquiv`. -/
def toInit : E.solSpace ≃ₗ[α] Fin E.order → α where
  toFun u x := (u : ℕ → α) x
  map_add' u v := by
    ext
    simp
  map_smul' a u := by
    ext
    simp
  invFun u := ⟨E.mkSol u, E.is_sol_mkSol u⟩
  left_inv u := by ext n; symm; apply E.eq_mk_of_is_sol_of_eq_init u.2; intro k; rfl
  right_inv u := funext_iff.mpr fun n ↦ E.mkSol_eq_init u n

/-- Two solutions are equal iff they are equal on `range E.order`. -/
theorem sol_eq_of_eq_init (u v : ℕ → α) (hu : E.IsSolution u) (hv : E.IsSolution v) :
    u = v ↔ Set.EqOn u v ↑(range E.order) := by
  refine Iff.intro (fun h x _ ↦ h ▸ rfl) ?_
  intro h
  set u' : ↥E.solSpace := ⟨u, hu⟩
  set v' : ↥E.solSpace := ⟨v, hv⟩
  change u'.val = v'.val
  suffices h' : u' = v' from h' ▸ rfl
  rw [← E.toInit.toEquiv.apply_eq_iff_eq, LinearEquiv.coe_toEquiv]
  ext x
  exact mod_cast h (mem_range.mpr x.2)

/-! `E.tupleSucc` maps `![s₀, s₁, ..., sₙ]` to `![s₁, ..., sₙ, ∑ (E.coeffs i) * sᵢ]`,
  where `n := E.order`. This operation is quite useful for determining closed-form
  solutions of `E`. -/


/-- `E.tupleSucc` maps `![s₀, s₁, ..., sₙ]` to `![s₁, ..., sₙ, ∑ (E.coeffs i) * sᵢ]`,
  where `n := E.order`. -/
def tupleSucc : (Fin E.order → α) →ₗ[α] Fin E.order → α where
  toFun X i := if h : (i : ℕ) + 1 < E.order then X ⟨i + 1, h⟩ else ∑ i, E.coeffs i * X i
  map_add' x y := by
    ext i
    simp only
    split_ifs with h <;> simp [h, mul_add, sum_add_distrib]
  map_smul' x y := by
    ext i
    simp only
    split_ifs with h <;> simp [h, mul_sum]
    exact sum_congr rfl fun x _ ↦ by ac_rfl

end CommSemiring

section StrongRankCondition

-- note: `StrongRankCondition` is the same as `Nontrivial` on `CommRing`s, but that result,
-- `commRing_strongRankCondition`, is in a much later file.
variable {α : Type*} [CommRing α] [StrongRankCondition α] (E : LinearRecurrence α)

/-- The dimension of `E.solSpace` is `E.order`. -/
theorem solSpace_rank : Module.rank α E.solSpace = E.order :=
  letI := nontrivial_of_invariantBasisNumber α
  @rank_fin_fun α _ _ E.order ▸ E.toInit.rank_eq

end StrongRankCondition

section CommRing

variable {α : Type*} [CommRing α] (E : LinearRecurrence α)

/-- The characteristic polynomial of `E` is
`X ^ E.order - ∑ i : Fin E.order, (E.coeffs i) * X ^ i`. -/
def charPoly : α[X] :=
  Polynomial.monomial E.order 1 - ∑ i : Fin E.order, Polynomial.monomial i (E.coeffs i)

/-- The geometric sequence `q^n` is a solution of `E` iff
  `q` is a root of `E`'s characteristic polynomial. -/
theorem geom_sol_iff_root_charPoly (q : α) :
    (E.IsSolution fun n ↦ q ^ n) ↔ E.charPoly.IsRoot q := by
  rw [charPoly, Polynomial.IsRoot.def, Polynomial.eval]
  simp only [Polynomial.eval₂_finset_sum, one_mul, RingHom.id_apply, Polynomial.eval₂_monomial,
    Polynomial.eval₂_sub]
  constructor
  · intro h
    simpa [sub_eq_zero] using h 0
  · intro h n
    simp only [pow_add, sub_eq_zero.mp h, mul_sum]
    exact sum_congr rfl fun _ _ ↦ by ring

end CommRing

end LinearRecurrence<|MERGE_RESOLUTION|>--- conflicted
+++ resolved
@@ -92,12 +92,7 @@
   rw [mkSol]
   split_ifs with h'
   · exact mod_cast heq ⟨n, h'⟩
-<<<<<<< HEAD
-  · dsimp only
-    rw [← tsub_add_cancel_of_le (le_of_not_lt h'), h (n - E.order)]
-=======
   · rw [← tsub_add_cancel_of_le (le_of_not_lt h'), h (n - E.order)]
->>>>>>> 8ec167c6
     congr with k
     have : n - E.order + k < n := by omega
     rw [eq_mk_of_is_sol_of_eq_init h heq (n - E.order + k)]
