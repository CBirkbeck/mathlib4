--- conflicted
+++ resolved
@@ -5,12 +5,7 @@
 -/
 import Mathlib.Algebra.Group.Basic
 import Mathlib.Algebra.GroupWithZero.NeZero
-<<<<<<< HEAD
-import Mathlib.Algebra.Order.Group.Synonym
-import Mathlib.Data.Int.Defs
-=======
 import Mathlib.Logic.Unique
->>>>>>> 20c42930
 
 #align_import algebra.group_with_zero.basic from "leanprover-community/mathlib"@"e8638a0fcaf73e4500469f368ef9494e495099b3"
 
@@ -514,56 +509,5 @@
   · simp
   · rw [sq, mul_assoc, mul_div_cancel_left₀ _ ha]
 #align div_sq_cancel div_sq_cancel
-<<<<<<< HEAD
-
-end CommGroupWithZero
-
-/-! ### Order dual -/
-
-
-open OrderDual
-
-instance [h : MulZeroClass α] : MulZeroClass αᵒᵈ := h
-
-instance [h : MulZeroOneClass α] : MulZeroOneClass αᵒᵈ := h
-
-instance [Mul α] [Zero α] [h : NoZeroDivisors α] : NoZeroDivisors αᵒᵈ := h
-
-instance [h : SemigroupWithZero α] : SemigroupWithZero αᵒᵈ := h
-
-instance [h : MonoidWithZero α] : MonoidWithZero αᵒᵈ := h
-
-instance [h : CancelMonoidWithZero α] : CancelMonoidWithZero αᵒᵈ := h
-
-instance [h : CommMonoidWithZero α] : CommMonoidWithZero αᵒᵈ := h
-
-instance [h : CancelCommMonoidWithZero α] : CancelCommMonoidWithZero αᵒᵈ := h
-
-instance [h : GroupWithZero α] : GroupWithZero αᵒᵈ := h
-
-instance [h : CommGroupWithZero α] : CommGroupWithZero αᵒᵈ := h
-
-/-! ### Lexicographic order -/
-
-
-instance [h : MulZeroClass α] : MulZeroClass (Lex α) := h
-
-instance [h : MulZeroOneClass α] : MulZeroOneClass (Lex α) := h
-
-instance [Mul α] [Zero α] [h : NoZeroDivisors α] : NoZeroDivisors (Lex α) := h
-
-instance [h : SemigroupWithZero α] : SemigroupWithZero (Lex α) := h
-
-instance [h : MonoidWithZero α] : MonoidWithZero (Lex α) := h
-
-instance [h : CancelMonoidWithZero α] : CancelMonoidWithZero (Lex α) := h
-
-instance [h : CommMonoidWithZero α] : CommMonoidWithZero (Lex α) := h
-
-instance [h : CancelCommMonoidWithZero α] : CancelCommMonoidWithZero (Lex α) := h
-
-instance [h : GroupWithZero α] : GroupWithZero (Lex α) := h
-=======
->>>>>>> 20c42930
 
 end CommGroupWithZero