--- conflicted
+++ resolved
@@ -195,11 +195,7 @@
     pullback_nonzero f zero one with
     inv_zero := hf <| by rw [inv, zero, inv_zero],
     mul_inv_cancel := fun x hx => hf <| by
-<<<<<<< HEAD
-      erw [one, mul, inv, mul_inv_cancel₀ ((hf.ne_iff' zero).2 hx)] }
-=======
       rw [one, mul, inv, mul_inv_cancel₀ ((hf.ne_iff' zero).2 hx)] }
->>>>>>> d0df76bd
 
 /-- Push forward a `GroupWithZero` along a surjective function.
 See note [reducible non-instances]. -/
@@ -212,11 +208,7 @@
   { hf.monoidWithZero f zero one mul npow, hf.divInvMonoid f one mul inv div npow zpow with
     inv_zero := by rw [← zero, ← inv, inv_zero],
     mul_inv_cancel := hf.forall.2 fun x hx => by
-<<<<<<< HEAD
-        erw [← inv, ← mul, mul_inv_cancel₀ (mt (congr_arg f) fun h ↦ hx (h.trans zero)), one]
-=======
         rw [← inv, ← mul, mul_inv_cancel₀ (mt (congr_arg f) fun h ↦ hx (h.trans zero)), one]
->>>>>>> d0df76bd
     exists_pair_ne := ⟨0, 1, h01⟩ }
 
 end GroupWithZero
