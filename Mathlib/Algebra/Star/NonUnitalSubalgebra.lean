--- conflicted
+++ resolved
@@ -828,20 +828,13 @@
 
 end StarSubAlgebraA
 
-<<<<<<< HEAD
-theorem range_top_iff_surjective [IsScalarTower R B B] [SMulCommClass R B B] [StarModule R B]
-=======
 theorem range_eq_top [IsScalarTower R B B] [SMulCommClass R B B] [StarModule R B]
->>>>>>> d0df76bd
     (f : F) : NonUnitalStarAlgHom.range f = (⊤ : NonUnitalStarSubalgebra R B) ↔
       Function.Surjective f :=
   NonUnitalStarAlgebra.eq_top_iff
 
-<<<<<<< HEAD
-=======
 @[deprecated (since := "2024-11-11")] alias range_top_iff_surjective := range_eq_top
 
->>>>>>> d0df76bd
 @[simp]
 theorem map_top [IsScalarTower R A A] [SMulCommClass R A A] [StarModule R A] (f : F) :
     (⊤ : NonUnitalStarSubalgebra R A).map f = NonUnitalStarAlgHom.range f :=
