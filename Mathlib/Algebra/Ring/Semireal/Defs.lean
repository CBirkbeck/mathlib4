/-
Copyright (c) 2024 Florent Schaffhauser. All rights reserved.
Released under Apache 2.0 license as described in the file LICENSE.
Authors: Florent Schaffhauser, Artie Khovanov
-/
import Mathlib.Algebra.Ring.SumsOfSquares

/-!
# Semireal rings

A semireal ring is a commutative ring (with unit) in which `-1` is *not* a sum of squares.

For instance, linearly ordered rings are semireal, because sums of squares are positive and `-1` is
not.

## Main declaration

- `IsSemireal`: the predicate asserting that a commutative ring `R` is semireal.

## References

- *An introduction to real algebra*, by T.Y. Lam. Rocky Mountain J. Math. 14(4): 767-814 (1984).
[lam_1984](https://doi.org/10.1216/RMJ-1984-14-4-767)
-/

variable {R : Type*}

variable (R) in
/--
A semireal ring is a commutative ring (with unit) in which `-1` is *not* a sum of
squares. We define the predicate `IsSemireal R` for structures `R` equipped with
a multiplication, an addition, a multiplicative unit and an additive unit.
-/
@[mk_iff]
class IsSemireal [Add R] [Mul R] [One R] [Zero R] : Prop where
  one_add_ne_zero {s : R} (hs : IsSumSq s) : 1 + s ≠ 0

@[deprecated (since := "2024-08-09")] alias isSemireal := IsSemireal

/-- In a semireal ring, `-1` is not a sum of squares. -/
theorem IsSemireal.not_isSumSq_neg_one [AddGroup R] [One R] [Mul R] [IsSemireal R]:
    ¬ IsSumSq (-1 : R) := (by simpa using one_add_ne_zero ·)

@[deprecated (since := "2024-08-09")] alias isSemireal.neg_one_not_SumSq :=
  IsSemireal.not_isSumSq_neg_one

<<<<<<< HEAD
instance [Ring R] [LinearOrder R] [IsStrictOrderedRing R] : IsSemireal R where
  non_trivial := zero_ne_one
  not_isSumSq_neg_one := fun h ↦ (not_le (α := R)).2 neg_one_lt_zero h.nonneg
=======
/--
Linearly ordered semirings with the property `a ≤ b → ∃ c, a + c = b` (e.g. `ℕ`)
are semireal.
-/
instance [LinearOrderedSemiring R] [ExistsAddOfLE R] : IsSemireal R where
  one_add_ne_zero hs amo := zero_ne_one' R (le_antisymm zero_le_one
                              (le_of_le_of_eq (le_add_of_nonneg_right hs.nonneg) amo))
>>>>>>> 659dbe80
<|MERGE_RESOLUTION|>--- conflicted
+++ resolved
@@ -44,16 +44,10 @@
 @[deprecated (since := "2024-08-09")] alias isSemireal.neg_one_not_SumSq :=
   IsSemireal.not_isSumSq_neg_one
 
-<<<<<<< HEAD
-instance [Ring R] [LinearOrder R] [IsStrictOrderedRing R] : IsSemireal R where
-  non_trivial := zero_ne_one
-  not_isSumSq_neg_one := fun h ↦ (not_le (α := R)).2 neg_one_lt_zero h.nonneg
-=======
 /--
 Linearly ordered semirings with the property `a ≤ b → ∃ c, a + c = b` (e.g. `ℕ`)
 are semireal.
 -/
-instance [LinearOrderedSemiring R] [ExistsAddOfLE R] : IsSemireal R where
+instance [Semiring R] [LinearOrder R] [IsStrictOrderedRing R] [ExistsAddOfLE R] : IsSemireal R where
   one_add_ne_zero hs amo := zero_ne_one' R (le_antisymm zero_le_one
-                              (le_of_le_of_eq (le_add_of_nonneg_right hs.nonneg) amo))
->>>>>>> 659dbe80
+                              (le_of_le_of_eq (le_add_of_nonneg_right hs.nonneg) amo))