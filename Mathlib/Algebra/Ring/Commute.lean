/-
Copyright (c) 2014 Jeremy Avigad. All rights reserved.
Released under Apache 2.0 license as described in the file LICENSE.
Authors: Jeremy Avigad, Leonardo de Moura, Floris van Doorn, Yury Kudryashov, Neil Strickland
-/
import Mathlib.Algebra.Ring.Semiconj
import Mathlib.Algebra.Ring.Units
import Mathlib.Algebra.Group.Commute.Defs
import Mathlib.Data.Bracket

/-!
# Semirings and rings

This file gives lemmas about semirings, rings and domains.
This is analogous to `Mathlib.Algebra.Group.Basic`,
the difference being that the former is about `+` and `*` separately, while
the present file is about their interaction.

For the definitions of semirings and rings see `Mathlib.Algebra.Ring.Defs`.

-/


universe u

<<<<<<< HEAD
variable {R : Type x}
=======
variable {R : Type u}
>>>>>>> 7bdc0c73

open Function

namespace Commute

@[simp]
theorem add_right [Distrib R] {a b c : R} : Commute a b → Commute a c → Commute a (b + c) :=
  SemiconjBy.add_right
-- for some reason mathport expected `Semiring` instead of `Distrib`?

@[simp]
theorem add_left [Distrib R] {a b c : R} : Commute a c → Commute b c → Commute (a + b) c :=
  SemiconjBy.add_left
-- for some reason mathport expected `Semiring` instead of `Distrib`?

/-- Representation of a difference of two squares of commuting elements as a product. -/
theorem mul_self_sub_mul_self_eq [NonUnitalNonAssocRing R] {a b : R} (h : Commute a b) :
    a * a - b * b = (a + b) * (a - b) := by
  rw [add_mul, mul_sub, mul_sub, h.eq, sub_add_sub_cancel]

theorem mul_self_sub_mul_self_eq' [NonUnitalNonAssocRing R] {a b : R} (h : Commute a b) :
    a * a - b * b = (a - b) * (a + b) := by
  rw [mul_add, sub_mul, sub_mul, h.eq, sub_add_sub_cancel]

theorem mul_self_eq_mul_self_iff [NonUnitalNonAssocRing R] [NoZeroDivisors R] {a b : R}
    (h : Commute a b) : a * a = b * b ↔ a = b ∨ a = -b := by
  rw [← sub_eq_zero, h.mul_self_sub_mul_self_eq, mul_eq_zero, or_comm, sub_eq_zero,
    add_eq_zero_iff_eq_neg]

section

variable [Mul R] [HasDistribNeg R] {a b : R}

theorem neg_right : Commute a b → Commute a (-b) :=
  SemiconjBy.neg_right

@[simp]
theorem neg_right_iff : Commute a (-b) ↔ Commute a b :=
  SemiconjBy.neg_right_iff

theorem neg_left : Commute a b → Commute (-a) b :=
  SemiconjBy.neg_left

@[simp]
theorem neg_left_iff : Commute (-a) b ↔ Commute a b :=
  SemiconjBy.neg_left_iff

end

section

variable [MulOneClass R] [HasDistribNeg R]

-- Porting note (#10618): no longer needs to be `@[simp]` since `simp` can prove it.
-- @[simp]
theorem neg_one_right (a : R) : Commute a (-1) :=
  SemiconjBy.neg_one_right a

-- Porting note (#10618): no longer needs to be `@[simp]` since `simp` can prove it.
-- @[simp]
theorem neg_one_left (a : R) : Commute (-1) a :=
  SemiconjBy.neg_one_left a

end

section

variable [NonUnitalNonAssocRing R] {a b c : R}

@[simp]
theorem sub_right : Commute a b → Commute a c → Commute a (b - c) :=
  SemiconjBy.sub_right

@[simp]
theorem sub_left : Commute a c → Commute b c → Commute (a - b) c :=
  SemiconjBy.sub_left

end

section Ring
variable [Ring R] {a b : R}

protected lemma sq_sub_sq (h : Commute a b) : a ^ 2 - b ^ 2 = (a + b) * (a - b) := by
  rw [sq, sq, h.mul_self_sub_mul_self_eq]

variable [NoZeroDivisors R]

protected lemma sq_eq_sq_iff_eq_or_eq_neg (h : Commute a b) : a ^ 2 = b ^ 2 ↔ a = b ∨ a = -b := by
  rw [← sub_eq_zero, h.sq_sub_sq, mul_eq_zero, add_eq_zero_iff_eq_neg, sub_eq_zero, or_comm]

end Ring
end Commute

section HasDistribNeg
variable (R)
variable [Monoid R] [HasDistribNeg R]

lemma neg_one_pow_eq_or : ∀ n : ℕ, (-1 : R) ^ n = 1 ∨ (-1 : R) ^ n = -1
  | 0 => Or.inl (pow_zero _)
  | n + 1 => (neg_one_pow_eq_or n).symm.imp
    (fun h ↦ by rw [pow_succ, h, neg_one_mul, neg_neg])
    (fun h ↦ by rw [pow_succ, h, one_mul])

variable {R}

lemma neg_pow (a : R) (n : ℕ) : (-a) ^ n = (-1) ^ n * a ^ n :=
  neg_one_mul a ▸ (Commute.neg_one_left a).mul_pow n

lemma neg_pow' (a : R) (n : ℕ) : (-a) ^ n = a ^ n * (-1) ^ n :=
  mul_neg_one a ▸ (Commute.neg_one_right a).mul_pow n

lemma neg_sq (a : R) : (-a) ^ 2 = a ^ 2 := by simp [sq]

-- Porting note: removed the simp attribute to please the simpNF linter
lemma neg_one_sq : (-1 : R) ^ 2 = 1 := by simp [neg_sq, one_pow]

alias neg_pow_two := neg_sq

alias neg_one_pow_two := neg_one_sq

end HasDistribNeg

section Ring
variable [Ring R] {a : R} {n : ℕ}

@[simp] lemma neg_one_pow_mul_eq_zero_iff : (-1) ^ n * a = 0 ↔ a = 0 := by
  rcases neg_one_pow_eq_or R n with h | h <;> simp [h]

@[simp] lemma mul_neg_one_pow_eq_zero_iff : a * (-1) ^ n = 0 ↔ a = 0 := by
  obtain h | h := neg_one_pow_eq_or R n <;> simp [h]

lemma neg_one_pow_eq_pow_mod_two (n : ℕ) : (-1 : R) ^ n = (-1) ^ (n % 2) := by
  rw [← Nat.mod_add_div n 2, pow_add, pow_mul]; simp [sq]

variable [NoZeroDivisors R]

@[simp] lemma sq_eq_one_iff : a ^ 2 = 1 ↔ a = 1 ∨ a = -1 := by
  rw [← (Commute.one_right a).sq_eq_sq_iff_eq_or_eq_neg, one_pow]

lemma sq_ne_one_iff : a ^ 2 ≠ 1 ↔ a ≠ 1 ∧ a ≠ -1 := sq_eq_one_iff.not.trans not_or

end Ring

/-- Representation of a difference of two squares in a commutative ring as a product. -/
theorem mul_self_sub_mul_self [CommRing R] (a b : R) : a * a - b * b = (a + b) * (a - b) :=
  (Commute.all a b).mul_self_sub_mul_self_eq

theorem mul_self_sub_one [NonAssocRing R] (a : R) : a * a - 1 = (a + 1) * (a - 1) := by
  rw [← (Commute.one_right a).mul_self_sub_mul_self_eq, mul_one]

theorem mul_self_eq_mul_self_iff [CommRing R] [NoZeroDivisors R] {a b : R} :
    a * a = b * b ↔ a = b ∨ a = -b :=
  (Commute.all a b).mul_self_eq_mul_self_iff

theorem mul_self_eq_one_iff [NonAssocRing R] [NoZeroDivisors R] {a : R} :
    a * a = 1 ↔ a = 1 ∨ a = -1 := by
  rw [← (Commute.one_right a).mul_self_eq_mul_self_iff, mul_one]

section CommRing
variable [CommRing R]

lemma sq_sub_sq (a b : R) : a ^ 2 - b ^ 2 = (a + b) * (a - b) := (Commute.all a b).sq_sub_sq

alias pow_two_sub_pow_two := sq_sub_sq

lemma sub_sq (a b : R) : (a - b) ^ 2 = a ^ 2 - 2 * a * b + b ^ 2 := by
  rw [sub_eq_add_neg, add_sq, neg_sq, mul_neg, ← sub_eq_add_neg]

alias sub_pow_two := sub_sq

lemma sub_sq' (a b : R) : (a - b) ^ 2 = a ^ 2 + b ^ 2 - 2 * a * b := by
  rw [sub_eq_add_neg, add_sq', neg_sq, mul_neg, ← sub_eq_add_neg]

variable [NoZeroDivisors R] {a b : R}

lemma sq_eq_sq_iff_eq_or_eq_neg : a ^ 2 = b ^ 2 ↔ a = b ∨ a = -b :=
  (Commute.all a b).sq_eq_sq_iff_eq_or_eq_neg

lemma eq_or_eq_neg_of_sq_eq_sq (a b : R) : a ^ 2 = b ^ 2 → a = b ∨ a = -b :=
  sq_eq_sq_iff_eq_or_eq_neg.1

-- Copies of the above CommRing lemmas for `Units R`.
namespace Units

protected lemma sq_eq_sq_iff_eq_or_eq_neg {a b : Rˣ} : a ^ 2 = b ^ 2 ↔ a = b ∨ a = -b := by
  simp_rw [Units.ext_iff, val_pow_eq_pow_val, sq_eq_sq_iff_eq_or_eq_neg, Units.val_neg]

protected lemma eq_or_eq_neg_of_sq_eq_sq (a b : Rˣ) (h : a ^ 2 = b ^ 2) : a = b ∨ a = -b :=
  Units.sq_eq_sq_iff_eq_or_eq_neg.1 h

end Units
end CommRing

namespace Units

/-- In the unit group of an integral domain, a unit is its own inverse iff the unit is one or
  one's additive inverse. -/
theorem inv_eq_self_iff [Ring R] [NoZeroDivisors R] (u : Rˣ) : u⁻¹ = u ↔ u = 1 ∨ u = -1 := by
  rw [inv_eq_iff_mul_eq_one]
  simp only [Units.ext_iff]
  push_cast
  exact mul_self_eq_one_iff

end Units

section Bracket

variable [NonUnitalNonAssocRing R]

namespace Ring

instance (priority := 100) instBracket : Bracket R R := ⟨fun x y => x * y - y * x⟩

theorem lie_def (x y : R) : ⁅x, y⁆ = x * y - y * x := rfl

end Ring

theorem commute_iff_lie_eq {x y : R} : Commute x y ↔ ⁅x, y⁆ = 0 := sub_eq_zero.symm

theorem Commute.lie_eq {x y : R} (h : Commute x y) : ⁅x, y⁆ = 0 := sub_eq_zero_of_eq h

end Bracket<|MERGE_RESOLUTION|>--- conflicted
+++ resolved
@@ -23,11 +23,7 @@
 
 universe u
 
-<<<<<<< HEAD
-variable {R : Type x}
-=======
 variable {R : Type u}
->>>>>>> 7bdc0c73
 
 open Function
 
