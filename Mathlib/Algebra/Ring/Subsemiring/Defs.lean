/-
Copyright (c) 2020 Yury Kudryashov. All rights reserved.
Released under Apache 2.0 license as described in the file LICENSE.
Authors: Yury Kudryashov
-/
import Mathlib.RingTheory.NonUnitalSubsemiring.Defs

/-!
# Bundled subsemirings

We define bundled subsemirings and some standard constructions: `subtype` and `inclusion`
ring homomorphisms.
-/

assert_not_exists RelIso

universe u v w

section AddSubmonoidWithOneClass

/-- `AddSubmonoidWithOneClass S R` says `S` is a type of subsets `s ≤ R` that contain `0`, `1`,
and are closed under `(+)` -/
class AddSubmonoidWithOneClass (S : Type*) (R : outParam Type*) [AddMonoidWithOne R]
  [SetLike S R] : Prop extends AddSubmonoidClass S R, OneMemClass S R

variable {S R : Type*} [AddMonoidWithOne R] [SetLike S R] (s : S)

<<<<<<< HEAD
@[simp]
theorem natCast_mem [AddSubmonoidWithOneClass S R] (n : ℕ) : (n : R) ∈ s := by
  induction n <;> simp [zero_mem, add_mem, one_mem, *]

@[deprecated (since := "2024-04-05")] alias coe_nat_mem := natCast_mem

@[simp]
=======
@[simp, aesop safe (rule_sets := [SetLike])]
theorem natCast_mem [AddSubmonoidWithOneClass S R] (n : ℕ) : (n : R) ∈ s := by
  induction n <;> simp [zero_mem, add_mem, one_mem, *]

@[simp, aesop safe (rule_sets := [SetLike])]
>>>>>>> 01e7adaa
lemma ofNat_mem [AddSubmonoidWithOneClass S R] (s : S) (n : ℕ) [n.AtLeastTwo] :
    ofNat(n) ∈ s := by
  rw [← Nat.cast_ofNat]; exact natCast_mem s n

instance (priority := 74) AddSubmonoidWithOneClass.toAddMonoidWithOne
    [AddSubmonoidWithOneClass S R] : AddMonoidWithOne s :=
  { AddSubmonoidClass.toAddMonoid s with
    one := ⟨_, one_mem s⟩
    natCast := fun n => ⟨n, natCast_mem s n⟩
    natCast_zero := Subtype.ext Nat.cast_zero
    natCast_succ := fun _ => Subtype.ext (Nat.cast_succ _) }

end AddSubmonoidWithOneClass

variable {R : Type u} {S : Type v} [NonAssocSemiring R]

section SubsemiringClass

/-- `SubsemiringClass S R` states that `S` is a type of subsets `s ⊆ R` that
are both a multiplicative and an additive submonoid. -/
class SubsemiringClass (S : Type*) (R : outParam (Type u)) [NonAssocSemiring R]
  [SetLike S R] : Prop extends SubmonoidClass S R, AddSubmonoidClass S R

-- See note [lower instance priority]
instance (priority := 100) SubsemiringClass.addSubmonoidWithOneClass (S : Type*)
    (R : Type u) {_ : NonAssocSemiring R} [SetLike S R] [h : SubsemiringClass S R] :
    AddSubmonoidWithOneClass S R :=
  { h with }

instance (priority := 100) SubsemiringClass.nonUnitalSubsemiringClass (S : Type*)
    (R : Type u) [NonAssocSemiring R] [SetLike S R] [SubsemiringClass S R] :
    NonUnitalSubsemiringClass S R where
  mul_mem := mul_mem

variable [SetLike S R] [hSR : SubsemiringClass S R] (s : S)

namespace SubsemiringClass

-- Prefer subclasses of `NonAssocSemiring` over subclasses of `SubsemiringClass`.
/-- A subsemiring of a `NonAssocSemiring` inherits a `NonAssocSemiring` structure -/
instance (priority := 75) toNonAssocSemiring : NonAssocSemiring s := fast_instance%
  Subtype.coe_injective.nonAssocSemiring Subtype.val rfl rfl (fun _ _ => rfl) (fun _ _ => rfl)
    (fun _ _ => rfl) fun _ => rfl

instance nontrivial [Nontrivial R] : Nontrivial s :=
  nontrivial_of_ne 0 1 fun H => zero_ne_one (congr_arg Subtype.val H)

instance noZeroDivisors [NoZeroDivisors R] : NoZeroDivisors s :=
  Subtype.coe_injective.noZeroDivisors _ rfl fun _ _ => rfl

/-- The natural ring hom from a subsemiring of semiring `R` to `R`. -/
def subtype : s →+* R :=
  { SubmonoidClass.subtype s, AddSubmonoidClass.subtype s with toFun := (↑) }

@[simp]
theorem coe_subtype : (subtype s : s → R) = ((↑) : s → R) :=
  rfl

variable {s} in
@[simp]
lemma subtype_apply (x : s) :
    SubsemiringClass.subtype s x = x := rfl

lemma subtype_injective :
    Function.Injective (SubsemiringClass.subtype s) := fun _ ↦ by
  simp

-- Prefer subclasses of `Semiring` over subclasses of `SubsemiringClass`.
/-- A subsemiring of a `Semiring` is a `Semiring`. -/
instance (priority := 75) toSemiring {R} [Semiring R] [SetLike S R] [SubsemiringClass S R] :
    Semiring s := fast_instance%
  Subtype.coe_injective.semiring Subtype.val rfl rfl (fun _ _ => rfl) (fun _ _ => rfl)
    (fun _ _ => rfl) (fun _ _ => rfl) fun _ => rfl

@[simp, norm_cast]
theorem coe_pow {R} [Monoid R] [SetLike S R] [SubmonoidClass S R] (x : s) (n : ℕ) :
    ((x ^ n : s) : R) = (x : R) ^ n := by
  induction n with
  | zero => simp
  | succ n ih => simp [pow_succ, ih]

/-- A subsemiring of a `CommSemiring` is a `CommSemiring`. -/
instance toCommSemiring {R} [CommSemiring R] [SetLike S R] [SubsemiringClass S R] :
    CommSemiring s := fast_instance%
  Subtype.coe_injective.commSemiring Subtype.val rfl rfl (fun _ _ => rfl) (fun _ _ => rfl)
    (fun _ _ => rfl) (fun _ _ => rfl) fun _ => rfl

end SubsemiringClass

end SubsemiringClass

variable [NonAssocSemiring S]

/-- A subsemiring of a semiring `R` is a subset `s` that is both a multiplicative and an additive
submonoid. -/
structure Subsemiring (R : Type u) [NonAssocSemiring R] extends Submonoid R, AddSubmonoid R

/-- Reinterpret a `Subsemiring` as a `Submonoid`. -/
add_decl_doc Subsemiring.toSubmonoid

/-- Reinterpret a `Subsemiring` as an `AddSubmonoid`. -/
add_decl_doc Subsemiring.toAddSubmonoid

namespace Subsemiring

instance : SetLike (Subsemiring R) R where
  coe s := s.carrier
  coe_injective' p q h := by cases p; cases q; congr; exact SetLike.coe_injective' h

initialize_simps_projections Subsemiring (carrier → coe, as_prefix coe)

/-- The actual `Subsemiring` obtained from an element of a `SubsemiringClass`. -/
@[simps]
def ofClass {S R : Type*} [NonAssocSemiring R] [SetLike S R] [SubsemiringClass S R]
    (s : S) : Subsemiring R where
  carrier := s
  add_mem' := add_mem
  zero_mem' := zero_mem _
  mul_mem' := mul_mem
  one_mem' := one_mem _

instance (priority := 100) : CanLift (Set R) (Subsemiring R) (↑)
    (fun s ↦ 0 ∈ s ∧ (∀ {x y}, x ∈ s → y ∈ s → x + y ∈ s) ∧ 1 ∈ s ∧
      ∀ {x y}, x ∈ s → y ∈ s → x * y ∈ s) where
  prf s h :=
    ⟨ { carrier := s
        zero_mem' := h.1
        add_mem' := h.2.1
        one_mem' := h.2.2.1
        mul_mem' := h.2.2.2 },
      rfl ⟩

instance : SubsemiringClass (Subsemiring R) R where
  zero_mem := zero_mem'
  add_mem {s} := AddSubsemigroup.add_mem' s.toAddSubmonoid.toAddSubsemigroup
  one_mem {s} := Submonoid.one_mem' s.toSubmonoid
  mul_mem {s} := Subsemigroup.mul_mem' s.toSubmonoid.toSubsemigroup

/-- Turn a `Subsemiring` into a `NonUnitalSubsemiring` by forgetting that it contains `1`. -/
def toNonUnitalSubsemiring (S : Subsemiring R) : NonUnitalSubsemiring R where __ := S

@[simp]
theorem mem_toSubmonoid {s : Subsemiring R} {x : R} : x ∈ s.toSubmonoid ↔ x ∈ s :=
  Iff.rfl

@[simp]
lemma mem_toNonUnitalSubsemiring {S : Subsemiring R} {x : R} :
    x ∈ S.toNonUnitalSubsemiring ↔ x ∈ S := .rfl

theorem mem_carrier {s : Subsemiring R} {x : R} : x ∈ s.carrier ↔ x ∈ s :=
  Iff.rfl

@[simp]
lemma coe_toNonUnitalSubsemiring (S : Subsemiring R) : (S.toNonUnitalSubsemiring : Set R) = S := rfl

/-- Two subsemirings are equal if they have the same elements. -/
@[ext]
theorem ext {S T : Subsemiring R} (h : ∀ x, x ∈ S ↔ x ∈ T) : S = T :=
  SetLike.ext h

/-- Copy of a subsemiring with a new `carrier` equal to the old one. Useful to fix definitional
equalities. -/
@[simps coe toSubmonoid]
protected def copy (S : Subsemiring R) (s : Set R) (hs : s = ↑S) : Subsemiring R :=
  { S.toAddSubmonoid.copy s hs, S.toSubmonoid.copy s hs with carrier := s }

theorem copy_eq (S : Subsemiring R) (s : Set R) (hs : s = ↑S) : S.copy s hs = S :=
  SetLike.coe_injective hs

theorem toSubmonoid_injective : Function.Injective (toSubmonoid : Subsemiring R → Submonoid R)
  | _, _, h => ext (SetLike.ext_iff.mp h :)

theorem toAddSubmonoid_injective :
    Function.Injective (toAddSubmonoid : Subsemiring R → AddSubmonoid R)
  | _, _, h => ext (SetLike.ext_iff.mp h :)

lemma toNonUnitalSubsemiring_injective :
    Function.Injective (toNonUnitalSubsemiring : Subsemiring R → _) :=
  fun S₁ S₂ h => SetLike.ext'_iff.2 (
    show (S₁.toNonUnitalSubsemiring : Set R) = S₂ from SetLike.ext'_iff.1 h)

@[simp]
lemma toNonUnitalSubsemiring_inj {S₁ S₂ : Subsemiring R} :
    S₁.toNonUnitalSubsemiring = S₂.toNonUnitalSubsemiring ↔ S₁ = S₂ :=
  toNonUnitalSubsemiring_injective.eq_iff

lemma one_mem_toNonUnitalSubsemiring (S : Subsemiring R) : (1 : R) ∈ S.toNonUnitalSubsemiring :=
  S.one_mem

/-- Construct a `Subsemiring R` from a set `s`, a submonoid `sm`, and an additive
submonoid `sa` such that `x ∈ s ↔ x ∈ sm ↔ x ∈ sa`. -/
@[simps coe]
protected def mk' (s : Set R) (sm : Submonoid R) (hm : ↑sm = s) (sa : AddSubmonoid R)
    (ha : ↑sa = s) : Subsemiring R where
  carrier := s
  zero_mem' := by exact ha ▸ sa.zero_mem
  one_mem' := by exact hm ▸ sm.one_mem
  add_mem' {x y} := by simpa only [← ha] using sa.add_mem
  mul_mem' {x y} := by simpa only [← hm] using sm.mul_mem

@[simp]
theorem mem_mk' {s : Set R} {sm : Submonoid R} (hm : ↑sm = s) {sa : AddSubmonoid R} (ha : ↑sa = s)
    {x : R} : x ∈ Subsemiring.mk' s sm hm sa ha ↔ x ∈ s :=
  Iff.rfl

@[simp]
theorem mk'_toSubmonoid {s : Set R} {sm : Submonoid R} (hm : ↑sm = s) {sa : AddSubmonoid R}
    (ha : ↑sa = s) : (Subsemiring.mk' s sm hm sa ha).toSubmonoid = sm :=
  SetLike.coe_injective hm.symm

@[simp]
theorem mk'_toAddSubmonoid {s : Set R} {sm : Submonoid R} (hm : ↑sm = s) {sa : AddSubmonoid R}
    (ha : ↑sa = s) : (Subsemiring.mk' s sm hm sa ha).toAddSubmonoid = sa :=
  SetLike.coe_injective ha.symm

end Subsemiring

namespace Subsemiring

variable (s : Subsemiring R)

/-- A subsemiring contains the semiring's 1. -/
protected theorem one_mem : (1 : R) ∈ s :=
  one_mem s

/-- A subsemiring contains the semiring's 0. -/
protected theorem zero_mem : (0 : R) ∈ s :=
  zero_mem s

/-- A subsemiring is closed under multiplication. -/
protected theorem mul_mem {x y : R} : x ∈ s → y ∈ s → x * y ∈ s :=
  mul_mem

/-- A subsemiring is closed under addition. -/
protected theorem add_mem {x y : R} : x ∈ s → y ∈ s → x + y ∈ s :=
  add_mem

/-- A subsemiring of a `NonAssocSemiring` inherits a `NonAssocSemiring` structure -/
instance toNonAssocSemiring : NonAssocSemiring s :=
  SubsemiringClass.toNonAssocSemiring _

@[simp, norm_cast]
theorem coe_one : ((1 : s) : R) = (1 : R) :=
  rfl

@[simp, norm_cast]
theorem coe_zero : ((0 : s) : R) = (0 : R) :=
  rfl

@[simp, norm_cast]
theorem coe_add (x y : s) : ((x + y : s) : R) = (x + y : R) :=
  rfl

@[simp, norm_cast]
theorem coe_mul (x y : s) : ((x * y : s) : R) = (x * y : R) :=
  rfl

instance nontrivial [Nontrivial R] : Nontrivial s :=
  nontrivial_of_ne 0 1 fun H => zero_ne_one (congr_arg Subtype.val H)

protected theorem pow_mem {R : Type*} [Semiring R] (s : Subsemiring R) {x : R} (hx : x ∈ s)
    (n : ℕ) : x ^ n ∈ s :=
  pow_mem hx n

instance noZeroDivisors [NoZeroDivisors R] : NoZeroDivisors s where
  eq_zero_or_eq_zero_of_mul_eq_zero {_ _} h :=
    (eq_zero_or_eq_zero_of_mul_eq_zero <| Subtype.ext_iff.mp h).imp Subtype.eq Subtype.eq

/-- A subsemiring of a `Semiring` is a `Semiring`. -/
instance toSemiring {R} [Semiring R] (s : Subsemiring R) : Semiring s :=
  { s.toNonAssocSemiring, s.toSubmonoid.toMonoid with }

@[simp, norm_cast]
theorem coe_pow {R} [Semiring R] (s : Subsemiring R) (x : s) (n : ℕ) :
    ((x ^ n : s) : R) = (x : R) ^ n := by
  induction n with
  | zero => simp
  | succ n ih => simp [pow_succ, ih]

/-- A subsemiring of a `CommSemiring` is a `CommSemiring`. -/
instance toCommSemiring {R} [CommSemiring R] (s : Subsemiring R) : CommSemiring s :=
  { s.toSemiring with mul_comm := fun _ _ => Subtype.eq <| mul_comm _ _ }

/-- The natural ring hom from a subsemiring of semiring `R` to `R`. -/
def subtype : s →+* R :=
  { s.toSubmonoid.subtype, s.toAddSubmonoid.subtype with toFun := (↑) }

variable {s} in
@[simp]
lemma subtype_apply (x : s) :
    s.subtype x = x := rfl

lemma subtype_injective :
    Function.Injective s.subtype :=
  Subtype.coe_injective

@[simp]
theorem coe_subtype : ⇑s.subtype = ((↑) : s → R) :=
  rfl

protected theorem nsmul_mem {x : R} (hx : x ∈ s) (n : ℕ) : n • x ∈ s :=
  nsmul_mem hx n

@[simp]
theorem coe_toSubmonoid (s : Subsemiring R) : (s.toSubmonoid : Set R) = s :=
  rfl

@[simp]
theorem coe_carrier_toSubmonoid (s : Subsemiring R) : (s.toSubmonoid.carrier : Set R) = s :=
  rfl

theorem mem_toAddSubmonoid {s : Subsemiring R} {x : R} : x ∈ s.toAddSubmonoid ↔ x ∈ s :=
  Iff.rfl

theorem coe_toAddSubmonoid (s : Subsemiring R) : (s.toAddSubmonoid : Set R) = s :=
  rfl

/-- The subsemiring `R` of the semiring `R`. -/
instance : Top (Subsemiring R) :=
  ⟨{ (⊤ : Submonoid R), (⊤ : AddSubmonoid R) with }⟩

@[simp]
theorem mem_top (x : R) : x ∈ (⊤ : Subsemiring R) :=
  Set.mem_univ x

@[simp]
theorem coe_top : ((⊤ : Subsemiring R) : Set R) = Set.univ :=
  rfl

end Subsemiring

namespace Subsemiring

/-- The inf of two subsemirings is their intersection. -/
instance : Min (Subsemiring R) :=
  ⟨fun s t =>
    { s.toSubmonoid ⊓ t.toSubmonoid, s.toAddSubmonoid ⊓ t.toAddSubmonoid with carrier := s ∩ t }⟩

@[simp]
theorem coe_inf (p p' : Subsemiring R) : ((p ⊓ p' : Subsemiring R) : Set R) = (p : Set R) ∩ p' :=
  rfl

@[simp]
theorem mem_inf {p p' : Subsemiring R} {x : R} : x ∈ p ⊓ p' ↔ x ∈ p ∧ x ∈ p' :=
  Iff.rfl


end Subsemiring

namespace RingHom

variable {s : Subsemiring R} {σR : Type*} [SetLike σR R] [SubsemiringClass σR R]

open Subsemiring

/-- Restriction of a ring homomorphism to a subsemiring of the domain. -/
def domRestrict (f : R →+* S) (s : σR) : s →+* S :=
  f.comp <| SubsemiringClass.subtype s

@[simp]
theorem restrict_apply (f : R →+* S) {s : σR} (x : s) : f.domRestrict s x = f x :=
  rfl

/-- The subsemiring of elements `x : R` such that `f x = g x` -/
def eqLocusS (f g : R →+* S) : Subsemiring R :=
  { (f : R →* S).eqLocusM g, (f : R →+ S).eqLocusM g with carrier := { x | f x = g x } }

@[simp]
theorem eqLocusS_same (f : R →+* S) : f.eqLocusS f = ⊤ :=
  SetLike.ext fun _ => eq_self_iff_true _

end RingHom

/-- Turn a non-unital subsemiring containing `1` into a subsemiring. -/
def NonUnitalSubsemiring.toSubsemiring (S : NonUnitalSubsemiring R) (h1 : 1 ∈ S) :
    Subsemiring R where
  __ := S
  one_mem' := h1

lemma Subsemiring.toNonUnitalSubsemiring_toSubsemiring (S : Subsemiring R) :
    S.toNonUnitalSubsemiring.toSubsemiring S.one_mem = S := rfl

lemma NonUnitalSubsemiring.toSubsemiring_toNonUnitalSubsemiring (S : NonUnitalSubsemiring R) (h1) :
    (NonUnitalSubsemiring.toSubsemiring S h1).toNonUnitalSubsemiring = S := rfl<|MERGE_RESOLUTION|>--- conflicted
+++ resolved
@@ -25,21 +25,11 @@
 
 variable {S R : Type*} [AddMonoidWithOne R] [SetLike S R] (s : S)
 
-<<<<<<< HEAD
-@[simp]
-theorem natCast_mem [AddSubmonoidWithOneClass S R] (n : ℕ) : (n : R) ∈ s := by
-  induction n <;> simp [zero_mem, add_mem, one_mem, *]
-
-@[deprecated (since := "2024-04-05")] alias coe_nat_mem := natCast_mem
-
-@[simp]
-=======
 @[simp, aesop safe (rule_sets := [SetLike])]
 theorem natCast_mem [AddSubmonoidWithOneClass S R] (n : ℕ) : (n : R) ∈ s := by
   induction n <;> simp [zero_mem, add_mem, one_mem, *]
 
 @[simp, aesop safe (rule_sets := [SetLike])]
->>>>>>> 01e7adaa
 lemma ofNat_mem [AddSubmonoidWithOneClass S R] (s : S) (n : ℕ) [n.AtLeastTwo] :
     ofNat(n) ∈ s := by
   rw [← Nat.cast_ofNat]; exact natCast_mem s n
