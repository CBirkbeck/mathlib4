--- conflicted
+++ resolved
@@ -29,13 +29,7 @@
 theorem natCast_mem [AddSubmonoidWithOneClass S R] (n : ℕ) : (n : R) ∈ s := by
   induction n <;> simp [zero_mem, add_mem, one_mem, *]
 
-<<<<<<< HEAD
-@[deprecated (since := "2024-04-05")] alias coe_nat_mem := natCast_mem
-
 @[simp, aesop safe (rule_sets := [SetLike])]
-=======
-@[aesop safe apply (rule_sets := [SetLike])]
->>>>>>> e99fde22
 lemma ofNat_mem [AddSubmonoidWithOneClass S R] (s : S) (n : ℕ) [n.AtLeastTwo] :
     ofNat(n) ∈ s := by
   rw [← Nat.cast_ofNat]; exact natCast_mem s n
