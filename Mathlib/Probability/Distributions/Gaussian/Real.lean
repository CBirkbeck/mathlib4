/-
Copyright (c) 2023 Rémy Degenne. All rights reserved.
Released under Apache 2.0 license as described in the file LICENSE.
Authors: Lorenzo Luccioli, Rémy Degenne, Alexander Bentkamp
-/
import Mathlib.Analysis.SpecialFunctions.Gaussian.FourierTransform
import Mathlib.MeasureTheory.Group.Convolution
import Mathlib.Probability.Moments.MGFAnalytic
import Mathlib.MeasureTheory.Group.Convolution

/-!
# Gaussian distributions over ℝ

We define a Gaussian measure over the reals.

## Main definitions

* `gaussianPDFReal`: the function `μ v x ↦ (1 / (sqrt (2 * pi * v))) * exp (- (x - μ)^2 / (2 * v))`,
  which is the probability density function of a Gaussian distribution with mean `μ` and
  variance `v` (when `v ≠ 0`).
* `gaussianPDF`: `ℝ≥0∞`-valued pdf, `gaussianPDF μ v x = ENNReal.ofReal (gaussianPDFReal μ v x)`.
* `gaussianReal`: a Gaussian measure on `ℝ`, parametrized by its mean `μ` and variance `v`.
  If `v = 0`, this is `dirac μ`, otherwise it is defined as the measure with density
  `gaussianPDF μ v` with respect to the Lebesgue measure.

## Main results

* `gaussianReal_add_const`: if `X` is a random variable with Gaussian distribution with mean `μ` and
  variance `v`, then `X + y` is Gaussian with mean `μ + y` and variance `v`.
* `gaussianReal_const_mul`: if `X` is a random variable with Gaussian distribution with mean `μ` and
  variance `v`, then `c * X` is Gaussian with mean `c * μ` and variance `c^2 * v`.

-/

open scoped ENNReal NNReal Real Complex

open MeasureTheory

namespace ProbabilityTheory

section GaussianPDF

/-- Probability density function of the gaussian distribution with mean `μ` and variance `v`. -/
noncomputable
def gaussianPDFReal (μ : ℝ) (v : ℝ≥0) (x : ℝ) : ℝ :=
  (√(2 * π * v))⁻¹ * rexp (- (x - μ)^2 / (2 * v))

lemma gaussianPDFReal_def (μ : ℝ) (v : ℝ≥0) :
    gaussianPDFReal μ v =
      fun x ↦ (√(2 * π * v))⁻¹ * rexp (- (x - μ)^2 / (2 * v)) := rfl

@[simp]
lemma gaussianPDFReal_zero_var (m : ℝ) : gaussianPDFReal m 0 = 0 := by
  ext1 x
  simp [gaussianPDFReal]

/-- The gaussian pdf is positive when the variance is not zero. -/
lemma gaussianPDFReal_pos (μ : ℝ) (v : ℝ≥0) (x : ℝ) (hv : v ≠ 0) : 0 < gaussianPDFReal μ v x := by
  rw [gaussianPDFReal]
  positivity

/-- The gaussian pdf is nonnegative. -/
lemma gaussianPDFReal_nonneg (μ : ℝ) (v : ℝ≥0) (x : ℝ) : 0 ≤ gaussianPDFReal μ v x := by
  rw [gaussianPDFReal]
  positivity

/-- The gaussian pdf is measurable. -/
@[fun_prop]
lemma measurable_gaussianPDFReal (μ : ℝ) (v : ℝ≥0) : Measurable (gaussianPDFReal μ v) :=
  (((measurable_id.add_const _).pow_const _).neg.div_const _).exp.const_mul _

/-- The gaussian pdf is strongly measurable. -/
@[fun_prop]
lemma stronglyMeasurable_gaussianPDFReal (μ : ℝ) (v : ℝ≥0) :
    StronglyMeasurable (gaussianPDFReal μ v) :=
  (measurable_gaussianPDFReal μ v).stronglyMeasurable

@[fun_prop]
lemma integrable_gaussianPDFReal (μ : ℝ) (v : ℝ≥0) :
    Integrable (gaussianPDFReal μ v) := by
  rw [gaussianPDFReal_def]
  by_cases hv : v = 0
  · simp [hv]
  let g : ℝ → ℝ := fun x ↦ (√(2 * π * v))⁻¹ * rexp (- x ^ 2 / (2 * v))
  have hg : Integrable g := by
    suffices g = fun x ↦ (√(2 * π * v))⁻¹ * rexp (- (2 * v)⁻¹ * x ^ 2) by
      rw [this]
      refine (integrable_exp_neg_mul_sq ?_).const_mul (√(2 * π * v))⁻¹
      simp [lt_of_le_of_ne (zero_le _) (Ne.symm hv)]
    ext x
    simp only [g, zero_lt_two, mul_nonneg_iff_of_pos_left, NNReal.zero_le_coe, Real.sqrt_mul',
      mul_inv_rev, NNReal.coe_mul, NNReal.coe_inv, NNReal.coe_ofNat, neg_mul, mul_eq_mul_left_iff,
      Real.exp_eq_exp, mul_eq_zero, inv_eq_zero, Real.sqrt_eq_zero, NNReal.coe_eq_zero, hv,
      false_or]
    rw [mul_comm]
    left
    field_simp
  exact Integrable.comp_sub_right hg μ

/-- The gaussian distribution pdf integrates to 1 when the variance is not zero. -/
lemma lintegral_gaussianPDFReal_eq_one (μ : ℝ) {v : ℝ≥0} (h : v ≠ 0) :
    ∫⁻ x, ENNReal.ofReal (gaussianPDFReal μ v x) = 1 := by
  rw [← ENNReal.toReal_eq_one_iff]
  have hfm : AEStronglyMeasurable (gaussianPDFReal μ v) volume := by fun_prop
  have hf : 0 ≤ₐₛ gaussianPDFReal μ v := ae_of_all _ (gaussianPDFReal_nonneg μ v)
  rw [← integral_eq_lintegral_of_nonneg_ae hf hfm]
  simp only [gaussianPDFReal, zero_lt_two, mul_nonneg_iff_of_pos_right, one_div,
    Nat.cast_ofNat, integral_const_mul]
  rw [integral_sub_right_eq_self (μ := volume) (fun a ↦ rexp (-a ^ 2 / ((2 : ℝ) * v))) μ]
  simp only [zero_lt_two, mul_nonneg_iff_of_pos_right, div_eq_inv_mul, mul_inv_rev,
    mul_neg]
  simp_rw [← neg_mul]
  rw [neg_mul, integral_gaussian, ← Real.sqrt_inv, ← Real.sqrt_mul]
  · field_simp
    ring
  · positivity

/-- The gaussian distribution pdf integrates to 1 when the variance is not zero. -/
lemma integral_gaussianPDFReal_eq_one (μ : ℝ) {v : ℝ≥0} (hv : v ≠ 0) :
    ∫ x, gaussianPDFReal μ v x = 1 := by
  have h := lintegral_gaussianPDFReal_eq_one μ hv
  rw [← ofReal_integral_eq_lintegral_ofReal (integrable_gaussianPDFReal _ _)
    (ae_of_all _ (gaussianPDFReal_nonneg _ _)), ← ENNReal.ofReal_one] at h
  rwa [← ENNReal.ofReal_eq_ofReal_iff (integral_nonneg (gaussianPDFReal_nonneg _ _)) zero_le_one]

lemma gaussianPDFReal_sub {μ : ℝ} {v : ℝ≥0} (x y : ℝ) :
    gaussianPDFReal μ v (x - y) = gaussianPDFReal (μ + y) v x := by
  simp only [gaussianPDFReal]
  rw [sub_add_eq_sub_sub_swap]

lemma gaussianPDFReal_add {μ : ℝ} {v : ℝ≥0} (x y : ℝ) :
    gaussianPDFReal μ v (x + y) = gaussianPDFReal (μ - y) v x := by
  rw [sub_eq_add_neg, ← gaussianPDFReal_sub, sub_eq_add_neg, neg_neg]

lemma gaussianPDFReal_inv_mul {μ : ℝ} {v : ℝ≥0} {c : ℝ} (hc : c ≠ 0) (x : ℝ) :
    gaussianPDFReal μ v (c⁻¹ * x) = |c| * gaussianPDFReal (c * μ) (⟨c^2, sq_nonneg _⟩ * v) x := by
  simp only [gaussianPDFReal.eq_1, zero_lt_two, mul_nonneg_iff_of_pos_left, NNReal.zero_le_coe,
    Real.sqrt_mul', one_div, mul_inv_rev, NNReal.coe_mul, NNReal.coe_mk, NNReal.coe_pos]
  rw [← mul_assoc]
  refine congr_arg₂ _ ?_ ?_
  · field_simp
    rw [Real.sqrt_sq_eq_abs]
    ring_nf
    calc (√↑v)⁻¹ * (√2)⁻¹ * (√π)⁻¹
      = (√↑v)⁻¹ * (√2)⁻¹ * (√π)⁻¹ * (|c| * |c|⁻¹) := by
          rw [mul_inv_cancel₀, mul_one]
          simp only [ne_eq, abs_eq_zero, hc, not_false_eq_true]
    _ = (√↑v)⁻¹ * (√2)⁻¹ * (√π)⁻¹ * |c| * |c|⁻¹ := by ring
  · congr 1
    field_simp
    congr 1
    ring

lemma gaussianPDFReal_mul {μ : ℝ} {v : ℝ≥0} {c : ℝ} (hc : c ≠ 0) (x : ℝ) :
    gaussianPDFReal μ v (c * x)
      = |c⁻¹| * gaussianPDFReal (c⁻¹ * μ) (⟨(c^2)⁻¹, inv_nonneg.mpr (sq_nonneg _)⟩ * v) x := by
  conv_lhs => rw [← inv_inv c, gaussianPDFReal_inv_mul (inv_ne_zero hc)]
  simp

/-- The pdf of a Gaussian distribution on ℝ with mean `μ` and variance `v`. -/
noncomputable
def gaussianPDF (μ : ℝ) (v : ℝ≥0) (x : ℝ) : ℝ≥0∞ := ENNReal.ofReal (gaussianPDFReal μ v x)

lemma gaussianPDF_def (μ : ℝ) (v : ℝ≥0) :
    gaussianPDF μ v = fun x ↦ ENNReal.ofReal (gaussianPDFReal μ v x) := rfl

@[simp]
lemma gaussianPDF_zero_var (μ : ℝ) : gaussianPDF μ 0 = 0 := by ext; simp [gaussianPDF]

@[simp]
lemma toReal_gaussianPDF {μ : ℝ} {v : ℝ≥0} (x : ℝ) :
    (gaussianPDF μ v x).toReal = gaussianPDFReal μ v x := by
  rw [gaussianPDF, ENNReal.toReal_ofReal (gaussianPDFReal_nonneg μ v x)]

lemma gaussianPDF_pos (μ : ℝ) {v : ℝ≥0} (hv : v ≠ 0) (x : ℝ) : 0 < gaussianPDF μ v x := by
  rw [gaussianPDF, ENNReal.ofReal_pos]
  exact gaussianPDFReal_pos _ _ _ hv

lemma gaussianPDF_lt_top {μ : ℝ} {v : ℝ≥0} {x : ℝ} : gaussianPDF μ v x < ∞ := by simp [gaussianPDF]

lemma gaussianPDF_ne_top {μ : ℝ} {v : ℝ≥0} {x : ℝ} : gaussianPDF μ v x ≠ ∞ := by simp [gaussianPDF]

@[simp]
lemma support_gaussianPDF {μ : ℝ} {v : ℝ≥0} (hv : v ≠ 0) :
    Function.support (gaussianPDF μ v) = Set.univ := by
  ext x
  simp only [ne_eq, Set.mem_setOf_eq, Set.mem_univ, iff_true]
  exact (gaussianPDF_pos _ hv x).ne'

@[measurability, fun_prop]
lemma measurable_gaussianPDF (μ : ℝ) (v : ℝ≥0) : Measurable (gaussianPDF μ v) :=
  (measurable_gaussianPDFReal _ _).ennreal_ofReal

@[simp]
lemma lintegral_gaussianPDF_eq_one (μ : ℝ) {v : ℝ≥0} (h : v ≠ 0) :
    ∫⁻ x, gaussianPDF μ v x = 1 :=
  lintegral_gaussianPDFReal_eq_one μ h

end GaussianPDF

section GaussianReal

/-- A Gaussian distribution on `ℝ` with mean `μ` and variance `v`. -/
noncomputable
def gaussianReal (μ : ℝ) (v : ℝ≥0) : Measure ℝ :=
  if v = 0 then Measure.dirac μ else volume.withDensity (gaussianPDF μ v)

lemma gaussianReal_of_var_ne_zero (μ : ℝ) {v : ℝ≥0} (hv : v ≠ 0) :
    gaussianReal μ v = volume.withDensity (gaussianPDF μ v) := if_neg hv

@[simp]
lemma gaussianReal_zero_var (μ : ℝ) : gaussianReal μ 0 = Measure.dirac μ := if_pos rfl

instance instIsProbabilityMeasureGaussianReal (μ : ℝ) (v : ℝ≥0) :
    IsProbabilityMeasure (gaussianReal μ v) where
  measure_univ := by by_cases h : v = 0 <;> simp [gaussianReal_of_var_ne_zero, h]

lemma noAtoms_gaussianReal {μ : ℝ} {v : ℝ≥0} (h : v ≠ 0) : NoAtoms (gaussianReal μ v) := by
  rw [gaussianReal_of_var_ne_zero _ h]
  infer_instance

lemma gaussianReal_apply (μ : ℝ) {v : ℝ≥0} (hv : v ≠ 0) (s : Set ℝ) :
    gaussianReal μ v s = ∫⁻ x in s, gaussianPDF μ v x := by
  rw [gaussianReal_of_var_ne_zero _ hv, withDensity_apply' _ s]

lemma gaussianReal_apply_eq_integral (μ : ℝ) {v : ℝ≥0} (hv : v ≠ 0) (s : Set ℝ) :
    gaussianReal μ v s = ENNReal.ofReal (∫ x in s, gaussianPDFReal μ v x) := by
  rw [gaussianReal_apply _ hv s, ofReal_integral_eq_lintegral_ofReal]
  · rfl
  · exact (integrable_gaussianPDFReal _ _).restrict
  · exact ae_of_all _ (gaussianPDFReal_nonneg _ _)

lemma gaussianReal_absolutelyContinuous (μ : ℝ) {v : ℝ≥0} (hv : v ≠ 0) :
    gaussianReal μ v ≪ volume := by
  rw [gaussianReal_of_var_ne_zero _ hv]
  exact withDensity_absolutelyContinuous _ _

lemma gaussianReal_absolutelyContinuous' (μ : ℝ) {v : ℝ≥0} (hv : v ≠ 0) :
    volume ≪ gaussianReal μ v := by
  rw [gaussianReal_of_var_ne_zero _ hv]
  refine withDensity_absolutelyContinuous' ?_ ?_
  · exact (measurable_gaussianPDF _ _).aemeasurable
  · exact ae_of_all _ (fun _ ↦ (gaussianPDF_pos _ hv _).ne')

lemma rnDeriv_gaussianReal (μ : ℝ) (v : ℝ≥0) :
    ∂(gaussianReal μ v)/∂volume =ₐₛ gaussianPDF μ v := by
  by_cases hv : v = 0
  · simp only [hv, gaussianReal_zero_var, gaussianPDF_zero_var]
    refine (Measure.eq_rnDeriv measurable_zero (mutuallySingular_dirac μ volume) ?_).symm
    rw [withDensity_zero, add_zero]
  · rw [gaussianReal_of_var_ne_zero _ hv]
    exact Measure.rnDeriv_withDensity _ (measurable_gaussianPDF μ v)

lemma integral_gaussianReal_eq_integral_smul {E : Type*} [NormedAddCommGroup E] [NormedSpace ℝ E]
    {μ : ℝ} {v : ℝ≥0} {f : ℝ → E} (hv : v ≠ 0) :
    ∫ x, f x ∂(gaussianReal μ v) = ∫ x, gaussianPDFReal μ v x • f x := by
  simp [gaussianReal, hv,
    integral_withDensity_eq_integral_toReal_smul (measurable_gaussianPDF _ _)
      (ae_of_all _ fun _ ↦ gaussianPDF_lt_top)]

section Transformations

variable {μ : ℝ} {v : ℝ≥0}

lemma _root_.MeasurableEmbedding.gaussianReal_comap_apply (hv : v ≠ 0)
    {f : ℝ → ℝ} (hf : MeasurableEmbedding f)
    {f' : ℝ → ℝ} (h_deriv : ∀ x, HasDerivAt f (f' x) x) {s : Set ℝ} (hs : MeasurableSet s) :
    (gaussianReal μ v).comap f s
      = ENNReal.ofReal (∫ x in s, |f' x| * gaussianPDFReal μ v (f x)) := by
  rw [gaussianReal_of_var_ne_zero _ hv, gaussianPDF_def]
  exact hf.withDensity_ofReal_comap_apply_eq_integral_abs_deriv_mul' hs h_deriv
    (ae_of_all _ (gaussianPDFReal_nonneg _ _)) (integrable_gaussianPDFReal _ _)

lemma _root_.MeasurableEquiv.gaussianReal_map_symm_apply (hv : v ≠ 0) (f : ℝ ≃ᵐ ℝ) {f' : ℝ → ℝ}
    (h_deriv : ∀ x, HasDerivAt f (f' x) x) {s : Set ℝ} (hs : MeasurableSet s) :
    (gaussianReal μ v).map f.symm s
      = ENNReal.ofReal (∫ x in s, |f' x| * gaussianPDFReal μ v (f x)) := by
  rw [gaussianReal_of_var_ne_zero _ hv, gaussianPDF_def]
  exact f.withDensity_ofReal_map_symm_apply_eq_integral_abs_deriv_mul' hs h_deriv
    (ae_of_all _ (gaussianPDFReal_nonneg _ _)) (integrable_gaussianPDFReal _ _)

/-- The map of a Gaussian distribution by addition of a constant is a Gaussian. -/
lemma gaussianReal_map_add_const (y : ℝ) :
    (gaussianReal μ v).map (· + y) = gaussianReal (μ + y) v := by
  by_cases hv : v = 0
  · simp only [hv, ne_eq, not_true, gaussianReal_zero_var]
    exact Measure.map_dirac (measurable_id'.add_const _) _
  let e : ℝ ≃ᵐ ℝ := (Homeomorph.addRight y).symm.toMeasurableEquiv
  have he' : ∀ x, HasDerivAt e ((fun _ ↦ 1) x) x := fun _ ↦ (hasDerivAt_id _).sub_const y
  change (gaussianReal μ v).map e.symm = gaussianReal (μ + y) v
  ext s' hs'
  rw [MeasurableEquiv.gaussianReal_map_symm_apply hv e he' hs']
  simp only [abs_neg, abs_one, MeasurableEquiv.coe_mk, Equiv.coe_fn_mk, one_mul, ne_eq]
  rw [gaussianReal_apply_eq_integral _ hv s']
  simp [e, gaussianPDFReal_sub _ y, Homeomorph.addRight, ← sub_eq_add_neg]

/-- The map of a Gaussian distribution by addition of a constant is a Gaussian. -/
lemma gaussianReal_map_const_add (y : ℝ) :
    (gaussianReal μ v).map (y + ·) = gaussianReal (μ + y) v := by
  simp_rw [add_comm y]
  exact gaussianReal_map_add_const y

/-- The map of a Gaussian distribution by multiplication by a constant is a Gaussian. -/
lemma gaussianReal_map_const_mul (c : ℝ) :
    (gaussianReal μ v).map (c * ·) = gaussianReal (c * μ) (⟨c^2, sq_nonneg _⟩ * v) := by
  by_cases hv : v = 0
  · simp only [hv, mul_zero, ne_eq, not_true, gaussianReal_zero_var]
    exact Measure.map_dirac (measurable_id'.const_mul c) μ
  by_cases hc : c = 0
  · simp only [hc, zero_mul, ne_eq, abs_zero, mul_eq_zero]
    rw [Measure.map_const]
    simp only [ne_eq, measure_univ, one_smul, mul_eq_zero]
    convert (gaussianReal_zero_var 0).symm
    simp only [ne_eq, zero_pow, mul_eq_zero, hv, or_false, not_false_eq_true, reduceCtorEq,
      NNReal.mk_zero]
  let e : ℝ ≃ᵐ ℝ := (Homeomorph.mulLeft₀ c hc).symm.toMeasurableEquiv
  have he' : ∀ x, HasDerivAt e ((fun _ ↦ c⁻¹) x) x := by
    suffices ∀ x, HasDerivAt (fun x => c⁻¹ * x) (c⁻¹ * 1) x by rwa [mul_one] at this
    exact fun _ ↦ HasDerivAt.const_mul _ (hasDerivAt_id _)
  change (gaussianReal μ v).map e.symm = gaussianReal (c * μ) (⟨c^2, sq_nonneg _⟩ * v)
  ext s' hs'
  rw [MeasurableEquiv.gaussianReal_map_symm_apply hv e he' hs',
    gaussianReal_apply_eq_integral _ _ s']
  swap
  · simp only [ne_eq, mul_eq_zero, hv, or_false]
    rw [← NNReal.coe_inj]
    simp [hc]
  simp only [e, Homeomorph.mulLeft₀, Equiv.toFun_as_coe, Equiv.mulLeft₀_apply, Equiv.invFun_as_coe,
    Equiv.mulLeft₀_symm_apply, Homeomorph.toMeasurableEquiv_coe, Homeomorph.homeomorph_mk_coe_symm,
    Equiv.coe_fn_symm_mk, gaussianPDFReal_inv_mul hc]
  congr with x
  suffices |c⁻¹| * |c| = 1 by rw [← mul_assoc, this, one_mul]
  rw [abs_inv, inv_mul_cancel₀]
  rwa [ne_eq, abs_eq_zero]

/-- The map of a Gaussian distribution by multiplication by a constant is a Gaussian. -/
lemma gaussianReal_map_mul_const (c : ℝ) :
    (gaussianReal μ v).map (· * c) = gaussianReal (c * μ) (⟨c^2, sq_nonneg _⟩ * v) := by
  simp_rw [mul_comm _ c]
  exact gaussianReal_map_const_mul c

lemma gaussianReal_map_neg : (gaussianReal μ v).map (fun x ↦ -x) = gaussianReal (-μ) v := by
  simpa using gaussianReal_map_const_mul (μ := μ) (v := v) (-1)

lemma gaussianReal_map_sub_const (y : ℝ) :
    (gaussianReal μ v).map (· - y) = gaussianReal (μ - y) v := by
  simp_rw [sub_eq_add_neg, gaussianReal_map_add_const]

lemma gaussianReal_map_const_sub (y : ℝ) :
    (gaussianReal μ v).map (y - ·) = gaussianReal (y - μ) v := by
  simp_rw [sub_eq_add_neg]
  have : (fun x ↦ y + -x) = (fun x ↦ y + x) ∘ fun x ↦ -x := by ext; simp
  rw [this, ← Measure.map_map (by fun_prop) (by fun_prop), gaussianReal_map_neg,
    gaussianReal_map_const_add, add_comm]

variable {Ω : Type} [MeasureSpace Ω]

/-- If `X` is a real random variable with Gaussian law with mean `μ` and variance `v`, then `X + y`
has Gaussian law with mean `μ + y` and variance `v`. -/
lemma gaussianReal_add_const {X : Ω → ℝ} (hX : Measure.map X ℙ = gaussianReal μ v) (y : ℝ) :
    Measure.map (fun ω ↦ X ω + y) ℙ = gaussianReal (μ + y) v := by
  have hXm : AEMeasurable X := aemeasurable_of_map_neZero (by rw [hX]; infer_instance)
  change Measure.map ((fun ω ↦ ω + y) ∘ X) ℙ = gaussianReal (μ + y) v
  rw [← AEMeasurable.map_map_of_aemeasurable (measurable_id'.add_const _).aemeasurable hXm, hX,
    gaussianReal_map_add_const y]

/-- If `X` is a real random variable with Gaussian law with mean `μ` and variance `v`, then `y + X`
has Gaussian law with mean `μ + y` and variance `v`. -/
lemma gaussianReal_const_add {X : Ω → ℝ} (hX : Measure.map X ℙ = gaussianReal μ v) (y : ℝ) :
    Measure.map (fun ω ↦ y + X ω) ℙ = gaussianReal (μ + y) v := by
  simp_rw [add_comm y]
  exact gaussianReal_add_const hX y

/-- If `X` is a real random variable with Gaussian law with mean `μ` and variance `v`, then `c * X`
has Gaussian law with mean `c * μ` and variance `c^2 * v`. -/
lemma gaussianReal_const_mul {X : Ω → ℝ} (hX : Measure.map X ℙ = gaussianReal μ v) (c : ℝ) :
    Measure.map (fun ω ↦ c * X ω) ℙ = gaussianReal (c * μ) (⟨c^2, sq_nonneg _⟩ * v) := by
  have hXm : AEMeasurable X := aemeasurable_of_map_neZero (by rw [hX]; infer_instance)
  change Measure.map ((fun ω ↦ c * ω) ∘ X) ℙ = gaussianReal (c * μ) (⟨c^2, sq_nonneg _⟩ * v)
  rw [← AEMeasurable.map_map_of_aemeasurable (measurable_id'.const_mul c).aemeasurable hXm, hX]
  exact gaussianReal_map_const_mul c

/-- If `X` is a real random variable with Gaussian law with mean `μ` and variance `v`, then `X * c`
has Gaussian law with mean `c * μ` and variance `c^2 * v`. -/
lemma gaussianReal_mul_const {X : Ω → ℝ} (hX : Measure.map X ℙ = gaussianReal μ v) (c : ℝ) :
    Measure.map (fun ω ↦ X ω * c) ℙ = gaussianReal (c * μ) (⟨c^2, sq_nonneg _⟩ * v) := by
  simp_rw [mul_comm _ c]
  exact gaussianReal_const_mul hX c

end Transformations

section CharacteristicFunction

open Real Complex

variable {Ω : Type*} {mΩ : MeasurableSpace Ω} {p : Measure Ω} {μ : ℝ} {v : ℝ≥0} {X : Ω → ℝ}

/-- The complex moment generating function of a Gaussian distribution with mean `μ` and variance `v`
is given by `z ↦ exp (z * μ + v * z ^ 2 / 2)`. -/
theorem complexMGF_id_gaussianReal (z : ℂ) :
    complexMGF id (gaussianReal μ v) z = cexp (z * μ + v * z ^ 2 / 2) := by
  by_cases hv : v = 0
  · simp [complexMGF, hv]
  calc ∫ x, cexp (z * x) ∂gaussianReal μ v
    _ = ∫ x, gaussianPDFReal μ v x * cexp (z * x) ∂ℙ := by
      simp_rw [integral_gaussianReal_eq_integral_smul hv, Complex.real_smul]
    _ = (√(2 * π * v))⁻¹
        * ∫ x : ℝ, cexp (-(2 * v)⁻¹ * x ^ 2 + (z + μ / v) * x + -μ ^ 2 / (2 * v)) ∂ℙ := by
      unfold gaussianPDFReal
      push_cast
      simp_rw [mul_assoc, integral_const_mul, ← Complex.exp_add]
      congr with x
      congr 1
      ring
    _ = (√(2 * π * v))⁻¹ * (π / - -(2 * v)⁻¹) ^ (1 / 2 : ℂ)
        * cexp (-μ ^ 2 / (2 * v) - (z + μ / v) ^ 2 / (4 * -(2 * v)⁻¹)) := by
      rw [integral_cexp_quadratic (by simpa using pos_iff_ne_zero.mpr hv), ← mul_assoc]
    _ = 1 * cexp (-μ ^ 2 / (2 * v) - (z + μ / v) ^ 2 / (4 * -(2 * v)⁻¹)) := by
      congr 1
      field_simp [Real.sqrt_eq_rpow]
      rw [Complex.ofReal_cpow (by positivity)]
      push_cast
      ring_nf
    _ = cexp (z * μ + v * z ^ 2 / 2) := by
      rw [one_mul]
      congr 1
      have : (v : ℂ) ≠ 0 := by simpa
      field_simp
      ring

/-- The complex moment generating function of a random variable with Gaussian distribution
with mean `μ` and variance `v` is given by `z ↦ exp (z * μ + v * z ^ 2 / 2)`. -/
theorem complexMGF_gaussianReal (hX : p.map X = gaussianReal μ v) (z : ℂ) :
    complexMGF X p z = cexp (z * μ + v * z ^ 2 / 2) := by
  have hX_meas : AEMeasurable X p := aemeasurable_of_map_neZero (by rw [hX]; infer_instance)
  rw [← complexMGF_id_map hX_meas, hX, complexMGF_id_gaussianReal]

/-- The characteristic function of a Gaussian distribution with mean `μ` and variance `v`
is given by `t ↦ exp (t * μ - v * t ^ 2 / 2)`. -/
theorem charFun_gaussianReal (t : ℝ) :
    charFun (gaussianReal μ v) t = cexp (t * μ * I - v * t ^ 2 / 2) := by
  rw [← complexMGF_id_mul_I, complexMGF_id_gaussianReal]
  congr
  simp only [mul_pow, I_sq, mul_neg, mul_one, sub_eq_add_neg]
  ring_nf

/-- The moment generating function of a random variable with Gaussian distribution
with mean `μ` and variance `v` is given by `t ↦ exp (μ * t + v * t ^ 2 / 2)`. -/
theorem mgf_gaussianReal (hX : p.map X = gaussianReal μ v) (t : ℝ) :
    mgf X p t = rexp (μ * t + v * t ^ 2 / 2) := by
  suffices (mgf X p t : ℂ) = rexp (μ * t + ↑v * t ^ 2 / 2) from mod_cast this
  have hX_meas : AEMeasurable X p := aemeasurable_of_map_neZero (by rw [hX]; infer_instance)
  rw [← mgf_id_map hX_meas, ← complexMGF_ofReal, hX, complexMGF_id_gaussianReal, mul_comm μ]
  norm_cast

theorem mgf_fun_id_gaussianReal :
    mgf (fun x ↦ x) (gaussianReal μ v) = fun t ↦ rexp (μ * t + v * t ^ 2 / 2) := by
  ext t
  rw [mgf_gaussianReal]
  simp

theorem mgf_id_gaussianReal : mgf id (gaussianReal μ v) = fun t ↦ rexp (μ * t + v * t ^ 2 / 2) :=
  mgf_fun_id_gaussianReal

/-- The cumulant generating function of a random variable with Gaussian distribution
with mean `μ` and variance `v` is given by `t ↦ μ * t + v * t ^ 2 / 2`. -/
theorem cgf_gaussianReal (hX : p.map X = gaussianReal μ v) (t : ℝ) :
    cgf X p t = μ * t + v * t ^ 2 / 2 := by
  rw [cgf, mgf_gaussianReal hX t, Real.log_exp]

lemma integrable_exp_mul_gaussianReal (t : ℝ) :
    Integrable (fun x ↦ rexp (t * x)) (gaussianReal μ v) := by
  rw [← mgf_pos_iff, mgf_gaussianReal (μ := μ) (v := v) (by simp)]
  exact Real.exp_pos _

@[simp]
lemma integrableExpSet_id_gaussianReal : integrableExpSet id (gaussianReal μ v) = Set.univ := by
  ext
  simpa [integrableExpSet] using integrable_exp_mul_gaussianReal _

@[simp]
lemma integrableExpSet_fun_id_gaussianReal :
    integrableExpSet (fun x ↦ x) (gaussianReal μ v) = Set.univ :=
  integrableExpSet_id_gaussianReal

end CharacteristicFunction

section Moments

variable {μ : ℝ} {v : ℝ≥0}

/-- The mean of a real Gaussian distribution `gaussianReal μ v` is its mean parameter `μ`. -/
@[simp]
lemma integral_id_gaussianReal : ∫ x, x ∂gaussianReal μ v = μ := by
  rw [← deriv_mgf_zero (by simp), mgf_fun_id_gaussianReal, _root_.deriv_exp (by fun_prop)]
  simp only [mul_zero, ne_eq, OfNat.ofNat_ne_zero, not_false_eq_true, zero_pow, zero_div,
    add_zero, Real.exp_zero, one_mul]
  rw [deriv_add (by fun_prop) (by fun_prop), deriv_mul (by fun_prop) (by fun_prop)]
  simp

/-- The variance of a real Gaussian distribution `gaussianReal μ v` is
its variance parameter `v`. -/
@[simp]
lemma variance_fun_id_gaussianReal : Var[fun x ↦ x; gaussianReal μ v] = v := by
  rw [variance_eq_integral measurable_id'.aemeasurable]
  simp only [integral_id_gaussianReal]
  calc ∫ ω, (ω - μ) ^ 2 ∂gaussianReal μ v
  _ = ∫ ω, ω ^ 2 ∂(gaussianReal μ v).map (fun x ↦ x - μ) := by
    rw [integral_map (by fun_prop) (by fun_prop)]
  _ = ∫ ω, ω ^ 2 ∂(gaussianReal 0 v) := by simp [gaussianReal_map_sub_const]
  _ = iteratedDeriv 2 (mgf (fun x ↦ x) (gaussianReal 0 v)) 0 := by
    rw [iteratedDeriv_mgf_zero] <;> simp
  _ = v := by
    rw [mgf_fun_id_gaussianReal, iteratedDeriv_succ, iteratedDeriv_one]
    simp only [zero_mul, zero_add]
    have : deriv (fun t ↦ rexp (v * t ^ 2 / 2)) = fun t ↦ v * t * rexp (v * t ^ 2 / 2) := by
      ext t
      rw [_root_.deriv_exp (by fun_prop)]
      simp only [deriv_div_const, differentiableAt_const, differentiableAt_id',
        DifferentiableAt.pow, deriv_mul, deriv_const', zero_mul, deriv_pow'', Nat.cast_ofNat,
        Nat.add_one_sub_one, pow_one, deriv_id'', mul_one, zero_add]
      ring
    rw [this, deriv_mul (by fun_prop) (by fun_prop), deriv_mul (by fun_prop) (by fun_prop)]
    simp

/-- The variance of a real Gaussian distribution `gaussianReal μ v` is
its variance parameter `v`. -/
@[simp]
lemma variance_id_gaussianReal : Var[id; gaussianReal μ v] = v :=
  variance_fun_id_gaussianReal

/-- All the moments of a real Gaussian distribution are finite. That is, the identity is in Lp for
all finite `p`. -/
lemma memLp_id_gaussianReal (p : ℝ≥0) : MemLp id p (gaussianReal μ v) :=
  memLp_of_mem_interior_integrableExpSet (by simp) p

/-- All the moments of a real Gaussian distribution are finite. That is, the identity is in Lp for
all finite `p`. -/
lemma memLp_id_gaussianReal' (p : ℝ≥0∞) (hp : p ≠ ∞) : MemLp id p (gaussianReal μ v) := by
  lift p to ℝ≥0 using hp
  exact memLp_id_gaussianReal p

end Moments

section LinearMap

variable {μ : ℝ} {v : ℝ≥0}

lemma gaussianReal_map_linearMap (L : ℝ →ₗ[ℝ] ℝ) :
    (gaussianReal μ v).map L = gaussianReal (L μ) ((L 1 ^ 2).toNNReal * v) := by
  have : (L : ℝ → ℝ) = fun x ↦ L 1 * x := by
    ext x
    have : x = x • 1 := by simp
    conv_lhs => rw [this, L.map_smul, smul_eq_mul, mul_comm]
  rw [this, gaussianReal_map_const_mul]
  congr
  simp only [mul_one, left_eq_sup]
  positivity

lemma gaussianReal_map_continuousLinearMap (L : ℝ →L[ℝ] ℝ) :
    (gaussianReal μ v).map L = gaussianReal (L μ) ((L 1 ^ 2).toNNReal * v) :=
  gaussianReal_map_linearMap L

@[simp]
lemma integral_linearMap_gaussianReal (L : ℝ →ₗ[ℝ] ℝ) :
    ∫ x, L x ∂(gaussianReal μ v) = L μ := by
  have : ∫ x, L x ∂(gaussianReal μ v) = ∫ x, x ∂((gaussianReal μ v).map L) := by
    rw [integral_map (φ := L) (by fun_prop) (by fun_prop)]
  simp [this, gaussianReal_map_linearMap]

@[simp]
lemma integral_continuousLinearMap_gaussianReal (L : ℝ →L[ℝ] ℝ) :
    ∫ x, L x ∂(gaussianReal μ v) = L μ := integral_linearMap_gaussianReal L

@[simp]
lemma variance_linearMap_gaussianReal (L : ℝ →ₗ[ℝ] ℝ) :
    Var[L; gaussianReal μ v] = (L 1 ^ 2).toNNReal * v := by
  rw [← variance_id_map, gaussianReal_map_linearMap, variance_id_gaussianReal]
  · simp only [NNReal.coe_mul, Real.coe_toNNReal']
  · fun_prop

@[simp]
lemma variance_continuousLinearMap_gaussianReal (L : ℝ →L[ℝ] ℝ) :
    Var[L; gaussianReal μ v] = (L 1 ^ 2).toNNReal * v :=
  variance_linearMap_gaussianReal L

end LinearMap

<<<<<<< HEAD
-- `∗` notation not used because of ambiguous notation : `conv` vs `mconv`
/-- The convolution of two real Gaussian distributions with means `m₁, m₂` and variances `v₁, v₂`
is a real Gaussian distribution with mean `m₁ + m₂` and variance `v₁ + v₂`. -/
lemma gaussianReal_conv_gaussianReal {m₁ m₂ : ℝ} {v₁ v₂ : ℝ≥0} :
=======
/-- The convolution of two real Gaussian distributions with means `m₁, m₂` and variances `v₁, v₂`
is a real Gaussian distribution with mean `m₁ + m₂` and variance `v₁ + v₂`. -/
lemma gaussianReal_conv_gaussianReal {m₁ m₂ : ℝ} {v₁ v₂ : ℝ≥0} :
    -- `∗` notation not used because of ambiguous notation : `conv` vs `mconv`
>>>>>>> 992dea18
    (gaussianReal m₁ v₁).conv (gaussianReal m₂ v₂) = gaussianReal (m₁ + m₂) (v₁ + v₂) := by
  refine Measure.ext_of_charFun ?_
  ext t
  simp_rw [charFun_conv, charFun_gaussianReal]
  rw [← Complex.exp_add]
  simp only [Complex.ofReal_add, NNReal.coe_add]
  ring_nf

end GaussianReal

end ProbabilityTheory<|MERGE_RESOLUTION|>--- conflicted
+++ resolved
@@ -586,17 +586,10 @@
 
 end LinearMap
 
-<<<<<<< HEAD
--- `∗` notation not used because of ambiguous notation : `conv` vs `mconv`
-/-- The convolution of two real Gaussian distributions with means `m₁, m₂` and variances `v₁, v₂`
-is a real Gaussian distribution with mean `m₁ + m₂` and variance `v₁ + v₂`. -/
-lemma gaussianReal_conv_gaussianReal {m₁ m₂ : ℝ} {v₁ v₂ : ℝ≥0} :
-=======
 /-- The convolution of two real Gaussian distributions with means `m₁, m₂` and variances `v₁, v₂`
 is a real Gaussian distribution with mean `m₁ + m₂` and variance `v₁ + v₂`. -/
 lemma gaussianReal_conv_gaussianReal {m₁ m₂ : ℝ} {v₁ v₂ : ℝ≥0} :
     -- `∗` notation not used because of ambiguous notation : `conv` vs `mconv`
->>>>>>> 992dea18
     (gaussianReal m₁ v₁).conv (gaussianReal m₂ v₂) = gaussianReal (m₁ + m₂) (v₁ + v₂) := by
   refine Measure.ext_of_charFun ?_
   ext t
