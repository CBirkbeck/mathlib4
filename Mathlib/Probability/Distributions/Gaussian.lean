/-
Copyright (c) 2023 Rémy Degenne. All rights reserved.
Released under Apache 2.0 license as described in the file LICENSE.
Authors: Lorenzo Luccioli, Rémy Degenne, Alexander Bentkamp
-/
import Mathlib.Analysis.SpecialFunctions.Gaussian
import Mathlib.Probability.Notation
import Mathlib.MeasureTheory.Decomposition.Lebesgue

/-!
# Gaussian distributions over ℝ

We define a Gaussian measure over the reals.

## Main definitions

* `gaussianPDFReal`: the function `μ v x ↦ (1 / (sqrt (2 * pi * v))) * exp (- (x - μ)^2 / (2 * v))`,
  which is the probability density function of a Gaussian distribution with mean `μ` and
  variance `v` (when `v ≠ 0`).
* `gaussianPDF`: `ℝ≥0∞`-valued pdf, `gaussianPDF μ v x = ENNReal.ofReal (gaussianPDFReal μ v x)`.
* `gaussianReal`: a Gaussian measure on `ℝ`, parametrized by its mean `μ` and variance `v`.
  If `v = 0`, this is `dirac μ`, otherwise it is defined as the measure with density
  `gaussianPDF μ v` with respect to the Lebesgue measure.

## Main results

* `gaussianReal_add_const`: if `X` is a random variable with Gaussian distribution with mean `μ` and
  variance `v`, then `X + y` is Gaussian with mean `μ + y` and variance `v`.
* `gaussianReal_const_mul`: if `X` is a random variable with Gaussian distribution with mean `μ` and
  variance `v`, then `c * X` is Gaussian with mean `c * μ` and variance `c^2 * v`.

-/

open scoped ENNReal NNReal Real

open MeasureTheory

namespace ProbabilityTheory

section GaussianPDF

/-- Probability density function of the gaussian distribution with mean `μ` and variance `v`. -/
noncomputable
<<<<<<< HEAD
def gaussianPdfReal (μ : ℝ) (v : ℝ≥0) (x : ℝ) : ℝ :=
  (√(2 * π * v))⁻¹ * rexp (- (x - μ)^2 / (2 * v))

lemma gaussianPdfReal_def (μ : ℝ) (v : ℝ≥0) :
    gaussianPdfReal μ v =
      fun x ↦ (√(2 * π * v))⁻¹ * rexp (- (x - μ)^2 / (2 * v)) := rfl
=======
def gaussianPDFReal (μ : ℝ) (v : ℝ≥0) (x : ℝ) : ℝ :=
  (Real.sqrt (2 * π * v))⁻¹ * rexp (- (x - μ)^2 / (2 * v))

lemma gaussianPDFReal_def (μ : ℝ) (v : ℝ≥0) :
    gaussianPDFReal μ v =
      fun x ↦ (Real.sqrt (2 * π * v))⁻¹ * rexp (- (x - μ)^2 / (2 * v)) := rfl
>>>>>>> a6a17daf

@[simp]
lemma gaussianPDFReal_zero_var (m : ℝ) : gaussianPDFReal m 0 = 0 := by
  ext1 x
  simp [gaussianPDFReal]

/-- The gaussian pdf is positive when the variance is not zero. -/
lemma gaussianPDFReal_pos (μ : ℝ) (v : ℝ≥0) (x : ℝ) (hv : v ≠ 0) : 0 < gaussianPDFReal μ v x := by
  rw [gaussianPDFReal]
  positivity

/--The gaussian pdf is nonnegative. -/
lemma gaussianPDFReal_nonneg (μ : ℝ) (v : ℝ≥0) (x : ℝ) : 0 ≤ gaussianPDFReal μ v x := by
  rw [gaussianPDFReal]
  positivity

/-- The gaussian pdf is measurable. -/
lemma measurable_gaussianPDFReal (μ : ℝ) (v : ℝ≥0) : Measurable (gaussianPDFReal μ v) :=
  (((measurable_id.add_const _).pow_const _).neg.div_const _).exp.const_mul _

/-- The gaussian pdf is strongly measurable. -/
lemma stronglyMeasurable_gaussianPDFReal (μ : ℝ) (v : ℝ≥0) :
    StronglyMeasurable (gaussianPDFReal μ v) :=
  (measurable_gaussianPDFReal μ v).stronglyMeasurable

lemma integrable_gaussianPDFReal (μ : ℝ) (v : ℝ≥0) :
    Integrable (gaussianPDFReal μ v) := by
  rw [gaussianPDFReal_def]
  by_cases hv : v = 0
  · simp [hv]
  let g : ℝ → ℝ := fun x ↦ (√(2 * π * v))⁻¹ * rexp (- x ^ 2 / (2 * v))
  have hg : Integrable g := by
    suffices g = fun x ↦ (√(2 * π * v))⁻¹ * rexp (- (2 * v)⁻¹ * x ^ 2) by
      rw [this]
      refine (integrable_exp_neg_mul_sq ?_).const_mul (√(2 * π * v))⁻¹
      simp [lt_of_le_of_ne (zero_le _) (Ne.symm hv)]
    ext x
    simp only [zero_lt_two, mul_nonneg_iff_of_pos_left, NNReal.zero_le_coe, Real.sqrt_mul',
      mul_inv_rev, NNReal.coe_mul, NNReal.coe_inv, NNReal.coe_ofNat, neg_mul, mul_eq_mul_left_iff,
      Real.exp_eq_exp, mul_eq_zero, inv_eq_zero, Real.sqrt_eq_zero, NNReal.coe_eq_zero, hv,
      false_or]
    rw [mul_comm]
    left
    field_simp
  exact Integrable.comp_sub_right hg μ

/-- The gaussian distribution pdf integrates to 1 when the variance is not zero.  -/
lemma lintegral_gaussianPDFReal_eq_one (μ : ℝ) {v : ℝ≥0} (h : v ≠ 0) :
    ∫⁻ x, ENNReal.ofReal (gaussianPDFReal μ v x) = 1 := by
  rw [← ENNReal.toReal_eq_one_iff]
  have hfm : AEStronglyMeasurable (gaussianPDFReal μ v) volume :=
    (stronglyMeasurable_gaussianPDFReal μ v).aestronglyMeasurable
  have hf : 0 ≤ₐₛ gaussianPDFReal μ v := ae_of_all _ (gaussianPDFReal_nonneg μ v)
  rw [← integral_eq_lintegral_of_nonneg_ae hf hfm]
  simp only [gaussianPDFReal, zero_lt_two, mul_nonneg_iff_of_pos_right, one_div,
    Nat.cast_ofNat, integral_mul_left]
  rw [integral_sub_right_eq_self (μ := volume) (fun a ↦ rexp (-a ^ 2 / ((2 : ℝ) * v))) μ]
  simp only [zero_lt_two, mul_nonneg_iff_of_pos_right, div_eq_inv_mul, mul_inv_rev,
    mul_neg]
  simp_rw [← neg_mul]
  rw [neg_mul, integral_gaussian, ← Real.sqrt_inv, ← Real.sqrt_mul]
  · field_simp
    ring
  · positivity

/-- The gaussian distribution pdf integrates to 1 when the variance is not zero.  -/
lemma integral_gaussianPDFReal_eq_one (μ : ℝ) {v : ℝ≥0} (hv : v ≠ 0) :
    ∫ x, gaussianPDFReal μ v x = 1 := by
  have h := lintegral_gaussianPDFReal_eq_one μ hv
  rw [← ofReal_integral_eq_lintegral_ofReal (integrable_gaussianPDFReal _ _)
    (ae_of_all _ (gaussianPDFReal_nonneg _ _)), ← ENNReal.ofReal_one] at h
  rwa [← ENNReal.ofReal_eq_ofReal_iff (integral_nonneg (gaussianPDFReal_nonneg _ _)) zero_le_one]

lemma gaussianPDFReal_sub {μ : ℝ} {v : ℝ≥0} (x y : ℝ) :
    gaussianPDFReal μ v (x - y) = gaussianPDFReal (μ + y) v x := by
  simp only [gaussianPDFReal]
  rw [sub_add_eq_sub_sub_swap]

lemma gaussianPDFReal_add {μ : ℝ} {v : ℝ≥0} (x y : ℝ) :
    gaussianPDFReal μ v (x + y) = gaussianPDFReal (μ - y) v x := by
  rw [sub_eq_add_neg, ← gaussianPDFReal_sub, sub_eq_add_neg, neg_neg]

lemma gaussianPDFReal_inv_mul {μ : ℝ} {v : ℝ≥0} {c : ℝ} (hc : c ≠ 0) (x : ℝ) :
    gaussianPDFReal μ v (c⁻¹ * x) = |c| * gaussianPDFReal (c * μ) (⟨c^2, sq_nonneg _⟩ * v) x := by
  simp only [gaussianPDFReal._eq_1, zero_lt_two, mul_nonneg_iff_of_pos_left, NNReal.zero_le_coe,
    Real.sqrt_mul', one_div, mul_inv_rev, NNReal.coe_mul, NNReal.coe_mk, NNReal.coe_pos]
  rw [← mul_assoc]
  refine congr_arg₂ _ ?_ ?_
  · field_simp
    rw [Real.sqrt_sq_eq_abs]
    ring_nf
    calc (Real.sqrt ↑v)⁻¹ * (Real.sqrt 2)⁻¹ * (Real.sqrt π)⁻¹
      = (Real.sqrt ↑v)⁻¹ * (Real.sqrt 2)⁻¹ * (Real.sqrt π)⁻¹ * (|c| * |c|⁻¹) := by
          rw [mul_inv_cancel, mul_one]
          simp only [ne_eq, abs_eq_zero, hc, not_false_eq_true]
    _ = (Real.sqrt ↑v)⁻¹ * (Real.sqrt 2)⁻¹ * (Real.sqrt π)⁻¹ * |c| * |c|⁻¹ := by ring
  · congr 1
    field_simp
    congr 1
    ring

lemma gaussianPDFReal_mul {μ : ℝ} {v : ℝ≥0} {c : ℝ} (hc : c ≠ 0) (x : ℝ) :
    gaussianPDFReal μ v (c * x)
      = |c⁻¹| * gaussianPDFReal (c⁻¹ * μ) (⟨(c^2)⁻¹, inv_nonneg.mpr (sq_nonneg _)⟩ * v) x := by
  conv_lhs => rw [← inv_inv c, gaussianPDFReal_inv_mul (inv_ne_zero hc)]
  simp

/-- The pdf of a Gaussian distribution on ℝ with mean `μ` and variance `v`. -/
noncomputable
def gaussianPDF (μ : ℝ) (v : ℝ≥0) (x : ℝ) : ℝ≥0∞ := ENNReal.ofReal (gaussianPDFReal μ v x)

lemma gaussianPDF_def (μ : ℝ) (v : ℝ≥0) :
    gaussianPDF μ v = fun x ↦ ENNReal.ofReal (gaussianPDFReal μ v x) := rfl

@[simp]
lemma gaussianPDF_zero_var (μ : ℝ) : gaussianPDF μ 0 = 0 := by
  ext
  simp [gaussianPDF]

lemma gaussianPDF_pos (μ : ℝ) {v : ℝ≥0} (hv : v ≠ 0) (x : ℝ) : 0 < gaussianPDF μ v x := by
  rw [gaussianPDF, ENNReal.ofReal_pos]
  exact gaussianPDFReal_pos _ _ _ hv

@[measurability]
lemma measurable_gaussianPDF (μ : ℝ) (v : ℝ≥0) : Measurable (gaussianPDF μ v) :=
  (measurable_gaussianPDFReal _ _).ennreal_ofReal

@[simp]
lemma lintegral_gaussianPDF_eq_one (μ : ℝ) {v : ℝ≥0} (h : v ≠ 0) :
    ∫⁻ x, gaussianPDF μ v x = 1 :=
  lintegral_gaussianPDFReal_eq_one μ h

end GaussianPDF

section GaussianReal

/-- A Gaussian distribution on `ℝ` with mean `μ` and variance `v`. -/
noncomputable
def gaussianReal (μ : ℝ) (v : ℝ≥0) : Measure ℝ :=
  if v = 0 then Measure.dirac μ else volume.withDensity (gaussianPDF μ v)

lemma gaussianReal_of_var_ne_zero (μ : ℝ) {v : ℝ≥0} (hv : v ≠ 0) :
    gaussianReal μ v = volume.withDensity (gaussianPDF μ v) := if_neg hv

@[simp]
lemma gaussianReal_zero_var (μ : ℝ) : gaussianReal μ 0 = Measure.dirac μ := if_pos rfl

instance instIsProbabilityMeasureGaussianReal (μ : ℝ) (v : ℝ≥0) :
    IsProbabilityMeasure (gaussianReal μ v) where
  measure_univ := by by_cases h : v = 0 <;> simp [gaussianReal_of_var_ne_zero, h]

lemma gaussianReal_apply (μ : ℝ) {v : ℝ≥0} (hv : v ≠ 0) (s : Set ℝ) :
    gaussianReal μ v s = ∫⁻ x in s, gaussianPDF μ v x := by
  rw [gaussianReal_of_var_ne_zero _ hv, withDensity_apply' _ s]

lemma gaussianReal_apply_eq_integral (μ : ℝ) {v : ℝ≥0} (hv : v ≠ 0) (s : Set ℝ) :
    gaussianReal μ v s = ENNReal.ofReal (∫ x in s, gaussianPDFReal μ v x) := by
  rw [gaussianReal_apply _ hv s, ofReal_integral_eq_lintegral_ofReal]
  · rfl
  · exact (integrable_gaussianPDFReal _ _).restrict
  · exact ae_of_all _ (gaussianPDFReal_nonneg _ _)

lemma gaussianReal_absolutelyContinuous (μ : ℝ) {v : ℝ≥0} (hv : v ≠ 0) :
    gaussianReal μ v ≪ volume := by
  rw [gaussianReal_of_var_ne_zero _ hv]
  exact withDensity_absolutelyContinuous _ _

lemma gaussianReal_absolutelyContinuous' (μ : ℝ) {v : ℝ≥0} (hv : v ≠ 0) :
    volume ≪ gaussianReal μ v := by
  rw [gaussianReal_of_var_ne_zero _ hv]
  refine withDensity_absolutelyContinuous' ?_ ?_ ?_
  · exact (measurable_gaussianPDF _ _).aemeasurable
  · exact ae_of_all _ (fun _ ↦ (gaussianPDF_pos _ hv _).ne')
  · exact ae_of_all _ (fun _ ↦ ENNReal.ofReal_ne_top)

lemma rnDeriv_gaussianReal (μ : ℝ) (v : ℝ≥0) :
    ∂(gaussianReal μ v)/∂volume =ₐₛ gaussianPDF μ v := by
  by_cases hv : v = 0
  · simp only [hv, gaussianReal_zero_var, gaussianPDF_zero_var]
    refine (Measure.eq_rnDeriv measurable_zero (mutuallySingular_dirac μ volume) ?_).symm
    rw [withDensity_zero, add_zero]
  · rw [gaussianReal_of_var_ne_zero _ hv]
    exact Measure.rnDeriv_withDensity _ (measurable_gaussianPDF μ v)

section Transformations

variable {μ : ℝ} {v : ℝ≥0}

lemma _root_.MeasurableEmbedding.gaussianReal_comap_apply (hv : v ≠ 0)
    {f : ℝ → ℝ} (hf : MeasurableEmbedding f)
    {f' : ℝ → ℝ} (h_deriv : ∀ x, HasDerivAt f (f' x) x) {s : Set ℝ} (hs : MeasurableSet s) :
    (gaussianReal μ v).comap f s
      = ENNReal.ofReal (∫ x in s, |f' x| * gaussianPDFReal μ v (f x)) := by
  rw [gaussianReal_of_var_ne_zero _ hv, gaussianPDF_def]
  exact hf.withDensity_ofReal_comap_apply_eq_integral_abs_deriv_mul' hs h_deriv
    (ae_of_all _ (gaussianPDFReal_nonneg _ _)) (integrable_gaussianPDFReal _ _)

lemma _root_.MeasurableEquiv.gaussianReal_map_symm_apply (hv : v ≠ 0) (f : ℝ ≃ᵐ ℝ) {f' : ℝ → ℝ}
    (h_deriv : ∀ x, HasDerivAt f (f' x) x) {s : Set ℝ} (hs : MeasurableSet s) :
    (gaussianReal μ v).map f.symm s
      = ENNReal.ofReal (∫ x in s, |f' x| * gaussianPDFReal μ v (f x)) := by
  rw [gaussianReal_of_var_ne_zero _ hv, gaussianPDF_def]
  exact f.withDensity_ofReal_map_symm_apply_eq_integral_abs_deriv_mul' hs h_deriv
    (ae_of_all _ (gaussianPDFReal_nonneg _ _)) (integrable_gaussianPDFReal _ _)

/-- The map of a Gaussian distribution by addition of a constant is a Gaussian. -/
lemma gaussianReal_map_add_const (y : ℝ) :
    (gaussianReal μ v).map (· + y) = gaussianReal (μ + y) v := by
  by_cases hv : v = 0
  · simp only [hv, ne_eq, not_true, gaussianReal_zero_var]
    exact Measure.map_dirac (measurable_id'.add_const _) _
  let e : ℝ ≃ᵐ ℝ := (Homeomorph.addRight y).symm.toMeasurableEquiv
  have he' : ∀ x, HasDerivAt e ((fun _ ↦ 1) x) x := fun _ ↦ (hasDerivAt_id _).sub_const y
  change (gaussianReal μ v).map e.symm = gaussianReal (μ + y) v
  ext s' hs'
  rw [MeasurableEquiv.gaussianReal_map_symm_apply hv e he' hs']
  simp only [abs_neg, abs_one, MeasurableEquiv.coe_mk, Equiv.coe_fn_mk, one_mul, ne_eq]
  rw [gaussianReal_apply_eq_integral _ hv s']
  simp [gaussianPDFReal_sub _ y, Homeomorph.addRight, ← sub_eq_add_neg]

/-- The map of a Gaussian distribution by addition of a constant is a Gaussian. -/
lemma gaussianReal_map_const_add (y : ℝ) :
    (gaussianReal μ v).map (y + ·) = gaussianReal (μ + y) v := by
  simp_rw [add_comm y]
  exact gaussianReal_map_add_const y

/-- The map of a Gaussian distribution by multiplication by a constant is a Gaussian. -/
lemma gaussianReal_map_const_mul (c : ℝ) :
    (gaussianReal μ v).map (c * ·) = gaussianReal (c * μ) (⟨c^2, sq_nonneg _⟩ * v) := by
  by_cases hv : v = 0
  · simp only [hv, mul_zero, ne_eq, not_true, gaussianReal_zero_var]
    exact Measure.map_dirac (measurable_id'.const_mul c) μ
  by_cases hc : c = 0
  · simp only [hc, zero_mul, ne_eq, abs_zero, mul_eq_zero]
    rw [Measure.map_const]
    simp only [ne_eq, measure_univ, one_smul, mul_eq_zero]
    convert (gaussianReal_zero_var 0).symm
    simp only [ne_eq, zero_pow, mul_eq_zero, hv, or_false, not_false_eq_true]
    rfl
  let e : ℝ ≃ᵐ ℝ := (Homeomorph.mulLeft₀ c hc).symm.toMeasurableEquiv
  have he' : ∀ x, HasDerivAt e ((fun _ ↦ c⁻¹) x) x := by
    suffices ∀ x, HasDerivAt (fun x => c⁻¹ * x) (c⁻¹ * 1) x by rwa [mul_one] at this
    exact fun _ ↦ HasDerivAt.const_mul _ (hasDerivAt_id _)
  change (gaussianReal μ v).map e.symm = gaussianReal (c * μ) (⟨c^2, sq_nonneg _⟩ * v)
  ext s' hs'
  rw [MeasurableEquiv.gaussianReal_map_symm_apply hv e he' hs']
  simp only [MeasurableEquiv.coe_mk, Equiv.coe_fn_mk, ne_eq, mul_eq_zero]
  rw [gaussianReal_apply_eq_integral _ _ s']
  swap
  · simp only [ne_eq, mul_eq_zero, hv, or_false]
    rw [← NNReal.coe_eq]
    simp [hc]
  simp only [Homeomorph.mulLeft₀, Equiv.toFun_as_coe, Equiv.mulLeft₀_apply, Equiv.invFun_as_coe,
    Equiv.mulLeft₀_symm_apply, Homeomorph.toMeasurableEquiv_coe, Homeomorph.homeomorph_mk_coe_symm,
    Equiv.coe_fn_symm_mk, gaussianPDFReal_inv_mul hc]
  congr with x
  suffices |c⁻¹| * |c| = 1 by rw [← mul_assoc, this, one_mul]
  rw [abs_inv, inv_mul_cancel]
  rwa [ne_eq, abs_eq_zero]

/-- The map of a Gaussian distribution by multiplication by a constant is a Gaussian. -/
lemma gaussianReal_map_mul_const (c : ℝ) :
    (gaussianReal μ v).map (· * c) = gaussianReal (c * μ) (⟨c^2, sq_nonneg _⟩ * v) := by
  simp_rw [mul_comm _ c]
  exact gaussianReal_map_const_mul c

variable {Ω : Type} [MeasureSpace Ω]

/-- If `X` is a real random variable with Gaussian law with mean `μ` and variance `v`, then `X + y`
has Gaussian law with mean `μ + y` and variance `v`. -/
lemma gaussianReal_add_const {X : Ω → ℝ} (hX : Measure.map X ℙ = gaussianReal μ v) (y : ℝ) :
    Measure.map (fun ω ↦ X ω + y) ℙ = gaussianReal (μ + y) v := by
  have hXm : AEMeasurable X := aemeasurable_of_map_neZero (by rw [hX]; infer_instance)
  change Measure.map ((fun ω ↦ ω + y) ∘ X) ℙ = gaussianReal (μ + y) v
  rw [← AEMeasurable.map_map_of_aemeasurable (measurable_id'.add_const _).aemeasurable hXm, hX,
    gaussianReal_map_add_const y]

/-- If `X` is a real random variable with Gaussian law with mean `μ` and variance `v`, then `y + X`
has Gaussian law with mean `μ + y` and variance `v`. -/
lemma gaussianReal_const_add {X : Ω → ℝ} (hX : Measure.map X ℙ = gaussianReal μ v) (y : ℝ) :
    Measure.map (fun ω ↦ y + X ω) ℙ = gaussianReal (μ + y) v := by
  simp_rw [add_comm y]
  exact gaussianReal_add_const hX y

/-- If `X` is a real random variable with Gaussian law with mean `μ` and variance `v`, then `c * X`
has Gaussian law with mean `c * μ` and variance `c^2 * v`. -/
lemma gaussianReal_const_mul {X : Ω → ℝ} (hX : Measure.map X ℙ = gaussianReal μ v) (c : ℝ) :
    Measure.map (fun ω ↦ c * X ω) ℙ = gaussianReal (c * μ) (⟨c^2, sq_nonneg _⟩ * v) := by
  have hXm : AEMeasurable X := aemeasurable_of_map_neZero (by rw [hX]; infer_instance)
  change Measure.map ((fun ω ↦ c * ω) ∘ X) ℙ = gaussianReal (c * μ) (⟨c^2, sq_nonneg _⟩ * v)
  rw [← AEMeasurable.map_map_of_aemeasurable (measurable_id'.const_mul c).aemeasurable hXm, hX]
  exact gaussianReal_map_const_mul c

/-- If `X` is a real random variable with Gaussian law with mean `μ` and variance `v`, then `X * c`
has Gaussian law with mean `c * μ` and variance `c^2 * v`. -/
lemma gaussianReal_mul_const {X : Ω → ℝ} (hX : Measure.map X ℙ = gaussianReal μ v) (c : ℝ) :
    Measure.map (fun ω ↦ X ω * c) ℙ = gaussianReal (c * μ) (⟨c^2, sq_nonneg _⟩ * v) := by
  simp_rw [mul_comm _ c]
  exact gaussianReal_const_mul hX c

end Transformations

end GaussianReal

end ProbabilityTheory<|MERGE_RESOLUTION|>--- conflicted
+++ resolved
@@ -41,21 +41,12 @@
 
 /-- Probability density function of the gaussian distribution with mean `μ` and variance `v`. -/
 noncomputable
-<<<<<<< HEAD
-def gaussianPdfReal (μ : ℝ) (v : ℝ≥0) (x : ℝ) : ℝ :=
+def gaussianPDFReal (μ : ℝ) (v : ℝ≥0) (x : ℝ) : ℝ :=
   (√(2 * π * v))⁻¹ * rexp (- (x - μ)^2 / (2 * v))
-
-lemma gaussianPdfReal_def (μ : ℝ) (v : ℝ≥0) :
-    gaussianPdfReal μ v =
-      fun x ↦ (√(2 * π * v))⁻¹ * rexp (- (x - μ)^2 / (2 * v)) := rfl
-=======
-def gaussianPDFReal (μ : ℝ) (v : ℝ≥0) (x : ℝ) : ℝ :=
-  (Real.sqrt (2 * π * v))⁻¹ * rexp (- (x - μ)^2 / (2 * v))
 
 lemma gaussianPDFReal_def (μ : ℝ) (v : ℝ≥0) :
     gaussianPDFReal μ v =
       fun x ↦ (Real.sqrt (2 * π * v))⁻¹ * rexp (- (x - μ)^2 / (2 * v)) := rfl
->>>>>>> a6a17daf
 
 @[simp]
 lemma gaussianPDFReal_zero_var (m : ℝ) : gaussianPDFReal m 0 = 0 := by
