/-
Copyright (c) 2023 Jz Pan. All rights reserved.
Released under Apache 2.0 license as described in the file LICENSE.
Authors: Jz Pan
-/
import Mathlib.FieldTheory.SplittingField.Construction
import Mathlib.FieldTheory.IsAlgClosed.AlgebraicClosure
import Mathlib.FieldTheory.Separable
import Mathlib.FieldTheory.NormalClosure
import Mathlib.RingTheory.AlgebraicIndependent
import Mathlib.RingTheory.Polynomial.SeparableDegree
import Mathlib.RingTheory.Polynomial.UniqueFactorization

/-!

# Separable degree

This file contains basics about the separable degree of a field extension.

## Main definitions

- `Field.Emb F E`: the type of `F`-algebra homomorphisms from `E` to the algebraic closure of `E`
  (the algebraic closure of `F` is usually used in the literature, but our definition has the
  advantage that `Field.Emb F E` lies in the same universe as `E` rather than the maximum over `F`
  and `E`). Usually denoted by $\operatorname{Emb}_F(E)$ in textbooks.

  **Remark:** if `E / F` is not algebraic, then this definition makes no mathematical sense,
  and if it is infinite, then its cardinality doesn't behave as expected (namely, not equal to the
  field extension degree of `separableClosure F E / F`). For example, if $F = \mathbb{Q}$ and
  $E = \mathbb{Q}( \mu_{p^\infty} )$, then $\operatorname{Emb}_F (E)$ is in bijection with
  $\operatorname{Gal}(E/F)$, which is isomorphic to
  $\mathbb{Z}_p^\times$, which is uncountable, while $[E:F]$ is countable.

  **TODO:** prove or disprove that if `E / F` is algebraic and `Emb F E` is infinite, then
  `Field.Emb F E` has cardinality `2 ^ Module.rank F (separableClosure F E)`.

- `Field.finSepDegree F E`: the (finite) separable degree $[E:F]_s$ of an algebraic extension
  `E / F` of fields, defined to be the number of `F`-algebra homomorphisms from `E` to the algebraic
  closure of `E`, as a natural number. It is zero if `Field.Emb F E` is not finite.
  Note that if `E / F` is not algebraic, then this definition makes no mathematical sense.

  **Remark:** the `Cardinal`-valued, potentially infinite separable degree `Field.sepDegree F E`
  for a general algebraic extension `E / F` is defined to be the degree of `L / F`, where `L` is
  the (relative) separable closure `separableClosure F E` of `F` in `E`, which is not defined in
  this file yet. Later we will show that (`Field.finSepDegree_eq`), if `Field.Emb F E` is finite,
  then these two definitions coincide.

- `Polynomial.natSepDegree`: the separable degree of a polynomial is a natural number,
  defined to be the number of distinct roots of it over its splitting field.

## Main results

- `Field.embEquivOfEquiv`, `Field.finSepDegree_eq_of_equiv`:
  a random bijection between `Field.Emb F E` and `Field.Emb F K` when `E` and `K` are isomorphic
  as `F`-algebras. In particular, they have the same cardinality (so their
  `Field.finSepDegree` are equal).

- `Field.embEquivOfAdjoinSplits`,
  `Field.finSepDegree_eq_of_adjoin_splits`: a random bijection between `Field.Emb F E` and
  `E →ₐ[F] K` if `E = F(S)` such that every element `s` of `S` is integral (= algebraic) over `F`
  and whose minimal polynomial splits in `K`. In particular, they have the same cardinality.

- `Field.embEquivOfIsAlgClosed`,
  `Field.finSepDegree_eq_of_isAlgClosed`: a random bijection between `Field.Emb F E` and
  `E →ₐ[F] K` when `E / F` is algebraic and `K / F` is algebraically closed.
  In particular, they have the same cardinality.

- `Field.embProdEmbOfIsAlgebraic`, `Field.finSepDegree_mul_finSepDegree_of_isAlgebraic`:
  if `K / E / F` is a field extension tower, such that `K / E` is algebraic,
  then there is a non-canonical bijection `Field.Emb F E × Field.Emb E K ≃ Field.Emb F K`.
  In particular, the separable degrees satisfy the tower law: $[E:F]_s [K:E]_s = [K:F]_s$
  (see also `Module.finrank_mul_finrank`).

- `Field.infinite_emb_of_transcendental`: `Field.Emb` is infinite for transcendental extensions.

- `Polynomial.natSepDegree_le_natDegree`: the separable degree of a polynomial is smaller than
  its degree.

- `Polynomial.natSepDegree_eq_natDegree_iff`: the separable degree of a non-zero polynomial is
  equal to its degree if and only if it is separable.

- `Polynomial.natSepDegree_eq_of_splits`: if a polynomial splits over `E`, then its separable degree
  is equal to the number of distinct roots of it over `E`.

- `Polynomial.natSepDegree_eq_of_isAlgClosed`: the separable degree of a polynomial is equal to
  the number of distinct roots of it over any algebraically closed field.

- `Polynomial.natSepDegree_expand`: if a field `F` is of exponential characteristic
  `q`, then `Polynomial.expand F (q ^ n) f` and `f` have the same separable degree.

- `Polynomial.HasSeparableContraction.natSepDegree_eq`: if a polynomial has separable
  contraction, then its separable degree is equal to its separable contraction degree.

- `Irreducible.natSepDegree_dvd_natDegree`: the separable degree of an irreducible
  polynomial divides its degree.

- `IntermediateField.finSepDegree_adjoin_simple_eq_natSepDegree`: the separable degree of
  `F⟮α⟯ / F` is equal to the separable degree of the minimal polynomial of `α` over `F`.

- `IntermediateField.finSepDegree_adjoin_simple_eq_finrank_iff`: if `α` is algebraic over `F`, then
  the separable degree of `F⟮α⟯ / F` is equal to the degree of `F⟮α⟯ / F` if and only if `α` is a
  separable element.

- `Field.finSepDegree_dvd_finrank`: the separable degree of any field extension `E / F` divides
  the degree of `E / F`.

- `Field.finSepDegree_le_finrank`: the separable degree of a finite extension `E / F` is smaller
  than the degree of `E / F`.

- `Field.finSepDegree_eq_finrank_iff`: if `E / F` is a finite extension, then its separable degree
  is equal to its degree if and only if it is a separable extension.

- `IntermediateField.isSeparable_adjoin_simple_iff_isSeparable`: `F⟮x⟯ / F` is a separable extension
  if and only if `x` is a separable element.

- `Algebra.IsSeparable.trans`: if `E / F` and `K / E` are both separable, then `K / F` is also
  separable.

## Tags

separable degree, degree, polynomial

-/

<<<<<<< HEAD
open FiniteDimensional Polynomial IntermediateField Field
=======
open Module Polynomial IntermediateField Field
>>>>>>> d0df76bd

noncomputable section

universe u v w

variable (F : Type u) (E : Type v) [Field F] [Field E] [Algebra F E]
variable (K : Type w) [Field K] [Algebra F K]

namespace Field

/-- `Field.Emb F E` is the type of `F`-algebra homomorphisms from `E` to the algebraic closure
of `E`. -/
abbrev Emb := E →ₐ[F] AlgebraicClosure E

/-- If `E / F` is an algebraic extension, then the (finite) separable degree of `E / F`
is the number of `F`-algebra homomorphisms from `E` to the algebraic closure of `E`,
as a natural number. It is defined to be zero if there are infinitely many of them.
Note that if `E / F` is not algebraic, then this definition makes no mathematical sense. -/
def finSepDegree : ℕ := Nat.card (Emb F E)

instance instInhabitedEmb : Inhabited (Emb F E) := ⟨IsScalarTower.toAlgHom F E _⟩

instance instNeZeroFinSepDegree [FiniteDimensional F E] : NeZero (finSepDegree F E) :=
  ⟨Nat.card_ne_zero.2 ⟨inferInstance, Fintype.finite <| minpoly.AlgHom.fintype _ _ _⟩⟩

/-- A random bijection between `Field.Emb F E` and `Field.Emb F K` when `E` and `K` are isomorphic
as `F`-algebras. -/
def embEquivOfEquiv (i : E ≃ₐ[F] K) :
    Emb F E ≃ Emb F K := AlgEquiv.arrowCongr i <| AlgEquiv.symm <| by
  let _ : Algebra E K := i.toAlgHom.toRingHom.toAlgebra
  have : Algebra.IsAlgebraic E K := by
    constructor
    intro x
    have h := isAlgebraic_algebraMap (R := E) (A := K) (i.symm.toAlgHom x)
    rw [show ∀ y : E, (algebraMap E K) y = i.toAlgHom y from fun y ↦ rfl] at h
    simpa only [AlgEquiv.toAlgHom_eq_coe, AlgHom.coe_coe, AlgEquiv.apply_symm_apply] using h
  apply AlgEquiv.restrictScalars (R := F) (S := E)
  exact IsAlgClosure.equivOfAlgebraic E K (AlgebraicClosure K) (AlgebraicClosure E)

/-- If `E` and `K` are isomorphic as `F`-algebras, then they have the same `Field.finSepDegree`
over `F`. -/
theorem finSepDegree_eq_of_equiv (i : E ≃ₐ[F] K) :
    finSepDegree F E = finSepDegree F K := Nat.card_congr (embEquivOfEquiv F E K i)

@[simp]
theorem finSepDegree_self : finSepDegree F F = 1 := by
  have : Cardinal.mk (Emb F F) = 1 := le_antisymm
    (Cardinal.le_one_iff_subsingleton.2 AlgHom.subsingleton)
    (Cardinal.one_le_iff_ne_zero.2 <| Cardinal.mk_ne_zero _)
  rw [finSepDegree, Nat.card, this, Cardinal.one_toNat]

end Field

namespace IntermediateField

@[simp]
theorem finSepDegree_bot : finSepDegree F (⊥ : IntermediateField F E) = 1 := by
  rw [finSepDegree_eq_of_equiv _ _ _ (botEquiv F E), finSepDegree_self]

section Tower

variable {F}
variable [Algebra E K] [IsScalarTower F E K]

@[simp]
theorem finSepDegree_bot' : finSepDegree F (⊥ : IntermediateField E K) = finSepDegree F E :=
  finSepDegree_eq_of_equiv _ _ _ ((botEquiv E K).restrictScalars F)

@[simp]
theorem finSepDegree_top : finSepDegree F (⊤ : IntermediateField E K) = finSepDegree F K :=
  finSepDegree_eq_of_equiv _ _ _ ((topEquiv (F := E) (E := K)).restrictScalars F)

end Tower

end IntermediateField

namespace Field

/-- A random bijection between `Field.Emb F E` and `E →ₐ[F] K` if `E = F(S)` such that every
element `s` of `S` is integral (= algebraic) over `F` and whose minimal polynomial splits in `K`.
Combined with `Field.instInhabitedEmb`, it can be viewed as a stronger version of
`IntermediateField.nonempty_algHom_of_adjoin_splits`. -/
def embEquivOfAdjoinSplits {S : Set E} (hS : adjoin F S = ⊤)
    (hK : ∀ s ∈ S, IsIntegral F s ∧ Splits (algebraMap F K) (minpoly F s)) :
    Emb F E ≃ (E →ₐ[F] K) :=
  have : Algebra.IsAlgebraic F (⊤ : IntermediateField F E) :=
    (hS ▸ isAlgebraic_adjoin (S := S) fun x hx ↦ (hK x hx).1)
  have halg := (topEquiv (F := F) (E := E)).isAlgebraic
  Classical.choice <| Function.Embedding.antisymm
    (halg.algHomEmbeddingOfSplits (fun _ ↦ splits_of_mem_adjoin F E (S := S) hK (hS ▸ mem_top)) _)
    (halg.algHomEmbeddingOfSplits (fun _ ↦ IsAlgClosed.splits_codomain _) _)

/-- The `Field.finSepDegree F E` is equal to the cardinality of `E →ₐ[F] K`
if `E = F(S)` such that every element
`s` of `S` is integral (= algebraic) over `F` and whose minimal polynomial splits in `K`. -/
theorem finSepDegree_eq_of_adjoin_splits {S : Set E} (hS : adjoin F S = ⊤)
    (hK : ∀ s ∈ S, IsIntegral F s ∧ Splits (algebraMap F K) (minpoly F s)) :
    finSepDegree F E = Nat.card (E →ₐ[F] K) := Nat.card_congr (embEquivOfAdjoinSplits F E K hS hK)

/-- A random bijection between `Field.Emb F E` and `E →ₐ[F] K` when `E / F` is algebraic
and `K / F` is algebraically closed. -/
def embEquivOfIsAlgClosed [Algebra.IsAlgebraic F E] [IsAlgClosed K] :
    Emb F E ≃ (E →ₐ[F] K) :=
  embEquivOfAdjoinSplits F E K (adjoin_univ F E) fun s _ ↦
    ⟨Algebra.IsIntegral.isIntegral s, IsAlgClosed.splits_codomain _⟩

/-- The `Field.finSepDegree F E` is equal to the cardinality of `E →ₐ[F] K` as a natural number,
when `E / F` is algebraic and `K / F` is algebraically closed. -/
@[stacks 09HJ "We use `finSepDegree` to state a more general result."]
theorem finSepDegree_eq_of_isAlgClosed [Algebra.IsAlgebraic F E] [IsAlgClosed K] :
    finSepDegree F E = Nat.card (E →ₐ[F] K) := Nat.card_congr (embEquivOfIsAlgClosed F E K)

/-- If `K / E / F` is a field extension tower, such that `K / E` is algebraic,
then there is a non-canonical bijection
`Field.Emb F E × Field.Emb E K ≃ Field.Emb F K`. A corollary of `algHomEquivSigma`. -/
def embProdEmbOfIsAlgebraic [Algebra E K] [IsScalarTower F E K] [Algebra.IsAlgebraic E K] :
    Emb F E × Emb E K ≃ Emb F K :=
  let e : ∀ f : E →ₐ[F] AlgebraicClosure K,
      @AlgHom E K _ _ _ _ _ f.toRingHom.toAlgebra ≃ Emb E K := fun f ↦
    (@embEquivOfIsAlgClosed E K _ _ _ _ _ f.toRingHom.toAlgebra).symm
  (algHomEquivSigma (A := F) (B := E) (C := K) (D := AlgebraicClosure K) |>.trans
    (Equiv.sigmaEquivProdOfEquiv e) |>.trans <| Equiv.prodCongrLeft <|
      fun _ : Emb E K ↦ AlgEquiv.arrowCongr (@AlgEquiv.refl F E _ _ _) <|
        (IsAlgClosure.equivOfAlgebraic E K (AlgebraicClosure K)
          (AlgebraicClosure E)).restrictScalars F).symm

/-- If the field extension `E / F` is transcendental, then `Field.Emb F E` is infinite. -/
instance infinite_emb_of_transcendental [H : Algebra.Transcendental F E] : Infinite (Emb F E) := by
  obtain ⟨ι, x, hx⟩ := exists_isTranscendenceBasis' _ (algebraMap F E).injective
  have := hx.isAlgebraic_field
  rw [← (embProdEmbOfIsAlgebraic F (adjoin F (Set.range x)) E).infinite_iff]
  refine @Prod.infinite_of_left _ _ ?_ _
  rw [← (embEquivOfEquiv _ _ _ hx.1.aevalEquivField).infinite_iff]
  obtain ⟨i⟩ := hx.nonempty_iff_transcendental.2 H
  let K := FractionRing (MvPolynomial ι F)
  let i1 := IsScalarTower.toAlgHom F (MvPolynomial ι F) (AlgebraicClosure K)
  have hi1 : Function.Injective i1 := by
    rw [IsScalarTower.coe_toAlgHom', IsScalarTower.algebraMap_eq _ K]
    exact (algebraMap K (AlgebraicClosure K)).injective.comp (IsFractionRing.injective _ _)
  let f (n : ℕ) : Emb F K := IsFractionRing.liftAlgHom
    (g := i1.comp <| MvPolynomial.aeval fun i : ι ↦ MvPolynomial.X i ^ (n + 1)) <| hi1.comp <| by
      simpa [algebraicIndependent_iff_injective_aeval] using
        MvPolynomial.algebraicIndependent_polynomial_aeval_X _
          fun i : ι ↦ (Polynomial.transcendental_X F).pow n.succ_pos
  refine Infinite.of_injective f fun m n h ↦ ?_
  replace h : (MvPolynomial.X i) ^ (m + 1) = (MvPolynomial.X i) ^ (n + 1) := hi1 <| by
    simpa [f, -map_pow] using congr($h (algebraMap _ K (MvPolynomial.X (R := F) i)))
  simpa using congr(MvPolynomial.totalDegree $h)

/-- If the field extension `E / F` is transcendental, then `Field.finSepDegree F E = 0`, which
actually means that `Field.Emb F E` is infinite (see `Field.infinite_emb_of_transcendental`). -/
theorem finSepDegree_eq_zero_of_transcendental [Algebra.Transcendental F E] :
    finSepDegree F E = 0 := Nat.card_eq_zero_of_infinite

/-- If `K / E / F` is a field extension tower, such that `K / E` is algebraic, then their
separable degrees satisfy the tower law
$[E:F]_s [K:E]_s = [K:F]_s$. See also `Module.finrank_mul_finrank`. -/
@[stacks 09HK "Part 1, `finSepDegree` variant"]
theorem finSepDegree_mul_finSepDegree_of_isAlgebraic
    [Algebra E K] [IsScalarTower F E K] [Algebra.IsAlgebraic E K] :
    finSepDegree F E * finSepDegree E K = finSepDegree F K := by
  simpa only [Nat.card_prod] using Nat.card_congr (embProdEmbOfIsAlgebraic F E K)

end Field

namespace Polynomial

variable {F E}
variable (f : F[X])

open Classical in
/-- The separable degree `Polynomial.natSepDegree` of a polynomial is a natural number,
defined to be the number of distinct roots of it over its splitting field.
This is similar to `Polynomial.natDegree` but not to `Polynomial.degree`, namely, the separable
degree of `0` is `0`, not negative infinity. -/
def natSepDegree : ℕ := (f.aroots f.SplittingField).toFinset.card

/-- The separable degree of a polynomial is smaller than its degree. -/
theorem natSepDegree_le_natDegree : f.natSepDegree ≤ f.natDegree := by
  have := f.map (algebraMap F f.SplittingField) |>.card_roots'
  rw [← aroots_def, natDegree_map] at this
  classical
  exact (f.aroots f.SplittingField).toFinset_card_le.trans this

@[simp]
theorem natSepDegree_X_sub_C (x : F) : (X - C x).natSepDegree = 1 := by
  simp only [natSepDegree, aroots_X_sub_C, Multiset.toFinset_singleton, Finset.card_singleton]

@[simp]
theorem natSepDegree_X : (X : F[X]).natSepDegree = 1 := by
  simp only [natSepDegree, aroots_X, Multiset.toFinset_singleton, Finset.card_singleton]

/-- A constant polynomial has zero separable degree. -/
theorem natSepDegree_eq_zero (h : f.natDegree = 0) : f.natSepDegree = 0 := by
  linarith only [natSepDegree_le_natDegree f, h]

@[simp]
theorem natSepDegree_C (x : F) : (C x).natSepDegree = 0 := natSepDegree_eq_zero _ (natDegree_C _)

@[simp]
theorem natSepDegree_zero : (0 : F[X]).natSepDegree = 0 := by
  rw [← C_0, natSepDegree_C]

@[simp]
theorem natSepDegree_one : (1 : F[X]).natSepDegree = 0 := by
  rw [← C_1, natSepDegree_C]

/-- A non-constant polynomial has non-zero separable degree. -/
theorem natSepDegree_ne_zero (h : f.natDegree ≠ 0) : f.natSepDegree ≠ 0 := by
  rw [natSepDegree, ne_eq, Finset.card_eq_zero, ← ne_eq, ← Finset.nonempty_iff_ne_empty]
  use rootOfSplits _ (SplittingField.splits f) (ne_of_apply_ne _ h)
  classical
  rw [Multiset.mem_toFinset, mem_aroots]
  exact ⟨ne_of_apply_ne _ h, map_rootOfSplits _ (SplittingField.splits f) (ne_of_apply_ne _ h)⟩

/-- A polynomial has zero separable degree if and only if it is constant. -/
theorem natSepDegree_eq_zero_iff : f.natSepDegree = 0 ↔ f.natDegree = 0 :=
  ⟨(natSepDegree_ne_zero f).mtr, natSepDegree_eq_zero f⟩

/-- A polynomial has non-zero separable degree if and only if it is non-constant. -/
theorem natSepDegree_ne_zero_iff : f.natSepDegree ≠ 0 ↔ f.natDegree ≠ 0 :=
  Iff.not <| natSepDegree_eq_zero_iff f

/-- The separable degree of a non-zero polynomial is equal to its degree if and only if
it is separable. -/
theorem natSepDegree_eq_natDegree_iff (hf : f ≠ 0) :
    f.natSepDegree = f.natDegree ↔ f.Separable := by
  classical
  simp_rw [← card_rootSet_eq_natDegree_iff_of_splits hf (SplittingField.splits f),
    rootSet_def, Finset.coe_sort_coe, Fintype.card_coe]
  rfl

/-- If a polynomial is separable, then its separable degree is equal to its degree. -/
theorem natSepDegree_eq_natDegree_of_separable (h : f.Separable) :
    f.natSepDegree = f.natDegree := (natSepDegree_eq_natDegree_iff f h.ne_zero).2 h

variable {f} in
/-- Same as `Polynomial.natSepDegree_eq_natDegree_of_separable`, but enables the use of
dot notation. -/
theorem Separable.natSepDegree_eq_natDegree (h : f.Separable) :
    f.natSepDegree = f.natDegree := natSepDegree_eq_natDegree_of_separable f h

/-- If a polynomial splits over `E`, then its separable degree is equal to
the number of distinct roots of it over `E`. -/
theorem natSepDegree_eq_of_splits [DecidableEq E] (h : f.Splits (algebraMap F E)) :
    f.natSepDegree = (f.aroots E).toFinset.card := by
  classical
  rw [aroots, ← (SplittingField.lift f h).comp_algebraMap, ← map_map,
    roots_map _ ((splits_id_iff_splits _).mpr <| SplittingField.splits f),
    Multiset.toFinset_map, Finset.card_image_of_injective _ (RingHom.injective _), natSepDegree]

variable (E) in
/-- The separable degree of a polynomial is equal to
the number of distinct roots of it over any algebraically closed field. -/
theorem natSepDegree_eq_of_isAlgClosed [DecidableEq E] [IsAlgClosed E] :
    f.natSepDegree = (f.aroots E).toFinset.card :=
  natSepDegree_eq_of_splits f (IsAlgClosed.splits_codomain f)

<<<<<<< HEAD
variable (E) in
theorem natSepDegree_map : (f.map (algebraMap F E)).natSepDegree = f.natSepDegree := by
  classical
  simp_rw [natSepDegree_eq_of_isAlgClosed (AlgebraicClosure E), aroots_def, map_map,
    ← IsScalarTower.algebraMap_eq]
=======
theorem natSepDegree_map (f : E[X]) (i : E →+* K) : (f.map i).natSepDegree = f.natSepDegree := by
  classical
  let _ := i.toAlgebra
  simp_rw [show i = algebraMap E K by rfl, natSepDegree_eq_of_isAlgClosed (AlgebraicClosure K),
    aroots_def, map_map, ← IsScalarTower.algebraMap_eq]
>>>>>>> d0df76bd

@[simp]
theorem natSepDegree_C_mul {x : F} (hx : x ≠ 0) :
    (C x * f).natSepDegree = f.natSepDegree := by
  classical
  simp only [natSepDegree_eq_of_isAlgClosed (AlgebraicClosure F), aroots_C_mul _ hx]

@[simp]
theorem natSepDegree_smul_nonzero {x : F} (hx : x ≠ 0) :
    (x • f).natSepDegree = f.natSepDegree := by
  classical
  simp only [natSepDegree_eq_of_isAlgClosed (AlgebraicClosure F), aroots_smul_nonzero _ hx]

@[simp]
theorem natSepDegree_pow {n : ℕ} : (f ^ n).natSepDegree = if n = 0 then 0 else f.natSepDegree := by
  classical
  simp only [natSepDegree_eq_of_isAlgClosed (AlgebraicClosure F), aroots_pow]
  by_cases h : n = 0
  · simp only [h, zero_smul, Multiset.toFinset_zero, Finset.card_empty, ite_true]
  simp only [h, Multiset.toFinset_nsmul _ n h, ite_false]

theorem natSepDegree_pow_of_ne_zero {n : ℕ} (hn : n ≠ 0) :
    (f ^ n).natSepDegree = f.natSepDegree := by simp_rw [natSepDegree_pow, hn, ite_false]

theorem natSepDegree_X_pow {n : ℕ} : (X ^ n : F[X]).natSepDegree = if n = 0 then 0 else 1 := by
  simp only [natSepDegree_pow, natSepDegree_X]

theorem natSepDegree_X_sub_C_pow {x : F} {n : ℕ} :
    ((X - C x) ^ n).natSepDegree = if n = 0 then 0 else 1 := by
  simp only [natSepDegree_pow, natSepDegree_X_sub_C]

theorem natSepDegree_C_mul_X_sub_C_pow {x y : F} {n : ℕ} (hx : x ≠ 0) :
    (C x * (X - C y) ^ n).natSepDegree = if n = 0 then 0 else 1 := by
  simp only [natSepDegree_C_mul _ hx, natSepDegree_X_sub_C_pow]

theorem natSepDegree_mul (g : F[X]) :
    (f * g).natSepDegree ≤ f.natSepDegree + g.natSepDegree := by
  by_cases h : f * g = 0
  · simp only [h, natSepDegree_zero, zero_le]
  classical
  simp_rw [natSepDegree_eq_of_isAlgClosed (AlgebraicClosure F), aroots_mul h, Multiset.toFinset_add]
  exact Finset.card_union_le _ _

theorem natSepDegree_mul_eq_iff (g : F[X]) :
    (f * g).natSepDegree = f.natSepDegree + g.natSepDegree ↔ (f = 0 ∧ g = 0) ∨ IsCoprime f g := by
  by_cases h : f * g = 0
  · rw [mul_eq_zero] at h
    wlog hf : f = 0 generalizing f g
    · simpa only [mul_comm, add_comm, and_comm,
        isCoprime_comm] using this g f h.symm (h.resolve_left hf)
    rw [hf, zero_mul, natSepDegree_zero, zero_add, isCoprime_zero_left, isUnit_iff, eq_comm,
      natSepDegree_eq_zero_iff, natDegree_eq_zero]
    refine ⟨fun ⟨x, h⟩ ↦ ?_, ?_⟩
    · by_cases hx : x = 0
      · exact .inl ⟨rfl, by rw [← h, hx, map_zero]⟩
      exact .inr ⟨x, Ne.isUnit hx, h⟩
    rintro (⟨-, h⟩ | ⟨x, -, h⟩)
    · exact ⟨0, by rw [h, map_zero]⟩
    exact ⟨x, h⟩
  classical
  simp_rw [natSepDegree_eq_of_isAlgClosed (AlgebraicClosure F), aroots_mul h, Multiset.toFinset_add,
    Finset.card_union_eq_card_add_card, Finset.disjoint_iff_ne, Multiset.mem_toFinset, mem_aroots]
  rw [mul_eq_zero, not_or] at h
  refine ⟨fun H ↦ .inr (isCoprime_of_irreducible_dvd (not_and.2 fun _ ↦ h.2)
    fun u hu ⟨v, hf⟩ ⟨w, hg⟩ ↦ ?_), ?_⟩
  · obtain ⟨x, hx⟩ := IsAlgClosed.exists_aeval_eq_zero
      (AlgebraicClosure F) _ (degree_pos_of_irreducible hu).ne'
    exact H x ⟨h.1, by simpa only [map_mul, hx, zero_mul] using congr(aeval x $hf)⟩
      x ⟨h.2, by simpa only [map_mul, hx, zero_mul] using congr(aeval x $hg)⟩ rfl
  rintro (⟨rfl, rfl⟩ | hc)
  · exact (h.1 rfl).elim
  rintro x hf _ hg rfl
  obtain ⟨u, v, hfg⟩ := hc
  simpa only [map_add, map_mul, map_one, hf.2, hg.2, mul_zero, add_zero,
    zero_ne_one] using congr(aeval x $hfg)

theorem natSepDegree_mul_of_isCoprime (g : F[X]) (hc : IsCoprime f g) :
    (f * g).natSepDegree = f.natSepDegree + g.natSepDegree :=
  (natSepDegree_mul_eq_iff f g).2 (.inr hc)

theorem natSepDegree_le_of_dvd (g : F[X]) (h1 : f ∣ g) (h2 : g ≠ 0) :
    f.natSepDegree ≤ g.natSepDegree := by
  classical
  simp_rw [natSepDegree_eq_of_isAlgClosed (AlgebraicClosure F)]
  exact Finset.card_le_card <| Multiset.toFinset_subset.mpr <|
    Multiset.Le.subset <| roots.le_of_dvd (map_ne_zero h2) <| map_dvd _ h1

/-- If a field `F` is of exponential characteristic `q`, then `Polynomial.expand F (q ^ n) f`
and `f` have the same separable degree. -/
theorem natSepDegree_expand (q : ℕ) [hF : ExpChar F q] {n : ℕ} :
    (expand F (q ^ n) f).natSepDegree = f.natSepDegree := by
  cases' hF with _ _ hprime _
  · simp only [one_pow, expand_one]
  haveI := Fact.mk hprime
  classical
  simpa only [natSepDegree_eq_of_isAlgClosed (AlgebraicClosure F), aroots_def, map_expand,
    Fintype.card_coe] using Fintype.card_eq.2
      ⟨(f.map (algebraMap F (AlgebraicClosure F))).rootsExpandPowEquivRoots q n⟩

theorem natSepDegree_X_pow_char_pow_sub_C (q : ℕ) [ExpChar F q] (n : ℕ) (y : F) :
    (X ^ q ^ n - C y).natSepDegree = 1 := by
  rw [← expand_X, ← expand_C (q ^ n), ← map_sub, natSepDegree_expand, natSepDegree_X_sub_C]

variable {f} in
/-- If `g` is a separable contraction of `f`, then the separable degree of `f` is equal to
the degree of `g`. -/
theorem IsSeparableContraction.natSepDegree_eq {g : Polynomial F} {q : ℕ} [ExpChar F q]
    (h : IsSeparableContraction q f g) : f.natSepDegree = g.natDegree := by
  obtain ⟨h1, m, h2⟩ := h
  rw [← h2, natSepDegree_expand, h1.natSepDegree_eq_natDegree]

variable {f} in
/-- If a polynomial has separable contraction, then its separable degree is equal to the degree of
the given separable contraction. -/
theorem HasSeparableContraction.natSepDegree_eq
    {q : ℕ} [ExpChar F q] (hf : f.HasSeparableContraction q) :
    f.natSepDegree = hf.degree := hf.isSeparableContraction.natSepDegree_eq

end Polynomial

namespace Irreducible

variable {F}
variable {f : F[X]}

/-- The separable degree of an irreducible polynomial divides its degree. -/
theorem natSepDegree_dvd_natDegree (h : Irreducible f) :
    f.natSepDegree ∣ f.natDegree := by
  obtain ⟨q, _⟩ := ExpChar.exists F
  have hf := h.hasSeparableContraction q
  rw [hf.natSepDegree_eq]
  exact hf.dvd_degree

/-- A monic irreducible polynomial over a field `F` of exponential characteristic `q` has
separable degree one if and only if it is of the form `Polynomial.expand F (q ^ n) (X - C y)`
for some `n : ℕ` and `y : F`. -/
theorem natSepDegree_eq_one_iff_of_monic' (q : ℕ) [ExpChar F q] (hm : f.Monic)
    (hi : Irreducible f) : f.natSepDegree = 1 ↔
    ∃ (n : ℕ) (y : F), f = expand F (q ^ n) (X - C y) := by
  refine ⟨fun h ↦ ?_, fun ⟨n, y, h⟩ ↦ ?_⟩
  · obtain ⟨g, h1, n, rfl⟩ := hi.hasSeparableContraction q
    have h2 : g.natDegree = 1 := by
      rwa [natSepDegree_expand _ q, h1.natSepDegree_eq_natDegree] at h
    rw [((monic_expand_iff <| expChar_pow_pos F q n).mp hm).eq_X_add_C h2]
    exact ⟨n, -(g.coeff 0), by rw [map_neg, sub_neg_eq_add]⟩
  rw [h, natSepDegree_expand _ q, natSepDegree_X_sub_C]

/-- A monic irreducible polynomial over a field `F` of exponential characteristic `q` has
separable degree one if and only if it is of the form `X ^ (q ^ n) - C y`
for some `n : ℕ` and `y : F`. -/
theorem natSepDegree_eq_one_iff_of_monic (q : ℕ) [ExpChar F q] (hm : f.Monic)
    (hi : Irreducible f) : f.natSepDegree = 1 ↔ ∃ (n : ℕ) (y : F), f = X ^ q ^ n - C y := by
  simp_rw [hi.natSepDegree_eq_one_iff_of_monic' q hm, map_sub, expand_X, expand_C]

end Irreducible

namespace Polynomial

namespace Monic

variable {F}
variable {f : F[X]}

alias natSepDegree_eq_one_iff_of_irreducible' := Irreducible.natSepDegree_eq_one_iff_of_monic'

alias natSepDegree_eq_one_iff_of_irreducible := Irreducible.natSepDegree_eq_one_iff_of_monic

/-- If a monic polynomial of separable degree one splits, then it is of form `(X - C y) ^ m` for
some non-zero natural number `m` and some element `y` of `F`. -/
theorem eq_X_sub_C_pow_of_natSepDegree_eq_one_of_splits (hm : f.Monic)
    (hs : f.Splits (RingHom.id F))
    (h : f.natSepDegree = 1) : ∃ (m : ℕ) (y : F), m ≠ 0 ∧ f = (X - C y) ^ m := by
  classical
  have h1 := eq_prod_roots_of_monic_of_splits_id hm hs
  have h2 := (natSepDegree_eq_of_splits f hs).symm
  rw [h, aroots_def, Algebra.id.map_eq_id, map_id, Multiset.toFinset_card_eq_one_iff] at h2
  obtain ⟨h2, y, h3⟩ := h2
  exact ⟨_, y, h2, by rwa [h3, Multiset.map_nsmul, Multiset.map_singleton, Multiset.prod_nsmul,
    Multiset.prod_singleton] at h1⟩

/-- If a monic irreducible polynomial over a field `F` of exponential characteristic `q` has
separable degree one, then it is of the form `X ^ (q ^ n) - C y` for some natural number `n`,
and some element `y` of `F`, such that either `n = 0` or `y` has no `q`-th root in `F`. -/
theorem eq_X_pow_char_pow_sub_C_of_natSepDegree_eq_one_of_irreducible (q : ℕ) [ExpChar F q]
    (hm : f.Monic) (hi : Irreducible f) (h : f.natSepDegree = 1) : ∃ (n : ℕ) (y : F),
      (n = 0 ∨ y ∉ (frobenius F q).range) ∧ f = X ^ q ^ n - C y := by
  obtain ⟨n, y, hf⟩ := (hm.natSepDegree_eq_one_iff_of_irreducible q hi).1 h
  cases id ‹ExpChar F q› with
  | zero =>
    simp_rw [one_pow, pow_one] at hf ⊢
    exact ⟨0, y, .inl rfl, hf⟩
  | prime hq =>
    refine ⟨n, y, (em _).imp id fun hn ⟨z, hy⟩ ↦ ?_, hf⟩
    haveI := expChar_of_injective_ringHom (R := F) C_injective q
    rw [hf, ← Nat.succ_pred hn, pow_succ, pow_mul, ← hy, frobenius_def, map_pow,
      ← sub_pow_expChar] at hi
    exact not_irreducible_pow hq.ne_one hi

/-- If a monic polynomial over a field `F` of exponential characteristic `q` has separable degree
one, then it is of the form `(X ^ (q ^ n) - C y) ^ m` for some non-zero natural number `m`,
some natural number `n`, and some element `y` of `F`, such that either `n = 0` or `y` has no
`q`-th root in `F`. -/
theorem eq_X_pow_char_pow_sub_C_pow_of_natSepDegree_eq_one (q : ℕ) [ExpChar F q] (hm : f.Monic)
    (h : f.natSepDegree = 1) : ∃ (m n : ℕ) (y : F),
      m ≠ 0 ∧ (n = 0 ∨ y ∉ (frobenius F q).range) ∧ f = (X ^ q ^ n - C y) ^ m := by
  obtain ⟨p, hM, hI, hf⟩ := exists_monic_irreducible_factor _ <| not_isUnit_of_natDegree_pos _
    <| Nat.pos_of_ne_zero <| (natSepDegree_ne_zero_iff _).1 (h.symm ▸ Nat.one_ne_zero)
  have hD := (h ▸ natSepDegree_le_of_dvd p f hf hm.ne_zero).antisymm <|
    Nat.pos_of_ne_zero <| (natSepDegree_ne_zero_iff _).2 hI.natDegree_pos.ne'
  obtain ⟨n, y, H, hp⟩ := hM.eq_X_pow_char_pow_sub_C_of_natSepDegree_eq_one_of_irreducible q hI hD
  have hF := multiplicity_finite_of_degree_pos_of_monic (degree_pos_of_irreducible hI) hM hm.ne_zero
  classical
<<<<<<< HEAD
  have hne := (multiplicity.pos_of_dvd hF hf).ne'
=======
  have hne := (multiplicity_pos_of_dvd hf).ne'
>>>>>>> d0df76bd
  refine ⟨_, n, y, hne, H, ?_⟩
  obtain ⟨c, hf, H⟩ := hF.exists_eq_pow_mul_and_not_dvd
  rw [hf, natSepDegree_mul_of_isCoprime _ c <| IsCoprime.pow_left <|
    (hI.coprime_or_dvd c).resolve_right H, natSepDegree_pow_of_ne_zero _ hne, hD,
    add_right_eq_self, natSepDegree_eq_zero_iff] at h
  simpa only [eq_one_of_monic_natDegree_zero ((hM.pow _).of_mul_monic_left (hf ▸ hm)) h,
    mul_one, ← hp] using hf

/-- A monic polynomial over a field `F` of exponential characteristic `q` has separable degree one
if and only if it is of the form `(X ^ (q ^ n) - C y) ^ m` for some non-zero natural number `m`,
some natural number `n`, and some element `y` of `F`. -/
theorem natSepDegree_eq_one_iff (q : ℕ) [ExpChar F q] (hm : f.Monic) :
    f.natSepDegree = 1 ↔ ∃ (m n : ℕ) (y : F), m ≠ 0 ∧ f = (X ^ q ^ n - C y) ^ m := by
  refine ⟨fun h ↦ ?_, fun ⟨m, n, y, hm, h⟩ ↦ ?_⟩
  · obtain ⟨m, n, y, hm, -, h⟩ := hm.eq_X_pow_char_pow_sub_C_pow_of_natSepDegree_eq_one q h
    exact ⟨m, n, y, hm, h⟩
  simp_rw [h, natSepDegree_pow, hm, ite_false, natSepDegree_X_pow_char_pow_sub_C]

end Monic

end Polynomial

namespace minpoly

variable {F : Type u} {E : Type v} [Field F] [Ring E] [IsDomain E] [Algebra F E]
variable (q : ℕ) [hF : ExpChar F q] {x : E}

/-- The minimal polynomial of an element of `E / F` of exponential characteristic `q` has
separable degree one if and only if the minimal polynomial is of the form
`Polynomial.expand F (q ^ n) (X - C y)` for some `n : ℕ` and `y : F`. -/
theorem natSepDegree_eq_one_iff_eq_expand_X_sub_C : (minpoly F x).natSepDegree = 1 ↔
    ∃ (n : ℕ) (y : F), minpoly F x = expand F (q ^ n) (X - C y) := by
  refine ⟨fun h ↦ ?_, fun ⟨n, y, h⟩ ↦ ?_⟩
  · have halg : IsIntegral F x := by_contra fun h' ↦ by
      simp only [eq_zero h', natSepDegree_zero, zero_ne_one] at h
    exact (minpoly.irreducible halg).natSepDegree_eq_one_iff_of_monic' q
      (minpoly.monic halg) |>.1 h
  rw [h, natSepDegree_expand _ q, natSepDegree_X_sub_C]

/-- The minimal polynomial of an element of `E / F` of exponential characteristic `q` has
separable degree one if and only if the minimal polynomial is of the form
`X ^ (q ^ n) - C y` for some `n : ℕ` and `y : F`. -/
theorem natSepDegree_eq_one_iff_eq_X_pow_sub_C : (minpoly F x).natSepDegree = 1 ↔
    ∃ (n : ℕ) (y : F), minpoly F x = X ^ q ^ n - C y := by
  simp only [minpoly.natSepDegree_eq_one_iff_eq_expand_X_sub_C q, map_sub, expand_X, expand_C]

/-- The minimal polynomial of an element `x` of `E / F` of exponential characteristic `q` has
separable degree one if and only if `x ^ (q ^ n) ∈ F` for some `n : ℕ`. -/
theorem natSepDegree_eq_one_iff_pow_mem : (minpoly F x).natSepDegree = 1 ↔
    ∃ n : ℕ, x ^ q ^ n ∈ (algebraMap F E).range := by
  convert_to _ ↔ ∃ (n : ℕ) (y : F), Polynomial.aeval x (X ^ q ^ n - C y) = 0
  · simp_rw [RingHom.mem_range, map_sub, map_pow, aeval_C, aeval_X, sub_eq_zero, eq_comm]
  refine ⟨fun h ↦ ?_, fun ⟨n, y, h⟩ ↦ ?_⟩
  · obtain ⟨n, y, hx⟩ := (minpoly.natSepDegree_eq_one_iff_eq_X_pow_sub_C q).1 h
    exact ⟨n, y, hx ▸ aeval F x⟩
  have hnezero := X_pow_sub_C_ne_zero (expChar_pow_pos F q n) y
  refine ((natSepDegree_le_of_dvd _ _ (minpoly.dvd F x h) hnezero).trans_eq <|
    natSepDegree_X_pow_char_pow_sub_C q n y).antisymm ?_
  rw [Nat.one_le_iff_ne_zero, natSepDegree_ne_zero_iff, ← Nat.one_le_iff_ne_zero]
  exact minpoly.natDegree_pos <| IsAlgebraic.isIntegral ⟨_, hnezero, h⟩

/-- The minimal polynomial of an element `x` of `E / F` of exponential characteristic `q` has
separable degree one if and only if the minimal polynomial is of the form
`(X - x) ^ (q ^ n)` for some `n : ℕ`. -/
theorem natSepDegree_eq_one_iff_eq_X_sub_C_pow : (minpoly F x).natSepDegree = 1 ↔
    ∃ n : ℕ, (minpoly F x).map (algebraMap F E) = (X - C x) ^ q ^ n := by
  haveI := expChar_of_injective_algebraMap (algebraMap F E).injective q
  haveI := expChar_of_injective_ringHom (C_injective (R := E)) q
  refine ⟨fun h ↦ ?_, fun ⟨n, h⟩ ↦ (natSepDegree_eq_one_iff_pow_mem q).2 ?_⟩
  · obtain ⟨n, y, h⟩ := (natSepDegree_eq_one_iff_eq_X_pow_sub_C q).1 h
    have hx := congr_arg (Polynomial.aeval x) h.symm
    rw [minpoly.aeval, map_sub, map_pow, aeval_X, aeval_C, sub_eq_zero, eq_comm] at hx
    use n
    rw [h, Polynomial.map_sub, Polynomial.map_pow, map_X, map_C, hx, map_pow,
<<<<<<< HEAD
      ← sub_pow_expChar_pow_of_commute E[X] X (C x) (commute_X _)]
  apply_fun constantCoeff at h
  simp_rw [map_pow, map_sub, constantCoeff_apply, coeff_map, coeff_X_zero, coeff_C_zero] at h
  rw [zero_sub, neg_pow, ExpChar.neg_one_pow_expChar_pow] at h
=======
      ← sub_pow_expChar_pow_of_commute _ _ (commute_X _)]
  apply_fun constantCoeff at h
  simp_rw [map_pow, map_sub, constantCoeff_apply, coeff_map, coeff_X_zero, coeff_C_zero] at h
  rw [zero_sub, neg_pow, neg_one_pow_expChar_pow] at h
>>>>>>> d0df76bd
  exact ⟨n, -(minpoly F x).coeff 0, by rw [map_neg, h, neg_mul, one_mul, neg_neg]⟩

end minpoly

namespace IntermediateField

/-- The separable degree of `F⟮α⟯ / F` is equal to the separable degree of the
minimal polynomial of `α` over `F`. -/
theorem finSepDegree_adjoin_simple_eq_natSepDegree {α : E} (halg : IsAlgebraic F α) :
    finSepDegree F F⟮α⟯ = (minpoly F α).natSepDegree := by
  have : finSepDegree F F⟮α⟯ = _ := Nat.card_congr
    (algHomAdjoinIntegralEquiv F (K := AlgebraicClosure F⟮α⟯) halg.isIntegral)
  classical
  rw [this, Nat.card_eq_fintype_card, natSepDegree_eq_of_isAlgClosed (E := AlgebraicClosure F⟮α⟯),
    ← Fintype.card_coe]
  simp_rw [Multiset.mem_toFinset]

-- The separable degree of `F⟮α⟯ / F` divides the degree of `F⟮α⟯ / F`.
-- Marked as `private` because it is a special case of `finSepDegree_dvd_finrank`.
private theorem finSepDegree_adjoin_simple_dvd_finrank (α : E) :
    finSepDegree F F⟮α⟯ ∣ finrank F F⟮α⟯ := by
  by_cases halg : IsAlgebraic F α
  · rw [finSepDegree_adjoin_simple_eq_natSepDegree F E halg, adjoin.finrank halg.isIntegral]
    exact (minpoly.irreducible halg.isIntegral).natSepDegree_dvd_natDegree
  have : finrank F F⟮α⟯ = 0 := finrank_of_infinite_dimensional fun _ ↦
    halg ((AdjoinSimple.isIntegral_gen F α).1 (IsIntegral.of_finite F _)).isAlgebraic
  rw [this]
  exact dvd_zero _

/-- The separable degree of `F⟮α⟯ / F` is smaller than the degree of `F⟮α⟯ / F` if `α` is
algebraic over `F`. -/
theorem finSepDegree_adjoin_simple_le_finrank (α : E) (halg : IsAlgebraic F α) :
    finSepDegree F F⟮α⟯ ≤ finrank F F⟮α⟯ := by
  haveI := adjoin.finiteDimensional halg.isIntegral
  exact Nat.le_of_dvd finrank_pos <| finSepDegree_adjoin_simple_dvd_finrank F E α

/-- If `α` is algebraic over `F`, then the separable degree of `F⟮α⟯ / F` is equal to the degree
of `F⟮α⟯ / F` if and only if `α` is a separable element. -/
theorem finSepDegree_adjoin_simple_eq_finrank_iff (α : E) (halg : IsAlgebraic F α) :
    finSepDegree F F⟮α⟯ = finrank F F⟮α⟯ ↔ IsSeparable F α := by
  rw [finSepDegree_adjoin_simple_eq_natSepDegree F E halg, adjoin.finrank halg.isIntegral,
    natSepDegree_eq_natDegree_iff _ (minpoly.ne_zero halg.isIntegral), IsSeparable]

end IntermediateField

namespace Field

/-- The separable degree of any field extension `E / F` divides the degree of `E / F`. -/
theorem finSepDegree_dvd_finrank : finSepDegree F E ∣ finrank F E := by
  by_cases hfd : FiniteDimensional F E
  · rw [← finSepDegree_top F, ← finrank_top F E]
    refine induction_on_adjoin (fun K : IntermediateField F E ↦ finSepDegree F K ∣ finrank F K)
      (by simp_rw [finSepDegree_bot, IntermediateField.finrank_bot, one_dvd]) (fun L x h ↦ ?_) ⊤
    simp only at h ⊢
    have hdvd := mul_dvd_mul h <| finSepDegree_adjoin_simple_dvd_finrank L E x
    set M := L⟮x⟯
    have := Algebra.IsAlgebraic.of_finite L M
    rwa [finSepDegree_mul_finSepDegree_of_isAlgebraic F L M,
      Module.finrank_mul_finrank F L M] at hdvd
  rw [finrank_of_infinite_dimensional hfd]
  exact dvd_zero _

/-- The separable degree of a finite extension `E / F` is smaller than the degree of `E / F`. -/
@[stacks 09HA "The inequality"]
theorem finSepDegree_le_finrank [FiniteDimensional F E] :
    finSepDegree F E ≤ finrank F E := Nat.le_of_dvd finrank_pos <| finSepDegree_dvd_finrank F E

/-- If `E / F` is a separable extension, then its separable degree is equal to its degree.
When `E / F` is infinite, it means that `Field.Emb F E` has infinitely many elements.
(But the cardinality of `Field.Emb F E` is not equal to `Module.rank F E` in general!) -/
theorem finSepDegree_eq_finrank_of_isSeparable [Algebra.IsSeparable F E] :
    finSepDegree F E = finrank F E := by
  wlog hfd : FiniteDimensional F E generalizing E with H
  · rw [finrank_of_infinite_dimensional hfd]
    have halg := Algebra.IsSeparable.isAlgebraic F E
    obtain ⟨L, h, h'⟩ := exists_lt_finrank_of_infinite_dimensional hfd (finSepDegree F E)
    have : Algebra.IsSeparable F L := Algebra.isSeparable_tower_bot_of_isSeparable F L E
    have := (halg.tower_top L)
    have hd := finSepDegree_mul_finSepDegree_of_isAlgebraic F L E
    rw [H L h] at hd
    by_cases hd' : finSepDegree L E = 0
    · rw [← hd, hd', mul_zero]
    linarith only [h', hd, Nat.le_mul_of_pos_right (finrank F L) (Nat.pos_of_ne_zero hd')]
  rw [← finSepDegree_top F, ← finrank_top F E]
  refine induction_on_adjoin (fun K : IntermediateField F E ↦ finSepDegree F K = finrank F K)
    (by simp_rw [finSepDegree_bot, IntermediateField.finrank_bot]) (fun L x h ↦ ?_) ⊤
  simp only at h ⊢
  have heq : _ * _ = _ * _ := congr_arg₂ (· * ·) h <|
    (finSepDegree_adjoin_simple_eq_finrank_iff L E x (IsAlgebraic.of_finite L x)).2 <|
      IsSeparable.tower_top L (Algebra.IsSeparable.isSeparable F x)
  set M := L⟮x⟯
  have := Algebra.IsAlgebraic.of_finite L M
  rwa [finSepDegree_mul_finSepDegree_of_isAlgebraic F L M,
    Module.finrank_mul_finrank F L M] at heq

alias Algebra.IsSeparable.finSepDegree_eq := finSepDegree_eq_finrank_of_isSeparable

/-- If `E / F` is a finite extension, then its separable degree is equal to its degree if and
only if it is a separable extension. -/
@[stacks 09HA "The equality condition"]
theorem finSepDegree_eq_finrank_iff [FiniteDimensional F E] :
    finSepDegree F E = finrank F E ↔ Algebra.IsSeparable F E :=
  ⟨fun heq ↦ ⟨fun x ↦ by
    have halg := IsAlgebraic.of_finite F x
    refine (finSepDegree_adjoin_simple_eq_finrank_iff F E x halg).1 <| le_antisymm
      (finSepDegree_adjoin_simple_le_finrank F E x halg) <| le_of_not_lt fun h ↦ ?_
    have := Nat.mul_lt_mul_of_lt_of_le' h (finSepDegree_le_finrank F⟮x⟯ E) Fin.size_pos'
    rw [finSepDegree_mul_finSepDegree_of_isAlgebraic F F⟮x⟯ E,
      Module.finrank_mul_finrank F F⟮x⟯ E] at this
    linarith only [heq, this]⟩, fun _ ↦ finSepDegree_eq_finrank_of_isSeparable F E⟩

end Field

lemma IntermediateField.isSeparable_of_mem_isSeparable {L : IntermediateField F E}
    [Algebra.IsSeparable F L] {x : E} (h : x ∈ L) : IsSeparable F x := by
  simpa only [IsSeparable, minpoly_eq] using Algebra.IsSeparable.isSeparable F (K := L) ⟨x, h⟩

/-- `F⟮x⟯ / F` is a separable extension if and only if `x` is a separable element.
As a consequence, any rational function of `x` is also a separable element. -/
theorem IntermediateField.isSeparable_adjoin_simple_iff_isSeparable {x : E} :
    Algebra.IsSeparable F F⟮x⟯ ↔ IsSeparable F x := by
  refine ⟨fun _ ↦ ?_, fun hsep ↦ ?_⟩
  · exact isSeparable_of_mem_isSeparable F E <| mem_adjoin_simple_self F x
  · have h := IsSeparable.isIntegral hsep
    haveI := adjoin.finiteDimensional h
    rwa [← finSepDegree_eq_finrank_iff,
      finSepDegree_adjoin_simple_eq_finrank_iff F E x h.isAlgebraic]

variable {E K} in
/-- If `K / E / F` is an extension tower such that `E / F` is separable,
`x : K` is separable over `E`, then it's also separable over `F`. -/
theorem IsSeparable.of_algebra_isSeparable_of_isSeparable [Algebra E K] [IsScalarTower F E K]
    [Algebra.IsSeparable F E] {x : K} (hsep : IsSeparable E x) : IsSeparable F x := by
  set f := minpoly E x with hf
  let E' : IntermediateField F E := adjoin F f.coeffs
  haveI : FiniteDimensional F E' :=
    finiteDimensional_adjoin fun x _ ↦ Algebra.IsSeparable.isIntegral F x
  let g : E'[X] := f.toSubring E'.toSubring (subset_adjoin F _)
  have h : g.map (algebraMap E' E) = f := f.map_toSubring E'.toSubring (subset_adjoin F _)
  clear_value g
  have hx : x ∈ restrictScalars F E'⟮x⟯ := mem_adjoin_simple_self _ x
  have hzero : aeval x g = 0 := by
    simpa only [← hf, ← h, aeval_map_algebraMap] using minpoly.aeval E x
  have halg : IsIntegral E' x :=
    isIntegral_trans (R := F) (A := E) _ (IsSeparable.isIntegral hsep) |>.tower_top
  simp only [IsSeparable, ← hf, ← h, separable_map] at hsep
  replace hsep := hsep.of_dvd <| minpoly.dvd E' x hzero
  haveI : Algebra.IsSeparable F E' := Algebra.isSeparable_tower_bot_of_isSeparable F E' E
  haveI := (isSeparable_adjoin_simple_iff_isSeparable _ _).2 hsep
  haveI := adjoin.finiteDimensional halg
  haveI : FiniteDimensional F E'⟮x⟯ := FiniteDimensional.trans F E' E'⟮x⟯
  have : Algebra.IsAlgebraic E' E'⟮x⟯ := Algebra.IsSeparable.isAlgebraic _ _
  have := finSepDegree_mul_finSepDegree_of_isAlgebraic F E' E'⟮x⟯
  rw [finSepDegree_eq_finrank_of_isSeparable F E',
    finSepDegree_eq_finrank_of_isSeparable E' E'⟮x⟯,
    Module.finrank_mul_finrank F E' E'⟮x⟯,
    eq_comm, finSepDegree_eq_finrank_iff F E'⟮x⟯] at this
  change Algebra.IsSeparable F (restrictScalars F E'⟮x⟯) at this
  exact isSeparable_of_mem_isSeparable F K hx

/-- If `E / F` and `K / E` are both separable extensions, then `K / F` is also separable. -/
@[stacks 09HB]
theorem Algebra.IsSeparable.trans [Algebra E K] [IsScalarTower F E K]
    [Algebra.IsSeparable F E] [Algebra.IsSeparable E K] : Algebra.IsSeparable F K :=
  ⟨fun x ↦ IsSeparable.of_algebra_isSeparable_of_isSeparable F
    (Algebra.IsSeparable.isSeparable E x)⟩

/-- If `x` and `y` are both separable elements, then `F⟮x, y⟯ / F` is a separable extension.
As a consequence, any rational function of `x` and `y` is also a separable element. -/
theorem IntermediateField.isSeparable_adjoin_pair_of_isSeparable {x y : E}
    (hx : IsSeparable F x) (hy : IsSeparable F y) :
    Algebra.IsSeparable F F⟮x, y⟯ := by
  rw [← adjoin_simple_adjoin_simple]
  replace hy := IsSeparable.tower_top F⟮x⟯ hy
  rw [← isSeparable_adjoin_simple_iff_isSeparable] at hx hy
  exact Algebra.IsSeparable.trans F F⟮x⟯ F⟮x⟯⟮y⟯

namespace Field

variable {F}

/-- Any element `x` of `F` is a separable element of `E / F` when embedded into `E`. -/
theorem isSeparable_algebraMap (x : F) : IsSeparable F ((algebraMap F E) x) := by
  rw [IsSeparable, minpoly.algebraMap_eq (algebraMap F E).injective]
  exact Algebra.IsSeparable.isSeparable F x

variable {E}

/-- If `x` and `y` are both separable elements, then `x * y` is also a separable element. -/
theorem isSeparable_mul {x y : E} (hx : IsSeparable F x) (hy : IsSeparable F y) :
    IsSeparable F (x * y) :=
  haveI := isSeparable_adjoin_pair_of_isSeparable F E hx hy
  isSeparable_of_mem_isSeparable F E <| F⟮x, y⟯.mul_mem (subset_adjoin F _ (.inl rfl))
    (subset_adjoin F _ (.inr rfl))

/-- If `x` and `y` are both separable elements, then `x + y` is also a separable element. -/
theorem isSeparable_add {x y : E} (hx : IsSeparable F x) (hy : IsSeparable F y) :
    IsSeparable F (x + y) :=
  haveI := isSeparable_adjoin_pair_of_isSeparable F E hx hy
  isSeparable_of_mem_isSeparable F E <| F⟮x, y⟯.add_mem (subset_adjoin F _ (.inl rfl))
    (subset_adjoin F _ (.inr rfl))

/-- If `x` is a separable elements, then `-x` is also a separable element. -/
theorem isSeparable_neg {x : E} (hx : IsSeparable F x) :
    IsSeparable F (-x) :=
  haveI := (isSeparable_adjoin_simple_iff_isSeparable F E).2 hx
  isSeparable_of_mem_isSeparable F E <| F⟮x⟯.neg_mem <| mem_adjoin_simple_self F x

/-- If `x` and `y` are both separable elements, then `x - y` is also a separable element. -/
theorem isSeparable_sub {x y : E} (hx : IsSeparable F x) (hy : IsSeparable F y) :
    IsSeparable F (x - y) :=
  haveI := isSeparable_adjoin_pair_of_isSeparable F E hx hy
  isSeparable_of_mem_isSeparable F E <| F⟮x, y⟯.sub_mem (subset_adjoin F _ (.inl rfl))
    (subset_adjoin F _ (.inr rfl))

/-- If `x` is a separable element, then `x⁻¹` is also a separable element. -/
theorem isSeparable_inv {x : E} (hx : IsSeparable F x) : IsSeparable F x⁻¹ :=
  haveI := (isSeparable_adjoin_simple_iff_isSeparable F E).2 hx
  isSeparable_of_mem_isSeparable F E <| F⟮x⟯.inv_mem <| mem_adjoin_simple_self F x

end Field

/-- A field is a perfect field (which means that any irreducible polynomial is separable)
if and only if every separable degree one polynomial splits. -/
theorem perfectField_iff_splits_of_natSepDegree_eq_one (F : Type*) [Field F] :
    PerfectField F ↔ ∀ f : F[X], f.natSepDegree = 1 → f.Splits (RingHom.id F) := by
  refine ⟨fun ⟨h⟩ f hf ↦ or_iff_not_imp_left.2 fun hn g hg hd ↦ ?_, fun h ↦ ?_⟩
  · rw [map_id] at hn hd
    have := natSepDegree_le_of_dvd g f hd hn
    rw [hf, (h hg).natSepDegree_eq_natDegree] at this
    exact (degree_eq_iff_natDegree_eq_of_pos one_pos).2 <| this.antisymm <|
      natDegree_pos_iff_degree_pos.2 (degree_pos_of_irreducible hg)
  obtain ⟨p, _⟩ := ExpChar.exists F
  haveI := PerfectRing.ofSurjective F p fun x ↦ by
    obtain ⟨y, hy⟩ := exists_root_of_splits _
      (h _ (pow_one p ▸ natSepDegree_X_pow_char_pow_sub_C p 1 x))
      ((degree_X_pow_sub_C (expChar_pos F p) x).symm ▸ Nat.cast_pos.2 (expChar_pos F p)).ne'
    exact ⟨y, by rwa [← eval, eval_sub, eval_pow, eval_X, eval_C, sub_eq_zero] at hy⟩
  exact PerfectRing.toPerfectField F p

variable {E K} in
theorem PerfectField.splits_of_natSepDegree_eq_one [PerfectField K] {f : E[X]}
    (i : E →+* K) (hf : f.natSepDegree = 1) : f.Splits i :=
  (splits_id_iff_splits _).mp <| (perfectField_iff_splits_of_natSepDegree_eq_one K).mp ‹_› _
    (natSepDegree_map K f i ▸ hf)<|MERGE_RESOLUTION|>--- conflicted
+++ resolved
@@ -122,11 +122,7 @@
 
 -/
 
-<<<<<<< HEAD
-open FiniteDimensional Polynomial IntermediateField Field
-=======
 open Module Polynomial IntermediateField Field
->>>>>>> d0df76bd
 
 noncomputable section
 
@@ -385,19 +381,11 @@
     f.natSepDegree = (f.aroots E).toFinset.card :=
   natSepDegree_eq_of_splits f (IsAlgClosed.splits_codomain f)
 
-<<<<<<< HEAD
-variable (E) in
-theorem natSepDegree_map : (f.map (algebraMap F E)).natSepDegree = f.natSepDegree := by
-  classical
-  simp_rw [natSepDegree_eq_of_isAlgClosed (AlgebraicClosure E), aroots_def, map_map,
-    ← IsScalarTower.algebraMap_eq]
-=======
 theorem natSepDegree_map (f : E[X]) (i : E →+* K) : (f.map i).natSepDegree = f.natSepDegree := by
   classical
   let _ := i.toAlgebra
   simp_rw [show i = algebraMap E K by rfl, natSepDegree_eq_of_isAlgClosed (AlgebraicClosure K),
     aroots_def, map_map, ← IsScalarTower.algebraMap_eq]
->>>>>>> d0df76bd
 
 @[simp]
 theorem natSepDegree_C_mul {x : F} (hx : x ≠ 0) :
@@ -610,11 +598,7 @@
   obtain ⟨n, y, H, hp⟩ := hM.eq_X_pow_char_pow_sub_C_of_natSepDegree_eq_one_of_irreducible q hI hD
   have hF := multiplicity_finite_of_degree_pos_of_monic (degree_pos_of_irreducible hI) hM hm.ne_zero
   classical
-<<<<<<< HEAD
-  have hne := (multiplicity.pos_of_dvd hF hf).ne'
-=======
   have hne := (multiplicity_pos_of_dvd hf).ne'
->>>>>>> d0df76bd
   refine ⟨_, n, y, hne, H, ?_⟩
   obtain ⟨c, hf, H⟩ := hF.exists_eq_pow_mul_and_not_dvd
   rw [hf, natSepDegree_mul_of_isCoprime _ c <| IsCoprime.pow_left <|
@@ -689,17 +673,10 @@
     rw [minpoly.aeval, map_sub, map_pow, aeval_X, aeval_C, sub_eq_zero, eq_comm] at hx
     use n
     rw [h, Polynomial.map_sub, Polynomial.map_pow, map_X, map_C, hx, map_pow,
-<<<<<<< HEAD
-      ← sub_pow_expChar_pow_of_commute E[X] X (C x) (commute_X _)]
-  apply_fun constantCoeff at h
-  simp_rw [map_pow, map_sub, constantCoeff_apply, coeff_map, coeff_X_zero, coeff_C_zero] at h
-  rw [zero_sub, neg_pow, ExpChar.neg_one_pow_expChar_pow] at h
-=======
       ← sub_pow_expChar_pow_of_commute _ _ (commute_X _)]
   apply_fun constantCoeff at h
   simp_rw [map_pow, map_sub, constantCoeff_apply, coeff_map, coeff_X_zero, coeff_C_zero] at h
   rw [zero_sub, neg_pow, neg_one_pow_expChar_pow] at h
->>>>>>> d0df76bd
   exact ⟨n, -(minpoly F x).coeff 0, by rw [map_neg, h, neg_mul, one_mul, neg_neg]⟩
 
 end minpoly
