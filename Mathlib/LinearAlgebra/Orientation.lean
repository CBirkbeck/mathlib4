/-
Copyright (c) 2021 Joseph Myers. All rights reserved.
Released under Apache 2.0 license as described in the file LICENSE.
Authors: Joseph Myers
-/
import Mathlib.LinearAlgebra.Ray
import Mathlib.LinearAlgebra.Determinant

#align_import linear_algebra.orientation from "leanprover-community/mathlib"@"0c1d80f5a86b36c1db32e021e8d19ae7809d5b79"

/-!
# Orientations of modules

This file defines orientations of modules.

## Main definitions

* `Orientation` is a type synonym for `Module.Ray` for the case where the module is that of
alternating maps from a module to its underlying ring.  An orientation may be associated with an
alternating map or with a basis.

* `Module.Oriented` is a type class for a choice of orientation of a module that is considered
the positive orientation.

## Implementation notes

`Orientation` is defined for an arbitrary index type, but the main intended use case is when
that index type is a `Fintype` and there exists a basis of the same cardinality.

## References

* https://en.wikipedia.org/wiki/Orientation_(vector_space)

-/


noncomputable section

open BigOperators

section OrderedCommSemiring

variable (R : Type*) [StrictOrderedCommSemiring R]

variable (M : Type*) [AddCommMonoid M] [Module R M]

variable {N : Type*} [AddCommMonoid N] [Module R N]

variable (ι ι' : Type*)

/-- An orientation of a module, intended to be used when `ι` is a `Fintype` with the same
cardinality as a basis. -/
abbrev Orientation := Module.Ray R (AlternatingMap R M R ι)
#align orientation Orientation

/-- A type class fixing an orientation of a module. -/
class Module.Oriented where
  /-- Fix a positive orientation. -/
  positiveOrientation : Orientation R M ι
#align module.oriented Module.Oriented

export Module.Oriented (positiveOrientation)

variable {R M}

/-- An equivalence between modules implies an equivalence between orientations. -/
def Orientation.map (e : M ≃ₗ[R] N) : Orientation R M ι ≃ Orientation R N ι :=
  Module.Ray.map <| AlternatingMap.domLCongr R R ι R e
#align orientation.map Orientation.map

@[simp]
theorem Orientation.map_apply (e : M ≃ₗ[R] N) (v : AlternatingMap R M R ι) (hv : v ≠ 0) :
    Orientation.map ι e (rayOfNeZero _ v hv) =
      rayOfNeZero _ (v.compLinearMap e.symm) (mt (v.compLinearEquiv_eq_zero_iff e.symm).mp hv) :=
  rfl
#align orientation.map_apply Orientation.map_apply

@[simp]
theorem Orientation.map_refl : (Orientation.map ι <| LinearEquiv.refl R M) = Equiv.refl _ := by
  rw [Orientation.map, AlternatingMap.domLCongr_refl, Module.Ray.map_refl]
#align orientation.map_refl Orientation.map_refl

@[simp]
theorem Orientation.map_symm (e : M ≃ₗ[R] N) :
    (Orientation.map ι e).symm = Orientation.map ι e.symm := rfl
#align orientation.map_symm Orientation.map_symm

section Reindex

variable (R M) {ι ι'}

/-- An equivalence between indices implies an equivalence between orientations. -/
def Orientation.reindex (e : ι ≃ ι') : Orientation R M ι ≃ Orientation R M ι' :=
  Module.Ray.map <| AlternatingMap.domDomLcongr R e
#align orientation.reindex Orientation.reindex

@[simp]
theorem Orientation.reindex_apply (e : ι ≃ ι') (v : AlternatingMap R M R ι) (hv : v ≠ 0) :
    Orientation.reindex R M e (rayOfNeZero _ v hv) =
      rayOfNeZero _ (v.domDomCongr e) (mt (v.domDomCongr_eq_zero_iff e).mp hv) :=
  rfl
#align orientation.reindex_apply Orientation.reindex_apply

@[simp]
theorem Orientation.reindex_refl : (Orientation.reindex R M <| Equiv.refl ι) = Equiv.refl _ := by
  rw [Orientation.reindex, AlternatingMap.domDomLcongr_refl, Module.Ray.map_refl]
#align orientation.reindex_refl Orientation.reindex_refl

@[simp]
theorem Orientation.reindex_symm (e : ι ≃ ι') :
    (Orientation.reindex R M e).symm = Orientation.reindex R M e.symm :=
  rfl
#align orientation.reindex_symm Orientation.reindex_symm

end Reindex

/-- A module is canonically oriented with respect to an empty index type. -/
instance (priority := 100) IsEmpty.oriented [IsEmpty ι] : Module.Oriented R M ι where
  positiveOrientation :=
    rayOfNeZero R (AlternatingMap.constLinearEquivOfIsEmpty 1) <|
      AlternatingMap.constLinearEquivOfIsEmpty.injective.ne (by exact one_ne_zero)
#align is_empty.oriented IsEmpty.oriented

@[simp]
theorem Orientation.map_positiveOrientation_of_isEmpty [IsEmpty ι] (f : M ≃ₗ[R] N) :
    Orientation.map ι f positiveOrientation = positiveOrientation := rfl
#align orientation.map_positive_orientation_of_is_empty Orientation.map_positiveOrientation_of_isEmpty

@[simp]
theorem Orientation.map_of_isEmpty [IsEmpty ι] (x : Orientation R M ι) (f : M ≃ₗ[R] M) :
    Orientation.map ι f x = x := by
  induction' x using Module.Ray.ind with g hg
  rw [Orientation.map_apply]
  congr
  ext i
  rw [AlternatingMap.compLinearMap_apply]
  congr
  simp only [LinearEquiv.coe_coe, eq_iff_true_of_subsingleton]
#align orientation.map_of_is_empty Orientation.map_of_isEmpty

end OrderedCommSemiring

section OrderedCommRing

variable {R : Type*} [StrictOrderedCommRing R]

variable {M N : Type*} [AddCommGroup M] [AddCommGroup N] [Module R M] [Module R N]

@[simp]
protected theorem Orientation.map_neg {ι : Type*} (f : M ≃ₗ[R] N) (x : Orientation R M ι) :
    Orientation.map ι f (-x) = -Orientation.map ι f x :=
  Module.Ray.map_neg _ x
#align orientation.map_neg Orientation.map_neg

@[simp]
protected theorem Orientation.reindex_neg {ι ι' : Type*} (e : ι ≃ ι') (x : Orientation R M ι) :
    Orientation.reindex R M e (-x) = -Orientation.reindex R M e x :=
  Module.Ray.map_neg _ x
#align orientation.reindex_neg Orientation.reindex_neg

namespace Basis

variable {ι ι' : Type*}

/-- The value of `Orientation.map` when the index type has the cardinality of a basis, in terms
of `f.det`. -/
theorem map_orientation_eq_det_inv_smul [Finite ι] (e : Basis ι R M) (x : Orientation R M ι)
    (f : M ≃ₗ[R] M) : Orientation.map ι f x = (LinearEquiv.det f)⁻¹ • x := by
  cases nonempty_fintype ι
  letI := Classical.decEq ι
  induction' x using Module.Ray.ind with g hg
  rw [Orientation.map_apply, smul_rayOfNeZero, ray_eq_iff, Units.smul_def,
    (g.compLinearMap f.symm).eq_smul_basis_det e, g.eq_smul_basis_det e,
    AlternatingMap.compLinearMap_apply, AlternatingMap.smul_apply,
    show (fun i ↦ (LinearEquiv.symm f).toLinearMap (e i)) = (LinearEquiv.symm f).toLinearMap ∘ e
    by rfl, Basis.det_comp, Basis.det_self, mul_one, smul_eq_mul, mul_comm, mul_smul,
    LinearEquiv.coe_inv_det]
#align basis.map_orientation_eq_det_inv_smul Basis.map_orientation_eq_det_inv_smul

variable [Fintype ι] [DecidableEq ι] [Fintype ι'] [DecidableEq ι']

/-- The orientation given by a basis. -/
protected def orientation (e : Basis ι R M) : Orientation R M ι :=
  rayOfNeZero R _ e.det_ne_zero
#align basis.orientation Basis.orientation

theorem orientation_map (e : Basis ι R M) (f : M ≃ₗ[R] N) :
    (e.map f).orientation = Orientation.map ι f e.orientation := by
  simp_rw [Basis.orientation, Orientation.map_apply, Basis.det_map']
#align basis.orientation_map Basis.orientation_map

theorem orientation_reindex (e : Basis ι R M) (eι : ι ≃ ι') :
    (e.reindex eι).orientation = Orientation.reindex R M eι e.orientation := by
  simp_rw [Basis.orientation, Orientation.reindex_apply, Basis.det_reindex']
#align basis.orientation_reindex Basis.orientation_reindex

/-- The orientation given by a basis derived using `units_smul`, in terms of the product of those
units. -/
theorem orientation_unitsSMul (e : Basis ι R M) (w : ι → Units R) :
    (e.unitsSMul w).orientation = (∏ i, w i)⁻¹ • e.orientation := by
  rw [Basis.orientation, Basis.orientation, smul_rayOfNeZero, ray_eq_iff,
    e.det.eq_smul_basis_det (e.unitsSMul w), det_unitsSMul_self, Units.smul_def, smul_smul]
  norm_cast
  simp only [mul_left_inv, Units.val_one, one_smul]
  exact SameRay.rfl
#align basis.orientation_units_smul Basis.orientation_unitsSMul

@[simp]
theorem orientation_isEmpty [IsEmpty ι] (b : Basis ι R M) :
    b.orientation = positiveOrientation := by
  rw [Basis.orientation]
  congr
  exact b.det_isEmpty
#align basis.orientation_is_empty Basis.orientation_isEmpty

end Basis

end OrderedCommRing

section LinearOrderedCommRing

variable {R : Type*} [LinearOrderedCommRing R]

variable {M : Type*} [AddCommGroup M] [Module R M]

variable {ι : Type*}

namespace Orientation

/-- A module `M` over a linearly ordered commutative ring has precisely two "orientations" with
respect to an empty index type. (Note that these are only orientations of `M` of in the conventional
mathematical sense if `M` is zero-dimensional.) -/
<<<<<<< HEAD
theorem eq_or_eq_neg_of_isEmpty [Nontrivial R] [IsEmpty ι] (o : Orientation R M ι) :
    o = positiveOrientation ∨ o = -(positiveOrientation : Orientation R M ι) := by
    -- failed to synthesize instance `Neg (Orientation ?m ?m ?m)`
=======
theorem eq_or_eq_neg_of_isEmpty [IsEmpty ι] (o : Orientation R M ι) :
    o = positiveOrientation ∨ o = -positiveOrientation := by
>>>>>>> 57db954c
  induction' o using Module.Ray.ind with x hx
  dsimp [positiveOrientation]
  simp only [ray_eq_iff, sameRay_neg_swap]
  rw [sameRay_or_sameRay_neg_iff_not_linearIndependent]
  intro h
  set f : AlternatingMap R M R ι ≃ₗ[R] R := AlternatingMap.constLinearEquivOfIsEmpty.symm
  have H : LinearIndependent R ![f x, 1] := by
    convert h.map' f.toLinearMap f.ker
    ext i
    fin_cases i <;> simp
  rw [linearIndependent_iff'] at H
  simpa using H Finset.univ ![1, -f x] (by simp [Fin.sum_univ_succ]) 0 (by simp)
#align orientation.eq_or_eq_neg_of_is_empty Orientation.eq_or_eq_neg_of_isEmpty

end Orientation

namespace Basis

variable [Fintype ι] [DecidableEq ι]

/-- The orientations given by two bases are equal if and only if the determinant of one basis
with respect to the other is positive. -/
theorem orientation_eq_iff_det_pos (e₁ e₂ : Basis ι R M) :
    e₁.orientation = e₂.orientation ↔ 0 < e₁.det e₂ :=
  calc
    e₁.orientation = e₂.orientation ↔ SameRay R e₁.det e₂.det := ray_eq_iff _ _
    _ ↔ SameRay R (e₁.det e₂ • e₂.det) e₂.det := by rw [← e₁.det.eq_smul_basis_det e₂]
    _ ↔ 0 < e₁.det e₂ := sameRay_smul_left_iff_of_ne e₂.det_ne_zero (e₁.isUnit_det e₂).ne_zero

#align basis.orientation_eq_iff_det_pos Basis.orientation_eq_iff_det_pos

/-- Given a basis, any orientation equals the orientation given by that basis or its negation. -/
theorem orientation_eq_or_eq_neg (e : Basis ι R M) (x : Orientation R M ι) :
    x = e.orientation ∨ x = -e.orientation := by
  induction' x using Module.Ray.ind with x hx
  rw [← x.map_basis_ne_zero_iff e] at hx
  rwa [Basis.orientation, ray_eq_iff, neg_rayOfNeZero, ray_eq_iff, x.eq_smul_basis_det e,
    sameRay_neg_smul_left_iff_of_ne e.det_ne_zero hx, sameRay_smul_left_iff_of_ne e.det_ne_zero hx,
    lt_or_lt_iff_ne, ne_comm]
#align basis.orientation_eq_or_eq_neg Basis.orientation_eq_or_eq_neg

/-- Given a basis, an orientation equals the negation of that given by that basis if and only
if it does not equal that given by that basis. -/
theorem orientation_ne_iff_eq_neg (e : Basis ι R M) (x : Orientation R M ι) :
    x ≠ e.orientation ↔ x = -e.orientation :=
  ⟨fun h => (e.orientation_eq_or_eq_neg x).resolve_left h, fun h =>
    h.symm ▸ (Module.Ray.ne_neg_self e.orientation).symm⟩
#align basis.orientation_ne_iff_eq_neg Basis.orientation_ne_iff_eq_neg

/-- Composing a basis with a linear equiv gives the same orientation if and only if the
determinant is positive. -/
theorem orientation_comp_linearEquiv_eq_iff_det_pos (e : Basis ι R M) (f : M ≃ₗ[R] M) :
    (e.map f).orientation = e.orientation ↔ 0 < LinearMap.det (f : M →ₗ[R] M) := by
  rw [orientation_map, e.map_orientation_eq_det_inv_smul, units_inv_smul, units_smul_eq_self_iff,
    LinearEquiv.coe_det]
#align basis.orientation_comp_linear_equiv_eq_iff_det_pos Basis.orientation_comp_linearEquiv_eq_iff_det_pos

/-- Composing a basis with a linear equiv gives the negation of that orientation if and only if
the determinant is negative. -/
theorem orientation_comp_linearEquiv_eq_neg_iff_det_neg (e : Basis ι R M) (f : M ≃ₗ[R] M) :
    (e.map f).orientation = -e.orientation ↔ LinearMap.det (f : M →ₗ[R] M) < 0 := by
  rw [orientation_map, e.map_orientation_eq_det_inv_smul, units_inv_smul, units_smul_eq_neg_iff,
    LinearEquiv.coe_det]
#align basis.orientation_comp_linear_equiv_eq_neg_iff_det_neg Basis.orientation_comp_linearEquiv_eq_neg_iff_det_neg

/-- Negating a single basis vector (represented using `units_smul`) negates the corresponding
orientation. -/
@[simp]
theorem orientation_neg_single (e : Basis ι R M) (i : ι) :
    (e.unitsSMul (Function.update 1 i (-1))).orientation = -e.orientation := by
  rw [orientation_unitsSMul, Finset.prod_update_of_mem (Finset.mem_univ _)]
  simp
#align basis.orientation_neg_single Basis.orientation_neg_single

/-- Given a basis and an orientation, return a basis giving that orientation: either the original
basis, or one constructed by negating a single (arbitrary) basis vector. -/
def adjustToOrientation [Nonempty ι] (e : Basis ι R M) (x : Orientation R M ι) :
    Basis ι R M :=
  haveI := Classical.decEq (Orientation R M ι)
  if e.orientation = x then e else e.unitsSMul (Function.update 1 (Classical.arbitrary ι) (-1))
#align basis.adjust_to_orientation Basis.adjustToOrientation

/-- `adjust_to_orientation` gives a basis with the required orientation. -/
@[simp]
theorem orientation_adjustToOrientation [Nonempty ι] (e : Basis ι R M)
    (x : Orientation R M ι) : (e.adjustToOrientation x).orientation = x := by
  rw [adjustToOrientation]
  split_ifs with h
  · exact h
  · rw [orientation_neg_single, eq_comm, ← orientation_ne_iff_eq_neg, ne_comm]
    exact h
#align basis.orientation_adjust_to_orientation Basis.orientation_adjustToOrientation

/-- Every basis vector from `adjust_to_orientation` is either that from the original basis or its
negation. -/
theorem adjustToOrientation_apply_eq_or_eq_neg [Nonempty ι] (e : Basis ι R M)
    (x : Orientation R M ι) (i : ι) :
    e.adjustToOrientation x i = e i ∨ e.adjustToOrientation x i = -e i := by
  rw [adjustToOrientation]
  split_ifs with h
  · simp
  · by_cases hi : i = Classical.arbitrary ι <;> simp [unitsSMul_apply, hi]
#align basis.adjust_to_orientation_apply_eq_or_eq_neg Basis.adjustToOrientation_apply_eq_or_eq_neg

theorem det_adjustToOrientation [Nonempty ι] (e : Basis ι R M)
    (x : Orientation R M ι) :
    (e.adjustToOrientation x).det = e.det ∨ (e.adjustToOrientation x).det = -e.det := by
  dsimp [Basis.adjustToOrientation]
  split_ifs
  · left
    rfl
  · right
    simp only [e.det_unitsSMul, ne_eq, Finset.mem_univ, Finset.prod_update_of_mem, not_true,
      Pi.one_apply, Finset.prod_const_one, mul_one, inv_neg', inv_one, Units.val_neg, Units.val_one]
    ext
    simp
#align basis.det_adjust_to_orientation Basis.det_adjustToOrientation

@[simp]
theorem abs_det_adjustToOrientation [Nonempty ι] (e : Basis ι R M)
    (x : Orientation R M ι) (v : ι → M) : |(e.adjustToOrientation x).det v| = |e.det v| := by
  cases' e.det_adjustToOrientation x with h h <;> simp [h]
#align basis.abs_det_adjust_to_orientation Basis.abs_det_adjustToOrientation

end Basis

end LinearOrderedCommRing

section LinearOrderedField

variable {R : Type*} [LinearOrderedField R]

variable {M : Type*} [AddCommGroup M] [Module R M]

variable {ι : Type*}

namespace Orientation

variable [Fintype ι] [_i : FiniteDimensional R M]

open FiniteDimensional

/-- If the index type has cardinality equal to the finite dimension, any two orientations are
equal or negations. -/
theorem eq_or_eq_neg (x₁ x₂ : Orientation R M ι) (h : Fintype.card ι = finrank R M) :
    x₁ = x₂ ∨ x₁ = -x₂ := by
  have e := (finBasis R M).reindex (Fintype.equivFinOfCardEq h).symm
  letI := Classical.decEq ι
  -- Porting note: this needs to be made explicit for the simp below
  have orientation_neg_neg :
    ∀ f : Basis ι R M, - -Basis.orientation f = Basis.orientation f := by simp
  rcases e.orientation_eq_or_eq_neg x₁ with (h₁ | h₁) <;>
    rcases e.orientation_eq_or_eq_neg x₂ with (h₂ | h₂) <;> simp [h₁, h₂, orientation_neg_neg]
#align orientation.eq_or_eq_neg Orientation.eq_or_eq_neg

/-- If the index type has cardinality equal to the finite dimension, an orientation equals the
negation of another orientation if and only if they are not equal. -/
theorem ne_iff_eq_neg (x₁ x₂ : Orientation R M ι) (h : Fintype.card ι = finrank R M) :
    x₁ ≠ x₂ ↔ x₁ = -x₂ :=
  ⟨fun hn => (eq_or_eq_neg x₁ x₂ h).resolve_left hn, fun he =>
    he.symm ▸ (Module.Ray.ne_neg_self x₂).symm⟩
#align orientation.ne_iff_eq_neg Orientation.ne_iff_eq_neg

/-- The value of `Orientation.map` when the index type has cardinality equal to the finite
dimension, in terms of `f.det`. -/
theorem map_eq_det_inv_smul (x : Orientation R M ι) (f : M ≃ₗ[R] M)
    (h : Fintype.card ι = finrank R M) : Orientation.map ι f x = (LinearEquiv.det f)⁻¹ • x :=
  haveI e := (finBasis R M).reindex (Fintype.equivFinOfCardEq h).symm
  e.map_orientation_eq_det_inv_smul x f
#align orientation.map_eq_det_inv_smul Orientation.map_eq_det_inv_smul

/-- If the index type has cardinality equal to the finite dimension, composing an alternating
map with the same linear equiv on each argument gives the same orientation if and only if the
determinant is positive. -/
theorem map_eq_iff_det_pos (x : Orientation R M ι) (f : M ≃ₗ[R] M)
    (h : Fintype.card ι = finrank R M) :
    Orientation.map ι f x = x ↔ 0 < LinearMap.det (f : M →ₗ[R] M) := by
  cases isEmpty_or_nonempty ι
  · have H : finrank R M = 0 := by
      refine' h.symm.trans _
      convert @Fintype.card_of_isEmpty ι _
    simp [LinearMap.det_eq_one_of_finrank_eq_zero H]
  rw [map_eq_det_inv_smul _ _ h, units_inv_smul, units_smul_eq_self_iff, LinearEquiv.coe_det]
#align orientation.map_eq_iff_det_pos Orientation.map_eq_iff_det_pos

/-- If the index type has cardinality equal to the finite dimension, composing an alternating
map with the same linear equiv on each argument gives the negation of that orientation if and
only if the determinant is negative. -/
theorem map_eq_neg_iff_det_neg (x : Orientation R M ι) (f : M ≃ₗ[R] M)
    (h : Fintype.card ι = finrank R M) :
    Orientation.map ι f x = -x ↔ LinearMap.det (f : M →ₗ[R] M) < 0 := by
  cases isEmpty_or_nonempty ι
  · have H : finrank R M = 0 := by
      refine' h.symm.trans _
      convert @Fintype.card_of_isEmpty ι _
    simp [LinearMap.det_eq_one_of_finrank_eq_zero H, Module.Ray.ne_neg_self x]
  have H : 0 < finrank R M := by
    rw [← h]
    exact Fintype.card_pos
  haveI : FiniteDimensional R M := finiteDimensional_of_finrank H
  rw [map_eq_det_inv_smul _ _ h, units_inv_smul, units_smul_eq_neg_iff, LinearEquiv.coe_det]
#align orientation.map_eq_neg_iff_det_neg Orientation.map_eq_neg_iff_det_neg

/-- If the index type has cardinality equal to the finite dimension, a basis with the given
orientation. -/
def someBasis [Nonempty ι] [DecidableEq ι] (x : Orientation R M ι)
    (h : Fintype.card ι = finrank R M) : Basis ι R M :=
  ((finBasis R M).reindex (Fintype.equivFinOfCardEq h).symm).adjustToOrientation x
#align orientation.some_basis Orientation.someBasis

/-- `some_basis` gives a basis with the required orientation. -/
@[simp]
theorem someBasis_orientation [Nonempty ι] [DecidableEq ι] (x : Orientation R M ι)
    (h : Fintype.card ι = finrank R M) : (x.someBasis h).orientation = x :=
  Basis.orientation_adjustToOrientation _ _
#align orientation.some_basis_orientation Orientation.someBasis_orientation

end Orientation

end LinearOrderedField<|MERGE_RESOLUTION|>--- conflicted
+++ resolved
@@ -230,14 +230,8 @@
 /-- A module `M` over a linearly ordered commutative ring has precisely two "orientations" with
 respect to an empty index type. (Note that these are only orientations of `M` of in the conventional
 mathematical sense if `M` is zero-dimensional.) -/
-<<<<<<< HEAD
-theorem eq_or_eq_neg_of_isEmpty [Nontrivial R] [IsEmpty ι] (o : Orientation R M ι) :
+theorem eq_or_eq_neg_of_isEmpty [IsEmpty ι] (o : Orientation R M ι) :
     o = positiveOrientation ∨ o = -(positiveOrientation : Orientation R M ι) := by
-    -- failed to synthesize instance `Neg (Orientation ?m ?m ?m)`
-=======
-theorem eq_or_eq_neg_of_isEmpty [IsEmpty ι] (o : Orientation R M ι) :
-    o = positiveOrientation ∨ o = -positiveOrientation := by
->>>>>>> 57db954c
   induction' o using Module.Ray.ind with x hx
   dsimp [positiveOrientation]
   simp only [ray_eq_iff, sameRay_neg_swap]
