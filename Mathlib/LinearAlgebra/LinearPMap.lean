--- conflicted
+++ resolved
@@ -526,7 +526,6 @@
     f.supSpanSingleton x y hx
         ⟨x' + c • x, mem_sup.2 ⟨x', hx', _, mem_span_singleton.2 ⟨c, rfl⟩, rfl⟩⟩ =
       f ⟨x', hx'⟩ + c • y := by
-<<<<<<< HEAD
   simp only [supSpanSingleton]
   rw [sup_apply, mkSpanSingleton'_apply] <;> simp [mem_span_singleton]
 
@@ -552,12 +551,6 @@
     {x' : E} (hx' : (x' : E) ∈ f.domain) :
     f.supSpanSingleton x y hx ⟨x', SetLike.le_def.mp le_sup_left hx'⟩ = f ⟨x', hx'⟩ :=
   supSpanSingleton_apply_of_mem f y hx _ hx'
-=======
-  unfold supSpanSingleton
-  rw [sup_apply _ ⟨x', hx'⟩ ⟨c • x, _⟩, mkSpanSingleton'_apply]
-  · exact mem_span_singleton.2 ⟨c, rfl⟩
-  · rfl
->>>>>>> 26979609
 
 end
 
