--- conflicted
+++ resolved
@@ -104,8 +104,6 @@
 theorem posSemidef_self_mul_conjTranspose (A : Matrix m n 𝕜) : Matrix.PosSemidef (A ⬝ Aᴴ) :=
   by simpa only [conjTranspose_conjTranspose] using posSemidef_conjTranspose_mul_self Aᴴ
 
-<<<<<<< HEAD
-=======
 /-- The eigenvalues of a positive definite matrix are positive -/
 lemma PosDef.eigenvalues_pos [DecidableEq n] [DecidableEq 𝕜] {A : Matrix n n 𝕜}
     (hA : Matrix.PosDef A) (i : n) : 0 < hA.1.eigenvalues i := by
@@ -117,7 +115,6 @@
     (hA : Matrix.PosSemidef A) (i : n) : 0 ≤ hA.1.eigenvalues i :=
   (hA.2 _).trans_eq (hA.1.eigenvalues_eq _).symm
 
->>>>>>> 44e37d09
 namespace PosDef
 
 variable {M : Matrix n n ℝ} (hM : M.PosDef)
