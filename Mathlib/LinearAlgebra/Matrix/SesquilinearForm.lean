--- conflicted
+++ resolved
@@ -154,11 +154,7 @@
 -/
 
 
-<<<<<<< HEAD
 variable [CommSemiring R] [Semiring R₁] [Semiring R₂] [AddCommMonoid N₂] [Module R N₂]
-=======
-variable [CommSemiring R] [Semiring R₁] [Semiring R₂]
->>>>>>> ac9e42ea
 
 variable [Fintype n] [Fintype m]
 
