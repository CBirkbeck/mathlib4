/-
Copyright (c) 2020 Anne Baanen. All rights reserved.
Released under Apache 2.0 license as described in the file LICENSE.
Authors: Anne Baanen, Kexing Ying, Moritz Doll
-/
import Mathlib.Algebra.GroupWithZero.Action.Opposite
import Mathlib.LinearAlgebra.Finsupp.VectorSpace
import Mathlib.LinearAlgebra.Matrix.Basis
import Mathlib.LinearAlgebra.Matrix.Nondegenerate
import Mathlib.LinearAlgebra.Matrix.NonsingularInverse
import Mathlib.LinearAlgebra.Matrix.ToLinearEquiv
import Mathlib.LinearAlgebra.SesquilinearForm
import Mathlib.LinearAlgebra.Basis.Bilinear

/-!
# Sesquilinear form

This file defines the conversion between sesquilinear maps and matrices.

## Main definitions

 * `Matrix.toLinearMap₂` given a basis define a bilinear map
 * `Matrix.toLinearMap₂'` define the bilinear map on `n → R`
 * `LinearMap.toMatrix₂`: calculate the matrix coefficients of a bilinear map
 * `LinearMap.toMatrix₂'`: calculate the matrix coefficients of a bilinear map on `n → R`

## TODO

At the moment this is quite a literal port from `Matrix.BilinearForm`. Everything should be
generalized to fully semibilinear forms.

## Tags

Sesquilinear form, Sesquilinear map, matrix, basis

-/


variable {R R₁ S₁ R₂ S₂ M₁ M₂ M₁' M₂' N₂ n m n' m' ι : Type*}

open Finset LinearMap Matrix

open Matrix

open scoped RightActions

section AuxToLinearMap

variable [Semiring R₁] [Semiring S₁] [Semiring R₂] [Semiring S₂] [AddCommMonoid N₂]
  [Module S₁ N₂] [Module S₂ N₂] [SMulCommClass S₂ S₁ N₂]
variable [Fintype n] [Fintype m]
variable (σ₁ : R₁ →+* S₁) (σ₂ : R₂ →+* S₂)

/-- The map from `Matrix n n R` to bilinear maps on `n → R`.

This is an auxiliary definition for the equivalence `Matrix.toLinearMap₂'`. -/
def Matrix.toLinearMap₂'Aux (f : Matrix n m N₂) : (n → R₁) →ₛₗ[σ₁] (m → R₂) →ₛₗ[σ₂] N₂ :=
  -- porting note: we don't seem to have `∑ i j` as valid notation yet
  mk₂'ₛₗ σ₁ σ₂ (fun (v : n → R₁) (w : m → R₂) => ∑ i, ∑ j, σ₂ (w j) • σ₁ (v i) • f i j)
    (fun _ _ _ => by simp only [Pi.add_apply, map_add, smul_add, sum_add_distrib, add_smul])
    (fun c v w => by
      simp only [Pi.smul_apply, smul_sum, smul_eq_mul, σ₁.map_mul, ← smul_comm _ (σ₁ c),
        MulAction.mul_smul])
    (fun _ _ _ => by simp only [Pi.add_apply, map_add, add_smul, smul_add, sum_add_distrib])
    (fun _ v w => by
      simp only [Pi.smul_apply, smul_eq_mul, _root_.map_mul, MulAction.mul_smul, smul_sum])

variable [DecidableEq n] [DecidableEq m]

theorem Matrix.toLinearMap₂'Aux_single (f : Matrix n m N₂) (i : n) (j : m) :
    f.toLinearMap₂'Aux σ₁ σ₂ (Pi.single i 1) (Pi.single j 1) = f i j := by
  rw [Matrix.toLinearMap₂'Aux, mk₂'ₛₗ_apply]
  have : (∑ i', ∑ j', (if i = i' then (1 : S₁) else (0 : S₁)) •
        (if j = j' then (1 : S₂) else (0 : S₂)) • f i' j') =
      f i j := by
    simp_rw [← Finset.smul_sum]
    simp only [op_smul_eq_smul, ite_smul, one_smul, zero_smul, sum_ite_eq, mem_univ, ↓reduceIte]
  rw [← this]
  exact Finset.sum_congr rfl fun _ _ => Finset.sum_congr rfl fun _ _ => by aesop

end AuxToLinearMap

section AuxToMatrix

section CommSemiring

variable [CommSemiring R] [Semiring R₁] [Semiring S₁] [Semiring R₂] [Semiring S₂]
variable [AddCommMonoid M₁] [Module R₁ M₁] [AddCommMonoid M₂] [Module R₂ M₂] [AddCommMonoid N₂]
  [Module R N₂] [Module S₁ N₂] [Module S₂ N₂] [SMulCommClass S₁ R N₂] [SMulCommClass S₂ R N₂]
  [SMulCommClass S₂ S₁ N₂]
variable {σ₁ : R₁ →+* S₁} {σ₂ : R₂ →+* S₂}
variable (R)

/-- The linear map from sesquilinear maps to `Matrix n m N₂` given an `n`-indexed basis for `M₁`
and an `m`-indexed basis for `M₂`.

This is an auxiliary definition for the equivalence `Matrix.toLinearMapₛₗ₂'`. -/
def LinearMap.toMatrix₂Aux (b₁ : n → M₁) (b₂ : m → M₂) :
    (M₁ →ₛₗ[σ₁] M₂ →ₛₗ[σ₂] N₂) →ₗ[R] Matrix n m N₂ where
  toFun f := of fun i j => f (b₁ i) (b₂ j)
  map_add' _f _g := rfl
  map_smul' _f _g := rfl

@[simp]
theorem LinearMap.toMatrix₂Aux_apply (f : M₁ →ₛₗ[σ₁] M₂ →ₛₗ[σ₂] N₂) (b₁ : n → M₁) (b₂ : m → M₂)
    (i : n) (j : m) : LinearMap.toMatrix₂Aux R b₁ b₂ f i j = f (b₁ i) (b₂ j) :=
  rfl

variable [Fintype n] [Fintype m]
variable [DecidableEq n] [DecidableEq m]

theorem LinearMap.toLinearMap₂'Aux_toMatrix₂Aux (f : (n → R₁) →ₛₗ[σ₁] (m → R₂) →ₛₗ[σ₂] N₂) :
    Matrix.toLinearMap₂'Aux σ₁ σ₂
        (LinearMap.toMatrix₂Aux R (fun i => Pi.single i 1) (fun j => Pi.single j 1) f) =
      f := by
  refine ext_basis (Pi.basisFun R₁ n) (Pi.basisFun R₂ m) fun i j => ?_
  simp_rw [Pi.basisFun_apply, Matrix.toLinearMap₂'Aux_single, LinearMap.toMatrix₂Aux_apply]

theorem Matrix.toMatrix₂Aux_toLinearMap₂'Aux (f : Matrix n m N₂) :
    LinearMap.toMatrix₂Aux R (fun i => Pi.single i 1)
        (fun j => Pi.single j 1) (f.toLinearMap₂'Aux σ₁ σ₂) =
      f := by
  ext i j
  simp_rw [LinearMap.toMatrix₂Aux_apply, Matrix.toLinearMap₂'Aux_single]

end CommSemiring

end AuxToMatrix

section ToMatrix'

/-! ### Bilinear maps over `n → R`

This section deals with the conversion between matrices and sesquilinear maps on `n → R`.
-/

variable [CommSemiring R] [AddCommMonoid N₂] [Module R N₂] [Semiring R₁] [Semiring R₂]
  [Semiring S₁] [Semiring S₂] [Module S₁ N₂] [Module S₂ N₂]
  [SMulCommClass S₁ R N₂] [SMulCommClass S₂ R N₂] [SMulCommClass S₂ S₁ N₂]
variable {σ₁ : R₁ →+* S₁} {σ₂ : R₂ →+* S₂}
variable [Fintype n] [Fintype m]
variable [DecidableEq n] [DecidableEq m]

variable (R)

/-- The linear equivalence between sesquilinear maps and `n × m` matrices -/
def LinearMap.toMatrixₛₗ₂' : ((n → R₁) →ₛₗ[σ₁] (m → R₂) →ₛₗ[σ₂] N₂) ≃ₗ[R] Matrix n m N₂ :=
  { LinearMap.toMatrix₂Aux R (fun i => Pi.single i 1) (fun j => Pi.single j 1) with
    toFun := LinearMap.toMatrix₂Aux R _ _
    invFun := Matrix.toLinearMap₂'Aux σ₁ σ₂
    left_inv := LinearMap.toLinearMap₂'Aux_toMatrix₂Aux R
    right_inv := Matrix.toMatrix₂Aux_toLinearMap₂'Aux R }

/-- The linear equivalence between bilinear maps and `n × m` matrices -/
def LinearMap.toMatrix₂' : ((n → S₁) →ₗ[S₁] (m → S₂) →ₗ[S₂] N₂) ≃ₗ[R] Matrix n m N₂ :=
  LinearMap.toMatrixₛₗ₂' R

variable (σ₁ σ₂)

/-- The linear equivalence between `n × n` matrices and sesquilinear maps on `n → R` -/
def Matrix.toLinearMapₛₗ₂' : Matrix n m N₂ ≃ₗ[R] (n → R₁) →ₛₗ[σ₁] (m → R₂) →ₛₗ[σ₂] N₂ :=
  (LinearMap.toMatrixₛₗ₂' R).symm

/-- The linear equivalence between `n × n` matrices and bilinear maps on `n → R` -/
def Matrix.toLinearMap₂' : Matrix n m N₂ ≃ₗ[R] (n → S₁) →ₗ[S₁] (m → S₂) →ₗ[S₂] N₂ :=
  (LinearMap.toMatrix₂' R).symm

variable {R}

theorem Matrix.toLinearMapₛₗ₂'_aux_eq (M : Matrix n m N₂) :
    Matrix.toLinearMap₂'Aux σ₁ σ₂ M = Matrix.toLinearMapₛₗ₂' R σ₁ σ₂ M :=
  rfl

theorem Matrix.toLinearMapₛₗ₂'_apply (M : Matrix n m N₂) (x : n → R₁) (y : m → R₂) :
    -- porting note: we don't seem to have `∑ i j` as valid notation yet
    Matrix.toLinearMapₛₗ₂' R σ₁ σ₂ M x y = ∑ i, ∑ j, σ₁ (x i) •  σ₂ (y j) • M i j := by
  rw [toLinearMapₛₗ₂', toMatrixₛₗ₂', LinearEquiv.coe_symm_mk, toLinearMap₂'Aux, mk₂'ₛₗ_apply]
  apply Finset.sum_congr rfl fun _ _ => Finset.sum_congr rfl fun _ _ => by
    rw [smul_comm]

theorem Matrix.toLinearMap₂'_apply (M : Matrix n m N₂) (x : n → S₁) (y : m → S₂) :
    -- porting note: we don't seem to have `∑ i j` as valid notation yet
    Matrix.toLinearMap₂' R M x y = ∑ i, ∑ j, x i • y j • M i j :=
  Finset.sum_congr rfl fun _ _ => Finset.sum_congr rfl fun _ _ => by
    rw [RingHom.id_apply, RingHom.id_apply, smul_comm]

theorem Matrix.toLinearMap₂'_apply' {T : Type*} [CommSemiring T] (M : Matrix n m T) (v : n → T)
    (w : m → T) : Matrix.toLinearMap₂' T M v w = Matrix.dotProduct v (M *ᵥ w) := by
  simp_rw [Matrix.toLinearMap₂'_apply, Matrix.dotProduct, Matrix.mulVec, Matrix.dotProduct]
  refine Finset.sum_congr rfl fun _ _ => ?_
  rw [Finset.mul_sum]
  refine Finset.sum_congr rfl fun _ _ => ?_
  rw [smul_eq_mul, smul_eq_mul, mul_comm (w _), ← mul_assoc]

@[simp]
theorem Matrix.toLinearMapₛₗ₂'_single (M : Matrix n m N₂) (i : n) (j : m) :
    Matrix.toLinearMapₛₗ₂' R σ₁ σ₂ M (Pi.single i 1) (Pi.single j 1) = M i j :=
  Matrix.toLinearMap₂'Aux_single σ₁ σ₂ M i j

set_option linter.deprecated false in
@[simp, deprecated Matrix.toLinearMapₛₗ₂'_single (since := "2024-08-09")]
theorem Matrix.toLinearMapₛₗ₂'_stdBasis (M : Matrix n m N₂) (i : n) (j : m) :
    Matrix.toLinearMapₛₗ₂' R σ₁ σ₂ M (LinearMap.stdBasis R₁ (fun _ => R₁) i 1)
      (LinearMap.stdBasis R₂ (fun _ => R₂) j 1) = M i j :=
  Matrix.toLinearMapₛₗ₂'_single ..

@[simp]
theorem Matrix.toLinearMap₂'_single (M : Matrix n m N₂) (i : n) (j : m) :
    Matrix.toLinearMap₂' R M (Pi.single i 1) (Pi.single j 1) = M i j :=
  Matrix.toLinearMap₂'Aux_single _ _ M i j

set_option linter.deprecated false in
@[simp, deprecated Matrix.toLinearMap₂'_single (since := "2024-08-09")]
theorem Matrix.toLinearMap₂'_stdBasis (M : Matrix n m N₂) (i : n) (j : m) :
    Matrix.toLinearMap₂' R M (LinearMap.stdBasis R (fun _ => R) i 1)
      (LinearMap.stdBasis R (fun _ => R) j 1) = M i j :=
  show Matrix.toLinearMap₂' R M (Pi.single i 1) (Pi.single j 1) = M i j
  from Matrix.toLinearMap₂'Aux_single _ _ M i j

@[simp]
theorem LinearMap.toMatrixₛₗ₂'_symm :
    ((LinearMap.toMatrixₛₗ₂' R).symm : Matrix n m N₂ ≃ₗ[R] _) = Matrix.toLinearMapₛₗ₂' R σ₁ σ₂ :=
  rfl

@[simp]
theorem Matrix.toLinearMapₛₗ₂'_symm :
    ((Matrix.toLinearMapₛₗ₂' R σ₁ σ₂).symm : _ ≃ₗ[R] Matrix n m N₂) = LinearMap.toMatrixₛₗ₂' R :=
  (LinearMap.toMatrixₛₗ₂' R).symm_symm

@[simp]
theorem Matrix.toLinearMapₛₗ₂'_toMatrix' (B : (n → R₁) →ₛₗ[σ₁] (m → R₂) →ₛₗ[σ₂] N₂) :
    Matrix.toLinearMapₛₗ₂' R σ₁ σ₂ (LinearMap.toMatrixₛₗ₂' R B) = B :=
  (Matrix.toLinearMapₛₗ₂' R σ₁ σ₂).apply_symm_apply B

@[simp]
theorem Matrix.toLinearMap₂'_toMatrix' (B : (n → S₁) →ₗ[S₁] (m → S₂) →ₗ[S₂] N₂) :
    Matrix.toLinearMap₂' R (LinearMap.toMatrix₂' R B) = B :=
  (Matrix.toLinearMap₂' R).apply_symm_apply B

@[simp]
theorem LinearMap.toMatrix'_toLinearMapₛₗ₂' (M : Matrix n m N₂) :
    LinearMap.toMatrixₛₗ₂' R (Matrix.toLinearMapₛₗ₂' R σ₁ σ₂ M) = M :=
  (LinearMap.toMatrixₛₗ₂' R).apply_symm_apply M

@[simp]
theorem LinearMap.toMatrix'_toLinearMap₂' (M : Matrix n m N₂) :
    LinearMap.toMatrix₂' R (Matrix.toLinearMap₂' R (S₁ := S₁) (S₂ := S₂) M) = M :=
  (LinearMap.toMatrixₛₗ₂' R).apply_symm_apply M

@[simp]
theorem LinearMap.toMatrixₛₗ₂'_apply (B : (n → R₁) →ₛₗ[σ₁] (m → R₂) →ₛₗ[σ₂] N₂) (i : n) (j : m) :
    LinearMap.toMatrixₛₗ₂' R B i j = B (Pi.single i 1) (Pi.single j 1) :=
  rfl

@[simp]
theorem LinearMap.toMatrix₂'_apply (B : (n → S₁) →ₗ[S₁] (m → S₂) →ₗ[S₂] N₂) (i : n) (j : m) :
    LinearMap.toMatrix₂' R B i j = B (Pi.single i 1) (Pi.single j 1) :=
  rfl

end ToMatrix'

section CommToMatrix'

-- TODO: Introduce matrix multiplication by matrices of scalars

variable {R : Type*} [CommSemiring R]
variable [Fintype n] [Fintype m]
variable [DecidableEq n] [DecidableEq m]
variable [Fintype n'] [Fintype m']
variable [DecidableEq n'] [DecidableEq m']

@[simp]
theorem LinearMap.toMatrix₂'_compl₁₂ (B : (n → R) →ₗ[R] (m → R) →ₗ[R] R) (l : (n' → R) →ₗ[R] n → R)
    (r : (m' → R) →ₗ[R] m → R) :
    toMatrix₂' R (B.compl₁₂ l r) = (toMatrix' l)ᵀ * toMatrix₂' R B * toMatrix' r := by
  ext i j
  simp only [LinearMap.toMatrix₂'_apply, LinearMap.compl₁₂_apply, transpose_apply, Matrix.mul_apply,
    LinearMap.toMatrix', LinearEquiv.coe_mk, sum_mul]
  rw [sum_comm]
  conv_lhs => rw [← LinearMap.sum_repr_mul_repr_mul (Pi.basisFun R n) (Pi.basisFun R m) (l _) (r _)]
  rw [Finsupp.sum_fintype]
  · apply sum_congr rfl
    rintro i' -
    rw [Finsupp.sum_fintype]
    · apply sum_congr rfl
      rintro j' -
      simp only [smul_eq_mul, Pi.basisFun_repr, mul_assoc, mul_comm, mul_left_comm,
        Pi.basisFun_apply, of_apply]
    · intros
      simp only [zero_smul, smul_zero]
  · intros
    simp only [zero_smul, Finsupp.sum_zero]

theorem LinearMap.toMatrix₂'_comp (B : (n → R) →ₗ[R] (m → R) →ₗ[R] R) (f : (n' → R) →ₗ[R] n → R) :
    toMatrix₂' R (B.comp f) = (toMatrix' f)ᵀ * toMatrix₂' R B := by
  rw [← LinearMap.compl₂_id (B.comp f), ← LinearMap.compl₁₂]
  simp

theorem LinearMap.toMatrix₂'_compl₂ (B : (n → R) →ₗ[R] (m → R) →ₗ[R] R) (f : (m' → R) →ₗ[R] m → R) :
    toMatrix₂' R (B.compl₂ f) = toMatrix₂' R B * toMatrix' f := by
  rw [← LinearMap.comp_id B, ← LinearMap.compl₁₂]
  simp

theorem LinearMap.mul_toMatrix₂'_mul (B : (n → R) →ₗ[R] (m → R) →ₗ[R] R) (M : Matrix n' n R)
    (N : Matrix m m' R) :
    M * toMatrix₂' R B * N = toMatrix₂' R (B.compl₁₂ (toLin' Mᵀ) (toLin' N)) := by
  simp

theorem LinearMap.mul_toMatrix' (B : (n → R) →ₗ[R] (m → R) →ₗ[R] R) (M : Matrix n' n R) :
    M * toMatrix₂' R B = toMatrix₂' R (B.comp <| toLin' Mᵀ) := by
  simp only [B.toMatrix₂'_comp, transpose_transpose, toMatrix'_toLin']

theorem LinearMap.toMatrix₂'_mul (B : (n → R) →ₗ[R] (m → R) →ₗ[R] R) (M : Matrix m m' R) :
    toMatrix₂' R B * M = toMatrix₂' R (B.compl₂ <| toLin' M) := by
  simp only [B.toMatrix₂'_compl₂, toMatrix'_toLin']

theorem Matrix.toLinearMap₂'_comp (M : Matrix n m R) (P : Matrix n n' R) (Q : Matrix m m' R) :
    LinearMap.compl₁₂ (Matrix.toLinearMap₂' R M) (toLin' P) (toLin' Q) =
      toLinearMap₂' R (Pᵀ * M * Q) :=
  (LinearMap.toMatrix₂' R).injective (by simp)

end CommToMatrix'

section ToMatrix

/-! ### Bilinear maps over arbitrary vector spaces

This section deals with the conversion between matrices and bilinear maps on
a module with a fixed basis.
-/


variable [CommSemiring R]
variable [AddCommMonoid M₁] [Module R M₁] [AddCommMonoid M₂] [Module R M₂] [AddCommMonoid N₂]
  [Module R N₂]
variable [DecidableEq n] [Fintype n]
variable [DecidableEq m] [Fintype m]

section

variable (b₁ : Basis n R M₁) (b₂ : Basis m R M₂)

/-- `LinearMap.toMatrix₂ b₁ b₂` is the equivalence between `R`-bilinear maps on `M` and
`n`-by-`m` matrices with entries in `R`, if `b₁` and `b₂` are `R`-bases for `M₁` and `M₂`,
respectively. -/
noncomputable def LinearMap.toMatrix₂ : (M₁ →ₗ[R] M₂ →ₗ[R] N₂) ≃ₗ[R] Matrix n m N₂ :=
  (b₁.equivFun.arrowCongr (b₂.equivFun.arrowCongr (LinearEquiv.refl R N₂))).trans
    (LinearMap.toMatrix₂' R)

/-- `Matrix.toLinearMap₂ b₁ b₂` is the equivalence between `R`-bilinear maps on `M` and
`n`-by-`m` matrices with entries in `R`, if `b₁` and `b₂` are `R`-bases for `M₁` and `M₂`,
respectively; this is the reverse direction of `LinearMap.toMatrix₂ b₁ b₂`. -/
noncomputable def Matrix.toLinearMap₂ : Matrix n m N₂ ≃ₗ[R] M₁ →ₗ[R] M₂ →ₗ[R] N₂ :=
  (LinearMap.toMatrix₂ b₁ b₂).symm

-- We make this and not `LinearMap.toMatrix₂` a `simp` lemma to avoid timeouts
@[simp]
theorem LinearMap.toMatrix₂_apply (B : M₁ →ₗ[R] M₂ →ₗ[R] N₂) (i : n) (j : m) :
    LinearMap.toMatrix₂ b₁ b₂ B i j = B (b₁ i) (b₂ j) := by
  simp only [toMatrix₂, LinearEquiv.trans_apply, toMatrix₂'_apply, LinearEquiv.arrowCongr_apply,
    Basis.equivFun_symm_apply, Pi.single_apply, ite_smul, one_smul, zero_smul, sum_ite_eq',
    mem_univ, ↓reduceIte, LinearEquiv.refl_apply]

@[simp]
theorem Matrix.toLinearMap₂_apply (M : Matrix n m N₂) (x : M₁) (y : M₂) :
    Matrix.toLinearMap₂ b₁ b₂ M x y = ∑ i, ∑ j, b₁.repr x i • b₂.repr y j • M i j :=
  Finset.sum_congr rfl fun _ _ => Finset.sum_congr rfl fun _ _ =>
    smul_algebra_smul_comm ((RingHom.id R) ((Basis.equivFun b₁) x _))
    ((RingHom.id R) ((Basis.equivFun b₂) y _)) (M _ _)

-- Not a `simp` lemma since `LinearMap.toMatrix₂` needs an extra argument
theorem LinearMap.toMatrix₂Aux_eq (B : M₁ →ₗ[R] M₂ →ₗ[R] N₂) :
    LinearMap.toMatrix₂Aux R b₁ b₂ B = LinearMap.toMatrix₂ b₁ b₂ B :=
  Matrix.ext fun i j => by rw [LinearMap.toMatrix₂_apply, LinearMap.toMatrix₂Aux_apply]

@[simp]
theorem LinearMap.toMatrix₂_symm :
    (LinearMap.toMatrix₂ b₁ b₂).symm = Matrix.toLinearMap₂ (N₂ := N₂) b₁ b₂ :=
  rfl

@[simp]
theorem Matrix.toLinearMap₂_symm :
    (Matrix.toLinearMap₂ b₁ b₂).symm = LinearMap.toMatrix₂ (N₂ := N₂) b₁ b₂ :=
  (LinearMap.toMatrix₂ b₁ b₂).symm_symm

theorem Matrix.toLinearMap₂_basisFun :
    Matrix.toLinearMap₂ (Pi.basisFun R n) (Pi.basisFun R m) =
      Matrix.toLinearMap₂' R (N₂ := N₂) := by
  ext M
  simp only [coe_comp, coe_single, Function.comp_apply, toLinearMap₂_apply, Pi.basisFun_repr,
    toLinearMap₂'_apply]

theorem LinearMap.toMatrix₂_basisFun :
    LinearMap.toMatrix₂ (Pi.basisFun R n) (Pi.basisFun R m) =
    LinearMap.toMatrix₂' R (N₂ := N₂) := by
  ext B
  rw [LinearMap.toMatrix₂_apply, LinearMap.toMatrix₂'_apply, Pi.basisFun_apply, Pi.basisFun_apply]

@[simp]
theorem Matrix.toLinearMap₂_toMatrix₂ (B : M₁ →ₗ[R] M₂ →ₗ[R] N₂) :
    Matrix.toLinearMap₂ b₁ b₂ (LinearMap.toMatrix₂ b₁ b₂ B) = B :=
  (Matrix.toLinearMap₂ b₁ b₂).apply_symm_apply B

@[simp]
theorem LinearMap.toMatrix₂_toLinearMap₂ (M : Matrix n m N₂) :
    LinearMap.toMatrix₂ b₁ b₂ (Matrix.toLinearMap₂ b₁ b₂ M) = M :=
  (LinearMap.toMatrix₂ b₁ b₂).apply_symm_apply M

variable (b₁ : Basis n R M₁) (b₂ : Basis m R M₂)
variable [AddCommMonoid M₁'] [Module R M₁']
variable [AddCommMonoid M₂'] [Module R M₂']
variable (b₁' : Basis n' R M₁')
variable (b₂' : Basis m' R M₂')
variable [Fintype n'] [Fintype m']
variable [DecidableEq n'] [DecidableEq m']

-- Cannot be a `simp` lemma because `b₁` and `b₂` must be inferred.
theorem LinearMap.toMatrix₂_compl₁₂ (B : M₁ →ₗ[R] M₂ →ₗ[R] R) (l : M₁' →ₗ[R] M₁)
    (r : M₂' →ₗ[R] M₂) :
    LinearMap.toMatrix₂ b₁' b₂' (B.compl₁₂ l r) =
      (toMatrix b₁' b₁ l)ᵀ * LinearMap.toMatrix₂ b₁ b₂ B * toMatrix b₂' b₂ r := by
  ext i j
  simp only [LinearMap.toMatrix₂_apply, compl₁₂_apply, transpose_apply, Matrix.mul_apply,
    LinearMap.toMatrix_apply, LinearEquiv.coe_mk, sum_mul]
  rw [sum_comm]
  conv_lhs => rw [← LinearMap.sum_repr_mul_repr_mul b₁ b₂]
  rw [Finsupp.sum_fintype]
  · apply sum_congr rfl
    rintro i' -
    rw [Finsupp.sum_fintype]
    · apply sum_congr rfl
      rintro j' -
      simp only [smul_eq_mul, LinearMap.toMatrix_apply, Basis.equivFun_apply, mul_assoc, mul_comm,
        mul_left_comm]
    · intros
      simp only [zero_smul, smul_zero]
  · intros
    simp only [zero_smul, Finsupp.sum_zero]

theorem LinearMap.toMatrix₂_comp (B : M₁ →ₗ[R] M₂ →ₗ[R] R) (f : M₁' →ₗ[R] M₁) :
    LinearMap.toMatrix₂ b₁' b₂ (B.comp f) =
      (toMatrix b₁' b₁ f)ᵀ * LinearMap.toMatrix₂ b₁ b₂ B := by
  rw [← LinearMap.compl₂_id (B.comp f), ← LinearMap.compl₁₂, LinearMap.toMatrix₂_compl₁₂ b₁ b₂]
  simp

theorem LinearMap.toMatrix₂_compl₂ (B : M₁ →ₗ[R] M₂ →ₗ[R] R) (f : M₂' →ₗ[R] M₂) :
    LinearMap.toMatrix₂ b₁ b₂' (B.compl₂ f) =
      LinearMap.toMatrix₂ b₁ b₂ B * toMatrix b₂' b₂ f := by
  rw [← LinearMap.comp_id B, ← LinearMap.compl₁₂, LinearMap.toMatrix₂_compl₁₂ b₁ b₂]
  simp

@[simp]
theorem LinearMap.toMatrix₂_mul_basis_toMatrix (c₁ : Basis n' R M₁) (c₂ : Basis m' R M₂)
    (B : M₁ →ₗ[R] M₂ →ₗ[R] R) :
    (b₁.toMatrix c₁)ᵀ * LinearMap.toMatrix₂ b₁ b₂ B * b₂.toMatrix c₂ =
      LinearMap.toMatrix₂ c₁ c₂ B := by
  simp_rw [← LinearMap.toMatrix_id_eq_basis_toMatrix]
  rw [← LinearMap.toMatrix₂_compl₁₂, LinearMap.compl₁₂_id_id]

theorem LinearMap.mul_toMatrix₂_mul (B : M₁ →ₗ[R] M₂ →ₗ[R] R) (M : Matrix n' n R)
    (N : Matrix m m' R) :
    M * LinearMap.toMatrix₂ b₁ b₂ B * N =
      LinearMap.toMatrix₂ b₁' b₂' (B.compl₁₂ (toLin b₁' b₁ Mᵀ) (toLin b₂' b₂ N)) := by
        simp_rw [LinearMap.toMatrix₂_compl₁₂ b₁ b₂, toMatrix_toLin, transpose_transpose]

theorem LinearMap.mul_toMatrix₂ (B : M₁ →ₗ[R] M₂ →ₗ[R] R) (M : Matrix n' n R) :
    M * LinearMap.toMatrix₂ b₁ b₂ B =
      LinearMap.toMatrix₂ b₁' b₂ (B.comp (toLin b₁' b₁ Mᵀ)) := by
  rw [LinearMap.toMatrix₂_comp b₁, toMatrix_toLin, transpose_transpose]

theorem LinearMap.toMatrix₂_mul (B : M₁ →ₗ[R] M₂ →ₗ[R] R) (M : Matrix m m' R) :
    LinearMap.toMatrix₂ b₁ b₂ B * M =
      LinearMap.toMatrix₂ b₁ b₂' (B.compl₂ (toLin b₂' b₂ M)) := by
  rw [LinearMap.toMatrix₂_compl₂ b₁ b₂, toMatrix_toLin]

theorem Matrix.toLinearMap₂_compl₁₂ (M : Matrix n m R) (P : Matrix n n' R) (Q : Matrix m m' R) :
    (Matrix.toLinearMap₂ b₁ b₂ M).compl₁₂ (toLin b₁' b₁ P) (toLin b₂' b₂ Q) =
      Matrix.toLinearMap₂ b₁' b₂' (Pᵀ * M * Q) :=
  (LinearMap.toMatrix₂ b₁' b₂').injective
    (by
      simp only [LinearMap.toMatrix₂_compl₁₂ b₁ b₂, LinearMap.toMatrix₂_toLinearMap₂,
        toMatrix_toLin])

end

end ToMatrix

/-! ### Adjoint pairs -/


section MatrixAdjoints

open Matrix

variable [CommRing R]
variable [AddCommMonoid M₁] [Module R M₁] [AddCommMonoid M₂] [Module R M₂]
variable [Fintype n] [Fintype n']
variable (b₁ : Basis n R M₁) (b₂ : Basis n' R M₂)
variable (J J₂ : Matrix n n R) (J' : Matrix n' n' R)
variable (A : Matrix n' n R) (A' : Matrix n n' R)
variable (A₁ A₂ : Matrix n n R)

/-- The condition for the matrices `A`, `A'` to be an adjoint pair with respect to the square
matrices `J`, `J₃`. -/
def Matrix.IsAdjointPair :=
  Aᵀ * J' = J * A'

/-- The condition for a square matrix `A` to be self-adjoint with respect to the square matrix
`J`. -/
def Matrix.IsSelfAdjoint :=
  Matrix.IsAdjointPair J J A₁ A₁

/-- The condition for a square matrix `A` to be skew-adjoint with respect to the square matrix
`J`. -/
def Matrix.IsSkewAdjoint :=
  Matrix.IsAdjointPair J J A₁ (-A₁)

variable [DecidableEq n] [DecidableEq n']

@[simp]
theorem isAdjointPair_toLinearMap₂' :
    LinearMap.IsAdjointPair (Matrix.toLinearMap₂' R J) (Matrix.toLinearMap₂' R J')
        (Matrix.toLin' A) (Matrix.toLin' A') ↔
      Matrix.IsAdjointPair J J' A A' := by
  rw [isAdjointPair_iff_comp_eq_compl₂]
  have h :
    ∀ B B' : (n → R) →ₗ[R] (n' → R) →ₗ[R] R,
      B = B' ↔ LinearMap.toMatrix₂' R B = LinearMap.toMatrix₂' R B' := by
    intro B B'
    constructor <;> intro h
    · rw [h]
    · exact (LinearMap.toMatrix₂' R).injective h
  simp_rw [h, LinearMap.toMatrix₂'_comp, LinearMap.toMatrix₂'_compl₂,
    LinearMap.toMatrix'_toLin', LinearMap.toMatrix'_toLinearMap₂']
  rfl

@[simp]
theorem isAdjointPair_toLinearMap₂ :
    LinearMap.IsAdjointPair (Matrix.toLinearMap₂ b₁ b₁ J)
      (Matrix.toLinearMap₂ b₂ b₂ J') (Matrix.toLin b₁ b₂ A) (Matrix.toLin b₂ b₁ A') ↔
      Matrix.IsAdjointPair J J' A A' := by
  rw [isAdjointPair_iff_comp_eq_compl₂]
  have h :
    ∀ B B' : M₁ →ₗ[R] M₂ →ₗ[R] R,
      B = B' ↔ LinearMap.toMatrix₂ (R := R) b₁ b₂ B = LinearMap.toMatrix₂ (R := R) b₁ b₂ B' := by
    intro B B'
    constructor <;> intro h
    · rw [h]
    · exact (LinearMap.toMatrix₂ b₁ b₂).injective h
  simp_rw [h, LinearMap.toMatrix₂_comp b₂ b₂, LinearMap.toMatrix₂_compl₂ b₁ b₁,
    LinearMap.toMatrix_toLin, LinearMap.toMatrix₂_toLinearMap₂]
  rfl

theorem Matrix.isAdjointPair_equiv (P : Matrix n n R) (h : IsUnit P) :
    (Pᵀ * J * P).IsAdjointPair (Pᵀ * J * P) A₁ A₂ ↔
      J.IsAdjointPair J (P * A₁ * P⁻¹) (P * A₂ * P⁻¹) := by
  have h' : IsUnit P.det := P.isUnit_iff_isUnit_det.mp h
  let u := P.nonsingInvUnit h'
  let v := Pᵀ.nonsingInvUnit (P.isUnit_det_transpose h')
  let x := A₁ᵀ * Pᵀ * J
  let y := J * P * A₂
  suffices x * u = v * y ↔ v⁻¹ * x = y * u⁻¹ by
    dsimp only [Matrix.IsAdjointPair]
    simp only [Matrix.transpose_mul]
    simp only [← mul_assoc, P.transpose_nonsing_inv]
    -- Porting note: the previous proof used `conv` and was causing timeouts, so we use `convert`
    convert this using 2
    · rw [mul_assoc, mul_assoc, ← mul_assoc J]
      rfl
    · rw [mul_assoc, mul_assoc, ← mul_assoc _ _ J]
      rfl
  rw [Units.eq_mul_inv_iff_mul_eq]
  conv_rhs => rw [mul_assoc]
  rw [v.inv_mul_eq_iff_eq_mul]

/-- The submodule of pair-self-adjoint matrices with respect to bilinear forms corresponding to
given matrices `J`, `J₂`. -/
def pairSelfAdjointMatricesSubmodule : Submodule R (Matrix n n R) :=
  (isPairSelfAdjointSubmodule (Matrix.toLinearMap₂' R J)
    (Matrix.toLinearMap₂' R J₂)).map
    ((LinearMap.toMatrix' : ((n → R) →ₗ[R] n → R) ≃ₗ[R] Matrix n n R) :
      ((n → R) →ₗ[R] n → R) →ₗ[R] Matrix n n R)

@[simp]
theorem mem_pairSelfAdjointMatricesSubmodule :
    A₁ ∈ pairSelfAdjointMatricesSubmodule J J₂ ↔ Matrix.IsAdjointPair J J₂ A₁ A₁ := by
  simp only [pairSelfAdjointMatricesSubmodule, LinearEquiv.coe_coe, LinearMap.toMatrix'_apply,
    Submodule.mem_map, mem_isPairSelfAdjointSubmodule]
  constructor
  · rintro ⟨f, hf, hA⟩
    have hf' : f = toLin' A₁ := by rw [← hA, Matrix.toLin'_toMatrix']
    rw [hf'] at hf
    rw [← isAdjointPair_toLinearMap₂']
    exact hf
  · intro h
    refine ⟨toLin' A₁, ?_, LinearMap.toMatrix'_toLin' _⟩
    exact (isAdjointPair_toLinearMap₂' _ _ _ _).mpr h

/-- The submodule of self-adjoint matrices with respect to the bilinear form corresponding to
the matrix `J`. -/
def selfAdjointMatricesSubmodule : Submodule R (Matrix n n R) :=
  pairSelfAdjointMatricesSubmodule J J

@[simp]
theorem mem_selfAdjointMatricesSubmodule :
    A₁ ∈ selfAdjointMatricesSubmodule J ↔ J.IsSelfAdjoint A₁ := by
  erw [mem_pairSelfAdjointMatricesSubmodule]
  rfl

/-- The submodule of skew-adjoint matrices with respect to the bilinear form corresponding to
the matrix `J`. -/
def skewAdjointMatricesSubmodule : Submodule R (Matrix n n R) :=
  pairSelfAdjointMatricesSubmodule (-J) J

@[simp]
theorem mem_skewAdjointMatricesSubmodule :
    A₁ ∈ skewAdjointMatricesSubmodule J ↔ J.IsSkewAdjoint A₁ := by
  erw [mem_pairSelfAdjointMatricesSubmodule]
  simp [Matrix.IsSkewAdjoint, Matrix.IsAdjointPair]

end MatrixAdjoints

namespace LinearMap

/-! ### Nondegenerate bilinear forms -/


section Det

open Matrix

variable [CommRing R₁] [AddCommMonoid M₁] [Module R₁ M₁] [AddCommMonoid N₂] [Module R₁ N₂]

variable [DecidableEq ι] [Fintype ι]

theorem _root_.Matrix.separatingLeft_toLinearMap₂'_iff_separatingLeft_toLinearMap₂
    {M : Matrix ι ι R₁} (b : Basis ι R₁ M₁) :
    (Matrix.toLinearMap₂' R₁ M).SeparatingLeft (R := R₁) ↔
      (Matrix.toLinearMap₂ b b M).SeparatingLeft :=
  (separatingLeft_congr_iff b.equivFun.symm b.equivFun.symm).symm

<<<<<<< HEAD
variable (B : M₁ →ₗ[R₁] M₁ →ₗ[R₁] N₂)

=======
>>>>>>> 2bb04108
-- Lemmas transferring nondegeneracy between a matrix and its associated bilinear form
theorem _root_.Matrix.Nondegenerate.toLinearMap₂' {M : Matrix ι ι R₁} (h : M.Nondegenerate) :
    (Matrix.toLinearMap₂' R₁ M).SeparatingLeft (R := R₁) := fun x hx =>
  h.eq_zero_of_ortho fun y => by simpa only [toLinearMap₂'_apply'] using hx y

@[simp]
theorem _root_.Matrix.separatingLeft_toLinearMap₂'_iff {M : Matrix ι ι R₁} :
    (Matrix.toLinearMap₂' R₁ M).SeparatingLeft (R := R₁) ↔ M.Nondegenerate :=
  ⟨fun h v hv => h v fun w => (M.toLinearMap₂'_apply' _ _).trans <| hv w,
    Matrix.Nondegenerate.toLinearMap₂' (R₁ := R₁)⟩

theorem _root_.Matrix.Nondegenerate.toLinearMap₂ {M : Matrix ι ι R₁} (h : M.Nondegenerate)
    (b : Basis ι R₁ M₁) : (toLinearMap₂ (R := R₁) b b M).SeparatingLeft :=
  (Matrix.separatingLeft_toLinearMap₂'_iff_separatingLeft_toLinearMap₂ b).mp h.toLinearMap₂'

@[simp]
theorem _root_.Matrix.separatingLeft_toLinearMap₂_iff {M : Matrix ι ι R₁} (b : Basis ι R₁ M₁) :
    (toLinearMap₂ (R := R₁) b b M).SeparatingLeft ↔ M.Nondegenerate := by
  rw [← Matrix.separatingLeft_toLinearMap₂'_iff_separatingLeft_toLinearMap₂,
    Matrix.separatingLeft_toLinearMap₂'_iff]

-- Lemmas transferring nondegeneracy between a bilinear form and its associated matrix
@[simp]
theorem nondegenerate_toMatrix₂'_iff {B : (ι → R₁) →ₗ[R₁] (ι → R₁) →ₗ[R₁] R₁} :
    (LinearMap.toMatrix₂' R₁ B).Nondegenerate ↔ B.SeparatingLeft :=
  Matrix.separatingLeft_toLinearMap₂'_iff.symm.trans <|
    (Matrix.toLinearMap₂'_toMatrix' (R := R₁) B).symm ▸ Iff.rfl

theorem SeparatingLeft.toMatrix₂' {B : (ι → R₁) →ₗ[R₁] (ι → R₁) →ₗ[R₁] R₁} (h : B.SeparatingLeft) :
    (LinearMap.toMatrix₂' R₁ B).Nondegenerate :=
  nondegenerate_toMatrix₂'_iff.mpr h

@[simp]
theorem nondegenerate_toMatrix_iff {B : M₁ →ₗ[R₁] M₁ →ₗ[R₁] R₁} (b : Basis ι R₁ M₁) :
    (toMatrix₂ (R := R₁) b b B).Nondegenerate ↔ B.SeparatingLeft :=
  (Matrix.separatingLeft_toLinearMap₂_iff b).symm.trans <|
    (Matrix.toLinearMap₂_toMatrix₂ (R := R₁) b b B).symm ▸ Iff.rfl

theorem SeparatingLeft.toMatrix₂ {B : M₁ →ₗ[R₁] M₁ →ₗ[R₁] R₁} (h : B.SeparatingLeft)
    (b : Basis ι R₁ M₁) : (toMatrix₂ (R := R₁) b b B).Nondegenerate :=
  (nondegenerate_toMatrix_iff b).mpr h

-- Some shorthands for combining the above with `Matrix.nondegenerate_of_det_ne_zero`
variable [IsDomain R₁]

theorem separatingLeft_toLinearMap₂'_iff_det_ne_zero {M : Matrix ι ι R₁} :
    (Matrix.toLinearMap₂' R₁ M).SeparatingLeft (R := R₁) ↔ M.det ≠ 0 := by
  rw [Matrix.separatingLeft_toLinearMap₂'_iff, Matrix.nondegenerate_iff_det_ne_zero]

theorem separatingLeft_toLinearMap₂'_of_det_ne_zero' (M : Matrix ι ι R₁) (h : M.det ≠ 0) :
    (Matrix.toLinearMap₂' R₁ M).SeparatingLeft (R := R₁) :=
  separatingLeft_toLinearMap₂'_iff_det_ne_zero.mpr h

theorem separatingLeft_iff_det_ne_zero {B : M₁ →ₗ[R₁] M₁ →ₗ[R₁] R₁} (b : Basis ι R₁ M₁) :
    B.SeparatingLeft ↔ (toMatrix₂ (R := R₁) b b B).det ≠ 0 := by
  rw [← Matrix.nondegenerate_iff_det_ne_zero, nondegenerate_toMatrix_iff]

theorem separatingLeft_of_det_ne_zero {B : M₁ →ₗ[R₁] M₁ →ₗ[R₁] R₁} (b : Basis ι R₁ M₁)
    (h : (toMatrix₂ (R := R₁) b b B).det ≠ 0) : B.SeparatingLeft :=
  (separatingLeft_iff_det_ne_zero b).mpr h

end Det

end LinearMap<|MERGE_RESOLUTION|>--- conflicted
+++ resolved
@@ -639,11 +639,8 @@
       (Matrix.toLinearMap₂ b b M).SeparatingLeft :=
   (separatingLeft_congr_iff b.equivFun.symm b.equivFun.symm).symm
 
-<<<<<<< HEAD
 variable (B : M₁ →ₗ[R₁] M₁ →ₗ[R₁] N₂)
 
-=======
->>>>>>> 2bb04108
 -- Lemmas transferring nondegeneracy between a matrix and its associated bilinear form
 theorem _root_.Matrix.Nondegenerate.toLinearMap₂' {M : Matrix ι ι R₁} (h : M.Nondegenerate) :
     (Matrix.toLinearMap₂' R₁ M).SeparatingLeft (R := R₁) := fun x hx =>
