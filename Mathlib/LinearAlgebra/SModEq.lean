--- conflicted
+++ resolved
@@ -106,11 +106,7 @@
 
 theorem zero : x ≡ 0 [SMOD U] ↔ x ∈ U := by rw [SModEq.def, Submodule.Quotient.eq, sub_zero]
 
-<<<<<<< HEAD
-theorem _root_.sub_smodEq_zero : x ≡ y [SMOD U] ↔ x - y ≡ 0 [SMOD U] := by
-=======
 theorem _root_.sub_smodEq_zero : x - y ≡ 0 [SMOD U] ↔ x ≡ y [SMOD U] := by
->>>>>>> 28371209
   simp only [SModEq.sub_mem, sub_zero]
 
 theorem map (hxy : x ≡ y [SMOD U]) (f : M →ₗ[R] N) : f x ≡ f y [SMOD U.map f] :=
