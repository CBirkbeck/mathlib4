--- conflicted
+++ resolved
@@ -390,9 +390,6 @@
     f.eigenspace μ = LinearMap.ker (f - μ • 1) := by
   rw [eigenspace, genEigenspace_one]
 
-lemma eigenspace_def (f : End R M) (μ : R) :
-    f.eigenspace μ = LinearMap.ker (f - algebraMap R (End R M) μ) := rfl
-
 @[simp]
 theorem eigenspace_zero (f : End R M) : f.eigenspace 0 = LinearMap.ker f := by
   simp only [eigenspace, ← Nat.cast_one (R := ℕ∞), genEigenspace_zero_nat, pow_one]
@@ -403,9 +400,6 @@
 
 lemma hasEigenvector_iff {f : End R M} {μ : R} {x : M} :
     f.HasEigenvector μ x ↔ x ∈ f.eigenspace μ ∧ x ≠ 0 := Iff.rfl
-
-lemma hasEigenvector_iff {f : End R M} {μ : R} {x : M} :
-    f.HasEigenvector μ x ↔ x ∈ eigenspace f μ ∧ x ≠ 0 := Iff.rfl
 
 /-- A scalar `μ` is an eigenvalue for a linear map `f` if there are nonzero vectors `x`
     such that `f x = μ • x`. (Def 5.5 of [axler2015]) -/
@@ -414,8 +408,6 @@
 
 lemma hasEigenvalue_iff {f : End R M} {μ : R} :
     f.HasEigenvalue μ ↔ f.eigenspace μ ≠ ⊥ := Iff.rfl
-
-lemma hasEigenvalue_iff (f : End R M) (μ : R) : f.HasEigenvalue μ ↔ eigenspace f μ ≠ ⊥ := Iff.rfl
 
 /-- The eigenvalues of the endomorphism `f`, as a subtype of `R`. -/
 abbrev Eigenvalues (f : End R M) : Type _ :=
@@ -472,36 +464,7 @@
 
 theorem eigenspace_div (f : End K V) (a b : K) (hb : b ≠ 0) :
     eigenspace f (a / b) = LinearMap.ker (b • f - algebraMap K (End K V) a) :=
-<<<<<<< HEAD
-  calc
-    eigenspace f (a / b) = eigenspace f (b⁻¹ * a) := by rw [div_eq_mul_inv, mul_comm]
-    _ = LinearMap.ker (f - (b⁻¹ * a) • LinearMap.id) := by rw [eigenspace]; rfl
-    _ = LinearMap.ker (f - b⁻¹ • a • LinearMap.id) := by rw [smul_smul]
-    _ = LinearMap.ker (f - b⁻¹ • algebraMap K (End K V) a) := rfl
-    _ = LinearMap.ker (b • (f - b⁻¹ • algebraMap K (End K V) a)) := by
-        rw [LinearMap.ker_smul _ b hb]
-    _ = LinearMap.ker (b • f - algebraMap K (End K V) a) := by rw [smul_sub, smul_inv_smul₀ hb]
-
-/-- The generalized eigenspace for a linear map `f`, a scalar `μ`, and an exponent `k ∈ ℕ` is the
-kernel of `(f - μ • id) ^ k`. (Def 8.10 of [axler2015]). Furthermore, a generalized eigenspace for
-some exponent `k` is contained in the generalized eigenspace for exponents larger than `k`. -/
-def genEigenspace (f : End R M) (μ : R) : ℕ →o Submodule R M where
-  toFun k := LinearMap.ker ((f - algebraMap R (End R M) μ) ^ k)
-  monotone' k m hm := by
-    simp only [← pow_sub_mul_pow _ hm]
-    exact
-      LinearMap.ker_le_ker_comp ((f - algebraMap R (End R M) μ) ^ k)
-        ((f - algebraMap R (End R M) μ) ^ (m - k))
-
-lemma genEigenspace_def (f : End R M) (μ : R) (k : ℕ) :
-    f.genEigenspace μ k = LinearMap.ker ((f - algebraMap R (End R M) μ) ^ k) := rfl
-
-@[simp]
-theorem mem_genEigenspace (f : End R M) (μ : R) (k : ℕ) (m : M) :
-    m ∈ f.genEigenspace μ k ↔ ((f - μ • (1 : End R M)) ^ k) m = 0 := Iff.rfl
-=======
   genEigenspace_div f a b hb
->>>>>>> d0df76bd
 
 @[deprecated genEigenspace_nat (since := "2024-10-28")]
 lemma genEigenspace_def (f : End R M) (μ : R) (k : ℕ) :
@@ -516,23 +479,11 @@
 lemma hasGenEigenvector_iff {f : End R M} {μ : R} {k : ℕ} {x : M} :
     f.HasGenEigenvector μ k x ↔ x ∈ f.genEigenspace μ k ∧ x ≠ 0 := Iff.rfl
 
-lemma hasGenEigenvector_iff {f : End R M} {μ : R} {k : ℕ} {x : M} :
-    f.HasGenEigenvector μ k x ↔ x ≠ 0 ∧ x ∈ f.genEigenspace μ k := Iff.rfl
-
 /-- A scalar `μ` is a generalized eigenvalue for a linear map `f` and an exponent `k ∈ ℕ` if there
     are generalized eigenvectors for `f`, `k`, and `μ`. -/
 abbrev HasGenEigenvalue (f : End R M) (μ : R) (k : ℕ) : Prop :=
   HasUnifEigenvalue f μ k
 
-<<<<<<< HEAD
-lemma hasGenEigenvalue_iff (f : End R M) (μ : R) (k : ℕ) :
-    f.HasGenEigenvalue μ k ↔ genEigenspace f μ k ≠ ⊥ := Iff.rfl
-
-/-- The generalized eigenrange for a linear map `f`, a scalar `μ`, and an exponent `k ∈ ℕ` is the
-    range of `(f - μ • id) ^ k`. -/
-def genEigenrange (f : End R M) (μ : R) (k : ℕ) : Submodule R M :=
-  LinearMap.range ((f - algebraMap R (End R M) μ) ^ k)
-=======
 lemma hasGenEigenvalue_iff {f : End R M} {μ : R} {k : ℕ} :
     f.HasGenEigenvalue μ k ↔ f.genEigenspace μ k ≠ ⊥ := Iff.rfl
 
@@ -540,10 +491,6 @@
 lemma genEigenrange_def {f : End R M} {μ : R} {k : ℕ} :
     f.genEigenrange μ k = LinearMap.range ((f - μ • 1) ^ k) :=
   genEigenrange_nat
->>>>>>> d0df76bd
-
-lemma genEigenrange_def (f : End R M) (μ : R) (k : ℕ) :
-    f.genEigenrange μ k = LinearMap.range ((f - algebraMap R (End R M) μ) ^ k) := rfl
 
 /-- The exponent of a generalized eigenvalue is never 0. -/
 theorem exp_ne_zero_of_hasGenEigenvalue {f : End R M} {μ : R} {k : ℕ}
@@ -562,9 +509,6 @@
 lemma maxGenEigenspace_def (f : End R M) (μ : R) :
     f.maxGenEigenspace μ = ⨆ k : ℕ, f.genEigenspace μ k :=
   (iSup_genEigenspace_eq f μ).symm
-
-lemma maxGenEigenspace_def (f : End R M) (μ : R) :
-    f.maxGenEigenspace μ = ⨆ k, f.genEigenspace μ k := rfl
 
 theorem genEigenspace_le_maximal (f : End R M) (μ : R) (k : ℕ) :
     f.genEigenspace μ k ≤ f.maxGenEigenspace μ :=
@@ -583,15 +527,9 @@
 
 /-- For an endomorphism of a Noetherian module, the maximal eigenspace is always of the form kernel
 `(f - μ • id) ^ k` for some `k`. -/
-<<<<<<< HEAD
-theorem maxGenEigenspace_eq [h : IsNoetherian R M] (f : End R M) (μ : R) :
-    maxGenEigenspace f μ = f.genEigenspace μ (maxGenEigenspaceIndex f μ) :=
-  h.wf.iSup_eq_monotonicSequenceLimit (f.genEigenspace μ)
-=======
 theorem maxGenEigenspace_eq [IsNoetherian R M] (f : End R M) (μ : R) :
     maxGenEigenspace f μ = f.genEigenspace μ (maxGenEigenspaceIndex f μ) :=
   genEigenspace_top_eq_maxUnifEigenspaceIndex _ _
->>>>>>> d0df76bd
 
 /-- A generalized eigenvalue for some exponent `k` is also
     a generalized eigenvalue for exponents larger than `k`. -/
@@ -789,14 +727,6 @@
     (fun i ↦ h_eigenvec i |>.left) (fun i ↦ h_eigenvec i |>.right)
 
 /-- Eigenvectors corresponding to distinct eigenvalues of a linear operator are linearly
-    independent. -/
-theorem eigenvectors_linearIndependent' {ι : Type*} [NoZeroSMulDivisors R M]
-    (f : End R M) (μ : ι → R) (hμ : Function.Injective μ) (v : ι → M)
-    (h_eigenvec : ∀ i, f.HasEigenvector (μ i) (v i)) : LinearIndependent R v :=
-  f.eigenspaces_independent.comp hμ |>.linearIndependent _
-    (fun i => h_eigenvec i |>.left) (fun i => h_eigenvec i |>.right)
-
-/-- Eigenvectors corresponding to distinct eigenvalues of a linear operator are linearly
     independent. (Lemma 5.10 of [axler2015])
 
     We use the eigenvalues as indexing set to ensure that there is only one eigenvector for each
@@ -805,11 +735,7 @@
 theorem eigenvectors_linearIndependent [NoZeroSMulDivisors R M]
     (f : End R M) (μs : Set R) (xs : μs → M)
     (h_eigenvec : ∀ μ : μs, f.HasEigenvector μ (xs μ)) : LinearIndependent R xs :=
-<<<<<<< HEAD
-  f.eigenvectors_linearIndependent' (fun μ : μs => μ) Subtype.coe_injective _ h_eigenvec
-=======
   f.eigenvectors_linearIndependent' (fun μ : μs ↦ μ) Subtype.coe_injective _ h_eigenvec
->>>>>>> d0df76bd
 
 /-- If `f` maps a subspace `p` into itself, then the generalized eigenspace of the restriction
     of `f` to `p` is the part of the generalized eigenspace of `f` that lies in `p`. -/
