--- conflicted
+++ resolved
@@ -56,13 +56,9 @@
 
 end
 
-<<<<<<< HEAD
 section toBilin
 
 variable {ι R M N} [LinearOrder ι]
-=======
-variable {ι R M N}  [LinearOrder ι]
->>>>>>> 7b47b00f
 variable [CommRing R] [AddCommGroup M] [AddCommGroup N] [Module R M] [Module R N]
 
 /-- Given an ordered basis, produce a bilinear form associated with the quadratic form.
@@ -135,8 +131,6 @@
   map_add' := add_toBilin bm
   map_smul' := smul_toBilin S bm
 
-<<<<<<< HEAD
-=======
 lemma toBilin_symm_eq_Polar (Q : QuadraticMap R M N) (bm : Basis ι R M) :
     (Q.toBilin bm) + (Q.toBilin bm).flip = polarBilin Q := by
   ext a b
@@ -158,13 +152,11 @@
     rw [ toQuadraticMap_toBilin Q]
   _ = ((Q.toBilin bm) a) b + ((Q.toBilin bm) b) a := by abel
 
->>>>>>> 7b47b00f
 lemma polar_toQuadraticMap (B : BilinMap R M N) (x y : M) :
     polar B.toQuadraticMap x y = B x y + B y x := by
   simp only [polar, BilinMap.toQuadraticMap_apply, map_add, LinearMap.add_apply]
   abel
 
-<<<<<<< HEAD
 lemma below_diag (Q : QuadraticMap R M N) (bm : Basis ι R M) (i j : ι) (h : j < i) :
   (Q.toBilin bm) (bm i) (bm j) = 0 := by
   simp [QuadraticMap.toBilin]
@@ -182,122 +174,6 @@
     2 • (Q.toBilin bm) (bm i) (bm i) = (polar Q) (bm i) (bm i) := by
   simp [QuadraticMap.toBilin]
 
-end toBilin
-
-/-
-c.f `LinearAlgebra/QuadraticForm/TensorProduct`
--/
-
-open TensorProduct
-
-section TensorProduct
-
-universe uR uA uM₁ uM₂ uN₁ uN₂
-
-variable {R : Type uR} {A : Type uA} {M₁ : Type uM₁} {M₂ : Type uM₂} {N₁ : Type uN₁} {N₂ : Type uN₂}
-
-variable [CommRing R] [CommRing A]
-variable [AddCommGroup M₁] [AddCommGroup M₂] [AddCommGroup N₁] [AddCommGroup N₂]
-variable [Algebra R A] [Module R M₁] [Module A M₁] [Module R N₁] [Module A N₁]
-variable [SMulCommClass R A M₁] [IsScalarTower R A M₁]
-variable [SMulCommClass R A N₁] [IsScalarTower R A N₁]
-variable [Module R M₂] [Module R N₂]
-
-variable (R A) in
-/-- The tensor product of two quadratic maps injects into quadratic maps on tensor products.
-
-Note this is heterobasic; the quadratic map on the left can take values in a module over a larger
-ring than the one on the right. -/
--- `noncomputable` is a performance workaround for mathlib4#7103
-noncomputable def tensorDistribFree {ι₁ : Type*} [LinearOrder ι₁] (bm₁ : Basis ι₁ A M₁)
-    {ι₂ : Type*} [LinearOrder ι₂] (bm₂ : Basis ι₂ R M₂) :
-    QuadraticMap A M₁ N₁ ⊗[R] QuadraticMap R M₂ N₂ →ₗ[A] QuadraticMap A (M₁ ⊗[R] M₂) (N₁ ⊗[R] N₂) :=
-  -- while `letI`s would produce a better term than `let`, they would make this already-slow
-  -- definition even slower.
-  let toQ := BilinMap.toQuadraticMapLinearMap A A (M₁ ⊗[R] M₂)
-  let tmulB := BilinMap.tensorDistrib R A (M₁ := M₁) (M₂ := M₂)
-  let toB := AlgebraTensorModule.map
-      (QuadraticMap.toBilinHom _ bm₁ : QuadraticMap A M₁ N₁ →ₗ[A] BilinMap A M₁ N₁)
-      (QuadraticMap.toBilinHom _ bm₂ : QuadraticMap R M₂ N₂ →ₗ[R] BilinMap R M₂ N₂)
-  toQ ∘ₗ tmulB ∘ₗ toB
-
-
-variable {ι₁ : Type*} [LinearOrder ι₁] (bm₁ : Basis ι₁ A M₁) (Q₁ : QuadraticMap A M₁ N₁)
-variable {ι₂ : Type*} [LinearOrder ι₂] (bm₂ : Basis ι₂ R M₂) (Q₂ : QuadraticMap R M₂ N₂)
-
-@[simp]
-theorem tensorDistriFree_tmul (m₁ : M₁) (m₂ : M₂) :
-    tensorDistribFree R A bm₁ bm₂ (Q₁ ⊗ₜ Q₂) (m₁ ⊗ₜ m₂) = Q₁ m₁ ⊗ₜ Q₂ m₂ := by
-  apply (BilinMap.tensorDistrib_tmul _ _ _ _ _ _).trans
-  apply congr_arg₂ _
-  · rw [← LinearMap.BilinMap.toQuadraticMap_apply, toBilinHom_apply, toQuadraticMap_toBilin]
-  · rw [← LinearMap.BilinMap.toQuadraticMap_apply, toBilinHom_apply, toQuadraticMap_toBilin]
-
-lemma tensorDistribFree_apply
-    {ι₁ : Type*} [LinearOrder ι₁] (bm₁ : Basis ι₁ A M₁)
-    {ι₂ : Type*} [LinearOrder ι₂] (bm₂ : Basis ι₂ R M₂) :
-  tensorDistribFree R A bm₁ bm₂ (Q₁ ⊗ₜ Q₂) =
-    ((Q₁.toBilin bm₁).tmul (Q₂.toBilin bm₂)).toQuadraticMap := rfl
-
-lemma tensorDistriFree_polar
-    (i₁ j₁ : ι₁) (i₂ j₂ : ι₂) (h₁ : i₁ < j₁) (h₂ : i₂ < j₂) :
-    polar (tensorDistribFree R A bm₁ bm₂ (Q₁ ⊗ₜ Q₂)) (bm₁ i₁ ⊗ₜ bm₂ i₂) (bm₁ j₁ ⊗ₜ bm₂ j₂) =
-    (polar Q₁) (bm₁ i₁) (bm₁ j₁) ⊗ₜ (polar Q₂) (bm₂ i₂) (bm₂ j₂) := by
-  rw [tensorDistribFree_apply, polar_toQuadraticMap, BilinMap.tensorDistrib_tmul,
-    BilinMap.tensorDistrib_tmul, below_diag Q₁ bm₁ j₁ i₁ h₁, zero_tmul, add_zero,
-    above_diag Q₁ bm₁ i₁ j₁ h₁, above_diag Q₂ bm₂ i₂ j₂ h₂]
-
-
-lemma toBilin_symm_eq_Polar  :
-    (Q₂.toBilin bm₂) + (Q₂.toBilin bm₂).flip = polarBilin Q₂ := sorry
-
-lemma tensorDistriFree_polar1
-    (i₁ j₁ : ι₁) (i₂ j₂ : ι₂) (h₁ : i₁ = j₁) :
-    polar (tensorDistribFree R A bm₁ bm₂ (Q₁ ⊗ₜ Q₂)) (bm₁ i₁ ⊗ₜ bm₂ i₂) (bm₁ j₁ ⊗ₜ bm₂ j₂) =
-    Q₁ (bm₁ i₁) ⊗ₜ (polarBilin Q₂) (bm₂ i₂) (bm₂ j₂) := by
-  rw [tensorDistribFree_apply, polar_toQuadraticMap, BilinMap.tensorDistrib_tmul,
-    BilinMap.tensorDistrib_tmul]
-  rw [← h₁]
-  rw [← BilinMap.toQuadraticMap_apply, toQuadraticMap_toBilin]
-  rw [← TensorProduct.tmul_add]
-  rw [← toBilin_symm_eq_Polar bm₂]
-  rfl
-
-
-  --rw [polar_self]
-    --, below_diag Q₁ bm₁ j₁ i₁ h₁, zero_tmul, add_zero,
-    --above_diag Q₁ bm₁ i₁ j₁ h₁, above_diag Q₂ bm₂ i₂ j₂ h₂]
-
-
-/-
-lemma tensorDistriFree_polar_self
-    (i₁ : ι₁) (i₂ : ι₂) :
-    polar (tensorDistribFree R A bm₁ bm₂ (Q₁ ⊗ₜ Q₂)) (bm₁ i₁ ⊗ₜ bm₂ i₂) (bm₁ i₁ ⊗ₜ bm₂ i₂) =
-    2 • Q₁ (bm₁ i₁) ⊗ₜ Q₂ (bm₂ i₂) := by
-  rw [polar_self, tensorDistribFree_apply, BilinMap.toQuadraticMap_apply,
-    BilinMap.tensorDistrib_tmul]
-  rw [← BilinMap.toQuadraticMap_apply, toQuadraticMap_toBilin]
-  rw [← BilinMap.toQuadraticMap_apply, toQuadraticMap_toBilin]
--/
-
-theorem qt_expansion (x : M₁ ⊗[R] M₂) :
-    let Q := (tensorDistribFree R A bm₁ bm₂ (Q₁ ⊗ₜ Q₂))
-    let bm : Basis (ι₁ × ι₂) A (M₁ ⊗[R] M₂) := (bm₁.tensorProduct bm₂)
-    Q x = ((bm.repr x).sum fun i r => (r * r) • (Q₁ (bm₁ i.1) ⊗ₜ[R] Q₂ (bm₂ i.2))) +
-    ∑  p ∈ (bm.repr x).support.sym2 with ¬ p.IsDiag,
-      Sym2.lift
-        ⟨fun i j => ((bm.repr x) i) • ((bm.repr x) j) • (polar Q) (bm i) (bm j), fun i j => by
-          simp only [polar_comm]
-          rw [smul_comm]⟩ p := by
-  let Q := (tensorDistribFree R A bm₁ bm₂ (Q₁ ⊗ₜ Q₂))
-  let bm : Basis (ι₁ × ι₂) A (M₁ ⊗[R] M₂) := (bm₁.tensorProduct bm₂)
-  simp_rw [basis_expansion Q bm x]
-  have e1 (i : ι₁ × ι₂) : Q₁ (bm₁ i.1) ⊗ₜ Q₂ (bm₂ i.2) = Q (bm i) := by
-    rw [Basis.tensorProduct_apply, tensorDistriFree_tmul]
-  simp_rw [e1]
-
-end TensorProduct
-=======
 lemma polarBilin_toQuadraticMap (B : BilinMap R M N) :
     polarBilin B.toQuadraticMap = B + B.flip := by
   ext x y
@@ -325,6 +201,118 @@
   simp only [Basis.constr_basis, ↓reduceIte, smul_ite, smul_add, smul_zero, add_right_inj]
   rw [Finset.sum_ite_of_false (by aesop) _ _, ← Finset.sum_filter]
   simp_rw [LinearMap.add_apply, LinearMap.flip_apply, smul_add]
->>>>>>> 7b47b00f
+
+end toBilin
+
+/-
+c.f `LinearAlgebra/QuadraticForm/TensorProduct`
+-/
+
+open TensorProduct
+
+section TensorProduct
+
+universe uR uA uM₁ uM₂ uN₁ uN₂
+
+variable {R : Type uR} {A : Type uA} {M₁ : Type uM₁} {M₂ : Type uM₂} {N₁ : Type uN₁} {N₂ : Type uN₂}
+
+variable [CommRing R] [CommRing A]
+variable [AddCommGroup M₁] [AddCommGroup M₂] [AddCommGroup N₁] [AddCommGroup N₂]
+variable [Algebra R A] [Module R M₁] [Module A M₁] [Module R N₁] [Module A N₁]
+variable [SMulCommClass R A M₁] [IsScalarTower R A M₁]
+variable [SMulCommClass R A N₁] [IsScalarTower R A N₁]
+variable [Module R M₂] [Module R N₂]
+
+variable (R A) in
+/-- The tensor product of two quadratic maps injects into quadratic maps on tensor products.
+
+Note this is heterobasic; the quadratic map on the left can take values in a module over a larger
+ring than the one on the right. -/
+-- `noncomputable` is a performance workaround for mathlib4#7103
+noncomputable def tensorDistribFree {ι₁ : Type*} [LinearOrder ι₁] (bm₁ : Basis ι₁ A M₁)
+    {ι₂ : Type*} [LinearOrder ι₂] (bm₂ : Basis ι₂ R M₂) :
+    QuadraticMap A M₁ N₁ ⊗[R] QuadraticMap R M₂ N₂ →ₗ[A] QuadraticMap A (M₁ ⊗[R] M₂) (N₁ ⊗[R] N₂) :=
+  -- while `letI`s would produce a better term than `let`, they would make this already-slow
+  -- definition even slower.
+  let toQ := BilinMap.toQuadraticMapLinearMap A A (M₁ ⊗[R] M₂)
+  let tmulB := BilinMap.tensorDistrib R A (M₁ := M₁) (M₂ := M₂)
+  let toB := AlgebraTensorModule.map
+      (QuadraticMap.toBilinHom _ bm₁ : QuadraticMap A M₁ N₁ →ₗ[A] BilinMap A M₁ N₁)
+      (QuadraticMap.toBilinHom _ bm₂ : QuadraticMap R M₂ N₂ →ₗ[R] BilinMap R M₂ N₂)
+  toQ ∘ₗ tmulB ∘ₗ toB
+
+
+variable {ι₁ : Type*} [LinearOrder ι₁] (bm₁ : Basis ι₁ A M₁) (Q₁ : QuadraticMap A M₁ N₁)
+variable {ι₂ : Type*} [LinearOrder ι₂] (bm₂ : Basis ι₂ R M₂) (Q₂ : QuadraticMap R M₂ N₂)
+
+@[simp]
+theorem tensorDistriFree_tmul (m₁ : M₁) (m₂ : M₂) :
+    tensorDistribFree R A bm₁ bm₂ (Q₁ ⊗ₜ Q₂) (m₁ ⊗ₜ m₂) = Q₁ m₁ ⊗ₜ Q₂ m₂ := by
+  apply (BilinMap.tensorDistrib_tmul _ _ _ _ _ _).trans
+  apply congr_arg₂ _
+  · rw [← LinearMap.BilinMap.toQuadraticMap_apply, toBilinHom_apply, toQuadraticMap_toBilin]
+  · rw [← LinearMap.BilinMap.toQuadraticMap_apply, toBilinHom_apply, toQuadraticMap_toBilin]
+
+lemma tensorDistribFree_apply
+    {ι₁ : Type*} [LinearOrder ι₁] (bm₁ : Basis ι₁ A M₁)
+    {ι₂ : Type*} [LinearOrder ι₂] (bm₂ : Basis ι₂ R M₂) :
+  tensorDistribFree R A bm₁ bm₂ (Q₁ ⊗ₜ Q₂) =
+    ((Q₁.toBilin bm₁).tmul (Q₂.toBilin bm₂)).toQuadraticMap := rfl
+
+lemma tensorDistriFree_polar
+    (i₁ j₁ : ι₁) (i₂ j₂ : ι₂) (h₁ : i₁ < j₁) (h₂ : i₂ < j₂) :
+    polar (tensorDistribFree R A bm₁ bm₂ (Q₁ ⊗ₜ Q₂)) (bm₁ i₁ ⊗ₜ bm₂ i₂) (bm₁ j₁ ⊗ₜ bm₂ j₂) =
+    (polar Q₁) (bm₁ i₁) (bm₁ j₁) ⊗ₜ (polar Q₂) (bm₂ i₂) (bm₂ j₂) := by
+  rw [tensorDistribFree_apply, polar_toQuadraticMap, BilinMap.tensorDistrib_tmul,
+    BilinMap.tensorDistrib_tmul, below_diag Q₁ bm₁ j₁ i₁ h₁, zero_tmul, add_zero,
+    above_diag Q₁ bm₁ i₁ j₁ h₁, above_diag Q₂ bm₂ i₂ j₂ h₂]
+
+
+lemma tensorDistriFree_polar1
+    (i₁ j₁ : ι₁) (i₂ j₂ : ι₂) (h₁ : i₁ = j₁) :
+    polar (tensorDistribFree R A bm₁ bm₂ (Q₁ ⊗ₜ Q₂)) (bm₁ i₁ ⊗ₜ bm₂ i₂) (bm₁ j₁ ⊗ₜ bm₂ j₂) =
+    Q₁ (bm₁ i₁) ⊗ₜ (polarBilin Q₂) (bm₂ i₂) (bm₂ j₂) := by
+  rw [tensorDistribFree_apply, polar_toQuadraticMap, BilinMap.tensorDistrib_tmul,
+    BilinMap.tensorDistrib_tmul]
+  rw [← h₁]
+  rw [← BilinMap.toQuadraticMap_apply, toQuadraticMap_toBilin]
+  rw [← TensorProduct.tmul_add]
+  rw [← toBilin_symm_eq_Polar Q₂ bm₂]
+  rfl
+
+
+  --rw [polar_self]
+    --, below_diag Q₁ bm₁ j₁ i₁ h₁, zero_tmul, add_zero,
+    --above_diag Q₁ bm₁ i₁ j₁ h₁, above_diag Q₂ bm₂ i₂ j₂ h₂]
+
+
+/-
+lemma tensorDistriFree_polar_self
+    (i₁ : ι₁) (i₂ : ι₂) :
+    polar (tensorDistribFree R A bm₁ bm₂ (Q₁ ⊗ₜ Q₂)) (bm₁ i₁ ⊗ₜ bm₂ i₂) (bm₁ i₁ ⊗ₜ bm₂ i₂) =
+    2 • Q₁ (bm₁ i₁) ⊗ₜ Q₂ (bm₂ i₂) := by
+  rw [polar_self, tensorDistribFree_apply, BilinMap.toQuadraticMap_apply,
+    BilinMap.tensorDistrib_tmul]
+  rw [← BilinMap.toQuadraticMap_apply, toQuadraticMap_toBilin]
+  rw [← BilinMap.toQuadraticMap_apply, toQuadraticMap_toBilin]
+-/
+
+theorem qt_expansion (x : M₁ ⊗[R] M₂) :
+    let Q := (tensorDistribFree R A bm₁ bm₂ (Q₁ ⊗ₜ Q₂))
+    let bm : Basis (ι₁ × ι₂) A (M₁ ⊗[R] M₂) := (bm₁.tensorProduct bm₂)
+    Q x = ((bm.repr x).sum fun i r => (r * r) • (Q₁ (bm₁ i.1) ⊗ₜ[R] Q₂ (bm₂ i.2))) +
+    ∑  p ∈ (bm.repr x).support.sym2 with ¬ p.IsDiag,
+      Sym2.lift
+        ⟨fun i j => ((bm.repr x) i) • ((bm.repr x) j) • (polar Q) (bm i) (bm j), fun i j => by
+          simp only [polar_comm]
+          rw [smul_comm]⟩ p := by
+  let Q := (tensorDistribFree R A bm₁ bm₂ (Q₁ ⊗ₜ Q₂))
+  let bm : Basis (ι₁ × ι₂) A (M₁ ⊗[R] M₂) := (bm₁.tensorProduct bm₂)
+  simp_rw [basis_expansion Q bm x]
+  have e1 (i : ι₁ × ι₂) : Q₁ (bm₁ i.1) ⊗ₜ Q₂ (bm₂ i.2) = Q (bm i) := by
+    rw [Basis.tensorProduct_apply, tensorDistriFree_tmul]
+  simp_rw [e1]
+
+end TensorProduct
 
 end QuadraticMap