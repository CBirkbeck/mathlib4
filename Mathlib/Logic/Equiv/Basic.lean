/-
Copyright (c) 2015 Microsoft Corporation. All rights reserved.
Released under Apache 2.0 license as described in the file LICENSE.
Authors: Leonardo de Moura, Mario Carneiro
-/
import Mathlib.Data.Bool.Basic
import Mathlib.Data.Option.Defs
import Mathlib.Data.Prod.Basic
import Mathlib.Data.Sigma.Basic
import Mathlib.Data.Subtype
import Mathlib.Data.Sum.Basic
<<<<<<< HEAD
import Mathlib.Init.Algebra.Classes
=======
>>>>>>> d0df76bd
import Mathlib.Logic.Equiv.Defs
import Mathlib.Logic.Function.Conjugate
import Mathlib.Tactic.Coe
import Mathlib.Tactic.Lift
import Mathlib.Tactic.Convert
import Mathlib.Tactic.Contrapose
import Mathlib.Tactic.GeneralizeProofs
import Mathlib.Tactic.SimpRw
import Mathlib.Tactic.CC

/-!
# Equivalence between types

In this file we continue the work on equivalences begun in `Logic/Equiv/Defs.lean`, defining

* canonical isomorphisms between various types: e.g.,

  - `Equiv.sumEquivSigmaBool` is the canonical equivalence between the sum of two types `α ⊕ β`
    and the sigma-type `Σ b : Bool, b.casesOn α β`;

  - `Equiv.prodSumDistrib : α × (β ⊕ γ) ≃ (α × β) ⊕ (α × γ)` shows that type product and type sum
    satisfy the distributive law up to a canonical equivalence;

* operations on equivalences: e.g.,

  - `Equiv.prodCongr ea eb : α₁ × β₁ ≃ α₂ × β₂`: combine two equivalences `ea : α₁ ≃ α₂` and
    `eb : β₁ ≃ β₂` using `Prod.map`.

  More definitions of this kind can be found in other files.
  E.g., `Logic/Equiv/TransferInstance.lean` does it for many algebraic type classes like
  `Group`, `Module`, etc.

## Tags

equivalence, congruence, bijective map
-/

universe u v w z

open Function

-- Unless required to be `Type*`, all variables in this file are `Sort*`
<<<<<<< HEAD
variable {α α₁ α₂ β β₁ β₂ γ γ₁ γ₂ δ : Sort*}
=======
variable {α α₁ α₂ β β₁ β₂ γ δ : Sort*}
>>>>>>> d0df76bd

namespace Equiv

/-- `PProd α β` is equivalent to `α × β` -/
@[simps apply symm_apply]
def pprodEquivProd {α β} : PProd α β ≃ α × β where
  toFun x := (x.1, x.2)
  invFun x := ⟨x.1, x.2⟩
  left_inv := fun _ => rfl
  right_inv := fun _ => rfl

/-- Product of two equivalences, in terms of `PProd`. If `α ≃ β` and `γ ≃ δ`, then
`PProd α γ ≃ PProd β δ`. -/
-- Porting note: in Lean 3 this had `@[congr]`
@[simps apply]
def pprodCongr (e₁ : α ≃ β) (e₂ : γ ≃ δ) : PProd α γ ≃ PProd β δ where
  toFun x := ⟨e₁ x.1, e₂ x.2⟩
  invFun x := ⟨e₁.symm x.1, e₂.symm x.2⟩
  left_inv := fun ⟨x, y⟩ => by simp
  right_inv := fun ⟨x, y⟩ => by simp

/-- Combine two equivalences using `PProd` in the domain and `Prod` in the codomain. -/
@[simps! apply symm_apply]
def pprodProd {α₂ β₂} (ea : α₁ ≃ α₂) (eb : β₁ ≃ β₂) :
    PProd α₁ β₁ ≃ α₂ × β₂ :=
  (ea.pprodCongr eb).trans pprodEquivProd

/-- Combine two equivalences using `PProd` in the codomain and `Prod` in the domain. -/
@[simps! apply symm_apply]
def prodPProd {α₁ β₁} (ea : α₁ ≃ α₂) (eb : β₁ ≃ β₂) :
    α₁ × β₁ ≃ PProd α₂ β₂ :=
  (ea.symm.pprodProd eb.symm).symm

/-- `PProd α β` is equivalent to `PLift α × PLift β` -/
@[simps! apply symm_apply]
def pprodEquivProdPLift : PProd α β ≃ PLift α × PLift β :=
  Equiv.plift.symm.pprodProd Equiv.plift.symm

/-- Product of two equivalences. If `α₁ ≃ α₂` and `β₁ ≃ β₂`, then `α₁ × β₁ ≃ α₂ × β₂`. This is
`Prod.map` as an equivalence. -/
-- Porting note: in Lean 3 there was also a @[congr] tag
@[simps (config := .asFn) apply]
def prodCongr {α₁ α₂ β₁ β₂} (e₁ : α₁ ≃ α₂) (e₂ : β₁ ≃ β₂) : α₁ × β₁ ≃ α₂ × β₂ :=
  ⟨Prod.map e₁ e₂, Prod.map e₁.symm e₂.symm, fun ⟨a, b⟩ => by simp, fun ⟨a, b⟩ => by simp⟩

@[simp]
theorem prodCongr_symm {α₁ α₂ β₁ β₂} (e₁ : α₁ ≃ α₂) (e₂ : β₁ ≃ β₂) :
    (prodCongr e₁ e₂).symm = prodCongr e₁.symm e₂.symm :=
  rfl

/-- Type product is commutative up to an equivalence: `α × β ≃ β × α`. This is `Prod.swap` as an
equivalence. -/
def prodComm (α β) : α × β ≃ β × α :=
  ⟨Prod.swap, Prod.swap, Prod.swap_swap, Prod.swap_swap⟩

@[simp]
theorem coe_prodComm (α β) : (⇑(prodComm α β) : α × β → β × α) = Prod.swap :=
  rfl

@[simp]
theorem prodComm_apply {α β} (x : α × β) : prodComm α β x = x.swap :=
  rfl

@[simp]
theorem prodComm_symm (α β) : (prodComm α β).symm = prodComm β α :=
  rfl

/-- Type product is associative up to an equivalence. -/
@[simps]
def prodAssoc (α β γ) : (α × β) × γ ≃ α × β × γ :=
  ⟨fun p => (p.1.1, p.1.2, p.2), fun p => ((p.1, p.2.1), p.2.2), fun ⟨⟨_, _⟩, _⟩ => rfl,
    fun ⟨_, ⟨_, _⟩⟩ => rfl⟩

/-- Four-way commutativity of `prod`. The name matches `mul_mul_mul_comm`. -/
@[simps apply]
def prodProdProdComm (α β γ δ) : (α × β) × γ × δ ≃ (α × γ) × β × δ where
  toFun abcd := ((abcd.1.1, abcd.2.1), (abcd.1.2, abcd.2.2))
  invFun acbd := ((acbd.1.1, acbd.2.1), (acbd.1.2, acbd.2.2))
  left_inv := fun ⟨⟨_a, _b⟩, ⟨_c, _d⟩⟩ => rfl
  right_inv := fun ⟨⟨_a, _c⟩, ⟨_b, _d⟩⟩ => rfl

@[simp]
theorem prodProdProdComm_symm (α β γ δ) :
    (prodProdProdComm α β γ δ).symm = prodProdProdComm α γ β δ :=
  rfl

/-- `γ`-valued functions on `α × β` are equivalent to functions `α → β → γ`. -/
@[simps (config := .asFn)]
def curry (α β γ) : (α × β → γ) ≃ (α → β → γ) where
  toFun := Function.curry
  invFun := uncurry
  left_inv := uncurry_curry
  right_inv := curry_uncurry

section

/-- `PUnit` is a right identity for type product up to an equivalence. -/
@[simps]
def prodPUnit (α) : α × PUnit ≃ α :=
  ⟨fun p => p.1, fun a => (a, PUnit.unit), fun ⟨_, PUnit.unit⟩ => rfl, fun _ => rfl⟩

/-- `PUnit` is a left identity for type product up to an equivalence. -/
@[simps!]
def punitProd (α) : PUnit × α ≃ α :=
  calc
    PUnit × α ≃ α × PUnit := prodComm _ _
    _ ≃ α := prodPUnit _

/-- `PUnit` is a right identity for dependent type product up to an equivalence. -/
@[simps]
def sigmaPUnit (α) : (_ : α) × PUnit ≃ α :=
  ⟨fun p => p.1, fun a => ⟨a, PUnit.unit⟩, fun ⟨_, PUnit.unit⟩ => rfl, fun _ => rfl⟩

/-- Any `Unique` type is a right identity for type product up to equivalence. -/
def prodUnique (α β) [Unique β] : α × β ≃ α :=
  ((Equiv.refl α).prodCongr <| equivPUnit.{_,1} β).trans <| prodPUnit α

@[simp]
theorem coe_prodUnique {α β} [Unique β] : (⇑(prodUnique α β) : α × β → α) = Prod.fst :=
  rfl

theorem prodUnique_apply {α β} [Unique β] (x : α × β) : prodUnique α β x = x.1 :=
  rfl

@[simp]
theorem prodUnique_symm_apply {α β} [Unique β] (x : α) : (prodUnique α β).symm x = (x, default) :=
  rfl

/-- Any `Unique` type is a left identity for type product up to equivalence. -/
def uniqueProd (α β) [Unique β] : β × α ≃ α :=
  ((equivPUnit.{_,1} β).prodCongr <| Equiv.refl α).trans <| punitProd α

@[simp]
theorem coe_uniqueProd {α β} [Unique β] : (⇑(uniqueProd α β) : β × α → α) = Prod.snd :=
  rfl

theorem uniqueProd_apply {α β} [Unique β] (x : β × α) : uniqueProd α β x = x.2 :=
  rfl

@[simp]
theorem uniqueProd_symm_apply {α β} [Unique β] (x : α) :
    (uniqueProd α β).symm x = (default, x) :=
  rfl

/-- Any family of `Unique` types is a right identity for dependent type product up to
equivalence. -/
def sigmaUnique (α) (β : α → Type*) [∀ a, Unique (β a)] : (a : α) × (β a) ≃ α :=
  (Equiv.sigmaCongrRight fun a ↦ equivPUnit.{_,1} (β a)).trans <| sigmaPUnit α

@[simp]
theorem coe_sigmaUnique {α} {β : α → Type*} [∀ a, Unique (β a)] :
    (⇑(sigmaUnique α β) : (a : α) × (β a) → α) = Sigma.fst :=
  rfl

theorem sigmaUnique_apply {α} {β : α → Type*} [∀ a, Unique (β a)] (x : (a : α) × β a) :
    sigmaUnique α β x = x.1 :=
  rfl

@[simp]
theorem sigmaUnique_symm_apply {α} {β : α → Type*} [∀ a, Unique (β a)] (x : α) :
    (sigmaUnique α β).symm x = ⟨x, default⟩ :=
  rfl

/-- `Empty` type is a right absorbing element for type product up to an equivalence. -/
def prodEmpty (α) : α × Empty ≃ Empty :=
  equivEmpty _

/-- `Empty` type is a left absorbing element for type product up to an equivalence. -/
def emptyProd (α) : Empty × α ≃ Empty :=
  equivEmpty _

/-- `PEmpty` type is a right absorbing element for type product up to an equivalence. -/
def prodPEmpty (α) : α × PEmpty ≃ PEmpty :=
  equivPEmpty _

/-- `PEmpty` type is a left absorbing element for type product up to an equivalence. -/
def pemptyProd (α) : PEmpty × α ≃ PEmpty :=
  equivPEmpty _

end

section

open Sum

/-- `PSum` is equivalent to `Sum`. -/
def psumEquivSum (α β) : α ⊕' β ≃ α ⊕ β where
  toFun s := PSum.casesOn s inl inr
  invFun := Sum.elim PSum.inl PSum.inr
  left_inv s := by cases s <;> rfl
  right_inv s := by cases s <;> rfl

/-- If `α ≃ α'` and `β ≃ β'`, then `α ⊕ β ≃ α' ⊕ β'`. This is `Sum.map` as an equivalence. -/
@[simps apply]
def sumCongr {α₁ α₂ β₁ β₂} (ea : α₁ ≃ α₂) (eb : β₁ ≃ β₂) : α₁ ⊕ β₁ ≃ α₂ ⊕ β₂ :=
  ⟨Sum.map ea eb, Sum.map ea.symm eb.symm, fun x => by simp, fun x => by simp⟩

/-- If `α ≃ α'` and `β ≃ β'`, then `α ⊕' β ≃ α' ⊕' β'`. -/
def psumCongr (e₁ : α ≃ β) (e₂ : γ ≃ δ) : α ⊕' γ ≃ β ⊕' δ where
  toFun x := PSum.casesOn x (PSum.inl ∘ e₁) (PSum.inr ∘ e₂)
  invFun x := PSum.casesOn x (PSum.inl ∘ e₁.symm) (PSum.inr ∘ e₂.symm)
  left_inv := by rintro (x | x) <;> simp
  right_inv := by rintro (x | x) <;> simp

/-- Combine two `Equiv`s using `PSum` in the domain and `Sum` in the codomain. -/
def psumSum {α₂ β₂} (ea : α₁ ≃ α₂) (eb : β₁ ≃ β₂) :
    α₁ ⊕' β₁ ≃ α₂ ⊕ β₂ :=
  (ea.psumCongr eb).trans (psumEquivSum _ _)

/-- Combine two `Equiv`s using `Sum` in the domain and `PSum` in the codomain. -/
def sumPSum {α₁ β₁} (ea : α₁ ≃ α₂) (eb : β₁ ≃ β₂) :
    α₁ ⊕ β₁ ≃ α₂ ⊕' β₂ :=
  (ea.symm.psumSum eb.symm).symm

@[simp]
theorem sumCongr_trans {α₁ α₂ β₁ β₂ γ₁ γ₂} (e : α₁ ≃ β₁) (f : α₂ ≃ β₂) (g : β₁ ≃ γ₁) (h : β₂ ≃ γ₂) :
    (Equiv.sumCongr e f).trans (Equiv.sumCongr g h) = Equiv.sumCongr (e.trans g) (f.trans h) := by
  ext i
  cases i <;> rfl

@[simp]
theorem sumCongr_symm {α β γ δ} (e : α ≃ β) (f : γ ≃ δ) :
    (Equiv.sumCongr e f).symm = Equiv.sumCongr e.symm f.symm :=
  rfl

@[simp]
theorem sumCongr_refl {α β} :
    Equiv.sumCongr (Equiv.refl α) (Equiv.refl β) = Equiv.refl (α ⊕ β) := by
  ext i
  cases i <;> rfl

/-- A subtype of a sum is equivalent to a sum of subtypes. -/
def subtypeSum {α β} {p : α ⊕ β → Prop} :
    {c // p c} ≃ {a // p (Sum.inl a)} ⊕ {b // p (Sum.inr b)} where
  toFun c := match h : c.1 with
    | Sum.inl a => Sum.inl ⟨a, h ▸ c.2⟩
    | Sum.inr b => Sum.inr ⟨b, h ▸ c.2⟩
  invFun c := match c with
    | Sum.inl a => ⟨Sum.inl a, a.2⟩
    | Sum.inr b => ⟨Sum.inr b, b.2⟩
  left_inv := by rintro ⟨a | b, h⟩ <;> rfl
  right_inv := by rintro (a | b) <;> rfl

namespace Perm

/-- Combine a permutation of `α` and of `β` into a permutation of `α ⊕ β`. -/
abbrev sumCongr {α β} (ea : Equiv.Perm α) (eb : Equiv.Perm β) : Equiv.Perm (α ⊕ β) :=
  Equiv.sumCongr ea eb

@[simp]
theorem sumCongr_apply {α β} (ea : Equiv.Perm α) (eb : Equiv.Perm β) (x : α ⊕ β) :
    sumCongr ea eb x = Sum.map (⇑ea) (⇑eb) x :=
  Equiv.sumCongr_apply ea eb x

-- Porting note: it seems the general theorem about `Equiv` is now applied, so there's no need
-- to have this version also have `@[simp]`. Similarly for below.
theorem sumCongr_trans {α β} (e : Equiv.Perm α) (f : Equiv.Perm β) (g : Equiv.Perm α)
    (h : Equiv.Perm β) : (sumCongr e f).trans (sumCongr g h) = sumCongr (e.trans g) (f.trans h) :=
  Equiv.sumCongr_trans e f g h

theorem sumCongr_symm {α β} (e : Equiv.Perm α) (f : Equiv.Perm β) :
    (sumCongr e f).symm = sumCongr e.symm f.symm :=
  Equiv.sumCongr_symm e f

theorem sumCongr_refl {α β} : sumCongr (Equiv.refl α) (Equiv.refl β) = Equiv.refl (α ⊕ β) :=
  Equiv.sumCongr_refl

end Perm

/-- `Bool` is equivalent the sum of two `PUnit`s. -/
def boolEquivPUnitSumPUnit : Bool ≃ PUnit.{u + 1} ⊕ PUnit.{v + 1} :=
  ⟨fun b => b.casesOn (inl PUnit.unit) (inr PUnit.unit) , Sum.elim (fun _ => false) fun _ => true,
    fun b => by cases b <;> rfl, fun s => by rcases s with (⟨⟨⟩⟩ | ⟨⟨⟩⟩) <;> rfl⟩

/-- Sum of types is commutative up to an equivalence. This is `Sum.swap` as an equivalence. -/
@[simps (config := .asFn) apply]
def sumComm (α β) : α ⊕ β ≃ β ⊕ α :=
  ⟨Sum.swap, Sum.swap, Sum.swap_swap, Sum.swap_swap⟩

@[simp]
theorem sumComm_symm (α β) : (sumComm α β).symm = sumComm β α :=
  rfl

/-- Sum of types is associative up to an equivalence. -/
def sumAssoc (α β γ) : (α ⊕ β) ⊕ γ ≃ α ⊕ (β ⊕ γ) :=
  ⟨Sum.elim (Sum.elim Sum.inl (Sum.inr ∘ Sum.inl)) (Sum.inr ∘ Sum.inr),
    Sum.elim (Sum.inl ∘ Sum.inl) <| Sum.elim (Sum.inl ∘ Sum.inr) Sum.inr,
      by rintro (⟨_ | _⟩ | _) <;> rfl, by
    rintro (_ | ⟨_ | _⟩) <;> rfl⟩

@[simp]
theorem sumAssoc_apply_inl_inl {α β γ} (a) : sumAssoc α β γ (inl (inl a)) = inl a :=
  rfl

@[simp]
theorem sumAssoc_apply_inl_inr {α β γ} (b) : sumAssoc α β γ (inl (inr b)) = inr (inl b) :=
  rfl

@[simp]
theorem sumAssoc_apply_inr {α β γ} (c) : sumAssoc α β γ (inr c) = inr (inr c) :=
  rfl

@[simp]
theorem sumAssoc_symm_apply_inl {α β γ} (a) : (sumAssoc α β γ).symm (inl a) = inl (inl a) :=
  rfl

@[simp]
theorem sumAssoc_symm_apply_inr_inl {α β γ} (b) :
    (sumAssoc α β γ).symm (inr (inl b)) = inl (inr b) :=
  rfl

@[simp]
theorem sumAssoc_symm_apply_inr_inr {α β γ} (c) : (sumAssoc α β γ).symm (inr (inr c)) = inr c :=
  rfl

/-- Four-way commutativity of `sum`. The name matches `add_add_add_comm`. -/
@[simps apply]
def sumSumSumComm (α β γ δ) : (α ⊕ β) ⊕ γ ⊕ δ ≃ (α ⊕ γ) ⊕ β ⊕ δ where
  toFun :=
    (sumAssoc (α ⊕ γ) β δ) ∘ (Sum.map (sumAssoc α γ β).symm (@id δ))
      ∘ (Sum.map (Sum.map (@id α) (sumComm β γ)) (@id δ))
      ∘ (Sum.map (sumAssoc α β γ) (@id δ))
      ∘ (sumAssoc (α ⊕ β) γ δ).symm
  invFun :=
    (sumAssoc (α ⊕ β) γ δ) ∘ (Sum.map (sumAssoc α β γ).symm (@id δ))
      ∘ (Sum.map (Sum.map (@id α) (sumComm β γ).symm) (@id δ))
      ∘ (Sum.map (sumAssoc α γ β) (@id δ))
      ∘ (sumAssoc (α ⊕ γ) β δ).symm
  left_inv x := by rcases x with ((a | b) | (c | d)) <;> simp
  right_inv x := by rcases x with ((a | c) | (b | d)) <;> simp

@[simp]
theorem sumSumSumComm_symm (α β γ δ) : (sumSumSumComm α β γ δ).symm = sumSumSumComm α γ β δ :=
  rfl

/-- Sum with `IsEmpty` is equivalent to the original type. -/
@[simps symm_apply]
def sumEmpty (α β) [IsEmpty β] : α ⊕ β ≃ α where
  toFun := Sum.elim id isEmptyElim
  invFun := inl
  left_inv s := by
    rcases s with (_ | x)
    · rfl
    · exact isEmptyElim x
  right_inv _ := rfl

@[simp]
theorem sumEmpty_apply_inl {α β} [IsEmpty β] (a : α) : sumEmpty α β (Sum.inl a) = a :=
  rfl

/-- The sum of `IsEmpty` with any type is equivalent to that type. -/
@[simps! symm_apply]
def emptySum (α β) [IsEmpty α] : α ⊕ β ≃ β :=
  (sumComm _ _).trans <| sumEmpty _ _

@[simp]
theorem emptySum_apply_inr {α β} [IsEmpty α] (b : β) : emptySum α β (Sum.inr b) = b :=
  rfl

/-- `Option α` is equivalent to `α ⊕ PUnit` -/
def optionEquivSumPUnit (α) : Option α ≃ α ⊕ PUnit :=
  ⟨fun o => o.elim (inr PUnit.unit) inl, fun s => s.elim some fun _ => none,
    fun o => by cases o <;> rfl,
    fun s => by rcases s with (_ | ⟨⟨⟩⟩) <;> rfl⟩

@[simp]
theorem optionEquivSumPUnit_none {α} : optionEquivSumPUnit α none = Sum.inr PUnit.unit :=
  rfl

@[simp]
theorem optionEquivSumPUnit_some {α} (a) : optionEquivSumPUnit α (some a) = Sum.inl a :=
  rfl

@[simp]
theorem optionEquivSumPUnit_coe {α} (a : α) : optionEquivSumPUnit α a = Sum.inl a :=
  rfl

@[simp]
theorem optionEquivSumPUnit_symm_inl {α} (a) : (optionEquivSumPUnit α).symm (Sum.inl a) = a :=
  rfl

@[simp]
theorem optionEquivSumPUnit_symm_inr {α} (a) : (optionEquivSumPUnit α).symm (Sum.inr a) = none :=
  rfl

/-- The set of `x : Option α` such that `isSome x` is equivalent to `α`. -/
@[simps]
def optionIsSomeEquiv (α) : { x : Option α // x.isSome } ≃ α where
  toFun o := Option.get _ o.2
  invFun x := ⟨some x, rfl⟩
  left_inv _ := Subtype.eq <| Option.some_get _
  right_inv _ := Option.get_some _ _

/-- The product over `Option α` of `β a` is the binary product of the
product over `α` of `β (some α)` and `β none` -/
@[simps]
def piOptionEquivProd {α} {β : Option α → Type*} :
    (∀ a : Option α, β a) ≃ β none × ∀ a : α, β (some a) where
  toFun f := (f none, fun a => f (some a))
  invFun x a := Option.casesOn a x.fst x.snd
  left_inv f := funext fun a => by cases a <;> rfl
  right_inv x := by simp

/-- `α ⊕ β` is equivalent to a `Sigma`-type over `Bool`. Note that this definition assumes `α` and
`β` to be types from the same universe, so it cannot be used directly to transfer theorems about
sigma types to theorems about sum types. In many cases one can use `ULift` to work around this
difficulty. -/
def sumEquivSigmaBool (α β) : α ⊕ β ≃ Σ b : Bool, b.casesOn α β :=
  ⟨fun s => s.elim (fun x => ⟨false, x⟩) fun x => ⟨true, x⟩, fun s =>
    match s with
    | ⟨false, a⟩ => inl a
    | ⟨true, b⟩ => inr b,
    fun s => by cases s <;> rfl, fun s => by rcases s with ⟨_ | _, _⟩ <;> rfl⟩

-- See also `Equiv.sigmaPreimageEquiv`.
/-- `sigmaFiberEquiv f` for `f : α → β` is the natural equivalence between
the type of all fibres of `f` and the total space `α`. -/
@[simps]
def sigmaFiberEquiv {α β : Type*} (f : α → β) : (Σ y : β, { x // f x = y }) ≃ α :=
  ⟨fun x => ↑x.2, fun x => ⟨f x, x, rfl⟩, fun ⟨_, _, rfl⟩ => rfl, fun _ => rfl⟩

/-- Inhabited types are equivalent to `Option β` for some `β` by identifying `default` with `none`.
-/
def sigmaEquivOptionOfInhabited (α : Type u) [Inhabited α] [DecidableEq α] :
    Σ β : Type u, α ≃ Option β where
  fst := {a // a ≠ default}
  snd.toFun a := if h : a = default then none else some ⟨a, h⟩
  snd.invFun := Option.elim' default (↑)
  snd.left_inv a := by dsimp only; split_ifs <;> simp [*]
  snd.right_inv
    | none => by simp
    | some ⟨_, ha⟩ => dif_neg ha

end

section sumCompl

/-- For any predicate `p` on `α`,
the sum of the two subtypes `{a // p a}` and its complement `{a // ¬ p a}`
is naturally equivalent to `α`.

See `subtypeOrEquiv` for sum types over subtypes `{x // p x}` and `{x // q x}`
that are not necessarily `IsCompl p q`. -/
def sumCompl {α : Type*} (p : α → Prop) [DecidablePred p] :
    { a // p a } ⊕ { a // ¬p a } ≃ α where
  toFun := Sum.elim Subtype.val Subtype.val
  invFun a := if h : p a then Sum.inl ⟨a, h⟩ else Sum.inr ⟨a, h⟩
  left_inv := by
    rintro (⟨x, hx⟩ | ⟨x, hx⟩) <;> dsimp
    · rw [dif_pos]
    · rw [dif_neg]
  right_inv a := by
    dsimp
    split_ifs <;> rfl

@[simp]
theorem sumCompl_apply_inl {α} (p : α → Prop) [DecidablePred p] (x : { a // p a }) :
    sumCompl p (Sum.inl x) = x :=
  rfl

@[simp]
theorem sumCompl_apply_inr {α} (p : α → Prop) [DecidablePred p] (x : { a // ¬p a }) :
    sumCompl p (Sum.inr x) = x :=
  rfl

@[simp]
theorem sumCompl_apply_symm_of_pos {α} (p : α → Prop) [DecidablePred p] (a : α) (h : p a) :
    (sumCompl p).symm a = Sum.inl ⟨a, h⟩ :=
  dif_pos h

@[simp]
theorem sumCompl_apply_symm_of_neg {α} (p : α → Prop) [DecidablePred p] (a : α) (h : ¬p a) :
    (sumCompl p).symm a = Sum.inr ⟨a, h⟩ :=
  dif_neg h

/-- Combines an `Equiv` between two subtypes with an `Equiv` between their complements to form a
  permutation. -/
def subtypeCongr {α} {p q : α → Prop} [DecidablePred p] [DecidablePred q]
    (e : { x // p x } ≃ { x // q x }) (f : { x // ¬p x } ≃ { x // ¬q x }) : Perm α :=
  (sumCompl p).symm.trans ((sumCongr e f).trans (sumCompl q))

variable {ε : Type*} {p : ε → Prop} [DecidablePred p]
variable (ep ep' : Perm { a // p a }) (en en' : Perm { a // ¬p a })

/-- Combining permutations on `ε` that permute only inside or outside the subtype
split induced by `p : ε → Prop` constructs a permutation on `ε`. -/
def Perm.subtypeCongr : Equiv.Perm ε :=
  permCongr (sumCompl p) (sumCongr ep en)

theorem Perm.subtypeCongr.apply (a : ε) : ep.subtypeCongr en a =
    if h : p a then (ep ⟨a, h⟩ : ε) else en ⟨a, h⟩ := by
  by_cases h : p a <;> simp [Perm.subtypeCongr, h]

@[simp]
theorem Perm.subtypeCongr.left_apply {a : ε} (h : p a) : ep.subtypeCongr en a = ep ⟨a, h⟩ := by
  simp [Perm.subtypeCongr.apply, h]

@[simp]
theorem Perm.subtypeCongr.left_apply_subtype (a : { a // p a }) : ep.subtypeCongr en a = ep a :=
    Perm.subtypeCongr.left_apply ep en a.property

@[simp]
theorem Perm.subtypeCongr.right_apply {a : ε} (h : ¬p a) : ep.subtypeCongr en a = en ⟨a, h⟩ := by
  simp [Perm.subtypeCongr.apply, h]

@[simp]
theorem Perm.subtypeCongr.right_apply_subtype (a : { a // ¬p a }) : ep.subtypeCongr en a = en a :=
  Perm.subtypeCongr.right_apply ep en a.property

@[simp]
theorem Perm.subtypeCongr.refl :
    Perm.subtypeCongr (Equiv.refl { a // p a }) (Equiv.refl { a // ¬p a }) = Equiv.refl ε := by
  ext x
  by_cases h : p x <;> simp [h]

@[simp]
theorem Perm.subtypeCongr.symm : (ep.subtypeCongr en).symm = Perm.subtypeCongr ep.symm en.symm := by
  ext x
  by_cases h : p x
  · have : p (ep.symm ⟨x, h⟩) := Subtype.property _
    simp [Perm.subtypeCongr.apply, h, symm_apply_eq, this]
  · have : ¬p (en.symm ⟨x, h⟩) := Subtype.property (en.symm _)
    simp [Perm.subtypeCongr.apply, h, symm_apply_eq, this]

@[simp]
theorem Perm.subtypeCongr.trans :
    (ep.subtypeCongr en).trans (ep'.subtypeCongr en')
    = Perm.subtypeCongr (ep.trans ep') (en.trans en') := by
  ext x
  by_cases h : p x
  · have : p (ep ⟨x, h⟩) := Subtype.property _
    simp [Perm.subtypeCongr.apply, h, this]
  · have : ¬p (en ⟨x, h⟩) := Subtype.property (en _)
    simp [Perm.subtypeCongr.apply, h, symm_apply_eq, this]

end sumCompl

section subtypePreimage

variable (p : α → Prop) [DecidablePred p] (x₀ : { a // p a } → β)

/-- For a fixed function `x₀ : {a // p a} → β` defined on a subtype of `α`,
the subtype of functions `x : α → β` that agree with `x₀` on the subtype `{a // p a}`
is naturally equivalent to the type of functions `{a // ¬ p a} → β`. -/
@[simps]
def subtypePreimage : { x : α → β // x ∘ Subtype.val = x₀ } ≃ ({ a // ¬p a } → β) where
  toFun (x : { x : α → β // x ∘ Subtype.val = x₀ }) a := (x : α → β) a
  invFun x := ⟨fun a => if h : p a then x₀ ⟨a, h⟩ else x ⟨a, h⟩, funext fun ⟨_, h⟩ => dif_pos h⟩
  left_inv := fun ⟨x, hx⟩ =>
    Subtype.val_injective <|
      funext fun a => by
        dsimp only
        split_ifs
        · rw [← hx]; rfl
        · rfl
  right_inv x :=
    funext fun ⟨a, h⟩ =>
      show dite (p a) _ _ = _ by
        dsimp only
        rw [dif_neg h]

theorem subtypePreimage_symm_apply_coe_pos (x : { a // ¬p a } → β) (a : α) (h : p a) :
    ((subtypePreimage p x₀).symm x : α → β) a = x₀ ⟨a, h⟩ :=
  dif_pos h

theorem subtypePreimage_symm_apply_coe_neg (x : { a // ¬p a } → β) (a : α) (h : ¬p a) :
    ((subtypePreimage p x₀).symm x : α → β) a = x ⟨a, h⟩ :=
  dif_neg h

end subtypePreimage

section

/-- A family of equivalences `∀ a, β₁ a ≃ β₂ a` generates an equivalence between `∀ a, β₁ a` and
`∀ a, β₂ a`. -/
def piCongrRight {β₁ β₂ : α → Sort*} (F : ∀ a, β₁ a ≃ β₂ a) : (∀ a, β₁ a) ≃ (∀ a, β₂ a) :=
  ⟨Pi.map fun a ↦ F a, Pi.map fun a ↦ (F a).symm, fun H => funext <| by simp,
    fun H => funext <| by simp⟩

/-- Given `φ : α → β → Sort*`, we have an equivalence between `∀ a b, φ a b` and `∀ b a, φ a b`.
This is `Function.swap` as an `Equiv`. -/
@[simps apply]
def piComm (φ : α → β → Sort*) : (∀ a b, φ a b) ≃ ∀ b a, φ a b :=
  ⟨swap, swap, fun _ => rfl, fun _ => rfl⟩

@[simp]
theorem piComm_symm {φ : α → β → Sort*} : (piComm φ).symm = (piComm <| swap φ) :=
  rfl

/-- Dependent `curry` equivalence: the type of dependent functions on `Σ i, β i` is equivalent
to the type of dependent functions of two arguments (i.e., functions to the space of functions).

This is `Sigma.curry` and `Sigma.uncurry` together as an equiv. -/
def piCurry {α} {β : α → Type*} (γ : ∀ a, β a → Type*) :
    (∀ x : Σ i, β i, γ x.1 x.2) ≃ ∀ a b, γ a b where
  toFun := Sigma.curry
  invFun := Sigma.uncurry
  left_inv := Sigma.uncurry_curry
  right_inv := Sigma.curry_uncurry

-- `simps` overapplies these but `simps (config := .asFn)` under-applies them
@[simp] theorem piCurry_apply {α} {β : α → Type*} (γ : ∀ a, β a → Type*)
    (f : ∀ x : Σ i, β i, γ x.1 x.2) :
    piCurry γ f = Sigma.curry f :=
  rfl

@[simp] theorem piCurry_symm_apply {α} {β : α → Type*} (γ : ∀ a, β a → Type*) (f : ∀ a b, γ a b) :
    (piCurry γ).symm f = Sigma.uncurry f :=
  rfl

end

section prodCongr

variable {α₁ α₂ β₁ β₂ : Type*} (e : α₁ → β₁ ≃ β₂)

/-- A family of equivalences `∀ (a : α₁), β₁ ≃ β₂` generates an equivalence
between `β₁ × α₁` and `β₂ × α₁`. -/
def prodCongrLeft : β₁ × α₁ ≃ β₂ × α₁ where
  toFun ab := ⟨e ab.2 ab.1, ab.2⟩
  invFun ab := ⟨(e ab.2).symm ab.1, ab.2⟩
  left_inv := by
    rintro ⟨a, b⟩
    simp
  right_inv := by
    rintro ⟨a, b⟩
    simp

@[simp]
theorem prodCongrLeft_apply (b : β₁) (a : α₁) : prodCongrLeft e (b, a) = (e a b, a) :=
  rfl

theorem prodCongr_refl_right (e : β₁ ≃ β₂) :
    prodCongr e (Equiv.refl α₁) = prodCongrLeft fun _ => e := by
  ext ⟨a, b⟩ : 1
  simp

/-- A family of equivalences `∀ (a : α₁), β₁ ≃ β₂` generates an equivalence
between `α₁ × β₁` and `α₁ × β₂`. -/
def prodCongrRight : α₁ × β₁ ≃ α₁ × β₂ where
  toFun ab := ⟨ab.1, e ab.1 ab.2⟩
  invFun ab := ⟨ab.1, (e ab.1).symm ab.2⟩
  left_inv := by
    rintro ⟨a, b⟩
    simp
  right_inv := by
    rintro ⟨a, b⟩
    simp

@[simp]
theorem prodCongrRight_apply (a : α₁) (b : β₁) : prodCongrRight e (a, b) = (a, e a b) :=
  rfl

theorem prodCongr_refl_left (e : β₁ ≃ β₂) :
    prodCongr (Equiv.refl α₁) e = prodCongrRight fun _ => e := by
  ext ⟨a, b⟩ : 1
  simp

@[simp]
theorem prodCongrLeft_trans_prodComm :
    (prodCongrLeft e).trans (prodComm _ _) = (prodComm _ _).trans (prodCongrRight e) := by
  ext ⟨a, b⟩ : 1
  simp

@[simp]
theorem prodCongrRight_trans_prodComm :
    (prodCongrRight e).trans (prodComm _ _) = (prodComm _ _).trans (prodCongrLeft e) := by
  ext ⟨a, b⟩ : 1
  simp

theorem sigmaCongrRight_sigmaEquivProd :
    (sigmaCongrRight e).trans (sigmaEquivProd α₁ β₂)
    = (sigmaEquivProd α₁ β₁).trans (prodCongrRight e) := by
  ext ⟨a, b⟩ : 1
  simp

theorem sigmaEquivProd_sigmaCongrRight :
    (sigmaEquivProd α₁ β₁).symm.trans (sigmaCongrRight e)
    = (prodCongrRight e).trans (sigmaEquivProd α₁ β₂).symm := by
  ext ⟨a, b⟩ : 1
  simp only [trans_apply, sigmaCongrRight_apply, prodCongrRight_apply]
  rfl

-- See also `Equiv.ofPreimageEquiv`.
/-- A family of equivalences between fibers gives an equivalence between domains. -/
@[simps!]
def ofFiberEquiv {α β γ} {f : α → γ} {g : β → γ}
    (e : ∀ c, { a // f a = c } ≃ { b // g b = c }) : α ≃ β :=
  (sigmaFiberEquiv f).symm.trans <| (Equiv.sigmaCongrRight e).trans (sigmaFiberEquiv g)

theorem ofFiberEquiv_map {α β γ} {f : α → γ} {g : β → γ}
    (e : ∀ c, { a // f a = c } ≃ { b // g b = c }) (a : α) : g (ofFiberEquiv e a) = f a :=
  (_ : { b // g b = _ }).property

/-- A variation on `Equiv.prodCongr` where the equivalence in the second component can depend
  on the first component. A typical example is a shear mapping, explaining the name of this
  declaration. -/
@[simps (config := .asFn)]
def prodShear (e₁ : α₁ ≃ α₂) (e₂ : α₁ → β₁ ≃ β₂) : α₁ × β₁ ≃ α₂ × β₂ where
  toFun := fun x : α₁ × β₁ => (e₁ x.1, e₂ x.1 x.2)
  invFun := fun y : α₂ × β₂ => (e₁.symm y.1, (e₂ <| e₁.symm y.1).symm y.2)
  left_inv := by
    rintro ⟨x₁, y₁⟩
    simp only [symm_apply_apply]
  right_inv := by
    rintro ⟨x₁, y₁⟩
    simp only [apply_symm_apply]

end prodCongr

namespace Perm

variable {α₁ β₁ : Type*} [DecidableEq α₁] (a : α₁) (e : Perm β₁)

/-- `prodExtendRight a e` extends `e : Perm β` to `Perm (α × β)` by sending `(a, b)` to
`(a, e b)` and keeping the other `(a', b)` fixed. -/
def prodExtendRight : Perm (α₁ × β₁) where
  toFun ab := if ab.fst = a then (a, e ab.snd) else ab
  invFun ab := if ab.fst = a then (a, e.symm ab.snd) else ab
  left_inv := by
    rintro ⟨k', x⟩
    dsimp only
    split_ifs with h₁ h₂
    · simp [h₁]
    · simp at h₂
    · simp
  right_inv := by
    rintro ⟨k', x⟩
    dsimp only
    split_ifs with h₁ h₂
    · simp [h₁]
    · simp at h₂
    · simp

@[simp]
theorem prodExtendRight_apply_eq (b : β₁) : prodExtendRight a e (a, b) = (a, e b) :=
  if_pos rfl

theorem prodExtendRight_apply_ne {a a' : α₁} (h : a' ≠ a) (b : β₁) :
    prodExtendRight a e (a', b) = (a', b) :=
  if_neg h

theorem eq_of_prodExtendRight_ne {e : Perm β₁} {a a' : α₁} {b : β₁}
    (h : prodExtendRight a e (a', b) ≠ (a', b)) : a' = a := by
  contrapose! h
  exact prodExtendRight_apply_ne _ h _

@[simp]
theorem fst_prodExtendRight (ab : α₁ × β₁) : (prodExtendRight a e ab).fst = ab.fst := by
  rw [prodExtendRight]
  dsimp
  split_ifs with h
  · rw [h]
  · rfl

end Perm

section

/-- The type of functions to a product `α × β` is equivalent to the type of pairs of functions
`γ → α` and `γ → β`. -/
def arrowProdEquivProdArrow (α β γ : Type*) : (γ → α × β) ≃ (γ → α) × (γ → β) where
  toFun := fun f => (fun c => (f c).1, fun c => (f c).2)
  invFun := fun p c => (p.1 c, p.2 c)
  left_inv := fun _ => rfl
  right_inv := fun p => by cases p; rfl

open Sum

/-- The type of dependent functions on a sum type `ι ⊕ ι'` is equivalent to the type of pairs of
functions on `ι` and on `ι'`. This is a dependent version of `Equiv.sumArrowEquivProdArrow`. -/
@[simps]
def sumPiEquivProdPi {ι ι'} (π : ι ⊕ ι' → Type*) :
    (∀ i, π i) ≃ (∀ i, π (inl i)) × ∀ i', π (inr i') where
  toFun f := ⟨fun i => f (inl i), fun i' => f (inr i')⟩
  invFun g := Sum.rec g.1 g.2
  left_inv f := by ext (i | i) <;> rfl
  right_inv _ := Prod.ext rfl rfl

/-- The equivalence between a product of two dependent functions types and a single dependent
function type. Basically a symmetric version of `Equiv.sumPiEquivProdPi`. -/
@[simps!]
def prodPiEquivSumPi {ι ι'} (π : ι → Type u) (π' : ι' → Type u) :
    ((∀ i, π i) × ∀ i', π' i') ≃ ∀ i, Sum.elim π π' i :=
  sumPiEquivProdPi (Sum.elim π π') |>.symm

/-- The type of functions on a sum type `α ⊕ β` is equivalent to the type of pairs of functions
on `α` and on `β`. -/
def sumArrowEquivProdArrow (α β γ : Type*) : (α ⊕ β → γ) ≃ (α → γ) × (β → γ) :=
  ⟨fun f => (f ∘ inl, f ∘ inr), fun p => Sum.elim p.1 p.2, fun f => by ext ⟨⟩ <;> rfl, fun p => by
    cases p
    rfl⟩

@[simp]
theorem sumArrowEquivProdArrow_apply_fst {α β γ} (f : α ⊕ β → γ) (a : α) :
    (sumArrowEquivProdArrow α β γ f).1 a = f (inl a) :=
  rfl

@[simp]
theorem sumArrowEquivProdArrow_apply_snd {α β γ} (f : α ⊕ β → γ) (b : β) :
    (sumArrowEquivProdArrow α β γ f).2 b = f (inr b) :=
  rfl

@[simp]
theorem sumArrowEquivProdArrow_symm_apply_inl {α β γ} (f : α → γ) (g : β → γ) (a : α) :
    ((sumArrowEquivProdArrow α β γ).symm (f, g)) (inl a) = f a :=
  rfl

@[simp]
theorem sumArrowEquivProdArrow_symm_apply_inr {α β γ} (f : α → γ) (g : β → γ) (b : β) :
    ((sumArrowEquivProdArrow α β γ).symm (f, g)) (inr b) = g b :=
  rfl

/-- Type product is right distributive with respect to type sum up to an equivalence. -/
def sumProdDistrib (α β γ) : (α ⊕ β) × γ ≃ α × γ ⊕ β × γ :=
  ⟨fun p => p.1.map (fun x => (x, p.2)) fun x => (x, p.2),
    fun s => s.elim (Prod.map inl id) (Prod.map inr id), by
      rintro ⟨_ | _, _⟩ <;> rfl, by rintro (⟨_, _⟩ | ⟨_, _⟩) <;> rfl⟩

@[simp]
theorem sumProdDistrib_apply_left {α β γ} (a : α) (c : γ) :
    sumProdDistrib α β γ (Sum.inl a, c) = Sum.inl (a, c) :=
  rfl

@[simp]
theorem sumProdDistrib_apply_right {α β γ} (b : β) (c : γ) :
    sumProdDistrib α β γ (Sum.inr b, c) = Sum.inr (b, c) :=
  rfl

@[simp]
theorem sumProdDistrib_symm_apply_left {α β γ} (a : α × γ) :
    (sumProdDistrib α β γ).symm (inl a) = (inl a.1, a.2) :=
  rfl

@[simp]
theorem sumProdDistrib_symm_apply_right {α β γ} (b : β × γ) :
    (sumProdDistrib α β γ).symm (inr b) = (inr b.1, b.2) :=
  rfl

/-- Type product is left distributive with respect to type sum up to an equivalence. -/
def prodSumDistrib (α β γ) : α × (β ⊕ γ) ≃ (α × β) ⊕ (α × γ) :=
  calc
    α × (β ⊕ γ) ≃ (β ⊕ γ) × α := prodComm _ _
    _ ≃ (β × α) ⊕ (γ × α) := sumProdDistrib _ _ _
    _ ≃ (α × β) ⊕ (α × γ) := sumCongr (prodComm _ _) (prodComm _ _)

@[simp]
theorem prodSumDistrib_apply_left {α β γ} (a : α) (b : β) :
    prodSumDistrib α β γ (a, Sum.inl b) = Sum.inl (a, b) :=
  rfl

@[simp]
theorem prodSumDistrib_apply_right {α β γ} (a : α) (c : γ) :
    prodSumDistrib α β γ (a, Sum.inr c) = Sum.inr (a, c) :=
  rfl

@[simp]
theorem prodSumDistrib_symm_apply_left {α β γ} (a : α × β) :
    (prodSumDistrib α β γ).symm (inl a) = (a.1, inl a.2) :=
  rfl

@[simp]
theorem prodSumDistrib_symm_apply_right {α β γ} (a : α × γ) :
    (prodSumDistrib α β γ).symm (inr a) = (a.1, inr a.2) :=
  rfl

/-- An indexed sum of disjoint sums of types is equivalent to the sum of the indexed sums. -/
@[simps]
def sigmaSumDistrib {ι} (α β : ι → Type*) :
    (Σ i, α i ⊕ β i) ≃ (Σ i, α i) ⊕ (Σ i, β i) :=
  ⟨fun p => p.2.map (Sigma.mk p.1) (Sigma.mk p.1),
    Sum.elim (Sigma.map id fun _ => Sum.inl) (Sigma.map id fun _ => Sum.inr), fun p => by
    rcases p with ⟨i, a | b⟩ <;> rfl, fun p => by rcases p with (⟨i, a⟩ | ⟨i, b⟩) <;> rfl⟩

/-- The product of an indexed sum of types (formally, a `Sigma`-type `Σ i, α i`) by a type `β` is
equivalent to the sum of products `Σ i, (α i × β)`. -/
@[simps apply symm_apply]
def sigmaProdDistrib {ι} (α : ι → Type*) (β) : (Σ i, α i) × β ≃ Σ i, α i × β :=
  ⟨fun p => ⟨p.1.1, (p.1.2, p.2)⟩, fun p => (⟨p.1, p.2.1⟩, p.2.2), fun p => by
    rcases p with ⟨⟨_, _⟩, _⟩
    rfl, fun p => by
    rcases p with ⟨_, ⟨_, _⟩⟩
    rfl⟩

/-- An equivalence that separates out the 0th fiber of `(Σ (n : ℕ), f n)`. -/
def sigmaNatSucc (f : ℕ → Type u) : (Σ n, f n) ≃ f 0 ⊕ Σ n, f (n + 1) :=
  ⟨fun x =>
    @Sigma.casesOn ℕ f (fun _ => f 0 ⊕ Σ n, f (n + 1)) x fun n =>
      @Nat.casesOn (fun i => f i → f 0 ⊕ Σ n : ℕ, f (n + 1)) n (fun x : f 0 => Sum.inl x)
        fun (n : ℕ) (x : f n.succ) => Sum.inr ⟨n, x⟩,
    Sum.elim (Sigma.mk 0) (Sigma.map Nat.succ fun _ => id), by rintro ⟨n | n, x⟩ <;> rfl, by
    rintro (x | ⟨n, x⟩) <;> rfl⟩

/-- The product `Bool × α` is equivalent to `α ⊕ α`. -/
@[simps]
def boolProdEquivSum (α) : Bool × α ≃ α ⊕ α where
  toFun p := p.1.casesOn (inl p.2) (inr p.2)
  invFun := Sum.elim (Prod.mk false) (Prod.mk true)
  left_inv := by rintro ⟨_ | _, _⟩ <;> rfl
  right_inv := by rintro (_ | _) <;> rfl

/-- The function type `Bool → α` is equivalent to `α × α`. -/
@[simps]
def boolArrowEquivProd (α) : (Bool → α) ≃ α × α where
  toFun f := (f false, f true)
  invFun p b := b.casesOn p.1 p.2
  left_inv _ := funext <| Bool.forall_bool.2 ⟨rfl, rfl⟩
  right_inv := fun _ => rfl

end

section

open Sum Nat

/-- The set of natural numbers is equivalent to `ℕ ⊕ PUnit`. -/
def natEquivNatSumPUnit : ℕ ≃ ℕ ⊕ PUnit where
  toFun n := Nat.casesOn n (inr PUnit.unit) inl
  invFun := Sum.elim Nat.succ fun _ => 0
  left_inv n := by cases n <;> rfl
  right_inv := by rintro (_ | _) <;> rfl

/-- `ℕ ⊕ PUnit` is equivalent to `ℕ`. -/
def natSumPUnitEquivNat : ℕ ⊕ PUnit ≃ ℕ :=
  natEquivNatSumPUnit.symm

/-- The type of integer numbers is equivalent to `ℕ ⊕ ℕ`. -/
def intEquivNatSumNat : ℤ ≃ ℕ ⊕ ℕ where
  toFun z := Int.casesOn z inl inr
  invFun := Sum.elim Int.ofNat Int.negSucc
  left_inv := by rintro (m | n) <;> rfl
  right_inv := by rintro (m | n) <;> rfl

end

/-- An equivalence between `α` and `β` generates an equivalence between `List α` and `List β`. -/
def listEquivOfEquiv {α β} (e : α ≃ β) : List α ≃ List β where
  toFun := List.map e
  invFun := List.map e.symm
  left_inv l := by rw [List.map_map, e.symm_comp_self, List.map_id]
  right_inv l := by rw [List.map_map, e.self_comp_symm, List.map_id]

/-- If `α` is equivalent to `β`, then `Unique α` is equivalent to `Unique β`. -/
def uniqueCongr (e : α ≃ β) : Unique α ≃ Unique β where
  toFun h := @Equiv.unique _ _ h e.symm
  invFun h := @Equiv.unique _ _ h e
  left_inv _ := Subsingleton.elim _ _
  right_inv _ := Subsingleton.elim _ _

/-- If `α` is equivalent to `β`, then `IsEmpty α` is equivalent to `IsEmpty β`. -/
theorem isEmpty_congr (e : α ≃ β) : IsEmpty α ↔ IsEmpty β :=
  ⟨fun h => @Function.isEmpty _ _ h e.symm, fun h => @Function.isEmpty _ _ h e⟩

protected theorem isEmpty (e : α ≃ β) [IsEmpty β] : IsEmpty α :=
  e.isEmpty_congr.mpr ‹_›

section

open Subtype

/-- If `α` is equivalent to `β` and the predicates `p : α → Prop` and `q : β → Prop` are equivalent
at corresponding points, then `{a // p a}` is equivalent to `{b // q b}`.
For the statement where `α = β`, that is, `e : perm α`, see `Perm.subtypePerm`. -/
def subtypeEquiv {p : α → Prop} {q : β → Prop} (e : α ≃ β) (h : ∀ a, p a ↔ q (e a)) :
    { a : α // p a } ≃ { b : β // q b } where
  toFun a := ⟨e a, (h _).mp a.property⟩
  invFun b := ⟨e.symm b, (h _).mpr ((e.apply_symm_apply b).symm ▸ b.property)⟩
  left_inv a := Subtype.ext <| by simp
  right_inv b := Subtype.ext <| by simp

lemma coe_subtypeEquiv_eq_map {X Y} {p : X → Prop} {q : Y → Prop} (e : X ≃ Y)
    (h : ∀ x, p x ↔ q (e x)) : ⇑(e.subtypeEquiv h) = Subtype.map e (h · |>.mp) :=
  rfl

@[simp]
theorem subtypeEquiv_refl {p : α → Prop} (h : ∀ a, p a ↔ p (Equiv.refl _ a) := fun _ => Iff.rfl) :
    (Equiv.refl α).subtypeEquiv h = Equiv.refl { a : α // p a } := by
  ext
  rfl

@[simp]
theorem subtypeEquiv_symm {p : α → Prop} {q : β → Prop} (e : α ≃ β) (h : ∀ a : α, p a ↔ q (e a)) :
    (e.subtypeEquiv h).symm =
      e.symm.subtypeEquiv fun a => by
        convert (h <| e.symm a).symm
        exact (e.apply_symm_apply a).symm :=
  rfl

@[simp]
theorem subtypeEquiv_trans {p : α → Prop} {q : β → Prop} {r : γ → Prop} (e : α ≃ β) (f : β ≃ γ)
    (h : ∀ a : α, p a ↔ q (e a)) (h' : ∀ b : β, q b ↔ r (f b)) :
    (e.subtypeEquiv h).trans (f.subtypeEquiv h')
    = (e.trans f).subtypeEquiv fun a => (h a).trans (h' <| e a) :=
  rfl

@[simp]
theorem subtypeEquiv_apply {p : α → Prop} {q : β → Prop}
    (e : α ≃ β) (h : ∀ a : α, p a ↔ q (e a)) (x : { x // p x }) :
    e.subtypeEquiv h x = ⟨e x, (h _).1 x.2⟩ :=
  rfl

/-- If two predicates `p` and `q` are pointwise equivalent, then `{x // p x}` is equivalent to
`{x // q x}`. -/
@[simps!]
def subtypeEquivRight {p q : α → Prop} (e : ∀ x, p x ↔ q x) : { x // p x } ≃ { x // q x } :=
  subtypeEquiv (Equiv.refl _) e

lemma subtypeEquivRight_apply {p q : α → Prop} (e : ∀ x, p x ↔ q x)
    (z : { x // p x }) : subtypeEquivRight e z = ⟨z, (e z.1).mp z.2⟩ := rfl

lemma subtypeEquivRight_symm_apply {p q : α → Prop} (e : ∀ x, p x ↔ q x)
    (z : { x // q x }) : (subtypeEquivRight e).symm z = ⟨z, (e z.1).mpr z.2⟩ := rfl

/-- If `α ≃ β`, then for any predicate `p : β → Prop` the subtype `{a // p (e a)}` is equivalent
to the subtype `{b // p b}`. -/
def subtypeEquivOfSubtype {p : β → Prop} (e : α ≃ β) : { a : α // p (e a) } ≃ { b : β // p b } :=
  subtypeEquiv e <| by simp

/-- If `α ≃ β`, then for any predicate `p : α → Prop` the subtype `{a // p a}` is equivalent
to the subtype `{b // p (e.symm b)}`. This version is used by `equiv_rw`. -/
def subtypeEquivOfSubtype' {p : α → Prop} (e : α ≃ β) :
    { a : α // p a } ≃ { b : β // p (e.symm b) } :=
  e.symm.subtypeEquivOfSubtype.symm

/-- If two predicates are equal, then the corresponding subtypes are equivalent. -/
def subtypeEquivProp {p q : α → Prop} (h : p = q) : Subtype p ≃ Subtype q :=
  subtypeEquiv (Equiv.refl α) fun _ => h ▸ Iff.rfl

/-- A subtype of a subtype is equivalent to the subtype of elements satisfying both predicates. This
version allows the “inner” predicate to depend on `h : p a`. -/
@[simps]
def subtypeSubtypeEquivSubtypeExists (p : α → Prop) (q : Subtype p → Prop) :
    Subtype q ≃ { a : α // ∃ h : p a, q ⟨a, h⟩ } :=
  ⟨fun a =>
    ⟨a.1, a.1.2, by
      rcases a with ⟨⟨a, hap⟩, haq⟩
      exact haq⟩,
    fun a => ⟨⟨a, a.2.fst⟩, a.2.snd⟩, fun ⟨⟨_, _⟩, _⟩ => rfl, fun ⟨_, _, _⟩ => rfl⟩

/-- A subtype of a subtype is equivalent to the subtype of elements satisfying both predicates. -/
@[simps!]
def subtypeSubtypeEquivSubtypeInter {α : Type u} (p q : α → Prop) :
    { x : Subtype p // q x.1 } ≃ Subtype fun x => p x ∧ q x :=
  (subtypeSubtypeEquivSubtypeExists p _).trans <|
    subtypeEquivRight fun x => @exists_prop (q x) (p x)

/-- If the outer subtype has more restrictive predicate than the inner one,
then we can drop the latter. -/
@[simps!]
def subtypeSubtypeEquivSubtype {α} {p q : α → Prop} (h : ∀ {x}, q x → p x) :
    { x : Subtype p // q x.1 } ≃ Subtype q :=
  (subtypeSubtypeEquivSubtypeInter p _).trans <| subtypeEquivRight fun _ => and_iff_right_of_imp h

/-- If a proposition holds for all elements, then the subtype is
equivalent to the original type. -/
@[simps apply symm_apply]
def subtypeUnivEquiv {α} {p : α → Prop} (h : ∀ x, p x) : Subtype p ≃ α :=
  ⟨fun x => x, fun x => ⟨x, h x⟩, fun _ => Subtype.eq rfl, fun _ => rfl⟩

/-- A subtype of a sigma-type is a sigma-type over a subtype. -/
def subtypeSigmaEquiv {α} (p : α → Type v) (q : α → Prop) : { y : Sigma p // q y.1 } ≃ Σ x :
    Subtype q, p x.1 :=
  ⟨fun x => ⟨⟨x.1.1, x.2⟩, x.1.2⟩, fun x => ⟨⟨x.1.1, x.2⟩, x.1.2⟩, fun _ => rfl,
    fun _ => rfl⟩

/-- A sigma type over a subtype is equivalent to the sigma set over the original type,
if the fiber is empty outside of the subset -/
def sigmaSubtypeEquivOfSubset {α} (p : α → Type v) (q : α → Prop) (h : ∀ x, p x → q x) :
    (Σ x : Subtype q, p x) ≃ Σ x : α, p x :=
  (subtypeSigmaEquiv p q).symm.trans <| subtypeUnivEquiv fun x => h x.1 x.2

/-- If a predicate `p : β → Prop` is true on the range of a map `f : α → β`, then
`Σ y : {y // p y}, {x // f x = y}` is equivalent to `α`. -/
def sigmaSubtypeFiberEquiv {α β : Type*} (f : α → β) (p : β → Prop) (h : ∀ x, p (f x)) :
    (Σ y : Subtype p, { x : α // f x = y }) ≃ α :=
  calc
    _ ≃ Σy : β, { x : α // f x = y } := sigmaSubtypeEquivOfSubset _ p fun _ ⟨x, h'⟩ => h' ▸ h x
    _ ≃ α := sigmaFiberEquiv f

/-- If for each `x` we have `p x ↔ q (f x)`, then `Σ y : {y // q y}, f ⁻¹' {y}` is equivalent
to `{x // p x}`. -/
def sigmaSubtypeFiberEquivSubtype {α β : Type*} (f : α → β) {p : α → Prop} {q : β → Prop}
    (h : ∀ x, p x ↔ q (f x)) : (Σ y : Subtype q, { x : α // f x = y }) ≃ Subtype p :=
  calc
    (Σy : Subtype q, { x : α // f x = y }) ≃ Σy :
        Subtype q, { x : Subtype p // Subtype.mk (f x) ((h x).1 x.2) = y } := by {
          apply sigmaCongrRight
          intro y
          apply Equiv.symm
          refine (subtypeSubtypeEquivSubtypeExists _ _).trans (subtypeEquivRight ?_)
          intro x
          exact ⟨fun ⟨hp, h'⟩ => congr_arg Subtype.val h', fun h' => ⟨(h x).2 (h'.symm ▸ y.2),
            Subtype.eq h'⟩⟩ }
    _ ≃ Subtype p := sigmaFiberEquiv fun x : Subtype p => (⟨f x, (h x).1 x.property⟩ : Subtype q)

/-- A sigma type over an `Option` is equivalent to the sigma set over the original type,
if the fiber is empty at none. -/
def sigmaOptionEquivOfSome {α} (p : Option α → Type v) (h : p none → False) :
    (Σ x : Option α, p x) ≃ Σ x : α, p (some x) :=
  haveI h' : ∀ x, p x → x.isSome := by
    intro x
    cases x
    · intro n
      exfalso
      exact h n
    · intro _
      exact rfl
  (sigmaSubtypeEquivOfSubset _ _ h').symm.trans (sigmaCongrLeft' (optionIsSomeEquiv α))

/-- The `Pi`-type `∀ i, π i` is equivalent to the type of sections `f : ι → Σ i, π i` of the
`Sigma` type such that for all `i` we have `(f i).fst = i`. -/
def piEquivSubtypeSigma (ι) (π : ι → Type*) :
    (∀ i, π i) ≃ { f : ι → Σ i, π i // ∀ i, (f i).1 = i } where
  toFun := fun f => ⟨fun i => ⟨i, f i⟩, fun _ => rfl⟩
  invFun := fun f i => by rw [← f.2 i]; exact (f.1 i).2
  left_inv := fun _ => funext fun _ => rfl
  right_inv := fun ⟨f, hf⟩ =>
    Subtype.eq <| funext fun i =>
      Sigma.eq (hf i).symm <| eq_of_heq <| rec_heq_of_heq _ <| by simp

/-- The type of functions `f : ∀ a, β a` such that for all `a` we have `p a (f a)` is equivalent
to the type of functions `∀ a, {b : β a // p a b}`. -/
def subtypePiEquivPi {β : α → Sort v} {p : ∀ a, β a → Prop} :
    { f : ∀ a, β a // ∀ a, p a (f a) } ≃ ∀ a, { b : β a // p a b } where
  toFun := fun f a => ⟨f.1 a, f.2 a⟩
  invFun := fun f => ⟨fun a => (f a).1, fun a => (f a).2⟩
  left_inv := by
    rintro ⟨f, h⟩
    rfl
  right_inv := by
    rintro f
    funext a
    exact Subtype.ext_val rfl

/-- A subtype of a product defined by componentwise conditions
is equivalent to a product of subtypes. -/
def subtypeProdEquivProd {α β} {p : α → Prop} {q : β → Prop} :
    { c : α × β // p c.1 ∧ q c.2 } ≃ { a // p a } × { b // q b } where
  toFun := fun x => ⟨⟨x.1.1, x.2.1⟩, ⟨x.1.2, x.2.2⟩⟩
  invFun := fun x => ⟨⟨x.1.1, x.2.1⟩, ⟨x.1.2, x.2.2⟩⟩
  left_inv := fun ⟨⟨_, _⟩, ⟨_, _⟩⟩ => rfl
  right_inv := fun ⟨⟨_, _⟩, ⟨_, _⟩⟩ => rfl

/-- A subtype of a `Prod` that depends only on the first component is equivalent to the
corresponding subtype of the first type times the second type. -/
def prodSubtypeFstEquivSubtypeProd {α β} {p : α → Prop} :
    {s : α × β // p s.1} ≃ {a // p a} × β where
  toFun x := ⟨⟨x.1.1, x.2⟩, x.1.2⟩
  invFun x := ⟨⟨x.1.1, x.2⟩, x.1.2⟩
  left_inv _ := rfl
  right_inv _ := rfl

/-- A subtype of a `Prod` is equivalent to a sigma type whose fibers are subtypes. -/
def subtypeProdEquivSigmaSubtype {α β} (p : α → β → Prop) :
    { x : α × β // p x.1 x.2 } ≃ Σa, { b : β // p a b } where
  toFun x := ⟨x.1.1, x.1.2, x.property⟩
  invFun x := ⟨⟨x.1, x.2⟩, x.2.property⟩
  left_inv x := by ext <;> rfl
  right_inv := fun ⟨_, _, _⟩ => rfl

/-- The type `∀ (i : α), β i` can be split as a product by separating the indices in `α`
depending on whether they satisfy a predicate `p` or not. -/
@[simps]
def piEquivPiSubtypeProd {α : Type*} (p : α → Prop) (β : α → Type*) [DecidablePred p] :
    (∀ i : α, β i) ≃ (∀ i : { x // p x }, β i) × ∀ i : { x // ¬p x }, β i where
  toFun f := (fun x => f x, fun x => f x)
  invFun f x := if h : p x then f.1 ⟨x, h⟩ else f.2 ⟨x, h⟩
  right_inv := by
    rintro ⟨f, g⟩
    ext1 <;>
      · ext y
        rcases y with ⟨val, property⟩
        simp only [property, dif_pos, dif_neg, not_false_iff, Subtype.coe_mk]
  left_inv f := by
    ext x
    by_cases h : p x <;>
      · simp only [h, dif_neg, dif_pos, not_false_iff]

/-- A product of types can be split as the binary product of one of the types and the product
  of all the remaining types. -/
@[simps]
def piSplitAt {α : Type*} [DecidableEq α] (i : α) (β : α → Type*) :
    (∀ j, β j) ≃ β i × ∀ j : { j // j ≠ i }, β j where
  toFun f := ⟨f i, fun j => f j⟩
  invFun f j := if h : j = i then h.symm.rec f.1 else f.2 ⟨j, h⟩
  right_inv f := by
    ext x
    exacts [dif_pos rfl, (dif_neg x.2).trans (by cases x; rfl)]
  left_inv f := by
    ext x
    dsimp only
    split_ifs with h
    · subst h; rfl
    · rfl

/-- A product of copies of a type can be split as the binary product of one copy and the product
  of all the remaining copies. -/
@[simps!]
def funSplitAt {α : Type*} [DecidableEq α] (i : α) (β : Type*) :
    (α → β) ≃ β × ({ j // j ≠ i } → β) :=
  piSplitAt i _

end

section subtypeEquivCodomain

variable {X Y : Sort*} [DecidableEq X] {x : X}

/-- The type of all functions `X → Y` with prescribed values for all `x' ≠ x`
is equivalent to the codomain `Y`. -/
def subtypeEquivCodomain (f : { x' // x' ≠ x } → Y) :
    { g : X → Y // g ∘ (↑) = f } ≃ Y :=
  (subtypePreimage _ f).trans <|
    @funUnique { x' // ¬x' ≠ x } _ <|
      show Unique { x' // ¬x' ≠ x } from
        @Equiv.unique _ _
          (show Unique { x' // x' = x } from {
            default := ⟨x, rfl⟩, uniq := fun ⟨_, h⟩ => Subtype.val_injective h })
          (subtypeEquivRight fun _ => not_not)

@[simp]
theorem coe_subtypeEquivCodomain (f : { x' // x' ≠ x } → Y) :
    (subtypeEquivCodomain f : _ → Y) =
      fun g : { g : X → Y // g ∘ (↑) = f } => (g : X → Y) x :=
  rfl

@[simp]
theorem subtypeEquivCodomain_apply (f : { x' // x' ≠ x } → Y) (g) :
    subtypeEquivCodomain f g = (g : X → Y) x :=
  rfl

theorem coe_subtypeEquivCodomain_symm (f : { x' // x' ≠ x } → Y) :
    ((subtypeEquivCodomain f).symm : Y → _) = fun y =>
      ⟨fun x' => if h : x' ≠ x then f ⟨x', h⟩ else y, by
        funext x'
        simp only [ne_eq, dite_not, comp_apply, Subtype.coe_eta, dite_eq_ite, ite_eq_right_iff]
        intro w
        exfalso
        exact x'.property w⟩ :=
  rfl

@[simp]
theorem subtypeEquivCodomain_symm_apply (f : { x' // x' ≠ x } → Y) (y : Y) (x' : X) :
    ((subtypeEquivCodomain f).symm y : X → Y) x' = if h : x' ≠ x then f ⟨x', h⟩ else y :=
  rfl

theorem subtypeEquivCodomain_symm_apply_eq (f : { x' // x' ≠ x } → Y) (y : Y) :
    ((subtypeEquivCodomain f).symm y : X → Y) x = y :=
  dif_neg (not_not.mpr rfl)

theorem subtypeEquivCodomain_symm_apply_ne
    (f : { x' // x' ≠ x } → Y) (y : Y) (x' : X) (h : x' ≠ x) :
    ((subtypeEquivCodomain f).symm y : X → Y) x' = f ⟨x', h⟩ :=
  dif_pos h

end subtypeEquivCodomain

instance : CanLift (α → β) (α ≃ β) (↑) Bijective where prf f hf := ⟨ofBijective f hf, rfl⟩

section

variable {α' β' : Type*} (e : Perm α') {p : β' → Prop} [DecidablePred p] (f : α' ≃ Subtype p)

/-- Extend the domain of `e : Equiv.Perm α` to one that is over `β` via `f : α → Subtype p`,
where `p : β → Prop`, permuting only the `b : β` that satisfy `p b`.
This can be used to extend the domain across a function `f : α → β`,
keeping everything outside of `Set.range f` fixed. For this use-case `Equiv` given by `f` can
be constructed by `Equiv.of_leftInverse'` or `Equiv.of_leftInverse` when there is a known
inverse, or `Equiv.ofInjective` in the general case.
-/
def Perm.extendDomain : Perm β' :=
  (permCongr f e).subtypeCongr (Equiv.refl _)

@[simp]
theorem Perm.extendDomain_apply_image (a : α') : e.extendDomain f (f a) = f (e a) := by
  simp [Perm.extendDomain]

theorem Perm.extendDomain_apply_subtype {b : β'} (h : p b) :
    e.extendDomain f b = f (e (f.symm ⟨b, h⟩)) := by
  simp [Perm.extendDomain, h]

theorem Perm.extendDomain_apply_not_subtype {b : β'} (h : ¬p b) : e.extendDomain f b = b := by
  simp [Perm.extendDomain, h]

@[simp]
theorem Perm.extendDomain_refl : Perm.extendDomain (Equiv.refl _) f = Equiv.refl _ := by
  simp [Perm.extendDomain]

@[simp]
theorem Perm.extendDomain_symm : (e.extendDomain f).symm = Perm.extendDomain e.symm f :=
  rfl

theorem Perm.extendDomain_trans (e e' : Perm α') :
    (e.extendDomain f).trans (e'.extendDomain f) = Perm.extendDomain (e.trans e') f := by
  simp [Perm.extendDomain, permCongr_trans]

end

/-- Subtype of the quotient is equivalent to the quotient of the subtype. Let `α` be a setoid with
equivalence relation `~`. Let `p₂` be a predicate on the quotient type `α/~`, and `p₁` be the lift
of this predicate to `α`: `p₁ a ↔ p₂ ⟦a⟧`. Let `~₂` be the restriction of `~` to `{x // p₁ x}`.
Then `{x // p₂ x}` is equivalent to the quotient of `{x // p₁ x}` by `~₂`. -/
def subtypeQuotientEquivQuotientSubtype (p₁ : α → Prop) {s₁ : Setoid α} {s₂ : Setoid (Subtype p₁)}
    (p₂ : Quotient s₁ → Prop) (hp₂ : ∀ a, p₁ a ↔ p₂ ⟦a⟧)
    (h : ∀ x y : Subtype p₁, s₂.r x y ↔ s₁.r x y) : {x // p₂ x} ≃ Quotient s₂ where
  toFun a :=
    Quotient.hrecOn a.1 (fun a h => ⟦⟨a, (hp₂ _).2 h⟩⟧)
      (fun a b hab => hfunext (by rw [Quotient.sound hab]) fun _ _ _ =>
        heq_of_eq (Quotient.sound ((h _ _).2 hab)))
      a.2
  invFun a :=
    Quotient.liftOn a (fun a => (⟨⟦a.1⟧, (hp₂ _).1 a.2⟩ : { x // p₂ x })) fun _ _ hab =>
      Subtype.ext_val (Quotient.sound ((h _ _).1 hab))
  left_inv := by exact fun ⟨a, ha⟩ => Quotient.inductionOn a (fun b hb => rfl) ha
  right_inv a := by exact Quotient.inductionOn a fun ⟨a, ha⟩ => rfl

@[simp]
theorem subtypeQuotientEquivQuotientSubtype_mk (p₁ : α → Prop)
    [s₁ : Setoid α] [s₂ : Setoid (Subtype p₁)] (p₂ : Quotient s₁ → Prop) (hp₂ : ∀ a, p₁ a ↔ p₂ ⟦a⟧)
    (h : ∀ x y : Subtype p₁, s₂ x y ↔ (x : α) ≈ y)
    (x hx) : subtypeQuotientEquivQuotientSubtype p₁ p₂ hp₂ h ⟨⟦x⟧, hx⟩ = ⟦⟨x, (hp₂ _).2 hx⟩⟧ :=
  rfl

@[simp]
theorem subtypeQuotientEquivQuotientSubtype_symm_mk (p₁ : α → Prop)
    [s₁ : Setoid α] [s₂ : Setoid (Subtype p₁)] (p₂ : Quotient s₁ → Prop) (hp₂ : ∀ a, p₁ a ↔ p₂ ⟦a⟧)
    (h : ∀ x y : Subtype p₁, s₂ x y ↔ (x : α) ≈ y) (x) :
    (subtypeQuotientEquivQuotientSubtype p₁ p₂ hp₂ h).symm ⟦x⟧ = ⟨⟦x⟧, (hp₂ _).1 x.property⟩ :=
  rfl

section Swap

variable [DecidableEq α]

/-- A helper function for `Equiv.swap`. -/
def swapCore (a b r : α) : α :=
  if r = a then b else if r = b then a else r

theorem swapCore_self (r a : α) : swapCore a a r = r := by
  unfold swapCore
  split_ifs <;> simp [*]

theorem swapCore_swapCore (r a b : α) : swapCore a b (swapCore a b r) = r := by
  unfold swapCore; split_ifs <;> cc

theorem swapCore_comm (r a b : α) : swapCore a b r = swapCore b a r := by
  unfold swapCore
  -- Porting note: whatever solution works for `swapCore_swapCore` will work here too.
  split_ifs with h₁ h₂ h₃ <;> try simp
  · cases h₁; cases h₂; rfl

/-- `swap a b` is the permutation that swaps `a` and `b` and
  leaves other values as is. -/
def swap (a b : α) : Perm α :=
  ⟨swapCore a b, swapCore a b, fun r => swapCore_swapCore r a b,
    fun r => swapCore_swapCore r a b⟩

@[simp]
theorem swap_self (a : α) : swap a a = Equiv.refl _ :=
  ext fun r => swapCore_self r a

theorem swap_comm (a b : α) : swap a b = swap b a :=
  ext fun r => swapCore_comm r _ _

theorem swap_apply_def (a b x : α) : swap a b x = if x = a then b else if x = b then a else x :=
  rfl

@[simp]
theorem swap_apply_left (a b : α) : swap a b a = b :=
  if_pos rfl

@[simp]
theorem swap_apply_right (a b : α) : swap a b b = a := by
  by_cases h : b = a <;> simp [swap_apply_def, h]

theorem swap_apply_of_ne_of_ne {a b x : α} : x ≠ a → x ≠ b → swap a b x = x := by
  simp +contextual [swap_apply_def]

theorem eq_or_eq_of_swap_apply_ne_self {a b x : α} (h : swap a b x ≠ x) : x = a ∨ x = b := by
  contrapose! h
  exact swap_apply_of_ne_of_ne h.1 h.2

@[simp]
theorem swap_swap (a b : α) : (swap a b).trans (swap a b) = Equiv.refl _ :=
  ext fun _ => swapCore_swapCore _ _ _

@[simp]
theorem symm_swap (a b : α) : (swap a b).symm = swap a b :=
  rfl

@[simp]
theorem swap_eq_refl_iff {x y : α} : swap x y = Equiv.refl _ ↔ x = y := by
  refine ⟨fun h => (Equiv.refl _).injective ?_, fun h => h ▸ swap_self _⟩
  rw [← h, swap_apply_left, h, refl_apply]

theorem swap_comp_apply {a b x : α} (π : Perm α) :
    π.trans (swap a b) x = if π x = a then b else if π x = b then a else π x := by
  cases π
  rfl

theorem swap_eq_update (i j : α) : (Equiv.swap i j : α → α) = update (update id j i) i j :=
  funext fun x => by rw [update_apply _ i j, update_apply _ j i, Equiv.swap_apply_def, id]

theorem comp_swap_eq_update (i j : α) (f : α → β) :
    f ∘ Equiv.swap i j = update (update f j (f i)) i (f j) := by
  rw [swap_eq_update, comp_update, comp_update, comp_id]

@[simp]
theorem symm_trans_swap_trans [DecidableEq β] (a b : α) (e : α ≃ β) :
    (e.symm.trans (swap a b)).trans e = swap (e a) (e b) :=
  Equiv.ext fun x => by
    have : ∀ a, e.symm x = a ↔ x = e a := fun a => by
      rw [@eq_comm _ (e.symm x)]
      constructor <;> intros <;> simp_all
    simp only [trans_apply, swap_apply_def, this]
    split_ifs <;> simp

@[simp]
theorem trans_swap_trans_symm [DecidableEq β] (a b : β) (e : α ≃ β) :
    (e.trans (swap a b)).trans e.symm = swap (e.symm a) (e.symm b) :=
  symm_trans_swap_trans a b e.symm

@[simp]
theorem swap_apply_self (i j a : α) : swap i j (swap i j a) = a := by
  rw [← Equiv.trans_apply, Equiv.swap_swap, Equiv.refl_apply]

/-- A function is invariant to a swap if it is equal at both elements -/
theorem apply_swap_eq_self {v : α → β} {i j : α} (hv : v i = v j) (k : α) :
    v (swap i j k) = v k := by
  by_cases hi : k = i
  · rw [hi, swap_apply_left, hv]

  by_cases hj : k = j
  · rw [hj, swap_apply_right, hv]

  rw [swap_apply_of_ne_of_ne hi hj]

theorem swap_apply_eq_iff {x y z w : α} : swap x y z = w ↔ z = swap x y w := by
  rw [apply_eq_iff_eq_symm_apply, symm_swap]

theorem swap_apply_ne_self_iff {a b x : α} : swap a b x ≠ x ↔ a ≠ b ∧ (x = a ∨ x = b) := by
  by_cases hab : a = b
  · simp [hab]

  by_cases hax : x = a
  · simp [hax, eq_comm]

  by_cases hbx : x = b
  · simp [hbx]

  simp [hab, hax, hbx, swap_apply_of_ne_of_ne]

namespace Perm

@[simp]
theorem sumCongr_swap_refl {α β : Sort _} [DecidableEq α] [DecidableEq β] (i j : α) :
    Equiv.Perm.sumCongr (Equiv.swap i j) (Equiv.refl β) = Equiv.swap (Sum.inl i) (Sum.inl j) := by
  ext x
  cases x
  · simp only [Equiv.sumCongr_apply, Sum.map, coe_refl, comp_id, Sum.elim_inl, comp_apply,
      swap_apply_def, Sum.inl.injEq]
    split_ifs <;> rfl
  · simp [Sum.map, swap_apply_of_ne_of_ne]

@[simp]
theorem sumCongr_refl_swap {α β : Sort _} [DecidableEq α] [DecidableEq β] (i j : β) :
    Equiv.Perm.sumCongr (Equiv.refl α) (Equiv.swap i j) = Equiv.swap (Sum.inr i) (Sum.inr j) := by
  ext x
  cases x
  · simp [Sum.map, swap_apply_of_ne_of_ne]

  · simp only [Equiv.sumCongr_apply, Sum.map, coe_refl, comp_id, Sum.elim_inr, comp_apply,
      swap_apply_def, Sum.inr.injEq]
    split_ifs <;> rfl

end Perm

/-- Augment an equivalence with a prescribed mapping `f a = b` -/
def setValue (f : α ≃ β) (a : α) (b : β) : α ≃ β :=
  (swap a (f.symm b)).trans f

@[simp]
theorem setValue_eq (f : α ≃ β) (a : α) (b : β) : setValue f a b a = b := by
  simp [setValue, swap_apply_left]

end Swap

end Equiv

namespace Function.Involutive

/-- Convert an involutive function `f` to a permutation with `toFun = invFun = f`. -/
def toPerm (f : α → α) (h : Involutive f) : Equiv.Perm α :=
  ⟨f, f, h.leftInverse, h.rightInverse⟩

@[simp]
theorem coe_toPerm {f : α → α} (h : Involutive f) : (h.toPerm f : α → α) = f :=
  rfl

@[simp]
theorem toPerm_symm {f : α → α} (h : Involutive f) : (h.toPerm f).symm = h.toPerm f :=
  rfl

theorem toPerm_involutive {f : α → α} (h : Involutive f) : Involutive (h.toPerm f) :=
  h

theorem symm_eq_self_of_involutive (f : Equiv.Perm α) (h : Involutive f) : f.symm = f :=
  DFunLike.coe_injective (h.leftInverse_iff.mp f.left_inv)

end Function.Involutive

theorem PLift.eq_up_iff_down_eq {x : PLift α} {y : α} : x = PLift.up y ↔ x.down = y :=
  Equiv.plift.eq_symm_apply

theorem Function.Injective.map_swap [DecidableEq α] [DecidableEq β] {f : α → β}
    (hf : Function.Injective f) (x y z : α) :
    f (Equiv.swap x y z) = Equiv.swap (f x) (f y) (f z) := by
  conv_rhs => rw [Equiv.swap_apply_def]
  split_ifs with h₁ h₂
  · rw [hf h₁, Equiv.swap_apply_left]
  · rw [hf h₂, Equiv.swap_apply_right]
  · rw [Equiv.swap_apply_of_ne_of_ne (mt (congr_arg f) h₁) (mt (congr_arg f) h₂)]

namespace Equiv

section

/-- Transport dependent functions through an equivalence of the base space.
-/
@[simps apply, simps (config := .lemmasOnly) symm_apply]
def piCongrLeft' (P : α → Sort*) (e : α ≃ β) : (∀ a, P a) ≃ ∀ b, P (e.symm b) where
  toFun f x := f (e.symm x)
  invFun f x := (e.symm_apply_apply x).ndrec (f (e x))
  left_inv f := funext fun x =>
    (by rintro _ rfl; rfl : ∀ {y} (h : y = x), h.ndrec (f y) = f x) (e.symm_apply_apply x)
  right_inv f := funext fun x =>
    (by rintro _ rfl; rfl : ∀ {y} (h : y = x), (congr_arg e.symm h).ndrec (f y) = f x)
      (e.apply_symm_apply x)

/-- Note: the "obvious" statement `(piCongrLeft' P e).symm g a = g (e a)` doesn't typecheck: the
LHS would have type `P a` while the RHS would have type `P (e.symm (e a))`. For that reason,
we have to explicitly substitute along `e.symm (e a) = a` in the statement of this lemma. -/
add_decl_doc Equiv.piCongrLeft'_symm_apply

/-- This lemma is impractical to state in the dependent case. -/
@[simp]
theorem piCongrLeft'_symm (P : Sort*) (e : α ≃ β) :
    (piCongrLeft' (fun _ => P) e).symm = piCongrLeft' _ e.symm := by ext; simp [piCongrLeft']

/-- Note: the "obvious" statement `(piCongrLeft' P e).symm g a = g (e a)` doesn't typecheck: the
LHS would have type `P a` while the RHS would have type `P (e.symm (e a))`. This lemma is a way
around it in the case where `a` is of the form `e.symm b`, so we can use `g b` instead of
`g (e (e.symm b))`. -/
@[simp]
lemma piCongrLeft'_symm_apply_apply (P : α → Sort*) (e : α ≃ β) (g : ∀ b, P (e.symm b)) (b : β) :
    (piCongrLeft' P e).symm g (e.symm b) = g b := by
  rw [piCongrLeft'_symm_apply, ← heq_iff_eq, rec_heq_iff_heq]
  exact congr_arg_heq _ (e.apply_symm_apply _)

end

section

variable (P : β → Sort w) (e : α ≃ β)

/-- Transporting dependent functions through an equivalence of the base,
expressed as a "simplification".
-/
def piCongrLeft : (∀ a, P (e a)) ≃ ∀ b, P b :=
  (piCongrLeft' P e.symm).symm

/-- Note: the "obvious" statement `(piCongrLeft P e) f b = f (e.symm b)` doesn't typecheck: the
LHS would have type `P b` while the RHS would have type `P (e (e.symm b))`. For that reason,
we have to explicitly substitute along `e (e.symm b) = b` in the statement of this lemma. -/
@[simp]
lemma piCongrLeft_apply (f : ∀ a, P (e a)) (b : β) :
    (piCongrLeft P e) f b = e.apply_symm_apply b ▸ f (e.symm b) :=
  rfl

@[simp]
lemma piCongrLeft_symm_apply (g : ∀ b, P b) (a : α) :
    (piCongrLeft P e).symm g a = g (e a) :=
  piCongrLeft'_apply P e.symm g a

/-- Note: the "obvious" statement `(piCongrLeft P e) f b = f (e.symm b)` doesn't typecheck: the
LHS would have type `P b` while the RHS would have type `P (e (e.symm b))`. This lemma is a way
around it in the case where `b` is of the form `e a`, so we can use `f a` instead of
`f (e.symm (e a))`. -/
lemma piCongrLeft_apply_apply (f : ∀ a, P (e a)) (a : α) :
    (piCongrLeft P e) f (e a) = f a :=
  piCongrLeft'_symm_apply_apply P e.symm f a

open Sum

lemma piCongrLeft_apply_eq_cast {P : β → Sort v} {e : α ≃ β}
    (f : (a : α) → P (e a)) (b : β) :
    piCongrLeft P e f b = cast (congr_arg P (e.apply_symm_apply b)) (f (e.symm b)) :=
  Eq.rec_eq_cast _ _

theorem piCongrLeft_sum_inl {ι ι' ι''} (π : ι'' → Type*) (e : ι ⊕ ι' ≃ ι'') (f : ∀ i, π (e (inl i)))
    (g : ∀ i, π (e (inr i))) (i : ι) :
    piCongrLeft π e (sumPiEquivProdPi (fun x => π (e x)) |>.symm (f, g)) (e (inl i)) = f i := by
  simp_rw [piCongrLeft_apply_eq_cast, sumPiEquivProdPi_symm_apply,
    sum_rec_congr _ _ _ (e.symm_apply_apply (inl i)), cast_cast, cast_eq]

theorem piCongrLeft_sum_inr {ι ι' ι''} (π : ι'' → Type*) (e : ι ⊕ ι' ≃ ι'') (f : ∀ i, π (e (inl i)))
    (g : ∀ i, π (e (inr i))) (j : ι') :
    piCongrLeft π e (sumPiEquivProdPi (fun x => π (e x)) |>.symm (f, g)) (e (inr j)) = g j := by
  simp_rw [piCongrLeft_apply_eq_cast, sumPiEquivProdPi_symm_apply,
    sum_rec_congr _ _ _ (e.symm_apply_apply (inr j)), cast_cast, cast_eq]

end

section

variable {W : α → Sort w} {Z : β → Sort z} (h₁ : α ≃ β) (h₂ : ∀ a : α, W a ≃ Z (h₁ a))

/-- Transport dependent functions through
an equivalence of the base spaces and a family
of equivalences of the matching fibers.
-/
def piCongr : (∀ a, W a) ≃ ∀ b, Z b :=
  (Equiv.piCongrRight h₂).trans (Equiv.piCongrLeft _ h₁)

@[simp]
theorem coe_piCongr_symm : ((h₁.piCongr h₂).symm :
    (∀ b, Z b) → ∀ a, W a) = fun f a => (h₂ a).symm (f (h₁ a)) :=
  rfl

theorem piCongr_symm_apply (f : ∀ b, Z b) :
    (h₁.piCongr h₂).symm f = fun a => (h₂ a).symm (f (h₁ a)) :=
  rfl

@[simp]
theorem piCongr_apply_apply (f : ∀ a, W a) (a : α) : h₁.piCongr h₂ f (h₁ a) = h₂ a (f a) := by
  simp only [piCongr, piCongrRight, trans_apply, coe_fn_mk, piCongrLeft_apply_apply, Pi.map_apply]

end

section

variable {W : α → Sort w} {Z : β → Sort z} (h₁ : α ≃ β) (h₂ : ∀ b : β, W (h₁.symm b) ≃ Z b)

/-- Transport dependent functions through
an equivalence of the base spaces and a family
of equivalences of the matching fibres.
-/
def piCongr' : (∀ a, W a) ≃ ∀ b, Z b :=
  (piCongr h₁.symm fun b => (h₂ b).symm).symm

@[simp]
theorem coe_piCongr' :
    (h₁.piCongr' h₂ : (∀ a, W a) → ∀ b, Z b) = fun f b => h₂ b <| f <| h₁.symm b :=
  rfl

theorem piCongr'_apply (f : ∀ a, W a) : h₁.piCongr' h₂ f = fun b => h₂ b <| f <| h₁.symm b :=
  rfl

@[simp]
theorem piCongr'_symm_apply_symm_apply (f : ∀ b, Z b) (b : β) :
    (h₁.piCongr' h₂).symm f (h₁.symm b) = (h₂ b).symm (f b) := by
  simp [piCongr', piCongr_apply_apply]

end

/-- Transport dependent functions through an equality of sets. -/
@[simps!] def piCongrSet {α} {W : α → Sort w} {s t : Set α} (h : s = t) :
    (∀ i : {i // i ∈ s}, W i) ≃ (∀ i : {i // i ∈ t}, W i) where
  toFun f i := f ⟨i, h ▸ i.2⟩
  invFun f i := f ⟨i, h.symm ▸ i.2⟩
  left_inv f := rfl
  right_inv f := rfl

section BinaryOp

variable {α₁ β₁ : Type*} (e : α₁ ≃ β₁) (f : α₁ → α₁ → α₁)

theorem semiconj_conj (f : α₁ → α₁) : Semiconj e f (e.conj f) := fun x => by simp

theorem semiconj₂_conj : Semiconj₂ e f (e.arrowCongr e.conj f) := fun x y => by simp [arrowCongr]

instance [Std.Associative f] : Std.Associative (e.arrowCongr (e.arrowCongr e) f) :=
  (e.semiconj₂_conj f).isAssociative_right e.surjective

instance [Std.IdempotentOp f] : Std.IdempotentOp (e.arrowCongr (e.arrowCongr e) f) :=
  (e.semiconj₂_conj f).isIdempotent_right e.surjective

<<<<<<< HEAD
set_option linter.deprecated false in
@[deprecated (since := "2024-09-11")]
instance [IsLeftCancel α₁ f] : IsLeftCancel β₁ (e.arrowCongr (e.arrowCongr e) f) :=
  ⟨e.surjective.forall₃.2 fun x y z => by simpa using @IsLeftCancel.left_cancel _ f _ x y z⟩

set_option linter.deprecated false in
@[deprecated (since := "2024-09-11")]
instance [IsRightCancel α₁ f] : IsRightCancel β₁ (e.arrowCongr (e.arrowCongr e) f) :=
  ⟨e.surjective.forall₃.2 fun x y z => by simpa using @IsRightCancel.right_cancel _ f _ x y z⟩

=======
>>>>>>> d0df76bd
end BinaryOp

section ULift

@[simp]
theorem ulift_symm_down {α} (x : α) : (Equiv.ulift.{u, v}.symm x).down = x :=
  rfl

end ULift

end Equiv

theorem Function.Injective.swap_apply
    [DecidableEq α] [DecidableEq β] {f : α → β} (hf : Function.Injective f) (x y z : α) :
    Equiv.swap (f x) (f y) (f z) = f (Equiv.swap x y z) := by
  by_cases hx : z = x
  · simp [hx]

  by_cases hy : z = y
  · simp [hy]

  rw [Equiv.swap_apply_of_ne_of_ne hx hy, Equiv.swap_apply_of_ne_of_ne (hf.ne hx) (hf.ne hy)]

theorem Function.Injective.swap_comp
    [DecidableEq α] [DecidableEq β] {f : α → β} (hf : Function.Injective f) (x y : α) :
    Equiv.swap (f x) (f y) ∘ f = f ∘ Equiv.swap x y :=
  funext fun _ => hf.swap_apply _ _ _

/-- If `α` is a subsingleton, then it is equivalent to `α × α`. -/
def subsingletonProdSelfEquiv {α} [Subsingleton α] : α × α ≃ α where
  toFun p := p.1
  invFun a := (a, a)
  left_inv _ := Subsingleton.elim _ _
  right_inv _ := Subsingleton.elim _ _

/-- To give an equivalence between two subsingleton types, it is sufficient to give any two
    functions between them. -/
def equivOfSubsingletonOfSubsingleton [Subsingleton α] [Subsingleton β] (f : α → β) (g : β → α) :
    α ≃ β where
  toFun := f
  invFun := g
  left_inv _ := Subsingleton.elim _ _
  right_inv _ := Subsingleton.elim _ _

/-- A nonempty subsingleton type is (noncomputably) equivalent to `PUnit`. -/
noncomputable def Equiv.punitOfNonemptyOfSubsingleton [h : Nonempty α] [Subsingleton α] :
    α ≃ PUnit :=
  equivOfSubsingletonOfSubsingleton (fun _ => PUnit.unit) fun _ => h.some

/-- `Unique (Unique α)` is equivalent to `Unique α`. -/
def uniqueUniqueEquiv : Unique (Unique α) ≃ Unique α :=
  equivOfSubsingletonOfSubsingleton (fun h => h.default) fun h =>
    { default := h, uniq := fun _ => Subsingleton.elim _ _ }

/-- If `Unique β`, then `Unique α` is equivalent to `α ≃ β`. -/
def uniqueEquivEquivUnique (α : Sort u) (β : Sort v) [Unique β] : Unique α ≃ (α ≃ β) :=
  equivOfSubsingletonOfSubsingleton (fun _ => Equiv.equivOfUnique _ _) Equiv.unique

namespace Function

variable {α' : Sort*}

theorem update_comp_equiv [DecidableEq α'] [DecidableEq α] (f : α → β)
    (g : α' ≃ α) (a : α) (v : β) :
    update f a v ∘ g = update (f ∘ g) (g.symm a) v := by
  rw [← update_comp_eq_of_injective _ g.injective, g.apply_symm_apply]

theorem update_apply_equiv_apply [DecidableEq α'] [DecidableEq α] (f : α → β)
    (g : α' ≃ α) (a : α) (v : β) (a' : α') : update f a v (g a') = update (f ∘ g) (g.symm a) v a' :=
  congr_fun (update_comp_equiv f g a v) a'

-- Porting note: EmbeddingLike.apply_eq_iff_eq broken here too
theorem piCongrLeft'_update [DecidableEq α] [DecidableEq β] (P : α → Sort*) (e : α ≃ β)
    (f : ∀ a, P a) (b : β) (x : P (e.symm b)) :
    e.piCongrLeft' P (update f (e.symm b) x) = update (e.piCongrLeft' P f) b x := by
  ext b'
  rcases eq_or_ne b' b with (rfl | h)
  · simp
  · simp only [Equiv.piCongrLeft'_apply, ne_eq, h, not_false_iff, update_noteq]
    rw [update_noteq _]
    rw [ne_eq]
    intro h'
    /- an example of something that should work, or also putting `EmbeddingLike.apply_eq_iff_eq`
      in the `simp` should too:
    have := (EmbeddingLike.apply_eq_iff_eq e).mp h' -/
    cases e.symm.injective h' |> h

theorem piCongrLeft'_symm_update [DecidableEq α] [DecidableEq β] (P : α → Sort*) (e : α ≃ β)
    (f : ∀ b, P (e.symm b)) (b : β) (x : P (e.symm b)) :
    (e.piCongrLeft' P).symm (update f b x) = update ((e.piCongrLeft' P).symm f) (e.symm b) x := by
  simp [(e.piCongrLeft' P).symm_apply_eq, piCongrLeft'_update]

end Function

set_option linter.style.longFile 2000<|MERGE_RESOLUTION|>--- conflicted
+++ resolved
@@ -9,10 +9,6 @@
 import Mathlib.Data.Sigma.Basic
 import Mathlib.Data.Subtype
 import Mathlib.Data.Sum.Basic
-<<<<<<< HEAD
-import Mathlib.Init.Algebra.Classes
-=======
->>>>>>> d0df76bd
 import Mathlib.Logic.Equiv.Defs
 import Mathlib.Logic.Function.Conjugate
 import Mathlib.Tactic.Coe
@@ -55,11 +51,7 @@
 open Function
 
 -- Unless required to be `Type*`, all variables in this file are `Sort*`
-<<<<<<< HEAD
-variable {α α₁ α₂ β β₁ β₂ γ γ₁ γ₂ δ : Sort*}
-=======
 variable {α α₁ α₂ β β₁ β₂ γ δ : Sort*}
->>>>>>> d0df76bd
 
 namespace Equiv
 
@@ -1747,19 +1739,6 @@
 instance [Std.IdempotentOp f] : Std.IdempotentOp (e.arrowCongr (e.arrowCongr e) f) :=
   (e.semiconj₂_conj f).isIdempotent_right e.surjective
 
-<<<<<<< HEAD
-set_option linter.deprecated false in
-@[deprecated (since := "2024-09-11")]
-instance [IsLeftCancel α₁ f] : IsLeftCancel β₁ (e.arrowCongr (e.arrowCongr e) f) :=
-  ⟨e.surjective.forall₃.2 fun x y z => by simpa using @IsLeftCancel.left_cancel _ f _ x y z⟩
-
-set_option linter.deprecated false in
-@[deprecated (since := "2024-09-11")]
-instance [IsRightCancel α₁ f] : IsRightCancel β₁ (e.arrowCongr (e.arrowCongr e) f) :=
-  ⟨e.surjective.forall₃.2 fun x y z => by simpa using @IsRightCancel.right_cancel _ f _ x y z⟩
-
-=======
->>>>>>> d0df76bd
 end BinaryOp
 
 section ULift
