--- conflicted
+++ resolved
@@ -1341,12 +1341,7 @@
     Quotient.liftOn a (fun a => (⟨⟦a.1⟧, (hp₂ _).1 a.2⟩ : { x // p₂ x })) fun a b hab =>
       Subtype.ext_val (Quotient.sound ((h _ _).1 hab))
   left_inv := by exact fun ⟨a, ha⟩ => Quotient.inductionOn a (fun b hb => rfl) ha
-<<<<<<< HEAD
   right_inv a := by exact Quotient.inductionOn a fun ⟨a, ha⟩ => rfl
-#align equiv.subtype_quotient_equiv_quotient_subtype Equiv.subtypeQuotientEquivQuotientSubtype
-=======
-  right_inv a := Quotient.inductionOn a fun ⟨a, ha⟩ => rfl
->>>>>>> 2cbd5768
 
 @[simp]
 theorem subtypeQuotientEquivQuotientSubtype_mk (p₁ : α → Prop)
