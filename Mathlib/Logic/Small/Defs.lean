--- conflicted
+++ resolved
@@ -60,13 +60,8 @@
 -- It would be nice to mark this as `aesop cases` if
 -- https://github.com/JLimperg/aesop/issues/59
 -- is resolved.
-<<<<<<< HEAD
 @[induction_eliminator]
 protected noncomputable def Shrink.rec [Small.{w} α] {F : Shrink α → Sort v}
-=======
-@[eliminator]
-protected noncomputable def Shrink.rec {α : Type*} [Small.{w} α] {F : Shrink α → Sort v}
->>>>>>> f2658009
     (h : ∀ X, F (equivShrink _ X)) : ∀ X, F X :=
   fun X => ((equivShrink _).apply_symm_apply X) ▸ (h _)
 
