/-
Copyright (c) 2021 Aaron Anderson. All rights reserved.
Released under Apache 2.0 license as described in the file LICENSE.
Authors: Aaron Anderson, Scott Carnahan
-/
import Mathlib.RingTheory.HahnSeries.Multiplication
import Mathlib.RingTheory.PowerSeries.Basic


#align_import ring_theory.hahn_series from "leanprover-community/mathlib"@"a484a7d0eade4e1268f4fb402859b6686037f965"

/-!
# Hahn Series
If `Γ` is ordered and `R` has zero, then `HahnSeries Γ R` consists of formal series over `Γ` with
coefficients in `R`, whose supports are partially well-ordered. With further structure on `R` and
`Γ`, we can add further structure on `HahnSeries Γ R`.  We introduce a notion of
summability for possibly infinite families of series, and prove that a Hahn Series with invertible
leading coefficient is invertible.  We also show that when the coefficient ring is a domain, then
the converse holds.

## Main Definitions
  * A `HahnSeries.SummableFamily` is a family of Hahn series such that the union of their supports
  is well-founded and only finitely many are nonzero at any given coefficient. They have a formal
  sum, `HahnSeries.SummableFamily.hsum`, which can be bundled as a `LinearMap` as
  `HahnSeries.SummableFamily.lsum`. Note that this is different from `Summable` in the valuation
  topology, because there are topologically summable families that do not satisfy the axioms of
  `HahnSeries.SummableFamily`, and formally summable families whose sums do not converge
  topologically.

## Main results

  * A Hahn series with commutative ring coefficients is invertible if its leading term is
    invertible.

## TODO

  * Substitution of finitely many formal variables into elements of strictly positive orderTop
    induces a ring homomorphism.

## References
- [J. van der Hoeven, *Operators on Generalized Power Series*][van_der_hoeven]
-/

set_option linter.uppercaseLean3 false

open Finset Function

open scoped Classical
open Pointwise

noncomputable section

variable {Γ : Type*} {R : Type*}

namespace HahnSeries

theorem support_pow_subset_closure [OrderedCancelAddCommMonoid Γ] [Semiring R] (x : HahnSeries Γ R)
    (n : ℕ) : support (x ^ n) ⊆ AddSubmonoid.closure (support x) := by
  induction' n with n ih <;> intro g hn
  · simp_all only [Nat.zero_eq, pow_zero, mem_support, one_coeff, ne_eq, ite_eq_right_iff,
    not_forall, exists_prop, SetLike.mem_coe]
    exact AddSubmonoid.zero_mem (AddSubmonoid.closure (support x))
  · obtain ⟨i, hi, j, hj, rfl⟩ := support_mul_subset_add_support hn
    exact SetLike.mem_coe.2 (AddSubmonoid.add_mem _ (ih hi) (AddSubmonoid.subset_closure hj))

theorem support_smul_pow_subset_closure [OrderedCancelAddCommMonoid Γ] [Semiring R]
    (f : ℕ → R) (x : HahnSeries Γ R) (n : ℕ) :
    (f n • x ^ n).support ⊆ AddSubmonoid.closure x.support :=
  (Function.support_const_smul_subset (f n) (x ^ n).coeff).trans (support_pow_subset_closure x n)

theorem support_prod_subset_add_support [OrderedCancelAddCommMonoid Γ] [CommSemiring R]
    (σ : Type*) (x : σ →₀ HahnSeries Γ R) (s : Finset σ):
    (∏ i ∈ s, (x i)).support ⊆ ∑ i ∈ s, (x i).support := by
  refine Finset.cons_induction ?_ ?_ s
  · rw [prod_empty, sum_empty, ← single_zero_one, ← Set.singleton_zero]
    exact support_single_subset
  · intros _ _ _ his _ hg
    simp_all only [cons_eq_insert, not_false_eq_true, prod_insert, sum_insert]
    exact support_mul_subset_add_support.trans (Set.add_subset_add (fun ⦃a⦄ a ↦ a) his) hg

theorem support_MVpow_subset_closure [OrderedCancelAddCommMonoid Γ] [CommSemiring R]
    (σ : Type*) (x : σ →₀ HahnSeries Γ R) (n : σ →₀ ℕ) :
    (∏ i ∈ x.support, (x i) ^ (n i)).support ⊆ AddSubmonoid.closure (⋃ i : σ, (x i).support) := by
  refine Finset.cons_induction ?_ ?_ x.support
  · rw [prod_empty, ← single_zero_one]
    have h₂ : 0 ∈ AddSubmonoid.closure (⋃ i, (x i).support) := by
      exact AddSubmonoid.zero_mem (AddSubmonoid.closure (⋃ i, (x i).support))
    intro g hg
    simp_all
  · intro i _ _ hx
    rw [prod_cons]
    have hi : (x i ^ n i).support ⊆ AddSubmonoid.closure (⋃ i, (x i).support) :=
      (support_pow_subset_closure (x i) (n i)).trans <| AddSubmonoid.closure_mono <|
        Set.subset_iUnion_of_subset i fun ⦃a⦄ a ↦ a
    exact (support_mul_subset_add_support (x := x i ^ n i)).trans (AddSubmonoid.add_subset hi hx)

theorem support_smul_MVpow_subset_closure [OrderedCancelAddCommMonoid Γ] [CommSemiring R]
    (σ : Type*) (f : (σ →₀ ℕ) → R) (x : σ →₀ HahnSeries Γ R) (n : σ →₀ ℕ) :
    support (f n • ∏ i ∈ x.support, (x i) ^ (n i)) ⊆
      AddSubmonoid.closure (⋃ i : σ, (x i).support) := by
  exact (Function.support_const_smul_subset (f n) (∏ i ∈ x.support, x i ^ n i).coeff).trans
    (support_MVpow_subset_closure σ x n)

theorem isPWO_iUnion_support_MVpow [LinearOrderedCancelAddCommMonoid Γ] [CommSemiring R]
    (σ : Type*) (f : (σ →₀ ℕ) → R) (x : σ →₀ HahnSeries Γ R) (hx : ∀ i : σ, 0 ≤ (x i).order) :
    (⋃ n : σ →₀ ℕ, (f n •  ∏ i ∈ x.support, (x i) ^ (n i)).support).IsPWO := by
  refine Set.IsPWO.mono ?_ (Set.iUnion_subset fun n => support_smul_MVpow_subset_closure σ f x n)
  refine Set.IsPWO.addSubmonoid_closure ?_ ?_
  · intro g hg
    simp only [Set.mem_iUnion, mem_support, ne_eq] at hg
    obtain ⟨i, hi⟩ := hg
    exact (hx i).trans (order_le_of_coeff_ne_zero hi)
  · have h : ⋃ i, (x i).support =
        (⋃ i ∈ x.support, (x i).support) ∪ (⋃ i ∉ x.support, (x i).support) := by
      simp_rw [← Set.iUnion_ite, ite_id (x _).support]
    rw [h, Set.isPWO_union]
    constructor
    · exact (isPWO_bUnion x.support).mpr fun i _ ↦ isPWO_support (x i)
    · rw [show (⋃ i, ⋃ (_ : i ∉ x.support), (x i).support) = ∅ by simp_all]
      exact Set.isPWO_empty

theorem isPWO_iUnion_support_smul_pow [LinearOrderedCancelAddCommMonoid Γ] [Semiring R] (f : ℕ → R)
    (x : HahnSeries Γ R) (hx : 0 ≤ x.order) :
    (⋃ n : ℕ, (f n • x ^ n).support).IsPWO :=
  (x.isPWO_support'.addSubmonoid_closure
    fun _ hg => le_trans hx (order_le_of_coeff_ne_zero (Function.mem_support.mp hg))).mono
    (Set.iUnion_subset fun n => support_smul_pow_subset_closure f x n)

theorem isPWO_iUnion_support_powers [LinearOrderedCancelAddCommMonoid Γ] [Semiring R]
    (x : HahnSeries Γ R) (hx : 0 ≤ x.order) : (⋃ n : ℕ, (x ^ n).support).IsPWO := by
  have _ := isPWO_iUnion_support_smul_pow (fun n => 1) x hx
  simp_all only [one_smul]
#align hahn_series.is_pwo_Union_support_powers HahnSeries.isPWO_iUnion_support_powers

section

variable (Γ) (R) [PartialOrder Γ] [AddCommMonoid R]

/-- A family of Hahn series whose formal coefficient-wise sum is a Hahn series.  For each
coefficient of the sum to be well-defined, we require that only finitely many series are nonzero at
any given coefficient.  For the formal sum to be a Hahn series, we require that the union of the
supports of the constituent series is well-founded. -/
structure SummableFamily (α : Type*) where
  /-- A parametrized family of Hahn series. -/
  toFun : α → HahnSeries Γ R
  isPWO_iUnion_support' : Set.IsPWO (⋃ a : α, (toFun a).support)
  finite_co_support' : ∀ g : Γ, { a | (toFun a).coeff g ≠ 0 }.Finite
#align hahn_series.summable_family HahnSeries.SummableFamily

end

namespace SummableFamily

section AddCommMonoid

variable [PartialOrder Γ] [AddCommMonoid R] {α : Type*}

instance : FunLike (SummableFamily Γ R α) α (HahnSeries Γ R) where
  coe := toFun
  coe_injective' | ⟨_, _, _⟩, ⟨_, _, _⟩, rfl => rfl

theorem isPWO_iUnion_support (s : SummableFamily Γ R α) : Set.IsPWO (⋃ a : α, (s a).support) :=
  s.isPWO_iUnion_support'
#align hahn_series.summable_family.is_pwo_Union_support HahnSeries.SummableFamily.isPWO_iUnion_support

theorem finite_co_support (s : SummableFamily Γ R α) (g : Γ) :
    (Function.support fun a => (s a).coeff g).Finite :=
  s.finite_co_support' g
#align hahn_series.summable_family.finite_co_support HahnSeries.SummableFamily.finite_co_support

theorem coe_injective : @Function.Injective (SummableFamily Γ R α) (α → HahnSeries Γ R) (⇑) :=
  DFunLike.coe_injective
#align hahn_series.summable_family.coe_injective HahnSeries.SummableFamily.coe_injective

@[ext]
theorem ext {s t : SummableFamily Γ R α} (h : ∀ a : α, s a = t a) : s = t :=
  DFunLike.ext s t h
#align hahn_series.summable_family.ext HahnSeries.SummableFamily.ext

instance : Add (SummableFamily Γ R α) :=
  ⟨fun x y =>
    { toFun := x + y
      isPWO_iUnion_support' :=
        (x.isPWO_iUnion_support.union y.isPWO_iUnion_support).mono
          (by
            rw [← Set.iUnion_union_distrib]
            exact Set.iUnion_mono fun a => support_add_subset)
      finite_co_support' := fun g =>
        ((x.finite_co_support g).union (y.finite_co_support g)).subset
          (by
            intro a ha
            change (x a).coeff g + (y a).coeff g ≠ 0 at ha
            rw [Set.mem_union, Function.mem_support, Function.mem_support]
            contrapose! ha
            rw [ha.1, ha.2, add_zero]) }⟩

instance : Zero (SummableFamily Γ R α) :=
  ⟨⟨0, by simp, by simp⟩⟩

instance : Inhabited (SummableFamily Γ R α) :=
  ⟨0⟩

@[simp]
theorem coe_add {s t : SummableFamily Γ R α} : ⇑(s + t) = s + t :=
  rfl
#align hahn_series.summable_family.coe_add HahnSeries.SummableFamily.coe_add

theorem add_apply {s t : SummableFamily Γ R α} {a : α} : (s + t) a = s a + t a :=
  rfl
#align hahn_series.summable_family.add_apply HahnSeries.SummableFamily.add_apply

@[simp]
theorem coe_zero : ((0 : SummableFamily Γ R α) : α → HahnSeries Γ R) = 0 :=
  rfl
#align hahn_series.summable_family.coe_zero HahnSeries.SummableFamily.coe_zero

theorem zero_apply {a : α} : (0 : SummableFamily Γ R α) a = 0 :=
  rfl
#align hahn_series.summable_family.zero_apply HahnSeries.SummableFamily.zero_apply

instance : AddCommMonoid (SummableFamily Γ R α) where
  zero := 0
  nsmul := nsmulRec
  zero_add s := by
    ext
    apply zero_add
  add_zero s := by
    ext
    apply add_zero
  add_comm s t := by
    ext
    apply add_comm
  add_assoc r s t := by
    ext
    apply add_assoc

/-- The infinite sum of a `SummableFamily` of Hahn series. -/
def hsum (s : SummableFamily Γ R α) : HahnSeries Γ R where
  coeff g := ∑ᶠ i, (s i).coeff g
  isPWO_support' :=
    s.isPWO_iUnion_support.mono fun g => by
      contrapose
      rw [Set.mem_iUnion, not_exists, Function.mem_support, Classical.not_not]
      simp_rw [mem_support, Classical.not_not]
      intro h
      rw [finsum_congr h, finsum_zero]
#align hahn_series.summable_family.hsum HahnSeries.SummableFamily.hsum

@[simp]
theorem hsum_coeff {s : SummableFamily Γ R α} {g : Γ} : s.hsum.coeff g = ∑ᶠ i, (s i).coeff g :=
  rfl
#align hahn_series.summable_family.hsum_coeff HahnSeries.SummableFamily.hsum_coeff

theorem support_hsum_subset {s : SummableFamily Γ R α} : s.hsum.support ⊆ ⋃ a : α, (s a).support :=
  fun g hg => by
  rw [mem_support, hsum_coeff, finsum_eq_sum _ (s.finite_co_support _)] at hg
  obtain ⟨a, _, h2⟩ := exists_ne_zero_of_sum_ne_zero hg
  rw [Set.mem_iUnion]
  exact ⟨a, h2⟩
#align hahn_series.summable_family.support_hsum_subset HahnSeries.SummableFamily.support_hsum_subset

@[simp]
theorem hsum_add {s t : SummableFamily Γ R α} : (s + t).hsum = s.hsum + t.hsum := by
  ext g
  simp only [hsum_coeff, add_coeff, add_apply]
  exact finsum_add_distrib (s.finite_co_support _) (t.finite_co_support _)
#align hahn_series.summable_family.hsum_add HahnSeries.SummableFamily.hsum_add

theorem hsum_coeff_sum {s : SummableFamily Γ R α} {g : Γ} :
    s.hsum.coeff g = ∑ i ∈ Set.Finite.toFinset (s.finite_co_support g), (s i).coeff g := by
  rw [hsum_coeff, finsum_eq_sum _ (s.finite_co_support _)]

end AddCommMonoid

section AddCommGroup

variable [PartialOrder Γ] [AddCommGroup R] {α : Type*} {s t : SummableFamily Γ R α} {a : α}

instance : Neg (SummableFamily Γ R α) :=
  ⟨fun s =>
    { toFun := fun a => -s a
      isPWO_iUnion_support' := by
        simp_rw [support_neg]
        exact s.isPWO_iUnion_support
      finite_co_support' := fun g => by
        simp only [neg_coeff', Pi.neg_apply, Ne, neg_eq_zero]
        exact s.finite_co_support g }⟩

instance : AddCommGroup (SummableFamily Γ R α) :=
  { inferInstanceAs (AddCommMonoid (SummableFamily Γ R α)) with
    zsmul := zsmulRec
    add_left_neg := fun a => by
      ext
      apply add_left_neg }

@[simp]
theorem coe_neg : ⇑(-s) = -s :=
  rfl
#align hahn_series.summable_family.coe_neg HahnSeries.SummableFamily.coe_neg

theorem neg_apply : (-s) a = -s a :=
  rfl
#align hahn_series.summable_family.neg_apply HahnSeries.SummableFamily.neg_apply

@[simp]
theorem coe_sub : ⇑(s - t) = s - t :=
  rfl
#align hahn_series.summable_family.coe_sub HahnSeries.SummableFamily.coe_sub

theorem sub_apply : (s - t) a = s a - t a :=
  rfl
#align hahn_series.summable_family.sub_apply HahnSeries.SummableFamily.sub_apply

end AddCommGroup

section SMul

variable {α β Γ' V : Type*} [PartialOrder Γ] [PartialOrder Γ'] [OrderedCancelVAdd Γ Γ']
  [NonUnitalNonAssocSemiring R] [AddCommMonoid V] [SMulWithZero R V]

/-- A convolutive scalar multiplication action of one summable family on another. -/
@[simps]
def FamilySMul (s : SummableFamily Γ R α) (t : SummableFamily Γ' V β) :
    (SummableFamily Γ' V (α × β)) where
  toFun a := (HahnModule.of R).symm (s (a.1) • ((HahnModule.of R) (t (a.2))))
  isPWO_iUnion_support' := by
    apply (s.isPWO_iUnion_support.vAdd t.isPWO_iUnion_support).mono
    have hsupp : ∀ a : α × β, support ((fun a ↦ s a.1 • (HahnModule.of R) (t a.2)) a) ⊆
        (s a.1).support +ᵥ (t a.2).support := by
      intro a
      rw [show t a.2 = (HahnModule.of R).symm ((HahnModule.of R) (t a.2)) by rfl]
      simp only
      exact HahnModule.support_smul_subset_vAdd_support (x := s a.1)
    refine Set.Subset.trans (Set.iUnion_mono fun a => (hsupp a)) ?_
    simp_all only [Set.iUnion_subset_iff, Prod.forall]
    exact fun a b => Set.vadd_subset_vadd (Set.subset_iUnion_of_subset a fun x y ↦ y)
      (Set.subset_iUnion_of_subset b fun x y ↦ y)
  finite_co_support' g := by
    apply ((vAddAntidiagonal s.isPWO_iUnion_support t.isPWO_iUnion_support g).finite_toSet.biUnion'
      _).subset _
    · exact fun ij _ => Function.support fun a =>
        ((s a.1).coeff ij.1) • (((HahnModule.of R) (t a.2)).coeff ij.2)
    · exact fun ij _ => by
        refine Set.Finite.subset (Set.Finite.prod (s.finite_co_support ij.1)
          (t.finite_co_support ij.2)) ?_
        simp only [support_subset_iff, ne_eq, Set.mem_prod, Function.mem_support, Prod.forall]
        exact fun a b hab => ne_zero_and_ne_zero_of_smul hab
    · exact fun a ha => by
        simp only [smul_coeff, ne_eq, Set.mem_setOf_eq] at ha
        obtain ⟨ij, hij⟩ := Finset.exists_ne_zero_of_sum_ne_zero ha
        simp only [mem_coe, mem_vAddAntidiagonal, Set.mem_iUnion, mem_support, ne_eq,
          Function.mem_support, exists_prop, Prod.exists]
        exact ⟨ij.1, ij.2, ⟨⟨a.1, (ne_zero_and_ne_zero_of_smul hij.2).1⟩,
          ⟨a.2, (ne_zero_and_ne_zero_of_smul hij.2).2⟩,
          ((mem_vAddAntidiagonal _ _ _).mp hij.1).2.2⟩, hij.2⟩

/-!
theorem family_smul_coeff (s : SummableFamily Γ R α) (t : SummableFamily Γ' V β) (g : Γ') :
    (FamilySMul s t).hsum.coeff g =
      ∑ gh ∈ vAddAntidiagonal s.isPWO_iUnion_support t.isPWO_iUnion_support g,
        (∑ i ∈ Set.Finite.toFinset (s.finite_co_support gh.1), (s i).coeff gh.1) •
        (∑ i ∈ Set.Finite.toFinset (t.finite_co_support gh.2), (t i).coeff gh.2) := by
  simp only [FamilySMul_toFun, hsum_coeff_sum, HahnModule.smul_coeff, Equiv.symm_apply_apply]

  sorry

theorem hsum_family_smul (s : SummableFamily Γ R α) (t : SummableFamily Γ' V β) :
    (FamilySMul s t).hsum = (HahnModule.of R).symm (s.hsum • (HahnModule.of R) (t.hsum)) := by
  ext g
  rw [family_smul_coeff, HahnModule.smul_coeff]
  refine Eq.symm (sum_of_injOn (fun a ↦ a) (fun _ _ _ _ h ↦ h) ?_ ?_ ?_)
  · intro gh hgh
    simp_all only [mem_coe, mem_vAddAntidiagonal, mem_support, ne_eq, Set.mem_iUnion, and_true]
    constructor
    · rw [hsum_coeff_sum] at hgh
      have h' := Finset.exists_ne_zero_of_sum_ne_zero hgh.1
      simp_all only [Set.Finite.mem_toFinset, Function.mem_support, ne_eq, and_self]
    · have h := hgh.2.1


      sorry
  · sorry
  · sorry
-/

end SMul

section Semiring

variable [OrderedCancelAddCommMonoid Γ] [Semiring R] {α : Type*}

instance : SMul (HahnSeries Γ R) (SummableFamily Γ R α) where
  smul x s :=
    { toFun := fun a => x * s a
      isPWO_iUnion_support' := by
        apply (x.isPWO_support.add s.isPWO_iUnion_support).mono
        refine Set.Subset.trans (Set.iUnion_mono fun a => support_mul_subset_add_support) ?_
        intro g
        simp only [Set.mem_iUnion, exists_imp]
        exact fun a ha => (Set.add_subset_add (Set.Subset.refl _) (Set.subset_iUnion _ a)) ha
      finite_co_support' := fun g => by
        refine'
          ((addAntidiagonal x.isPWO_support s.isPWO_iUnion_support g).finite_toSet.biUnion'
                fun ij _ => _).subset
            fun a ha => ?_
        · exact fun ij _ => Function.support fun a => (s a).coeff ij.2
        · apply s.finite_co_support
        · obtain ⟨i, hi, j, hj, rfl⟩ := support_mul_subset_add_support ha
          simp only [exists_prop, Set.mem_iUnion, mem_addAntidiagonal, mul_coeff, mem_support,
            isPWO_support, Prod.exists]
          exact ⟨i, j, mem_coe.2 (mem_addAntidiagonal.2 ⟨hi, Set.mem_iUnion.2 ⟨a, hj⟩, rfl⟩), hj⟩ }

@[simp]
theorem smul_apply {x : HahnSeries Γ R} {s : SummableFamily Γ R α} {a : α} : (x • s) a = x * s a :=
  rfl
#align hahn_series.summable_family.smul_apply HahnSeries.SummableFamily.smul_apply

instance : Module (HahnSeries Γ R) (SummableFamily Γ R α) where
  smul := (· • ·)
  smul_zero _ := ext fun _ => mul_zero _
  zero_smul _ := ext fun _ => zero_mul _
  one_smul _ := ext fun _ => one_mul _
  add_smul _ _ _  := ext fun _ => add_mul _ _ _
  smul_add _ _ _ := ext fun _ => mul_add _ _ _
  mul_smul _ _ _ := ext fun _ => mul_assoc _ _ _

@[simp]
theorem hsum_smul {x : HahnSeries Γ R} {s : SummableFamily Γ R α} : (x • s).hsum = x * s.hsum := by
  ext g
  simp only [mul_coeff, hsum_coeff, smul_apply]
  refine
    (Eq.trans (finsum_congr fun a => ?_)
          (finsum_sum_comm (addAntidiagonal x.isPWO_support s.isPWO_iUnion_support g)
            (fun i ij => x.coeff (Prod.fst ij) * (s i).coeff ij.snd) ?_)).trans
      ?_
  · refine sum_subset (addAntidiagonal_mono_right
      (Set.subset_iUnion (fun j => support (toFun s j)) a)) ?_
    rintro ⟨i, j⟩ hU ha
    rw [mem_addAntidiagonal] at *
    rw [Classical.not_not.1 fun con => ha ⟨hU.1, con, hU.2.2⟩, mul_zero]
  · rintro ⟨i, j⟩ _
    refine (s.finite_co_support j).subset ?_
    simp_rw [Function.support_subset_iff', Function.mem_support, Classical.not_not]
    intro a ha
    rw [ha, mul_zero]
  · refine (sum_congr rfl ?_).trans (sum_subset (addAntidiagonal_mono_right ?_) ?_).symm
    · rintro ⟨i, j⟩ _
      rw [mul_finsum]
      apply s.finite_co_support
    · intro x hx
      simp only [Set.mem_iUnion, Ne, mem_support]
      contrapose! hx
      simp [hx]
    · rintro ⟨i, j⟩ hU ha
      rw [mem_addAntidiagonal] at *
      rw [← hsum_coeff, Classical.not_not.1 fun con => ha ⟨hU.1, con, hU.2.2⟩,
        mul_zero]
#align hahn_series.summable_family.hsum_smul HahnSeries.SummableFamily.hsum_smul

/-- The summation of a `summable_family` as a `LinearMap`. -/
@[simps]
def lsum : SummableFamily Γ R α →ₗ[HahnSeries Γ R] HahnSeries Γ R where
  toFun := hsum
  map_add' _ _ := hsum_add
  map_smul' _ _ := hsum_smul
#align hahn_series.summable_family.lsum HahnSeries.SummableFamily.lsum

@[simp]
theorem hsum_sub {R : Type*} [Ring R] {s t : SummableFamily Γ R α} :
    (s - t).hsum = s.hsum - t.hsum := by
  rw [← lsum_apply, LinearMap.map_sub, lsum_apply, lsum_apply]
#align hahn_series.summable_family.hsum_sub HahnSeries.SummableFamily.hsum_sub

/-- Multiplication of summable families - should rewrite in terms of FamilySMul. -/
def FamilyMul {β : Type*} (s : SummableFamily Γ R α) (t : SummableFamily Γ R β) :
    (SummableFamily Γ R (α × β)) where
  toFun a := s (a.1) * t (a.2)
  isPWO_iUnion_support' := by
    apply (s.isPWO_iUnion_support.add t.isPWO_iUnion_support).mono
    refine Set.Subset.trans (Set.iUnion_mono fun a => support_mul_subset_add_support) ?_
    simp_all only [Set.iUnion_subset_iff, Prod.forall]
    exact fun a b => Set.add_subset_add (Set.subset_iUnion_of_subset a fun x y ↦ y)
      (Set.subset_iUnion_of_subset b fun x y ↦ y)
  finite_co_support' g := by
    apply ((addAntidiagonal s.isPWO_iUnion_support t.isPWO_iUnion_support g).finite_toSet.biUnion'
      _).subset _
    · exact fun ij _ => Function.support fun a => ((s a.1).coeff ij.1) * ((t a.2).coeff ij.2)
    · exact fun ij _ => by
        refine Set.Finite.subset (Set.Finite.prod (s.finite_co_support ij.1)
          (t.finite_co_support ij.2)) ?_
        simp only [support_subset_iff, ne_eq, Set.mem_prod, Function.mem_support, Prod.forall]
        exact fun a b hab => ne_zero_and_ne_zero_of_mul hab
    · exact fun a ha => by
        simp only [mul_coeff, ne_eq, Set.mem_setOf_eq] at ha
        obtain ⟨ij, hij⟩ := Finset.exists_ne_zero_of_sum_ne_zero ha
        simp only [mem_coe, mem_addAntidiagonal, Set.mem_iUnion, mem_support, ne_eq,
          Function.mem_support, exists_prop, Prod.exists]
        exact ⟨ij.1, ij.2, ⟨⟨a.1, (ne_zero_and_ne_zero_of_mul hij.2).1⟩,
          ⟨a.2, (ne_zero_and_ne_zero_of_mul hij.2).2⟩, (mem_addAntidiagonal.mp hij.1).2.2⟩, hij.2⟩



--def piFamily {σ : Type*} [Fintype σ] (β : σ → Type*)

end Semiring

section OfFinsupp

variable [PartialOrder Γ] [AddCommMonoid R] {α : Type*}

/-- A family with only finitely many nonzero elements is summable. -/
def ofFinsupp (f : α →₀ HahnSeries Γ R) : SummableFamily Γ R α where
  toFun := f
  isPWO_iUnion_support' := by
    apply (f.support.isPWO_bUnion.2 fun a _ => (f a).isPWO_support).mono
    refine Set.iUnion_subset_iff.2 fun a g hg => ?_
    have haf : a ∈ f.support := by
      rw [Finsupp.mem_support_iff, ← support_nonempty_iff]
      exact ⟨g, hg⟩
    exact Set.mem_biUnion haf hg
  finite_co_support' g := by
    refine f.support.finite_toSet.subset fun a ha => ?_
    simp only [coeff.addMonoidHom_apply, mem_coe, Finsupp.mem_support_iff, Ne,
      Function.mem_support]
    contrapose! ha
    simp [ha]
#align hahn_series.summable_family.of_finsupp HahnSeries.SummableFamily.ofFinsupp

@[simp]
theorem coe_ofFinsupp {f : α →₀ HahnSeries Γ R} : ⇑(SummableFamily.ofFinsupp f) = f :=
  rfl
#align hahn_series.summable_family.coe_of_finsupp HahnSeries.SummableFamily.coe_ofFinsupp

@[simp]
theorem hsum_ofFinsupp {f : α →₀ HahnSeries Γ R} : (ofFinsupp f).hsum = f.sum fun _ => id := by
  ext g
  simp only [hsum_coeff, coe_ofFinsupp, Finsupp.sum, Ne]
  simp_rw [← coeff.addMonoidHom_apply, id]
  rw [map_sum, finsum_eq_sum_of_support_subset]
  intro x h
  simp only [coeff.addMonoidHom_apply, mem_coe, Finsupp.mem_support_iff, Ne]
  contrapose! h
  simp [h]
#align hahn_series.summable_family.hsum_of_finsupp HahnSeries.SummableFamily.hsum_ofFinsupp

end OfFinsupp

section EmbDomain

variable [PartialOrder Γ] [AddCommMonoid R] {α β : Type*}

/-- A summable family can be reindexed by an embedding without changing its sum. -/
def embDomain (s : SummableFamily Γ R α) (f : α ↪ β) : SummableFamily Γ R β where
  toFun b := if h : b ∈ Set.range f then s (Classical.choose h) else 0
  isPWO_iUnion_support' := by
    refine s.isPWO_iUnion_support.mono (Set.iUnion_subset fun b g h => ?_)
    by_cases hb : b ∈ Set.range f
    · dsimp only at h
      rw [dif_pos hb] at h
      exact Set.mem_iUnion.2 ⟨Classical.choose hb, h⟩
    · simp [-Set.mem_range, dif_neg hb] at h
  finite_co_support' g :=
    ((s.finite_co_support g).image f).subset
      (by
        intro b h
        by_cases hb : b ∈ Set.range f
        · simp only [Ne, Set.mem_setOf_eq, dif_pos hb] at h
          exact ⟨Classical.choose hb, h, Classical.choose_spec hb⟩
        · simp only [Ne, Set.mem_setOf_eq, dif_neg hb, zero_coeff, not_true_eq_false] at h)
#align hahn_series.summable_family.emb_domain HahnSeries.SummableFamily.embDomain

variable (s : SummableFamily Γ R α) (f : α ↪ β) {a : α} {b : β}

theorem embDomain_apply :
    s.embDomain f b = if h : b ∈ Set.range f then s (Classical.choose h) else 0 :=
  rfl
#align hahn_series.summable_family.emb_domain_apply HahnSeries.SummableFamily.embDomain_apply

@[simp]
theorem embDomain_image : s.embDomain f (f a) = s a := by
  rw [embDomain_apply, dif_pos (Set.mem_range_self a)]
  exact congr rfl (f.injective (Classical.choose_spec (Set.mem_range_self a)))
#align hahn_series.summable_family.emb_domain_image HahnSeries.SummableFamily.embDomain_image

@[simp]
theorem embDomain_notin_range (h : b ∉ Set.range f) : s.embDomain f b = 0 := by
  rw [embDomain_apply, dif_neg h]
#align hahn_series.summable_family.emb_domain_notin_range HahnSeries.SummableFamily.embDomain_notin_range

@[simp]
theorem hsum_embDomain : (s.embDomain f).hsum = s.hsum := by
  ext g
  simp only [hsum_coeff, embDomain_apply, apply_dite HahnSeries.coeff, dite_apply, zero_coeff]
  exact finsum_emb_domain f fun a => (s a).coeff g
#align hahn_series.summable_family.hsum_emb_domain HahnSeries.SummableFamily.hsum_embDomain

end EmbDomain

section powers

variable [LinearOrderedCancelAddCommMonoid Γ] [CommRing R]

-- consider substitutions of power series in finitely many variables, using finitely many
-- positive-orderTop elements.

theorem co_support_zero (g : Γ) : {a | ¬((0 : HahnSeries Γ R) ^ a).coeff g = 0} ⊆ {0} := by
  simp_all only [Set.subset_singleton_iff, Set.mem_setOf_eq]
  intro n hn
  by_contra h'
  simp_all only [ne_eq, not_false_eq_true, zero_pow, zero_coeff, not_true_eq_false]

variable {x : HahnSeries Γ R} (hx : 0 < x.orderTop)

theorem pow_finite_co_support (g : Γ) : Set.Finite {a | ((fun n ↦ x ^ n) a).coeff g ≠ 0} := by
  have hpwo : Set.IsPWO (⋃ n, support (x ^ n)) :=
    isPWO_iUnion_support_powers x (zero_le_order_of_orderTop <| le_of_lt hx)
  by_cases hox : x = 0
  · rw [hox]
    exact Set.Finite.subset (Set.finite_singleton 0) (co_support_zero g)
  by_cases hg : g ∈ ⋃ n : ℕ, { g | (x ^ n).coeff g ≠ 0 }
  swap; · exact Set.finite_empty.subset fun n hn => hg (Set.mem_iUnion.2 ⟨n, hn⟩)
  apply hpwo.isWF.induction hg
  intro y ys hy
  refine'
    ((((addAntidiagonal x.isPWO_support hpwo y).finite_toSet.biUnion fun ij hij =>
                  hy ij.snd _ _).image
              Nat.succ).union
          (Set.finite_singleton 0)).subset
      _
  · exact (mem_addAntidiagonal.1 (mem_coe.1 hij)).2.1
  · obtain ⟨hi, _, rfl⟩ := mem_addAntidiagonal.1 (mem_coe.1 hij)
    exact lt_add_of_pos_left ij.2 <| lt_of_lt_of_le (zero_lt_order_of_orderTop hx hox) <|
      order_le_of_coeff_ne_zero <| Function.mem_support.mp hi
  · rintro (_ | n) hn
    · exact Set.mem_union_right _ (Set.mem_singleton 0)
    · obtain ⟨i, hi, j, hj, rfl⟩ := support_mul_subset_add_support hn
      refine' Set.mem_union_left _ ⟨n, Set.mem_iUnion.2 ⟨⟨j, i⟩, Set.mem_iUnion.2 ⟨_, hi⟩⟩, rfl⟩
      simp only [mem_coe, mem_addAntidiagonal, mem_support, ne_eq, Set.mem_iUnion]
      exact ⟨hj, ⟨n, hi⟩, add_comm j i⟩

theorem smul_pow_finite_co_support (f : ℕ → R) (g : Γ) :
    Set.Finite {a | ((fun n ↦ f n • x ^ n) a).coeff g ≠ 0} := by
  refine Set.Finite.subset (pow_finite_co_support hx g) ?_
  intro n hn hng
  simp_all

lemma supp_eq_univ_of_pos' (σ : Type*) (y : σ →₀ HahnSeries Γ R)
    (hy : ∀ i : σ, 0 < (y i).order) : y.support = Set.univ (α := σ) := by
  have hy₁ : ∀ i : σ, y i ≠ 0 := fun i => ne_zero_of_order_ne (ne_of_gt (hy i))
  exact Set.eq_univ_of_univ_subset fun i _ => by simp_all

/-- A finsupp whose every element has positive order has fintype source. -/
def Fintype_of_pos_order (σ : Type*) (y : σ →₀ HahnSeries Γ R)
    (hy : ∀ i : σ, 0 < (y i).order) : Fintype σ := by
  refine Set.fintypeOfFiniteUniv ?_
  rw [← supp_eq_univ_of_pos' σ y hy]
  exact finite_toSet y.support

lemma supp_eq_univ_of_pos (σ : Type*) [Fintype σ] (y : σ →₀ HahnSeries Γ R)
    (hy : ∀ i : σ, 0 < (y i).order) : y.support = Finset.univ (α := σ) :=
  eq_univ_of_forall fun i => Finsupp.mem_support_iff.mpr (ne_zero_of_order_ne (ne_of_gt (hy i)))

/-!
theorem mvpow_finite_co_support (σ : Type*) [Fintype σ] (y : σ →₀ HahnSeries Γ R)
    (hy : ∀ i : σ, 0 < (y i).order) (g : Γ) :
    Set.Finite {a : (σ →₀ ℕ) |
      ((fun n : (σ →₀ ℕ) ↦ ∏ i, y i ^ n i) a).coeff g ≠ 0} := by
  have hpwo : Set.IsPWO (⋃ n : (σ →₀ ℕ), (∏ i, (y i) ^ (n i)).support) := by
    have hpwo' := isPWO_iUnion_support_MVpow σ (fun n => 1) y (fun i => le_of_lt (hy i))
    simp only [one_smul, supp_eq_univ_of_pos σ y hy] at hpwo'
    exact hpwo'
  by_cases hg : g ∈ ⋃ n : (σ →₀ ℕ), { g | (∏ i, (y i) ^ (n i)).coeff g ≠ 0 }
  swap; · exact Set.finite_empty.subset fun n hn => hg (Set.mem_iUnion.2 ⟨n, hn⟩)
  simp_all only [one_smul]
  by_cases h0 : g = 0
  · refine Set.Finite.subset (Set.finite_singleton 0) ?_
    intro a
    contrapose
    simp only [Set.mem_singleton_iff, ne_eq, Set.mem_setOf_eq, Decidable.not_not]
    intro ha
    obtain ⟨i, hi⟩ : ∃(i : σ), a i ≠ 0 := not_forall.mp fun h ↦ ha (Finsupp.ext h)

    refine coeff_eq_zero_of_lt_order ?_

    sorry

  sorry


/-- A summable family of Hahn series given by substituting the multivariable power series generators
into positive order Hahn series.-/
@[simps]
def mvPowerSeriesFamily (σ : Type*) [Fintype σ] (f : (σ →₀ ℕ) → R) (y : σ →₀ HahnSeries Γ R)
    (hy : ∀ i : σ, 0 < (y i).order) : SummableFamily Γ R (σ →₀ ℕ) where
  toFun n := f n • ∏ i ∈ y.support, y i ^ n i
  isPWO_iUnion_support' :=
    isPWO_iUnion_support_MVpow σ f y (fun i => le_of_lt (hy i))
  finite_co_support' g := by
    refine Set.Finite.subset (mvpow_finite_co_support σ y hy g) ?_
    intro n hn hng
    simp_all only [smul_coeff, smul_eq_mul, ne_eq, Set.mem_setOf_eq]
    rw [supp_eq_univ_of_pos σ y hy] at hn
    exact (ne_zero_and_ne_zero_of_mul hn).2 hng
-/

/-- A summable family of Hahn series given by substituting the power series variable `X` into the
positive order Hahn series `x`.-/
@[simps]
def powerSeriesFamily (f : PowerSeries R) : SummableFamily Γ R ℕ where
  toFun n := (PowerSeries.coeff R n f) • x ^ n
  isPWO_iUnion_support' := isPWO_iUnion_support_smul_pow (fun n => PowerSeries.coeff R n f) x
    (zero_le_order_of_orderTop <| le_of_lt hx)
  finite_co_support' g := smul_pow_finite_co_support hx (fun n => PowerSeries.coeff R n f) g

theorem powerSeriesFamilyAdd (f g : PowerSeries R) :
    powerSeriesFamily hx (f + g) = powerSeriesFamily hx f + powerSeriesFamily hx g := by
  ext1 n
  simp [add_smul]

theorem powerSeriesFamilySMul (r : R) (f : PowerSeries R) :
    powerSeriesFamily hx (r • f) = (single (0 : Γ) r) • (powerSeriesFamily hx f) := by
  ext1 n
  rw [powerSeriesFamily_toFun, LinearMapClass.map_smul, smul_apply, powerSeriesFamily_toFun,
    single_zero_mul_eq_smul, smul_assoc]

/-!
/-- A summable family of Hahn series given by subtituting ... -/
def powerSeriesProdFamily (f g : PowerSeries R) : SummableFamily Γ R (ℕ × ℕ) where
  toFun n := ((PowerSeries.coeff R n.1 f) * (PowerSeries.coeff R n.2 g)) • x ^ (n.1 + n.2)
  isPWO_iUnion_support' := (x.isPWO_support'.addSubmonoid_closure fun _ hg => le_trans
    (zero_le_order_of_orderTop <| le_of_lt hx)
    (order_le_of_coeff_ne_zero (Function.mem_support.mp hg))).mono
    (Set.iUnion_subset fun n => (Function.support_const_smul_subset
      ((PowerSeries.coeff R n.1 f) * (PowerSeries.coeff R n.2 g)) (x ^ (n.1 + n.2)).coeff).trans
      (support_pow_subset_closure x (n.1 + n.2)))
  finite_co_support' a := by
    let s : ℕ → Set (ℕ × ℕ) :=
      fun n => {k ∈ addAntidiagonal _ _ n | (((PowerSeries.coeff R k.1) f *
        (PowerSeries.coeff R k.2) g) • x ^ (k.1 + k.2)).coeff a ≠ 0}
    let t : Set ℕ := {k | ((fun n ↦ x ^ n) k).coeff a ≠ 0}
    have ht := (pow_finite_co_support hx a)
    have hs : Prop := sorry --finite antidiagonal: ∀ i ∈ t, (s i).Finite
      --(fun k => Set.AddAntidiagonal.finite_of_isPWO ?_ ?_ k)
    have he : Prop := sorry--coeff a is zero away from cosupport
    refine Set.Finite.subset (Set.Finite.iUnion ht hs he) ?_ -- need to show cosupport ⊆ iUnion
    sorry -- try finsum_mem_biUnion

theorem xxx (n : ℕ) : Finite (Set.addAntidiagonal Set.univ Set.univ n) :=
  Set.AddAntidiagonal.finite_of_isWF (Set.isWF_univ_iff.mpr wellFounded_lt)
    (Set.isWF_univ_iff.mpr wellFounded_lt) n


theorem finsumAntidiagonal {R} [AddCommMonoid R] (f : ℕ × ℕ →₀ R) :
    ∑ᶠ (i : ℕ), (∑ i_1 ∈ antidiagonal i, f i_1) = ∑ᶠ (i : ℕ × ℕ), f i := by

  -- sum_bij or sum_nbij with sum_sigma?
  sorry
-/

theorem sum_coeff {α} (s : Finset α) (f : α → HahnSeries Γ R) (g : Γ) :
    (Finset.sum s f).coeff g = Finset.sum s (fun i => (f i).coeff g) := by
  refine cons_induction_on s ?_ ?_
  · simp
  · intro i t hit hc
    rw [sum_cons, sum_cons, add_coeff, hc]

theorem finsum_prod {R} [AddCommMonoid R] (f : ℕ × ℕ →₀ R) :
    ∑ᶠ (i : ℕ), ∑ᶠ (j : ℕ),  f (i, j) = ∑ᶠ (i : ℕ × ℕ), f i := by
  exact Eq.symm (finsum_curry (fun ab ↦ f ab) (Finsupp.finite_support f))

/-!
/-- The ring homomorphism from `R[[X]]` to `HahnSeries Γ R` given by sending the power series
variable `X` to a positive order element `x`. -/
def powerSeriesComp : PowerSeries R →ₐ[R] HahnSeries Γ R where
  toFun f := (powerSeriesFamily hx f).hsum
  map_one' := by
    simp only [hsum, powerSeriesFamily_toFun, PowerSeries.coeff_one, ite_smul, one_smul, zero_smul]
    ext g
    simp only
    rw [finsum_eq_single (fun i => (if i = 0 then x ^ i else 0).coeff g) (0 : ℕ)
      (fun n hn => by simp_all), pow_zero, ← zero_pow_eq 0, pow_zero]
  map_mul' a b := by
    ext g
    simp only [hsum_coeff_sum, powerSeriesFamily_toFun]

    simp only [powerSeriesFamily_toFun, mul_coeff, PowerSeries.coeff_mul,
      Finset.sum_smul, smul_coeff, ← Finset.sum_product, sum_coeff]

    -- write f * g as a double sum. write each coefficient of X ^ n as a finite sum.
    -- make a summable family parametrized by ℕ × ℕ.
    -- Finset.sum_product and Finset.sum_mul_sum
    -- write more haves and use nbij theorems
    sorry
  map_zero' := by
    simp only [hsum, powerSeriesFamily_toFun, map_zero, zero_smul, zero_coeff, finsum_zero]
    exact rfl
  map_add' a b := by
    simp [powerSeriesFamilyAdd]
  commutes' r := by
    simp only
    rw [@PowerSeries.algebraMap_apply]
    rw [@algebraMap_apply]
    simp only [Algebra.id.map_eq_id, RingHom.id_apply, C_apply]
    ext g
    simp only [hsum_coeff, powerSeriesFamily_toFun, smul_coeff, smul_eq_mul, PowerSeries.coeff_C,
      ite_mul, zero_mul]
    rw [finsum_eq_single _ 0 ?_]
    · simp only [↓reduceIte, pow_zero, one_coeff, mul_ite, mul_one, mul_zero, single_coeff]
      aesop
    · intro n hn
      simp_all

-/
-- define composition with any `f : R[[X]]`.  Show that multiplication of substituted power series
--corresponds to substitution of products., i.e., elements of strictly positive orderTop yield
-- ring homomorphisms.

/-- Powers of an element of positive order (or zero) form a summable family. -/
@[simps]
def powers : SummableFamily Γ R ℕ where
  toFun n := x ^ n
  isPWO_iUnion_support' := isPWO_iUnion_support_powers x (zero_le_order_of_orderTop <| le_of_lt hx)
  finite_co_support' g := by
<<<<<<< HEAD
    have h : {a | ((fun n ↦ x ^ n) a).coeff g ≠ 0} ⊆ {n | (x ^ n).coeff g ≠ 0} := by
      intro n hn
      simp_all only [ne_eq, Set.mem_setOf_eq, not_false_eq_true]
    exact Set.Finite.subset (pow_finite_co_support hx g) h
=======
    have hpwo := isPWO_iUnion_support_powers hx
    by_cases hg : g ∈ ⋃ n : ℕ, { g | (x ^ n).coeff g ≠ 0 }
    swap; · exact Set.finite_empty.subset fun n hn => hg (Set.mem_iUnion.2 ⟨n, hn⟩)
    apply hpwo.isWF.induction hg
    intro y ys hy
    refine
      ((((addAntidiagonal x.isPWO_support hpwo y).finite_toSet.biUnion fun ij hij =>
                    hy ij.snd ?_ ?_).image
                Nat.succ).union
            (Set.finite_singleton 0)).subset
        ?_
    · exact (mem_addAntidiagonal.1 (mem_coe.1 hij)).2.1
    · obtain ⟨hi, _, rfl⟩ := mem_addAntidiagonal.1 (mem_coe.1 hij)
      rw [← zero_add ij.snd, ← add_assoc, add_zero]
      exact
        add_lt_add_right (WithTop.coe_lt_coe.1 (lt_of_lt_of_le hx (addVal_le_of_coeff_ne_zero hi)))
          _
    · rintro (_ | n) hn
      · exact Set.mem_union_right _ (Set.mem_singleton 0)
      · obtain ⟨i, hi, j, hj, rfl⟩ := support_mul_subset_add_support hn
        refine Set.mem_union_left _ ⟨n, Set.mem_iUnion.2 ⟨⟨j, i⟩, Set.mem_iUnion.2 ⟨?_, hi⟩⟩, rfl⟩
        simp only [and_true_iff, Set.mem_iUnion, mem_addAntidiagonal, mem_coe, eq_self_iff_true,
          Ne, mem_support, Set.mem_setOf_eq]
        exact ⟨hj, ⟨n, hi⟩, add_comm j i⟩
>>>>>>> daa801e2
#align hahn_series.summable_family.powers HahnSeries.SummableFamily.powers

@[simp]
theorem coe_powers : ⇑(powers hx) = HPow.hPow x :=
  rfl
#align hahn_series.summable_family.coe_powers HahnSeries.SummableFamily.coe_powers

theorem embDomain_succ_smul_powers :
    (x • powers hx).embDomain ⟨Nat.succ, Nat.succ_injective⟩ =
      powers hx - ofFinsupp (Finsupp.single 0 1) := by
  apply SummableFamily.ext
  rintro (_ | n)
  · rw [embDomain_notin_range, sub_apply, powers_toFun, pow_zero, coe_ofFinsupp,
      Finsupp.single_eq_same, sub_self]
    rw [Set.mem_range, not_exists]
    exact Nat.succ_ne_zero
  · refine' Eq.trans (embDomain_image _ ⟨Nat.succ, Nat.succ_injective⟩) _
    simp only [smul_apply, powers_toFun, Algebra.mul_smul_comm, coe_sub, coe_ofFinsupp,
      Pi.sub_apply, ne_eq, not_false_eq_true, Finsupp.single_eq_of_ne, sub_zero, pow_succ']
#align hahn_series.summable_family.emb_domain_succ_smul_powers HahnSeries.SummableFamily.embDomain_succ_smul_powers

theorem one_sub_self_mul_hsum_powers : (1 - x) * (powers hx).hsum = 1 := by
  rw [← hsum_smul, sub_smul 1 x (powers hx), one_smul, hsum_sub, ←
    hsum_embDomain (x • powers hx) ⟨Nat.succ, Nat.succ_injective⟩, embDomain_succ_smul_powers]
  simp only [hsum_sub, hsum_ofFinsupp, id_eq, Finsupp.sum_single_index, sub_sub_cancel]
#align hahn_series.summable_family.one_sub_self_mul_hsum_powers HahnSeries.SummableFamily.one_sub_self_mul_hsum_powers

end powers

end SummableFamily

section Inversion

section Monoid

variable [LinearOrderedCancelAddCommMonoid Γ] [CommRing R]

theorem one_minus_single_mul' {x y : HahnSeries Γ R} (r : R) (hr : r * x.leadingCoeff = 1)
    (hxy : x = y + x.leadingTerm) (hxo : IsAddUnit x.order) :
    1 - single (IsAddUnit.addUnit hxo).neg r * x = -(single (IsAddUnit.addUnit hxo).neg r * y) := by
  nth_rw 2 [hxy]
  rw [mul_add, leadingTerm_eq, single_mul_single, ← leadingCoeff_eq, hr, AddUnits.neg_eq_val_neg,
    IsAddUnit.val_neg_add, sub_add_eq_sub_sub_swap, sub_eq_neg_self, sub_eq_zero_of_eq]
  exact rfl

theorem unit_aux' (x : HahnSeries Γ R) {r : R} (hr : r * x.leadingCoeff = 1)
    (hxo : IsAddUnit x.order) : 0 < (1 - single (IsAddUnit.addUnit hxo).neg r * x).orderTop := by
  let y := (x - x.leadingTerm)
  by_cases hy : y = 0
  · have hrx : (single (IsAddUnit.addUnit hxo).neg) r * x = 1 := by
      nth_rw 2 [eq_of_sub_eq_zero hy] -- get a bad loop without `nth_rw`
      simp only [leadingTerm_eq, single_mul_single, AddUnits.neg_eq_val_neg, IsAddUnit.val_neg_add,
        hr, ← leadingCoeff_eq]
      exact rfl
    simp only [hrx, sub_self, orderTop_zero, WithTop.zero_lt_top]
  have hr' : ∀ (s : R), r * s = 0 → s = 0 :=
    fun s hs => by rw [← one_mul s, ← hr, mul_right_comm, hs, zero_mul]
  have hy' : 0 < (single (IsAddUnit.addUnit hxo).neg r * y).order := by
    rw [(order_mul_single_of_nonzero_divisor hr' hy)]
    refine pos_of_lt_add_right (a := x.order) ?_
    rw [← add_assoc, add_comm x.order, AddUnits.neg_eq_val_neg, IsAddUnit.val_neg_add, zero_add]
    exact order_lt_add_single_support_order (sub_add_cancel x x.leadingTerm).symm hy
  simp only [one_minus_single_mul' r hr (sub_add_cancel x x.leadingTerm).symm, orderTop_neg]
  exact zero_lt_orderTop_of_order hy'

theorem isUnit_of_isUnit_leadingCoeff_AddUnitOrder {x : HahnSeries Γ R} (hx : IsUnit x.leadingCoeff)
    (hxo : IsAddUnit x.order) : IsUnit x := by
  let ⟨⟨u, i, ui, iu⟩, h⟩ := hx
  rw [Units.val_mk] at h
  rw [h] at iu
  have h' := SummableFamily.one_sub_self_mul_hsum_powers (unit_aux' x iu hxo)
  rw [sub_sub_cancel] at h'
  exact isUnit_of_mul_isUnit_right (isUnit_of_mul_eq_one _ _ h')

end Monoid

variable [LinearOrderedAddCommGroup Γ]

section CommRing

variable [CommRing R]

theorem neg_eq_addUnit_neg {G : Type*} [AddGroup G] (g : G) :
    -g = (IsAddUnit.addUnit (AddGroup.isAddUnit g)).neg := by
  simp only [AddUnits.neg_eq_val_neg, AddUnits.val_neg_eq_neg_val, IsAddUnit.addUnit_spec]
--#find_home! neg_eq_addUnit_neg --[Mathlib.Algebra.Group.Units]

theorem one_minus_single_mul (x y : HahnSeries Γ R) (r : R) (hr : r * x.leadingCoeff = 1)
    (hxy : x = y + x.leadingTerm) : 1 - single (-order x) r * x = -(single (-x.order) r * y) := by
  rw [neg_eq_addUnit_neg]
  exact one_minus_single_mul' r hr hxy (AddGroup.isAddUnit x.order)

theorem unit_aux (x : HahnSeries Γ R) {r : R} (hr : r * x.leadingCoeff = 1) :
    0 < (1 - single (-x.order) r * x).orderTop := by
  rw [neg_eq_addUnit_neg]
  exact unit_aux' x hr (AddGroup.isAddUnit x.order)
#align hahn_series.unit_aux HahnSeries.unit_aux

theorem isUnit_of_isUnit_leadingCoeff {x : HahnSeries Γ R} (hx : IsUnit x.leadingCoeff) :
    IsUnit x := by
  exact isUnit_of_isUnit_leadingCoeff_AddUnitOrder hx (AddGroup.isAddUnit x.order)

theorem isUnit_iff [IsDomain R] {x : HahnSeries Γ R} :
    IsUnit x ↔ IsUnit (x.leadingCoeff) := by
  refine { mp := ?mp, mpr := isUnit_of_isUnit_leadingCoeff }
  rintro ⟨⟨u, i, ui, iu⟩, rfl⟩
  refine'
    isUnit_of_mul_eq_one (u.leadingCoeff) (i.leadingCoeff)
      ((mul_coeff_order_add_order u i).symm.trans _)
  rw [ui, one_coeff, if_pos]
  rw [← order_mul (left_ne_zero_of_mul_eq_one ui) (right_ne_zero_of_mul_eq_one ui), ui, order_one]
#align hahn_series.is_unit_iff HahnSeries.isUnit_iff

end CommRing

instance instField [Field R] : Field (HahnSeries Γ R) where
  __ : IsDomain (HahnSeries Γ R) := inferInstance
  inv x :=
    if x0 : x = 0 then 0
    else
      (single (-x.order)) (x.leadingCoeff)⁻¹ *
        (SummableFamily.powers (unit_aux x (inv_mul_cancel (leadingCoeff_ne_iff.mp x0)))).hsum
  inv_zero := dif_pos rfl
  mul_inv_cancel x x0 := (congr rfl (dif_neg x0)).trans $ by
    have h :=
      SummableFamily.one_sub_self_mul_hsum_powers
        (unit_aux x (inv_mul_cancel (leadingCoeff_ne_iff.mp x0)))
    rw [sub_sub_cancel] at h
    rw [← mul_assoc, mul_comm x, h]
  nnqsmul := _
  qsmul := _

end Inversion

end HahnSeries<|MERGE_RESOLUTION|>--- conflicted
+++ resolved
@@ -821,37 +821,10 @@
   toFun n := x ^ n
   isPWO_iUnion_support' := isPWO_iUnion_support_powers x (zero_le_order_of_orderTop <| le_of_lt hx)
   finite_co_support' g := by
-<<<<<<< HEAD
     have h : {a | ((fun n ↦ x ^ n) a).coeff g ≠ 0} ⊆ {n | (x ^ n).coeff g ≠ 0} := by
       intro n hn
       simp_all only [ne_eq, Set.mem_setOf_eq, not_false_eq_true]
     exact Set.Finite.subset (pow_finite_co_support hx g) h
-=======
-    have hpwo := isPWO_iUnion_support_powers hx
-    by_cases hg : g ∈ ⋃ n : ℕ, { g | (x ^ n).coeff g ≠ 0 }
-    swap; · exact Set.finite_empty.subset fun n hn => hg (Set.mem_iUnion.2 ⟨n, hn⟩)
-    apply hpwo.isWF.induction hg
-    intro y ys hy
-    refine
-      ((((addAntidiagonal x.isPWO_support hpwo y).finite_toSet.biUnion fun ij hij =>
-                    hy ij.snd ?_ ?_).image
-                Nat.succ).union
-            (Set.finite_singleton 0)).subset
-        ?_
-    · exact (mem_addAntidiagonal.1 (mem_coe.1 hij)).2.1
-    · obtain ⟨hi, _, rfl⟩ := mem_addAntidiagonal.1 (mem_coe.1 hij)
-      rw [← zero_add ij.snd, ← add_assoc, add_zero]
-      exact
-        add_lt_add_right (WithTop.coe_lt_coe.1 (lt_of_lt_of_le hx (addVal_le_of_coeff_ne_zero hi)))
-          _
-    · rintro (_ | n) hn
-      · exact Set.mem_union_right _ (Set.mem_singleton 0)
-      · obtain ⟨i, hi, j, hj, rfl⟩ := support_mul_subset_add_support hn
-        refine Set.mem_union_left _ ⟨n, Set.mem_iUnion.2 ⟨⟨j, i⟩, Set.mem_iUnion.2 ⟨?_, hi⟩⟩, rfl⟩
-        simp only [and_true_iff, Set.mem_iUnion, mem_addAntidiagonal, mem_coe, eq_self_iff_true,
-          Ne, mem_support, Set.mem_setOf_eq]
-        exact ⟨hj, ⟨n, hi⟩, add_comm j i⟩
->>>>>>> daa801e2
 #align hahn_series.summable_family.powers HahnSeries.SummableFamily.powers
 
 @[simp]
