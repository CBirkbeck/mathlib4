--- conflicted
+++ resolved
@@ -90,29 +90,17 @@
 
 section Ring
 
-<<<<<<< HEAD
-variable [CommRing K] [Nontrivial K] [Ring A] [Algebra K A]
-
-theorem IsAlgebraic.of_finite (e : A) [Module.Finite K A] : IsAlgebraic K e :=
-  (IsIntegral.of_finite K e).isAlgebraic
-=======
 variable [CommRing R] [Nontrivial R] [Ring A] [Algebra R A]
 
 theorem IsAlgebraic.of_finite (e : A) [Module.Finite R A] : IsAlgebraic R e :=
   (IsIntegral.of_finite R e).isAlgebraic
->>>>>>> c529790e
 
 variable (A)
 
 /-- A field extension is algebraic if it is finite. -/
 @[stacks 09GG "first part"]
-<<<<<<< HEAD
-instance Algebra.IsAlgebraic.of_finite [Module.Finite K A] : Algebra.IsAlgebraic K A :=
-  (IsIntegral.of_finite K A).isAlgebraic
-=======
 instance Algebra.IsAlgebraic.of_finite [Module.Finite R A] : Algebra.IsAlgebraic R A :=
   (IsIntegral.of_finite R A).isAlgebraic
->>>>>>> c529790e
 
 end Ring
 
@@ -406,7 +394,6 @@
 lemma subalgebraAlgebraicClosure [IsDomain R] [NoZeroDivisors S] :
     Transcendental (Subalgebra.algebraicClosure R S) a := ha.extendScalars _
 
-<<<<<<< HEAD
 end Transcendental
 
 section Polynomial
@@ -459,7 +446,4 @@
     ∃ g : MvPolynomial σ R, g ≠ 0 ∧ f ∣ g.map (algebraMap R S) :=
   IsAlgebraic.exists_nonzero_dvd (Algebra.IsAlgebraic.isAlgebraic _) hf
 
-end Polynomial
-=======
-end Transcendental
->>>>>>> c529790e
+end Polynomial