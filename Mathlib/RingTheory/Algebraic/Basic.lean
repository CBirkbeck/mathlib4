/-
Copyright (c) 2019 Johan Commelin. All rights reserved.
Released under Apache 2.0 license as described in the file LICENSE.
Authors: Johan Commelin
-/
import Mathlib.Algebra.Polynomial.Expand
import Mathlib.Algebra.Polynomial.Roots
import Mathlib.RingTheory.Adjoin.Polynomial
import Mathlib.RingTheory.Algebraic.Defs
import Mathlib.RingTheory.Polynomial.Tower

/-!
# Algebraic elements and algebraic extensions

An element of an R-algebra is algebraic over R if it is the root of a nonzero polynomial.
An R-algebra is algebraic over R if and only if all its elements are algebraic over R.
The main result in this file proves transitivity of algebraicity:
a tower of algebraic field extensions is algebraic.
-/

universe u v w

open Polynomial nonZeroDivisors

section

variable (R : Type u) {A : Type v} [CommRing R] [Ring A] [Algebra R A]

@[nontriviality]
theorem is_transcendental_of_subsingleton [Subsingleton R] (x : A) : Transcendental R x :=
  fun ⟨p, h, _⟩ => h <| Subsingleton.elim p 0

variable {R}

theorem IsAlgebraic.nontrivial {a : A} (h : IsAlgebraic R a) : Nontrivial R := by
  contrapose! h
  rw [not_nontrivial_iff_subsingleton] at h
  apply is_transcendental_of_subsingleton

variable (R A)

theorem Algebra.IsAlgebraic.nontrivial [alg : Algebra.IsAlgebraic R A] : Nontrivial R :=
  (alg.1 0).nontrivial

instance (priority := low) Algebra.transcendental_of_subsingleton [Subsingleton R] :
    Algebra.Transcendental R A :=
  ⟨⟨0, is_transcendental_of_subsingleton R 0⟩⟩

theorem Polynomial.transcendental_X : Transcendental R (X (R := R)) := by
  simp [transcendental_iff]

variable {R A}

theorem IsAlgebraic.of_aeval {r : A} (f : R[X]) (hf : f.natDegree ≠ 0)
    (hf' : f.leadingCoeff ∈ R⁰) (H : IsAlgebraic R (aeval r f)) :
    IsAlgebraic R r := by
  obtain ⟨p, h1, h2⟩ := H
  have : (p.comp f).coeff (p.natDegree * f.natDegree) ≠ 0 := fun h ↦ h1 <| by
    rwa [coeff_comp_degree_mul_degree hf,
      mul_right_mem_nonZeroDivisors_eq_zero_iff (pow_mem hf' _),
      leadingCoeff_eq_zero] at h
  exact ⟨p.comp f, fun h ↦ this (by simp [h]), by rwa [aeval_comp]⟩

theorem Transcendental.aeval {r : A} (H : Transcendental R r) (f : R[X]) (hf : f.natDegree ≠ 0)
    (hf' : f.leadingCoeff ∈ R⁰) :
    Transcendental R (aeval r f) := fun h ↦ H (h.of_aeval f hf hf')

/-- If `r : A` and `f : R[X]` are transcendental over `R`, then `Polynomial.aeval r f` is also
transcendental over `R`. For the converse, see `Transcendental.of_aeval` and
`transcendental_aeval_iff`. -/
theorem Transcendental.aeval_of_transcendental {r : A} (H : Transcendental R r)
    {f : R[X]} (hf : Transcendental R f) : Transcendental R (Polynomial.aeval r f) := by
  rw [transcendental_iff] at H hf ⊢
  intro p hp
  exact hf _ (H _ (by rwa [← aeval_comp, comp_eq_aeval] at hp))

/-- If `Polynomial.aeval r f` is transcendental over `R`, then `f : R[X]` is also
transcendental over `R`. In fact, the `r` is also transcendental over `R` provided that `R`
is a field (see `transcendental_aeval_iff`). -/
theorem Transcendental.of_aeval {r : A} {f : R[X]}
    (H : Transcendental R (Polynomial.aeval r f)) : Transcendental R f := by
  rw [transcendental_iff] at H ⊢
  intro p hp
  exact H p (by rw [← aeval_comp, comp_eq_aeval, hp, map_zero])

theorem IsAlgebraic.of_aeval_of_transcendental {r : A} {f : R[X]}
    (H : IsAlgebraic R (aeval r f)) (hf : Transcendental R f) : IsAlgebraic R r := by
  contrapose H
  exact Transcendental.aeval_of_transcendental H hf

theorem Polynomial.transcendental (f : R[X]) (hf : f.natDegree ≠ 0)
    (hf' : f.leadingCoeff ∈ R⁰) :
    Transcendental R f := by
  simpa using (transcendental_X R).aeval f hf hf'

theorem isAlgebraic_iff_not_injective {x : A} :
    IsAlgebraic R x ↔ ¬Function.Injective (Polynomial.aeval x : R[X] →ₐ[R] A) := by
  simp only [IsAlgebraic, injective_iff_map_eq_zero, not_forall, and_comm, exists_prop]

/-- An element `x` is transcendental over `R` if and only if the map `Polynomial.aeval x`
is injective. This is similar to `algebraicIndependent_iff_injective_aeval`. -/
theorem transcendental_iff_injective {x : A} :
    Transcendental R x ↔ Function.Injective (Polynomial.aeval x : R[X] →ₐ[R] A) :=
  isAlgebraic_iff_not_injective.not_left

/-- An element `x` is transcendental over `R` if and only if the kernel of the ring homomorphism
`Polynomial.aeval x` is the zero ideal. This is similar to `algebraicIndependent_iff_ker_eq_bot`. -/
theorem transcendental_iff_ker_eq_bot {x : A} :
    Transcendental R x ↔ RingHom.ker (aeval (R := R) x) = ⊥ := by
  rw [transcendental_iff_injective, RingHom.injective_iff_ker_eq_bot]

theorem Algebra.isAlgebraic_of_not_injective (h : ¬ Function.Injective (algebraMap R A)) :
    Algebra.IsAlgebraic R A where
  isAlgebraic a := isAlgebraic_iff_not_injective.mpr
    fun inj ↦ h <| by convert inj.comp C_injective; ext; simp

theorem Algebra.injective_of_transcendental [h : Algebra.Transcendental R A] :
    Function.Injective (algebraMap R A) := by
  rw [transcendental_iff_not_isAlgebraic] at h
  contrapose! h
  exact isAlgebraic_of_not_injective h

end

section zero_ne_one

variable {R : Type u} {S : Type*} {A : Type v} [CommRing R]
variable [CommRing S] [Ring A] [Algebra R A] [Algebra R S] [Algebra S A]
variable [IsScalarTower R S A]

theorem isAlgebraic_zero [Nontrivial R] : IsAlgebraic R (0 : A) :=
  ⟨_, X_ne_zero, aeval_X 0⟩

/-- An element of `R` is algebraic, when viewed as an element of the `R`-algebra `A`. -/
theorem isAlgebraic_algebraMap [Nontrivial R] (x : R) : IsAlgebraic R (algebraMap R A x) :=
  ⟨_, X_sub_C_ne_zero x, by rw [map_sub, aeval_X, aeval_C, sub_self]⟩

theorem isAlgebraic_one [Nontrivial R] : IsAlgebraic R (1 : A) := by
  rw [← map_one (algebraMap R A)]
  exact isAlgebraic_algebraMap 1

theorem isAlgebraic_nat [Nontrivial R] (n : ℕ) : IsAlgebraic R (n : A) := by
  rw [← map_natCast (_ : R →+* A) n]
  exact isAlgebraic_algebraMap (Nat.cast n)

theorem isAlgebraic_int [Nontrivial R] (n : ℤ) : IsAlgebraic R (n : A) := by
  rw [← map_intCast (algebraMap R A)]
  exact isAlgebraic_algebraMap (Int.cast n)

theorem isAlgebraic_rat (R : Type u) {A : Type v} [DivisionRing A] [Field R] [Algebra R A] (n : ℚ) :
    IsAlgebraic R (n : A) := by
  rw [← map_ratCast (algebraMap R A)]
  exact isAlgebraic_algebraMap (Rat.cast n)

theorem isAlgebraic_of_mem_rootSet {R : Type u} {A : Type v} [Field R] [Field A] [Algebra R A]
    {p : R[X]} {x : A} (hx : x ∈ p.rootSet A) : IsAlgebraic R x :=
  ⟨p, ne_zero_of_mem_rootSet hx, aeval_eq_zero_of_mem_rootSet hx⟩

variable (S) in
theorem IsLocalization.isAlgebraic [Nontrivial R] (M : Submonoid R) [IsLocalization M S] :
    Algebra.IsAlgebraic R S where
  isAlgebraic x := by
    obtain rfl | hx := eq_or_ne x 0
    · exact isAlgebraic_zero
    have ⟨⟨r, m⟩, h⟩ := surj M x
    refine ⟨C m.1 * X - C r, fun eq ↦ hx ?_, by simpa [sub_eq_zero, mul_comm x] using h⟩
    rwa [← eq_mk'_iff_mul_eq, show r = 0 by simpa using congr(coeff $eq 0), mk'_zero] at h

open IsScalarTower

protected theorem IsAlgebraic.algebraMap {a : S} :
    IsAlgebraic R a → IsAlgebraic R (algebraMap S A a) := fun ⟨f, hf₁, hf₂⟩ =>
  ⟨f, hf₁, by rw [aeval_algebraMap_apply, hf₂, map_zero]⟩

section

variable {B : Type*} [Ring B] [Algebra R B]

/-- This is slightly more general than `IsAlgebraic.algebraMap` in that it
  allows noncommutative intermediate rings `A`. -/
protected theorem IsAlgebraic.algHom (f : A →ₐ[R] B) {a : A}
    (h : IsAlgebraic R a) : IsAlgebraic R (f a) :=
  let ⟨p, hp, ha⟩ := h
  ⟨p, hp, by rw [aeval_algHom, f.comp_apply, ha, map_zero]⟩

theorem isAlgebraic_algHom_iff (f : A →ₐ[R] B) (hf : Function.Injective f)
    {a : A} : IsAlgebraic R (f a) ↔ IsAlgebraic R a :=
  ⟨fun ⟨p, hp0, hp⟩ ↦ ⟨p, hp0, hf <| by rwa [map_zero, ← f.comp_apply, ← aeval_algHom]⟩,
    IsAlgebraic.algHom f⟩

section RingHom

omit [Algebra R S] [Algebra S A] [IsScalarTower R S A] [Algebra R B]
variable [Algebra S B] {FRS FAB : Type*}

section

variable [FunLike FRS R S] [RingHomClass FRS R S] [FunLike FAB A B] [RingHomClass FAB A B]
  (f : FRS) (g : FAB) {a : A}

theorem IsAlgebraic.ringHom_of_comp_eq (halg : IsAlgebraic R a)
    (hf : Function.Injective f)
    (h : RingHom.comp (algebraMap S B) f = RingHom.comp g (algebraMap R A)) :
    IsAlgebraic S (g a) := by
  obtain ⟨p, h1, h2⟩ := halg
  refine ⟨p.map f, (Polynomial.map_ne_zero_iff hf).2 h1, ?_⟩
  change aeval ((g : A →+* B) a) _ = 0
  rw [← map_aeval_eq_aeval_map h, h2, map_zero]

theorem Transcendental.of_ringHom_of_comp_eq (H : Transcendental S (g a))
    (hf : Function.Injective f)
    (h : RingHom.comp (algebraMap S B) f = RingHom.comp g (algebraMap R A)) :
    Transcendental R a := fun halg ↦ H (halg.ringHom_of_comp_eq f g hf h)

theorem Algebra.IsAlgebraic.ringHom_of_comp_eq [Algebra.IsAlgebraic R A]
    (hf : Function.Injective f) (hg : Function.Surjective g)
    (h : RingHom.comp (algebraMap S B) f = RingHom.comp g (algebraMap R A)) :
    Algebra.IsAlgebraic S B := by
  refine ⟨fun b ↦ ?_⟩
  obtain ⟨a, rfl⟩ := hg b
  exact (Algebra.IsAlgebraic.isAlgebraic a).ringHom_of_comp_eq f g hf h

theorem Algebra.Transcendental.of_ringHom_of_comp_eq [H : Algebra.Transcendental S B]
    (hf : Function.Injective f) (hg : Function.Surjective g)
    (h : RingHom.comp (algebraMap S B) f = RingHom.comp g (algebraMap R A)) :
    Algebra.Transcendental R A := by
  rw [Algebra.transcendental_iff_not_isAlgebraic] at H ⊢
  exact fun halg ↦ H (halg.ringHom_of_comp_eq f g hf hg h)

theorem IsAlgebraic.of_ringHom_of_comp_eq (halg : IsAlgebraic S (g a))
    (hf : Function.Surjective f) (hg : Function.Injective g)
    (h : RingHom.comp (algebraMap S B) f = RingHom.comp g (algebraMap R A)) :
    IsAlgebraic R a := by
  obtain ⟨p, h1, h2⟩ := halg
  obtain ⟨q, rfl⟩ := map_surjective (f : R →+* S) hf p
  refine ⟨q, fun h' ↦ by simp [h'] at h1, hg ?_⟩
  change aeval ((g : A →+* B) a) _ = 0 at h2
  change (g : A →+* B) _ = _
  rw [map_zero, map_aeval_eq_aeval_map h, h2]

theorem Transcendental.ringHom_of_comp_eq (H : Transcendental R a)
    (hf : Function.Surjective f) (hg : Function.Injective g)
    (h : RingHom.comp (algebraMap S B) f = RingHom.comp g (algebraMap R A)) :
    Transcendental S (g a) := fun halg ↦ H (halg.of_ringHom_of_comp_eq f g hf hg h)

theorem Algebra.IsAlgebraic.of_ringHom_of_comp_eq [Algebra.IsAlgebraic S B]
    (hf : Function.Surjective f) (hg : Function.Injective g)
    (h : RingHom.comp (algebraMap S B) f = RingHom.comp g (algebraMap R A)) :
    Algebra.IsAlgebraic R A :=
  ⟨fun a ↦ (Algebra.IsAlgebraic.isAlgebraic (g a)).of_ringHom_of_comp_eq f g hf hg h⟩

theorem Algebra.Transcendental.ringHom_of_comp_eq [H : Algebra.Transcendental R A]
    (hf : Function.Surjective f) (hg : Function.Injective g)
    (h : RingHom.comp (algebraMap S B) f = RingHom.comp g (algebraMap R A)) :
    Algebra.Transcendental S B := by
  rw [Algebra.transcendental_iff_not_isAlgebraic] at H ⊢
  exact fun halg ↦ H (halg.of_ringHom_of_comp_eq f g hf hg h)

end

section

variable [EquivLike FRS R S] [RingEquivClass FRS R S] [FunLike FAB A B] [RingHomClass FAB A B]
  (f : FRS) (g : FAB)

theorem isAlgebraic_ringHom_iff_of_comp_eq
    (hg : Function.Injective g)
    (h : RingHom.comp (algebraMap S B) f = RingHom.comp g (algebraMap R A)) {a : A} :
    IsAlgebraic S (g a) ↔ IsAlgebraic R a :=
  ⟨fun H ↦ H.of_ringHom_of_comp_eq f g (EquivLike.surjective f) hg h,
    fun H ↦ H.ringHom_of_comp_eq f g (EquivLike.injective f) h⟩

theorem transcendental_ringHom_iff_of_comp_eq
    (hg : Function.Injective g)
    (h : RingHom.comp (algebraMap S B) f = RingHom.comp g (algebraMap R A)) {a : A} :
    Transcendental S (g a) ↔ Transcendental R a :=
  not_congr (isAlgebraic_ringHom_iff_of_comp_eq f g hg h)

end

section

variable [EquivLike FRS R S] [RingEquivClass FRS R S] [EquivLike FAB A B] [RingEquivClass FAB A B]
  (f : FRS) (g : FAB)

theorem Algebra.isAlgebraic_ringHom_iff_of_comp_eq
    (h : RingHom.comp (algebraMap S B) f = RingHom.comp g (algebraMap R A)) :
    Algebra.IsAlgebraic S B ↔ Algebra.IsAlgebraic R A :=
  ⟨fun H ↦ H.of_ringHom_of_comp_eq f g (EquivLike.surjective f) (EquivLike.injective g) h,
    fun H ↦ H.ringHom_of_comp_eq f g (EquivLike.injective f) (EquivLike.surjective g) h⟩

theorem Algebra.transcendental_ringHom_iff_of_comp_eq
    (h : RingHom.comp (algebraMap S B) f = RingHom.comp g (algebraMap R A)) :
    Algebra.Transcendental S B ↔ Algebra.Transcendental R A := by
  simp_rw [Algebra.transcendental_iff_not_isAlgebraic,
    Algebra.isAlgebraic_ringHom_iff_of_comp_eq f g h]

end

end RingHom

theorem Algebra.IsAlgebraic.of_injective (f : A →ₐ[R] B) (hf : Function.Injective f)
    [Algebra.IsAlgebraic R B] : Algebra.IsAlgebraic R A :=
  ⟨fun _ ↦ (isAlgebraic_algHom_iff f hf).mp (Algebra.IsAlgebraic.isAlgebraic _)⟩

/-- Transfer `Algebra.IsAlgebraic` across an `AlgEquiv`. -/
theorem AlgEquiv.isAlgebraic (e : A ≃ₐ[R] B)
    [Algebra.IsAlgebraic R A] : Algebra.IsAlgebraic R B :=
  Algebra.IsAlgebraic.of_injective e.symm.toAlgHom e.symm.injective

theorem AlgEquiv.isAlgebraic_iff (e : A ≃ₐ[R] B) :
    Algebra.IsAlgebraic R A ↔ Algebra.IsAlgebraic R B :=
  ⟨fun _ ↦ e.isAlgebraic, fun _ ↦ e.symm.isAlgebraic⟩

end

theorem isAlgebraic_algebraMap_iff {a : S} (h : Function.Injective (algebraMap S A)) :
    IsAlgebraic R (algebraMap S A a) ↔ IsAlgebraic R a :=
  isAlgebraic_algHom_iff (IsScalarTower.toAlgHom R S A) h

theorem transcendental_algebraMap_iff {a : S} (h : Function.Injective (algebraMap S A)) :
    Transcendental R (algebraMap S A a) ↔ Transcendental R a := by
  simp_rw [Transcendental, isAlgebraic_algebraMap_iff h]

namespace Subalgebra

theorem isAlgebraic_iff_isAlgebraic_val {S : Subalgebra R A} {x : S} :
    IsAlgebraic R x ↔ IsAlgebraic R x.1 :=
  (isAlgebraic_algHom_iff S.val Subtype.val_injective).symm

theorem isAlgebraic_of_isAlgebraic_bot {x : S} (halg : IsAlgebraic (⊥ : Subalgebra R S) x) :
    IsAlgebraic R x :=
  halg.of_ringHom_of_comp_eq (algebraMap R (⊥ : Subalgebra R S))
    (RingHom.id S) (by rintro ⟨_, r, rfl⟩; exact ⟨r, rfl⟩) Function.injective_id rfl

theorem isAlgebraic_bot_iff (h : Function.Injective (algebraMap R S)) {x : S} :
    IsAlgebraic (⊥ : Subalgebra R S) x ↔ IsAlgebraic R x :=
  isAlgebraic_ringHom_iff_of_comp_eq (Algebra.botEquivOfInjective h).symm (RingHom.id S)
    Function.injective_id (by rfl)

variable (R S) in
theorem algebra_isAlgebraic_of_algebra_isAlgebraic_bot_left
    [Algebra.IsAlgebraic (⊥ : Subalgebra R S) S] : Algebra.IsAlgebraic R S :=
  Algebra.IsAlgebraic.of_ringHom_of_comp_eq (algebraMap R (⊥ : Subalgebra R S))
    (RingHom.id S) (by rintro ⟨_, r, rfl⟩; exact ⟨r, rfl⟩) Function.injective_id (by ext; rfl)

theorem algebra_isAlgebraic_bot_left_iff (h : Function.Injective (algebraMap R S)) :
    Algebra.IsAlgebraic (⊥ : Subalgebra R S) S ↔ Algebra.IsAlgebraic R S := by
  simp_rw [Algebra.isAlgebraic_def, isAlgebraic_bot_iff h]

instance algebra_isAlgebraic_bot_right [Nontrivial R] :
    Algebra.IsAlgebraic R (⊥ : Subalgebra R S) :=
  ⟨by rintro ⟨_, x, rfl⟩; exact isAlgebraic_algebraMap _⟩

end Subalgebra

theorem IsAlgebraic.of_pow {r : A} {n : ℕ} (hn : 0 < n) (ht : IsAlgebraic R (r ^ n)) :
    IsAlgebraic R r :=
  have ⟨p, p_nonzero, hp⟩ := ht
  ⟨_, by rwa [expand_ne_zero hn], by rwa [expand_aeval n p r]⟩

theorem Transcendental.pow {r : A} (ht : Transcendental R r) {n : ℕ} (hn : 0 < n) :
    Transcendental R (r ^ n) := fun ht' ↦ ht <| ht'.of_pow hn

lemma IsAlgebraic.invOf {x : S} [Invertible x] (h : IsAlgebraic R x) : IsAlgebraic R (⅟ x) := by
  obtain ⟨p, hp, hp'⟩ := h
  refine ⟨p.reverse, by simpa using hp, ?_⟩
  rwa [Polynomial.aeval_def, Polynomial.eval₂_reverse_eq_zero_iff, ← Polynomial.aeval_def]

lemma IsAlgebraic.invOf_iff {x : S} [Invertible x] :
    IsAlgebraic R (⅟ x) ↔ IsAlgebraic R x :=
  ⟨IsAlgebraic.invOf, IsAlgebraic.invOf⟩

lemma IsAlgebraic.inv_iff {K} [Field K] [Algebra R K] {x : K} :
    IsAlgebraic R (x⁻¹) ↔ IsAlgebraic R x := by
  by_cases hx : x = 0
  · simp [hx]
  letI := invertibleOfNonzero hx
  exact IsAlgebraic.invOf_iff (R := R) (x := x)

alias ⟨_, IsAlgebraic.inv⟩ := IsAlgebraic.inv_iff

end zero_ne_one

section

variable {K L R S A : Type*}

section Ring

section CommRing

variable [CommRing R] [CommRing S] [Ring A]
variable [Algebra R S] [Algebra S A] [Algebra R A] [IsScalarTower R S A]

/-- If `x` is algebraic over `R`, then `x` is algebraic over `S` when `S` is an extension of `R`,
  and the map from `R` to `S` is injective. -/
theorem IsAlgebraic.extendScalars (hinj : Function.Injective (algebraMap R S)) {x : A}
    (A_alg : IsAlgebraic R x) : IsAlgebraic S x :=
  let ⟨p, hp₁, hp₂⟩ := A_alg
  ⟨p.map (algebraMap _ _), by
    rwa [Ne, ← degree_eq_bot, degree_map_eq_of_injective hinj, degree_eq_bot], by simpa⟩

@[deprecated (since := "2024-11-18")]
alias IsAlgebraic.tower_top_of_injective := IsAlgebraic.extendScalars

/-- A special case of `IsAlgebraic.extendScalars`. This is extracted as a theorem
  because in some cases `IsAlgebraic.extendScalars` will just runs out of memory. -/
theorem IsAlgebraic.tower_top_of_subalgebra_le
    {A B : Subalgebra R S} (hle : A ≤ B) {x : S}
    (h : IsAlgebraic A x) : IsAlgebraic B x := by
  letI : Algebra A B := (Subalgebra.inclusion hle).toAlgebra
  haveI : IsScalarTower A B S := .of_algebraMap_eq fun _ ↦ rfl
  exact h.extendScalars (Subalgebra.inclusion_injective hle)

/-- If `x` is transcendental over `S`, then `x` is transcendental over `R` when `S` is an extension
  of `R`, and the map from `R` to `S` is injective. -/
theorem Transcendental.restrictScalars (hinj : Function.Injective (algebraMap R S)) {x : A}
    (h : Transcendental S x) : Transcendental R x := fun H ↦ h (H.extendScalars hinj)

@[deprecated (since := "2024-11-18")]
alias Transcendental.of_tower_top_of_injective := Transcendental.restrictScalars

/-- A special case of `Transcendental.restrictScalars`. This is extracted as a theorem
  because in some cases `Transcendental.restrictScalars` will just runs out of memory. -/
theorem Transcendental.of_tower_top_of_subalgebra_le
    {A B : Subalgebra R S} (hle : A ≤ B) {x : S}
    (h : Transcendental B x) : Transcendental A x :=
  fun H ↦ h (H.tower_top_of_subalgebra_le hle)

/-- If A is an algebraic algebra over R, then A is algebraic over S when S is an extension of R,
  and the map from `R` to `S` is injective. -/
theorem Algebra.IsAlgebraic.extendScalars (hinj : Function.Injective (algebraMap R S))
    [Algebra.IsAlgebraic R A] : Algebra.IsAlgebraic S A :=
  ⟨fun _ ↦ (Algebra.IsAlgebraic.isAlgebraic _).extendScalars hinj⟩

@[deprecated (since := "2024-11-18")]
alias Algebra.IsAlgebraic.tower_top_of_injective := Algebra.IsAlgebraic.extendScalars

theorem Algebra.IsAlgebraic.tower_bot_of_injective [Algebra.IsAlgebraic R A]
    (hinj : Function.Injective (algebraMap S A)) :
    Algebra.IsAlgebraic R S where
  isAlgebraic x := by
    simpa [isAlgebraic_algebraMap_iff hinj] using isAlgebraic (R := R) (A := A) (algebraMap _ _ x)

end CommRing

section Field

variable [Field K] [Field L] [Ring A]
variable [Algebra K L] [Algebra L A] [Algebra K A] [IsScalarTower K L A]
variable (L)

/-- If `x` is algebraic over `K`, then `x` is algebraic over `L` when `L` is an extension of `K` -/
@[stacks 09GF "part one"]
theorem IsAlgebraic.tower_top {x : A} (A_alg : IsAlgebraic K x) :
    IsAlgebraic L x :=
  A_alg.extendScalars (algebraMap K L).injective

variable {L} (K) in
/-- If `x` is transcendental over `L`, then `x` is transcendental over `K` when
  `L` is an extension of `K` -/
theorem Transcendental.of_tower_top {x : A} (h : Transcendental L x) :
    Transcendental K x := fun H ↦ h (H.tower_top L)

/-- If A is an algebraic algebra over K, then A is algebraic over L when L is an extension of K -/
@[stacks 09GF "part two"]
theorem Algebra.IsAlgebraic.tower_top [Algebra.IsAlgebraic K A] : Algebra.IsAlgebraic L A :=
  Algebra.IsAlgebraic.extendScalars (algebraMap K L).injective

variable (K) (A)

theorem Algebra.IsAlgebraic.tower_bot (K L A : Type*) [CommRing K] [Field L] [Ring A]
    [Algebra K L] [Algebra L A] [Algebra K A] [IsScalarTower K L A]
    [Nontrivial A] [Algebra.IsAlgebraic K A] :
    Algebra.IsAlgebraic K L :=
  tower_bot_of_injective (algebraMap L A).injective

end Field

end Ring

section NoZeroSMulDivisors

namespace Algebra.IsAlgebraic

variable [CommRing K] [Field L] [Algebra K L]

theorem algHom_bijective [NoZeroSMulDivisors K L] [Algebra.IsAlgebraic K L] (f : L →ₐ[K] L) :
    Function.Bijective f := by
  refine ⟨f.injective, fun b ↦ ?_⟩
  obtain ⟨p, hp, he⟩ := Algebra.IsAlgebraic.isAlgebraic (R := K) b
  let f' : p.rootSet L → p.rootSet L := (rootSet_maps_to' (fun x ↦ x) f).restrict f _ _
  have : f'.Surjective := Finite.injective_iff_surjective.1
    fun _ _ h ↦ Subtype.eq <| f.injective <| Subtype.ext_iff.1 h
  obtain ⟨a, ha⟩ := this ⟨b, mem_rootSet.2 ⟨hp, he⟩⟩
  exact ⟨a, Subtype.ext_iff.1 ha⟩

theorem algHom_bijective₂ [NoZeroSMulDivisors K L] [Field R] [Algebra K R]
    [Algebra.IsAlgebraic K L] (f : L →ₐ[K] R) (g : R →ₐ[K] L) :
    Function.Bijective f ∧ Function.Bijective g :=
  (g.injective.bijective₂_of_surjective f.injective (algHom_bijective <| g.comp f).2).symm

theorem bijective_of_isScalarTower [NoZeroSMulDivisors K L] [Algebra.IsAlgebraic K L]
    [Field R] [Algebra K R] [Algebra L R] [IsScalarTower K L R] (f : R →ₐ[K] L) :
    Function.Bijective f :=
  (algHom_bijective₂ (IsScalarTower.toAlgHom K L R) f).2

theorem bijective_of_isScalarTower' [Field R] [Algebra K R]
    [NoZeroSMulDivisors K R]
    [Algebra.IsAlgebraic K R] [Algebra L R] [IsScalarTower K L R] (f : R →ₐ[K] L) :
    Function.Bijective f :=
  (algHom_bijective₂ f (IsScalarTower.toAlgHom K L R)).1

variable (K L)

/-- Bijection between algebra equivalences and algebra homomorphisms -/
@[simps]
noncomputable def algEquivEquivAlgHom [NoZeroSMulDivisors K L] [Algebra.IsAlgebraic K L] :
    (L ≃ₐ[K] L) ≃* (L →ₐ[K] L) where
  toFun ϕ := ϕ.toAlgHom
  invFun ϕ := AlgEquiv.ofBijective ϕ (algHom_bijective ϕ)
  left_inv _ := by ext; rfl
  right_inv _ := by ext; rfl
  map_mul' _ _ := rfl

end Algebra.IsAlgebraic

end NoZeroSMulDivisors

end

section

variable {R S : Type*} [CommRing R] [Ring S] [Algebra R S]

theorem IsAlgebraic.exists_nonzero_coeff_and_aeval_eq_zero
    {s : S} (hRs : IsAlgebraic R s) (hs : s ∈ S⁰) :
    ∃ q : R[X], q.coeff 0 ≠ 0 ∧ aeval s q = 0 := by
  obtain ⟨p, hp0, hp⟩ := hRs
  obtain ⟨q, hpq, hq⟩ := exists_eq_pow_rootMultiplicity_mul_and_not_dvd p hp0 0
  simp only [C_0, sub_zero, X_pow_mul, X_dvd_iff] at hpq hq
  rw [hpq, map_mul, aeval_X_pow] at hp
  exact ⟨q, hq, (nonZeroDivisors S).pow_mem hs (rootMultiplicity 0 p) (aeval s q) hp⟩

theorem IsAlgebraic.exists_nonzero_eq_adjoin_mul {s : S} (hRs : IsAlgebraic R s) (hs : s ∈ S⁰) :
    ∃ᵉ (t ∈ Algebra.adjoin R {s}) (r ≠ (0 : R)), s * t = algebraMap R S r := by
  have ⟨q, hq0, hq⟩ := hRs.exists_nonzero_coeff_and_aeval_eq_zero hs
  have ⟨p, hp⟩ := X_dvd_sub_C (p := q)
  refine ⟨aeval s p, aeval_mem_adjoin_singleton _ _, _, neg_ne_zero.mpr hq0, ?_⟩
  apply_fun aeval s at hp
  rwa [map_sub, hq, zero_sub, map_mul, aeval_X, aeval_C, ← map_neg, eq_comm] at hp

theorem IsAlgebraic.exists_nonzero_dvd {s : S} (hRs : IsAlgebraic R s) (hs : s ∈ S⁰) :
    ∃ r : R, r ≠ 0 ∧ s ∣ algebraMap R S r := by
  obtain ⟨q, hq0, hq⟩ := hRs.exists_nonzero_coeff_and_aeval_eq_zero hs
  have key := map_dvd (aeval s) (X_dvd_sub_C (p := q))
  rw [map_sub, hq, zero_sub, dvd_neg, aeval_X, aeval_C] at key
  exact ⟨q.coeff 0, hq0, key⟩

<<<<<<< HEAD
open Function (Injective) in
theorem Algebra.IsAlgebraic.injective_tower_top (S) {A} [CommRing S] [NoZeroDivisors S]
    [Algebra R S] [alg : Algebra.IsAlgebraic R S] [Ring A] [Algebra R A] [Algebra S A]
    [IsScalarTower R S A] (inj : Injective (algebraMap R A)) : Injective (algebraMap S A) := by
=======
namespace Algebra.IsAlgebraic

variable (S : Type*) {A : Type*} [CommRing S] [NoZeroDivisors S] [Algebra R S]
  [alg : Algebra.IsAlgebraic R S] [Ring A] [Algebra R A] [Algebra S A] [IsScalarTower R S A]

open Function (Injective) in
theorem injective_tower_top (inj : Injective (algebraMap R A)) : Injective (algebraMap S A) := by
>>>>>>> c529790e
  refine (injective_iff_map_eq_zero _).mpr fun s eq ↦ of_not_not fun ne ↦ ?_
  have ⟨r, ne, dvd⟩ := (alg.1 s).exists_nonzero_dvd (mem_nonZeroDivisors_of_ne_zero ne)
  refine ne (inj <| map_zero (algebraMap R A) ▸ zero_dvd_iff.mp ?_)
  simp_rw [← eq, IsScalarTower.algebraMap_apply R S A, map_dvd (algebraMap S A) dvd]

<<<<<<< HEAD
=======
variable (R A)

theorem faithfulSMul_tower_top [FaithfulSMul R A] : FaithfulSMul S A := by
  rw [faithfulSMul_iff_algebraMap_injective] at *
  exact injective_tower_top S ‹_›

end Algebra.IsAlgebraic

>>>>>>> c529790e
/-- A fraction `(a : S) / (b : S)` can be reduced to `(c : S) / (d : R)`,
if `b` is algebraic over `R`. -/
theorem IsAlgebraic.exists_smul_eq_mul
    (a : S) {b : S} (hRb : IsAlgebraic R b) (hb : b ∈ S⁰) :
    ∃ᵉ (c : S) (d ≠ (0 : R)), d • a = b * c :=
  have ⟨r, hr, s, h⟩ := hRb.exists_nonzero_dvd hb
  ⟨s * a, r, hr, by rw [Algebra.smul_def, h, mul_assoc]⟩

variable (R)

/-- A fraction `(a : S) / (b : S)` can be reduced to `(c : S) / (d : R)`,
if `b` is algebraic over `R`. -/
theorem Algebra.IsAlgebraic.exists_smul_eq_mul [NoZeroDivisors S] [Algebra.IsAlgebraic R S]
    (a : S) {b : S} (hb : b ≠ 0) :
    ∃ᵉ (c : S) (d ≠ (0 : R)), d • a = b * c :=
  (isAlgebraic b).exists_smul_eq_mul a (mem_nonZeroDivisors_of_ne_zero hb)

end

section Field

variable {K L : Type*} [Field K] [Field L] [Algebra K L] (A : Subalgebra K L)

theorem inv_eq_of_aeval_divX_ne_zero {x : L} {p : K[X]} (aeval_ne : aeval x (divX p) ≠ 0) :
    x⁻¹ = aeval x (divX p) / (aeval x p - algebraMap _ _ (p.coeff 0)) := by
  rw [inv_eq_iff_eq_inv, inv_div, eq_comm, div_eq_iff, sub_eq_iff_eq_add, mul_comm]
  conv_lhs => rw [← divX_mul_X_add p]
  · rw [map_add, map_mul, aeval_X, aeval_C]
  · exact aeval_ne

theorem inv_eq_of_root_of_coeff_zero_ne_zero {x : L} {p : K[X]} (aeval_eq : aeval x p = 0)
    (coeff_zero_ne : p.coeff 0 ≠ 0) : x⁻¹ = -(aeval x (divX p) / algebraMap _ _ (p.coeff 0)) := by
  convert inv_eq_of_aeval_divX_ne_zero (p := p) (L := L)
    (mt (fun h => (algebraMap K L).injective ?_) coeff_zero_ne) using 1
  · rw [aeval_eq, zero_sub, div_neg]
  rw [RingHom.map_zero]
  convert aeval_eq
  conv_rhs => rw [← divX_mul_X_add p]
  rw [map_add, map_mul, h, zero_mul, zero_add, aeval_C]

theorem Subalgebra.inv_mem_of_root_of_coeff_zero_ne_zero {x : A} {p : K[X]}
    (aeval_eq : aeval x p = 0) (coeff_zero_ne : p.coeff 0 ≠ 0) : (x⁻¹ : L) ∈ A := by
  suffices (x⁻¹ : L) = (-p.coeff 0)⁻¹ • aeval x (divX p) by
    rw [this]
    exact A.smul_mem (aeval x _).2 _
  have : aeval (x : L) p = 0 := by rw [Subalgebra.aeval_coe, aeval_eq, Subalgebra.coe_zero]
  -- Porting note: this was a long sequence of `rw`.
  rw [inv_eq_of_root_of_coeff_zero_ne_zero this coeff_zero_ne, div_eq_inv_mul, Algebra.smul_def]
  simp only [aeval_coe, Submonoid.coe_mul, Subsemiring.coe_toSubmonoid, coe_toSubsemiring,
    coe_algebraMap]
  rw [map_inv₀, map_neg, inv_neg, neg_mul]

theorem Subalgebra.inv_mem_of_algebraic {x : A} (hx : IsAlgebraic K (x : L)) :
    (x⁻¹ : L) ∈ A := by
  obtain ⟨p, ne_zero, aeval_eq⟩ := hx
  rw [Subalgebra.aeval_coe, Subalgebra.coe_eq_zero] at aeval_eq
  revert ne_zero aeval_eq
  refine p.recOnHorner ?_ ?_ ?_
  · intro h
    contradiction
  · intro p a hp ha _ih _ne_zero aeval_eq
    refine A.inv_mem_of_root_of_coeff_zero_ne_zero aeval_eq ?_
    rwa [coeff_add, hp, zero_add, coeff_C, if_pos rfl]
  · intro p hp ih _ne_zero aeval_eq
    rw [map_mul, aeval_X, mul_eq_zero] at aeval_eq
    rcases aeval_eq with aeval_eq | x_eq
    · exact ih hp aeval_eq
    · rw [x_eq, Subalgebra.coe_zero, inv_zero]
      exact A.zero_mem

/-- In an algebraic extension L/K, an intermediate subalgebra is a field. -/
@[stacks 0BID]
theorem Subalgebra.isField_of_algebraic [Algebra.IsAlgebraic K L] : IsField A :=
  { show Nontrivial A by infer_instance, Subalgebra.toCommRing A with
    mul_inv_cancel := fun {a} ha =>
      ⟨⟨a⁻¹, A.inv_mem_of_algebraic (Algebra.IsAlgebraic.isAlgebraic (a : L))⟩,
        Subtype.ext (mul_inv_cancel₀ (mt (Subalgebra.coe_eq_zero _).mp ha))⟩ }

end Field

section Infinite

variable {R A : Type*} [CommRing R] [Ring A] [Algebra R A] [Nontrivial R]

theorem Transcendental.infinite {x : A} (hx : Transcendental R x) : Infinite A :=
  .of_injective _ (transcendental_iff_injective.mp hx)

variable (R A) in
theorem Algebra.Transcendental.infinite [Algebra.Transcendental R A] : Infinite A :=
  have ⟨x, hx⟩ := ‹Algebra.Transcendental R A›
  hx.infinite

end Infinite<|MERGE_RESOLUTION|>--- conflicted
+++ resolved
@@ -558,12 +558,6 @@
   rw [map_sub, hq, zero_sub, dvd_neg, aeval_X, aeval_C] at key
   exact ⟨q.coeff 0, hq0, key⟩
 
-<<<<<<< HEAD
-open Function (Injective) in
-theorem Algebra.IsAlgebraic.injective_tower_top (S) {A} [CommRing S] [NoZeroDivisors S]
-    [Algebra R S] [alg : Algebra.IsAlgebraic R S] [Ring A] [Algebra R A] [Algebra S A]
-    [IsScalarTower R S A] (inj : Injective (algebraMap R A)) : Injective (algebraMap S A) := by
-=======
 namespace Algebra.IsAlgebraic
 
 variable (S : Type*) {A : Type*} [CommRing S] [NoZeroDivisors S] [Algebra R S]
@@ -571,14 +565,11 @@
 
 open Function (Injective) in
 theorem injective_tower_top (inj : Injective (algebraMap R A)) : Injective (algebraMap S A) := by
->>>>>>> c529790e
   refine (injective_iff_map_eq_zero _).mpr fun s eq ↦ of_not_not fun ne ↦ ?_
   have ⟨r, ne, dvd⟩ := (alg.1 s).exists_nonzero_dvd (mem_nonZeroDivisors_of_ne_zero ne)
   refine ne (inj <| map_zero (algebraMap R A) ▸ zero_dvd_iff.mp ?_)
   simp_rw [← eq, IsScalarTower.algebraMap_apply R S A, map_dvd (algebraMap S A) dvd]
 
-<<<<<<< HEAD
-=======
 variable (R A)
 
 theorem faithfulSMul_tower_top [FaithfulSMul R A] : FaithfulSMul S A := by
@@ -587,7 +578,6 @@
 
 end Algebra.IsAlgebraic
 
->>>>>>> c529790e
 /-- A fraction `(a : S) / (b : S)` can be reduced to `(c : S) / (d : R)`,
 if `b` is algebraic over `R`. -/
 theorem IsAlgebraic.exists_smul_eq_mul
