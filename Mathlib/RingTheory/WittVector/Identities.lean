/-
Copyright (c) 2020 Johan Commelin. All rights reserved.
Released under Apache 2.0 license as described in the file LICENSE.
Authors: Johan Commelin
-/
import Mathlib.RingTheory.WittVector.Frobenius
import Mathlib.RingTheory.WittVector.Verschiebung
import Mathlib.RingTheory.WittVector.MulP

#align_import ring_theory.witt_vector.identities from "leanprover-community/mathlib"@"0798037604b2d91748f9b43925fb7570a5f3256c"

/-!
## Identities between operations on the ring of Witt vectors

In this file we derive common identities between the Frobenius and Verschiebung operators.

## Main declarations

* `frobenius_verschiebung`: the composition of Frobenius and Verschiebung is multiplication by `p`
* `verschiebung_mul_frobenius`: the “projection formula”: `V(x * F y) = V x * y`
* `iterate_verschiebung_mul_coeff`: an identity from [Haze09] 6.2

## References

* [Hazewinkel, *Witt Vectors*][Haze09]

* [Commelin and Lewis, *Formalizing the Ring of Witt Vectors*][CL21]
-/


namespace WittVector

variable {p : ℕ} {R : Type*} [hp : Fact p.Prime] [CommRing R]

-- type as `\bbW`
local notation "𝕎" => WittVector p

noncomputable section

-- Porting note: `ghost_calc` failure: `simp only []` and the manual instances had to be added.
/-- The composition of Frobenius and Verschiebung is multiplication by `p`. -/
theorem frobenius_verschiebung (x : 𝕎 R) : frobenius (verschiebung x) = x * p := by
  have : IsPoly p fun {R} [CommRing R] x ↦ frobenius (verschiebung x) :=
    IsPoly.comp (hg := frobenius_isPoly p) (hf := verschiebung_isPoly)
  have : IsPoly p fun {R} [CommRing R] x ↦ x * p := mulN_isPoly p p
  ghost_calc x
  ghost_simp [mul_comm]
#align witt_vector.frobenius_verschiebung WittVector.frobenius_verschiebung

/-- Verschiebung is the same as multiplication by `p` on the ring of Witt vectors of `ZMod p`. -/
theorem verschiebung_zmod (x : 𝕎 (ZMod p)) : verschiebung x = x * p := by
  rw [← frobenius_verschiebung, frobenius_zmodp]
#align witt_vector.verschiebung_zmod WittVector.verschiebung_zmod

variable (p R)

theorem coeff_p_pow [CharP R p] (i : ℕ) : ((p : 𝕎 R) ^ i).coeff i = 1 := by
  induction' i with i h
<<<<<<< HEAD
  · simp only [Nat.zero_eq, one_coeff_zero, Ne, pow_zero]
  · rw [pow_succ', ← frobenius_verschiebung, coeff_frobenius_charP,
=======
  · simp only [Nat.zero_eq, one_coeff_zero, Ne.def, pow_zero]
  · rw [pow_succ, ← frobenius_verschiebung, coeff_frobenius_charP,
>>>>>>> 47a76467
      verschiebung_coeff_succ, h, one_pow]
#align witt_vector.coeff_p_pow WittVector.coeff_p_pow

theorem coeff_p_pow_eq_zero [CharP R p] {i j : ℕ} (hj : j ≠ i) : ((p : 𝕎 R) ^ i).coeff j = 0 := by
  induction' i with i hi generalizing j
  · rw [pow_zero, one_coeff_eq_of_pos]
    exact Nat.pos_of_ne_zero hj
  · rw [pow_succ, ← frobenius_verschiebung, coeff_frobenius_charP]
    cases j
    · rw [verschiebung_coeff_zero, zero_pow hp.out.ne_zero]
    · rw [verschiebung_coeff_succ, hi (ne_of_apply_ne _ hj), zero_pow hp.out.ne_zero]
#align witt_vector.coeff_p_pow_eq_zero WittVector.coeff_p_pow_eq_zero

theorem coeff_p [CharP R p] (i : ℕ) : (p : 𝕎 R).coeff i = if i = 1 then 1 else 0 := by
  split_ifs with hi
  · simpa only [hi, pow_one] using coeff_p_pow p R 1
  · simpa only [pow_one] using coeff_p_pow_eq_zero p R hi
#align witt_vector.coeff_p WittVector.coeff_p

@[simp]
theorem coeff_p_zero [CharP R p] : (p : 𝕎 R).coeff 0 = 0 := by
  rw [coeff_p, if_neg]
  exact zero_ne_one
#align witt_vector.coeff_p_zero WittVector.coeff_p_zero

@[simp]
theorem coeff_p_one [CharP R p] : (p : 𝕎 R).coeff 1 = 1 := by rw [coeff_p, if_pos rfl]
#align witt_vector.coeff_p_one WittVector.coeff_p_one

theorem p_nonzero [Nontrivial R] [CharP R p] : (p : 𝕎 R) ≠ 0 := by
  intro h
  simpa only [h, zero_coeff, zero_ne_one] using coeff_p_one p R
#align witt_vector.p_nonzero WittVector.p_nonzero

theorem FractionRing.p_nonzero [Nontrivial R] [CharP R p] : (p : FractionRing (𝕎 R)) ≠ 0 := by
  simpa using (IsFractionRing.injective (𝕎 R) (FractionRing (𝕎 R))).ne (WittVector.p_nonzero _ _)
#align witt_vector.fraction_ring.p_nonzero WittVector.FractionRing.p_nonzero

variable {p R}

-- Porting note: `ghost_calc` failure: `simp only []` and the manual instances had to be added.
/-- The “projection formula” for Frobenius and Verschiebung. -/
theorem verschiebung_mul_frobenius (x y : 𝕎 R) :
    verschiebung (x * frobenius y) = verschiebung x * y := by
  have : IsPoly₂ p fun {R} [Rcr : CommRing R] x y ↦ verschiebung (x * frobenius y) :=
    IsPoly.comp₂ (hg := verschiebung_isPoly)
      (hf := IsPoly₂.comp (hh := mulIsPoly₂) (hf := idIsPolyI' p) (hg := frobenius_isPoly p))
  have : IsPoly₂ p fun {R} [CommRing R] x y ↦ verschiebung x * y :=
    IsPoly₂.comp (hh := mulIsPoly₂) (hf := verschiebung_isPoly) (hg := idIsPolyI' p)
  ghost_calc x y
  rintro ⟨⟩ <;> ghost_simp [mul_assoc]
#align witt_vector.verschiebung_mul_frobenius WittVector.verschiebung_mul_frobenius

theorem mul_charP_coeff_zero [CharP R p] (x : 𝕎 R) : (x * p).coeff 0 = 0 := by
  rw [← frobenius_verschiebung, coeff_frobenius_charP, verschiebung_coeff_zero,
    zero_pow hp.out.ne_zero]
#align witt_vector.mul_char_p_coeff_zero WittVector.mul_charP_coeff_zero

theorem mul_charP_coeff_succ [CharP R p] (x : 𝕎 R) (i : ℕ) :
    (x * p).coeff (i + 1) = x.coeff i ^ p := by
  rw [← frobenius_verschiebung, coeff_frobenius_charP, verschiebung_coeff_succ]
#align witt_vector.mul_char_p_coeff_succ WittVector.mul_charP_coeff_succ

theorem verschiebung_frobenius [CharP R p] (x : 𝕎 R) : verschiebung (frobenius x) = x * p := by
  ext ⟨i⟩
  · rw [mul_charP_coeff_zero, verschiebung_coeff_zero]
  · rw [mul_charP_coeff_succ, verschiebung_coeff_succ, coeff_frobenius_charP]
#align witt_vector.verschiebung_frobenius WittVector.verschiebung_frobenius

theorem verschiebung_frobenius_comm [CharP R p] :
    Function.Commute (verschiebung : 𝕎 R → 𝕎 R) frobenius := fun x => by
  rw [verschiebung_frobenius, frobenius_verschiebung]
#align witt_vector.verschiebung_frobenius_comm WittVector.verschiebung_frobenius_comm

/-!
## Iteration lemmas
-/


open Function

theorem iterate_verschiebung_coeff (x : 𝕎 R) (n k : ℕ) :
    (verschiebung^[n] x).coeff (k + n) = x.coeff k := by
  induction' n with k ih
  · simp
  · rw [iterate_succ_apply', Nat.add_succ, verschiebung_coeff_succ]
    exact ih
#align witt_vector.iterate_verschiebung_coeff WittVector.iterate_verschiebung_coeff

theorem iterate_verschiebung_mul_left (x y : 𝕎 R) (i : ℕ) :
    verschiebung^[i] x * y = verschiebung^[i] (x * frobenius^[i] y) := by
  induction' i with i ih generalizing y
  · simp
  · rw [iterate_succ_apply', ← verschiebung_mul_frobenius, ih, iterate_succ_apply']; rfl
#align witt_vector.iterate_verschiebung_mul_left WittVector.iterate_verschiebung_mul_left

section CharP

variable [CharP R p]

theorem iterate_verschiebung_mul (x y : 𝕎 R) (i j : ℕ) :
    verschiebung^[i] x * verschiebung^[j] y =
      verschiebung^[i + j] (frobenius^[j] x * frobenius^[i] y) := by
  calc
    _ = verschiebung^[i] (x * frobenius^[i] (verschiebung^[j] y)) := ?_
    _ = verschiebung^[i] (x * verschiebung^[j] (frobenius^[i] y)) := ?_
    _ = verschiebung^[i] (verschiebung^[j] (frobenius^[i] y) * x) := ?_
    _ = verschiebung^[i] (verschiebung^[j] (frobenius^[i] y * frobenius^[j] x)) := ?_
    _ = verschiebung^[i + j] (frobenius^[i] y * frobenius^[j] x) := ?_
    _ = _ := ?_
  · apply iterate_verschiebung_mul_left
  · rw [verschiebung_frobenius_comm.iterate_iterate]
  · rw [mul_comm]
  · rw [iterate_verschiebung_mul_left]
  · rw [iterate_add_apply]
  · rw [mul_comm]
#align witt_vector.iterate_verschiebung_mul WittVector.iterate_verschiebung_mul

-- Porting note: `ring_nf` doesn't handle powers yet; needed to add `Nat.pow_succ` rewrite
theorem iterate_frobenius_coeff (x : 𝕎 R) (i k : ℕ) :
    (frobenius^[i] x).coeff k = x.coeff k ^ p ^ i := by
  induction' i with i ih
  · simp
  · rw [iterate_succ_apply', coeff_frobenius_charP, ih, Nat.pow_succ]
    ring_nf
#align witt_vector.iterate_frobenius_coeff WittVector.iterate_frobenius_coeff

/-- This is a slightly specialized form of [Hazewinkel, *Witt Vectors*][Haze09] 6.2 equation 5. -/
theorem iterate_verschiebung_mul_coeff (x y : 𝕎 R) (i j : ℕ) :
    (verschiebung^[i] x * verschiebung^[j] y).coeff (i + j) =
      x.coeff 0 ^ p ^ j * y.coeff 0 ^ p ^ i := by
  calc
    _ = (verschiebung^[i + j] (frobenius^[j] x * frobenius^[i] y)).coeff (i + j) := ?_
    _ = (frobenius^[j] x * frobenius^[i] y).coeff 0 := ?_
    _ = (frobenius^[j] x).coeff 0 * (frobenius^[i] y).coeff 0 := ?_
    _ = _ := ?_
  · rw [iterate_verschiebung_mul]
  · convert iterate_verschiebung_coeff (p := p) (R := R) _ _ _ using 2
    rw [zero_add]
  · apply mul_coeff_zero
  · simp only [iterate_frobenius_coeff]
#align witt_vector.iterate_verschiebung_mul_coeff WittVector.iterate_verschiebung_mul_coeff

end CharP

end

end WittVector<|MERGE_RESOLUTION|>--- conflicted
+++ resolved
@@ -56,13 +56,8 @@
 
 theorem coeff_p_pow [CharP R p] (i : ℕ) : ((p : 𝕎 R) ^ i).coeff i = 1 := by
   induction' i with i h
-<<<<<<< HEAD
   · simp only [Nat.zero_eq, one_coeff_zero, Ne, pow_zero]
   · rw [pow_succ', ← frobenius_verschiebung, coeff_frobenius_charP,
-=======
-  · simp only [Nat.zero_eq, one_coeff_zero, Ne.def, pow_zero]
-  · rw [pow_succ, ← frobenius_verschiebung, coeff_frobenius_charP,
->>>>>>> 47a76467
       verschiebung_coeff_succ, h, one_pow]
 #align witt_vector.coeff_p_pow WittVector.coeff_p_pow
 
