/-
Copyright (c) 2018 Johannes Hölzl. All rights reserved.
Released under Apache 2.0 license as described in the file LICENSE.
Authors: Johannes Hölzl, Jens Wagemaker, Aaron Anderson
-/
import Mathlib.Algebra.BigOperators.Associated
import Mathlib.Algebra.GCDMonoid.Basic
import Mathlib.Data.Finsupp.Multiset
import Mathlib.Data.Nat.Factors
import Mathlib.RingTheory.Noetherian
import Mathlib.RingTheory.Multiplicity

/-!

# Unique factorization

## Main Definitions
* `WfDvdMonoid` holds for `Monoid`s for which a strict divisibility relation is
  well-founded.
* `UniqueFactorizationMonoid` holds for `WfDvdMonoid`s where
  `Irreducible` is equivalent to `Prime`

## TODO
* set up the complete lattice structure on `FactorSet`.

-/


variable {α : Type*}

local infixl:50 " ~ᵤ " => Associated

/-- Well-foundedness of the strict version of |, which is equivalent to the descending chain
condition on divisibility and to the ascending chain condition on
principal ideals in an integral domain.
  -/
class WfDvdMonoid (α : Type*) [CommMonoidWithZero α] : Prop where
  wellFounded_dvdNotUnit : WellFounded (@DvdNotUnit α _)

export WfDvdMonoid (wellFounded_dvdNotUnit)

-- see Note [lower instance priority]
instance (priority := 100) IsNoetherianRing.wfDvdMonoid [CommRing α] [IsDomain α]
    [IsNoetherianRing α] : WfDvdMonoid α :=
  ⟨by
    convert InvImage.wf (fun a => Ideal.span ({a} : Set α)) (wellFounded_submodule_gt _ _)
    ext
    exact Ideal.span_singleton_lt_span_singleton.symm⟩

namespace WfDvdMonoid

variable [CommMonoidWithZero α]

open Associates Nat

theorem of_wfDvdMonoid_associates (_ : WfDvdMonoid (Associates α)) : WfDvdMonoid α :=
  ⟨(mk_surjective.wellFounded_iff mk_dvdNotUnit_mk_iff.symm).2 wellFounded_dvdNotUnit⟩

variable [WfDvdMonoid α]

instance wfDvdMonoid_associates : WfDvdMonoid (Associates α) :=
  ⟨(mk_surjective.wellFounded_iff mk_dvdNotUnit_mk_iff.symm).1 wellFounded_dvdNotUnit⟩

theorem wellFounded_associates : WellFounded ((· < ·) : Associates α → Associates α → Prop) :=
  Subrelation.wf dvdNotUnit_of_lt wellFounded_dvdNotUnit

-- Porting note: elab_as_elim can only be global and cannot be changed on an imported decl
-- attribute [local elab_as_elim] WellFounded.fix

theorem exists_irreducible_factor {a : α} (ha : ¬IsUnit a) (ha0 : a ≠ 0) :
    ∃ i, Irreducible i ∧ i ∣ a :=
  let ⟨b, hs, hr⟩ := wellFounded_dvdNotUnit.has_min { b | b ∣ a ∧ ¬IsUnit b } ⟨a, dvd_rfl, ha⟩
  ⟨b,
    ⟨hs.2, fun c d he =>
      let h := dvd_trans ⟨d, he⟩ hs.1
      or_iff_not_imp_left.2 fun hc =>
        of_not_not fun hd => hr c ⟨h, hc⟩ ⟨ne_zero_of_dvd_ne_zero ha0 h, d, hd, he⟩⟩,
    hs.1⟩

@[elab_as_elim]
theorem induction_on_irreducible {P : α → Prop} (a : α) (h0 : P 0) (hu : ∀ u : α, IsUnit u → P u)
    (hi : ∀ a i : α, a ≠ 0 → Irreducible i → P a → P (i * a)) : P a :=
  haveI := Classical.dec
  wellFounded_dvdNotUnit.fix
    (fun a ih =>
      if ha0 : a = 0 then ha0.substr h0
      else
        if hau : IsUnit a then hu a hau
        else
          let ⟨i, hii, b, hb⟩ := exists_irreducible_factor hau ha0
          let hb0 : b ≠ 0 := ne_zero_of_dvd_ne_zero ha0 ⟨i, mul_comm i b ▸ hb⟩
          hb.symm ▸ hi b i hb0 hii <| ih b ⟨hb0, i, hii.1, mul_comm i b ▸ hb⟩)
    a

theorem exists_factors (a : α) :
    a ≠ 0 → ∃ f : Multiset α, (∀ b ∈ f, Irreducible b) ∧ Associated f.prod a :=
  induction_on_irreducible a (fun h => (h rfl).elim)
    (fun u hu _ => ⟨0, fun _ h => False.elim (Multiset.not_mem_zero _ h), hu.unit, one_mul _⟩)
    fun a i ha0 hi ih _ =>
    let ⟨s, hs⟩ := ih ha0
    ⟨i ::ₘ s, fun b H => (Multiset.mem_cons.1 H).elim (fun h => h.symm ▸ hi) (hs.1 b), by
      rw [s.prod_cons i]
      exact hs.2.mul_left i⟩

theorem not_unit_iff_exists_factors_eq (a : α) (hn0 : a ≠ 0) :
    ¬IsUnit a ↔ ∃ f : Multiset α, (∀ b ∈ f, Irreducible b) ∧ f.prod = a ∧ f ≠ ∅ :=
  ⟨fun hnu => by
    obtain ⟨f, hi, u, rfl⟩ := exists_factors a hn0
    obtain ⟨b, h⟩ := Multiset.exists_mem_of_ne_zero fun h : f = 0 => hnu <| by simp [h]
    classical
      refine ⟨(f.erase b).cons (b * u), fun a ha => ?_, ?_, Multiset.cons_ne_zero⟩
      · obtain rfl | ha := Multiset.mem_cons.1 ha
        exacts [Associated.irreducible ⟨u, rfl⟩ (hi b h), hi a (Multiset.mem_of_mem_erase ha)]
      · rw [Multiset.prod_cons, mul_comm b, mul_assoc, Multiset.prod_erase h, mul_comm],
    fun ⟨f, hi, he, hne⟩ =>
    let ⟨b, h⟩ := Multiset.exists_mem_of_ne_zero hne
    not_isUnit_of_not_isUnit_dvd (hi b h).not_unit <| he ▸ Multiset.dvd_prod h⟩

theorem isRelPrime_of_no_irreducible_factors {x y : α} (nonzero : ¬(x = 0 ∧ y = 0))
    (H : ∀ z : α, Irreducible z → z ∣ x → ¬z ∣ y) : IsRelPrime x y :=
  isRelPrime_of_no_nonunits_factors nonzero fun _z znu znz zx zy ↦
    have ⟨i, h1, h2⟩ := exists_irreducible_factor znu znz
    H i h1 (h2.trans zx) (h2.trans zy)

end WfDvdMonoid

theorem WfDvdMonoid.of_wellFounded_associates [CancelCommMonoidWithZero α]
    (h : WellFounded ((· < ·) : Associates α → Associates α → Prop)) : WfDvdMonoid α :=
  WfDvdMonoid.of_wfDvdMonoid_associates
    ⟨by
      convert h
      ext
      exact Associates.dvdNotUnit_iff_lt⟩

theorem WfDvdMonoid.iff_wellFounded_associates [CancelCommMonoidWithZero α] :
    WfDvdMonoid α ↔ WellFounded ((· < ·) : Associates α → Associates α → Prop) :=
  ⟨by apply WfDvdMonoid.wellFounded_associates, WfDvdMonoid.of_wellFounded_associates⟩

theorem WfDvdMonoid.max_power_factor' [CommMonoidWithZero α] [WfDvdMonoid α] {a₀ x : α}
    (h : a₀ ≠ 0) (hx : ¬IsUnit x) : ∃ (n : ℕ) (a : α), ¬x ∣ a ∧ a₀ = x ^ n * a := by
  obtain ⟨a, ⟨n, rfl⟩, hm⟩ := wellFounded_dvdNotUnit.has_min
    {a | ∃ n, x ^ n * a = a₀} ⟨a₀, 0, by rw [pow_zero, one_mul]⟩
  refine ⟨n, a, ?_, rfl⟩; rintro ⟨d, rfl⟩
  exact hm d ⟨n + 1, by rw [pow_succ, mul_assoc]⟩
    ⟨(right_ne_zero_of_mul <| right_ne_zero_of_mul h), x, hx, mul_comm _ _⟩

theorem WfDvdMonoid.max_power_factor [CommMonoidWithZero α] [WfDvdMonoid α] {a₀ x : α}
    (h : a₀ ≠ 0) (hx : Irreducible x) : ∃ (n : ℕ) (a : α), ¬x ∣ a ∧ a₀ = x ^ n * a :=
  max_power_factor' h hx.not_unit

theorem multiplicity.finite_of_not_isUnit [CancelCommMonoidWithZero α] [WfDvdMonoid α]
    {a b : α} (ha : ¬IsUnit a) (hb : b ≠ 0) : multiplicity.Finite a b := by
  obtain ⟨n, c, ndvd, rfl⟩ := WfDvdMonoid.max_power_factor' hb ha
  exact ⟨n, by rwa [pow_succ, mul_dvd_mul_iff_left (left_ne_zero_of_mul hb)]⟩

section Prio

-- set_option default_priority 100

-- see Note [default priority]
/-- unique factorization monoids.

These are defined as `CancelCommMonoidWithZero`s with well-founded strict divisibility
relations, but this is equivalent to more familiar definitions:

Each element (except zero) is uniquely represented as a multiset of irreducible factors.
Uniqueness is only up to associated elements.

Each element (except zero) is non-uniquely represented as a multiset
of prime factors.

To define a UFD using the definition in terms of multisets
of irreducible factors, use the definition `of_exists_unique_irreducible_factors`

To define a UFD using the definition in terms of multisets
of prime factors, use the definition `of_exists_prime_factors`

-/
class UniqueFactorizationMonoid (α : Type*) [CancelCommMonoidWithZero α] extends WfDvdMonoid α :
  Prop where
  protected irreducible_iff_prime : ∀ {a : α}, Irreducible a ↔ Prime a

/-- Can't be an instance because it would cause a loop `ufm → WfDvdMonoid → ufm → ...`. -/
instance (priority := 100) ufm_of_decomposition_of_wfDvdMonoid
    [CancelCommMonoidWithZero α] [WfDvdMonoid α] [DecompositionMonoid α] :
    UniqueFactorizationMonoid α :=
  { ‹WfDvdMonoid α› with irreducible_iff_prime := irreducible_iff_prime }

@[deprecated ufm_of_decomposition_of_wfDvdMonoid (since := "2024-02-12")]
theorem ufm_of_gcd_of_wfDvdMonoid [CancelCommMonoidWithZero α] [WfDvdMonoid α]
    [DecompositionMonoid α] : UniqueFactorizationMonoid α :=
  ufm_of_decomposition_of_wfDvdMonoid

instance Associates.ufm [CancelCommMonoidWithZero α] [UniqueFactorizationMonoid α] :
    UniqueFactorizationMonoid (Associates α) :=
  { (WfDvdMonoid.wfDvdMonoid_associates : WfDvdMonoid (Associates α)) with
    irreducible_iff_prime := by
      rw [← Associates.irreducible_iff_prime_iff]
      apply UniqueFactorizationMonoid.irreducible_iff_prime }

end Prio

namespace UniqueFactorizationMonoid

variable [CancelCommMonoidWithZero α] [UniqueFactorizationMonoid α]

theorem exists_prime_factors (a : α) :
    a ≠ 0 → ∃ f : Multiset α, (∀ b ∈ f, Prime b) ∧ f.prod ~ᵤ a := by
  simp_rw [← UniqueFactorizationMonoid.irreducible_iff_prime]
  apply WfDvdMonoid.exists_factors a

instance : DecompositionMonoid α where
  primal a := by
    obtain rfl | ha := eq_or_ne a 0; · exact isPrimal_zero
    obtain ⟨f, hf, u, rfl⟩ := exists_prime_factors a ha
    exact ((Submonoid.isPrimal α).multiset_prod_mem f (hf · ·|>.isPrimal)).mul u.isUnit.isPrimal

lemma exists_prime_iff :
    (∃ (p : α), Prime p) ↔ ∃ (x : α), x ≠ 0 ∧ ¬ IsUnit x := by
  refine ⟨fun ⟨p, hp⟩ ↦ ⟨p, hp.ne_zero, hp.not_unit⟩, fun ⟨x, hx₀, hxu⟩ ↦ ?_⟩
  obtain ⟨f, hf, -⟩ := WfDvdMonoid.exists_irreducible_factor hxu hx₀
  exact ⟨f, UniqueFactorizationMonoid.irreducible_iff_prime.mp hf⟩

@[elab_as_elim]
theorem induction_on_prime {P : α → Prop} (a : α) (h₁ : P 0) (h₂ : ∀ x : α, IsUnit x → P x)
    (h₃ : ∀ a p : α, a ≠ 0 → Prime p → P a → P (p * a)) : P a := by
  simp_rw [← UniqueFactorizationMonoid.irreducible_iff_prime] at h₃
  exact WfDvdMonoid.induction_on_irreducible a h₁ h₂ h₃

end UniqueFactorizationMonoid

theorem prime_factors_unique [CancelCommMonoidWithZero α] :
    ∀ {f g : Multiset α},
      (∀ x ∈ f, Prime x) → (∀ x ∈ g, Prime x) → f.prod ~ᵤ g.prod → Multiset.Rel Associated f g := by
  classical
  intro f
  induction' f using Multiset.induction_on with p f ih
  · intros g _ hg h
    exact Multiset.rel_zero_left.2 <|
      Multiset.eq_zero_of_forall_not_mem fun x hx =>
        have : IsUnit g.prod := by simpa [associated_one_iff_isUnit] using h.symm
        (hg x hx).not_unit <|
          isUnit_iff_dvd_one.2 <| (Multiset.dvd_prod hx).trans (isUnit_iff_dvd_one.1 this)
  · intros g hf hg hfg
    let ⟨b, hbg, hb⟩ :=
      (exists_associated_mem_of_dvd_prod (hf p (by simp)) fun q hq => hg _ hq) <|
        hfg.dvd_iff_dvd_right.1 (show p ∣ (p ::ₘ f).prod by simp)
    haveI := Classical.decEq α
    rw [← Multiset.cons_erase hbg]
    exact
      Multiset.Rel.cons hb
        (ih (fun q hq => hf _ (by simp [hq]))
          (fun {q} (hq : q ∈ g.erase b) => hg q (Multiset.mem_of_mem_erase hq))
          (Associated.of_mul_left
            (by rwa [← Multiset.prod_cons, ← Multiset.prod_cons, Multiset.cons_erase hbg]) hb
            (hf p (by simp)).ne_zero))

namespace UniqueFactorizationMonoid

variable [CancelCommMonoidWithZero α] [UniqueFactorizationMonoid α]

theorem factors_unique {f g : Multiset α} (hf : ∀ x ∈ f, Irreducible x)
    (hg : ∀ x ∈ g, Irreducible x) (h : f.prod ~ᵤ g.prod) : Multiset.Rel Associated f g :=
  prime_factors_unique (fun x hx => UniqueFactorizationMonoid.irreducible_iff_prime.mp (hf x hx))
    (fun x hx => UniqueFactorizationMonoid.irreducible_iff_prime.mp (hg x hx)) h

end UniqueFactorizationMonoid

/-- If an irreducible has a prime factorization,
  then it is an associate of one of its prime factors. -/
theorem prime_factors_irreducible [CancelCommMonoidWithZero α] {a : α} {f : Multiset α}
    (ha : Irreducible a) (pfa : (∀ b ∈ f, Prime b) ∧ f.prod ~ᵤ a) : ∃ p, a ~ᵤ p ∧ f = {p} := by
  haveI := Classical.decEq α
  refine @Multiset.induction_on _
    (fun g => (g.prod ~ᵤ a) → (∀ b ∈ g, Prime b) → ∃ p, a ~ᵤ p ∧ g = {p}) f ?_ ?_ pfa.2 pfa.1
  · intro h; exact (ha.not_unit (associated_one_iff_isUnit.1 (Associated.symm h))).elim
  · rintro p s _ ⟨u, hu⟩ hs
    use p
    have hs0 : s = 0 := by
      by_contra hs0
      obtain ⟨q, hq⟩ := Multiset.exists_mem_of_ne_zero hs0
      apply (hs q (by simp [hq])).2.1
      refine (ha.isUnit_or_isUnit (?_ : _ = p * ↑u * (s.erase q).prod * _)).resolve_left ?_
      · rw [mul_right_comm _ _ q, mul_assoc, ← Multiset.prod_cons, Multiset.cons_erase hq, ← hu,
          mul_comm, mul_comm p _, mul_assoc]
        simp
      apply mt isUnit_of_mul_isUnit_left (mt isUnit_of_mul_isUnit_left _)
      apply (hs p (Multiset.mem_cons_self _ _)).2.1
    simp only [mul_one, Multiset.prod_cons, Multiset.prod_zero, hs0] at *
    exact ⟨Associated.symm ⟨u, hu⟩, rfl⟩

section ExistsPrimeFactors

variable [CancelCommMonoidWithZero α]
variable (pf : ∀ a : α, a ≠ 0 → ∃ f : Multiset α, (∀ b ∈ f, Prime b) ∧ f.prod ~ᵤ a)
include pf

theorem WfDvdMonoid.of_exists_prime_factors : WfDvdMonoid α :=
  ⟨by
    classical
      refine RelHomClass.wellFounded
        (RelHom.mk ?_ ?_ : (DvdNotUnit : α → α → Prop) →r ((· < ·) : ℕ∞ → ℕ∞ → Prop)) wellFounded_lt
      · intro a
        by_cases h : a = 0
        · exact ⊤
        exact ↑(Multiset.card (Classical.choose (pf a h)))
      rintro a b ⟨ane0, ⟨c, hc, b_eq⟩⟩
      rw [dif_neg ane0]
      by_cases h : b = 0
      · simp [h, lt_top_iff_ne_top]
      · rw [dif_neg h]
        erw [WithTop.coe_lt_coe]
        have cne0 : c ≠ 0 := by
          refine mt (fun con => ?_) h
          rw [b_eq, con, mul_zero]
        calc
          Multiset.card (Classical.choose (pf a ane0)) <
              _ + Multiset.card (Classical.choose (pf c cne0)) :=
            lt_add_of_pos_right _
              (Multiset.card_pos.mpr fun con => hc (associated_one_iff_isUnit.mp ?_))
          _ = Multiset.card (Classical.choose (pf a ane0) + Classical.choose (pf c cne0)) :=
            (Multiset.card_add _ _).symm
          _ = Multiset.card (Classical.choose (pf b h)) :=
            Multiset.card_eq_card_of_rel
            (prime_factors_unique ?_ (Classical.choose_spec (pf _ h)).1 ?_)

        · convert (Classical.choose_spec (pf c cne0)).2.symm
          rw [con, Multiset.prod_zero]
        · intro x hadd
          rw [Multiset.mem_add] at hadd
          cases' hadd with h h <;> apply (Classical.choose_spec (pf _ _)).1 _ h <;> assumption
        · rw [Multiset.prod_add]
          trans a * c
          · apply Associated.mul_mul <;> apply (Classical.choose_spec (pf _ _)).2 <;> assumption
          · rw [← b_eq]
            apply (Classical.choose_spec (pf _ _)).2.symm; assumption⟩

theorem irreducible_iff_prime_of_exists_prime_factors {p : α} : Irreducible p ↔ Prime p := by
  by_cases hp0 : p = 0
  · simp [hp0]
  refine ⟨fun h => ?_, Prime.irreducible⟩
  obtain ⟨f, hf⟩ := pf p hp0
  obtain ⟨q, hq, rfl⟩ := prime_factors_irreducible h hf
  rw [hq.prime_iff]
  exact hf.1 q (Multiset.mem_singleton_self _)

theorem UniqueFactorizationMonoid.of_exists_prime_factors : UniqueFactorizationMonoid α :=
  { WfDvdMonoid.of_exists_prime_factors pf with
    irreducible_iff_prime := irreducible_iff_prime_of_exists_prime_factors pf }

end ExistsPrimeFactors

theorem UniqueFactorizationMonoid.iff_exists_prime_factors [CancelCommMonoidWithZero α] :
    UniqueFactorizationMonoid α ↔
      ∀ a : α, a ≠ 0 → ∃ f : Multiset α, (∀ b ∈ f, Prime b) ∧ f.prod ~ᵤ a :=
  ⟨fun h => @UniqueFactorizationMonoid.exists_prime_factors _ _ h,
    UniqueFactorizationMonoid.of_exists_prime_factors⟩

section

variable {β : Type*} [CancelCommMonoidWithZero α] [CancelCommMonoidWithZero β]

theorem MulEquiv.uniqueFactorizationMonoid (e : α ≃* β) (hα : UniqueFactorizationMonoid α) :
    UniqueFactorizationMonoid β := by
  rw [UniqueFactorizationMonoid.iff_exists_prime_factors] at hα ⊢
  intro a ha
  obtain ⟨w, hp, u, h⟩ :=
    hα (e.symm a) fun h =>
      ha <| by
        convert← map_zero e
        simp [← h]
  exact
    ⟨w.map e, fun b hb =>
        let ⟨c, hc, he⟩ := Multiset.mem_map.1 hb
        he ▸ e.prime_iff.1 (hp c hc),
        Units.map e.toMonoidHom u,
      by
        erw [Multiset.prod_hom, ← map_mul e, h]
        simp⟩

theorem MulEquiv.uniqueFactorizationMonoid_iff (e : α ≃* β) :
    UniqueFactorizationMonoid α ↔ UniqueFactorizationMonoid β :=
  ⟨e.uniqueFactorizationMonoid, e.symm.uniqueFactorizationMonoid⟩

end

theorem irreducible_iff_prime_of_exists_unique_irreducible_factors [CancelCommMonoidWithZero α]
    (eif : ∀ a : α, a ≠ 0 → ∃ f : Multiset α, (∀ b ∈ f, Irreducible b) ∧ f.prod ~ᵤ a)
    (uif :
      ∀ f g : Multiset α,
        (∀ x ∈ f, Irreducible x) →
          (∀ x ∈ g, Irreducible x) → f.prod ~ᵤ g.prod → Multiset.Rel Associated f g)
    (p : α) : Irreducible p ↔ Prime p :=
  letI := Classical.decEq α
  ⟨ fun hpi =>
    ⟨hpi.ne_zero, hpi.1, fun a b ⟨x, hx⟩ =>
      if hab0 : a * b = 0 then
        (eq_zero_or_eq_zero_of_mul_eq_zero hab0).elim (fun ha0 => by simp [ha0]) fun hb0 => by
          simp [hb0]
      else by
        have hx0 : x ≠ 0 := fun hx0 => by simp_all
        have ha0 : a ≠ 0 := left_ne_zero_of_mul hab0
        have hb0 : b ≠ 0 := right_ne_zero_of_mul hab0
        cases' eif x hx0 with fx hfx
        cases' eif a ha0 with fa hfa
        cases' eif b hb0 with fb hfb
        have h : Multiset.Rel Associated (p ::ₘ fx) (fa + fb) := by
          apply uif
          · exact fun i hi => (Multiset.mem_cons.1 hi).elim (fun hip => hip.symm ▸ hpi) (hfx.1 _)
          · exact fun i hi => (Multiset.mem_add.1 hi).elim (hfa.1 _) (hfb.1 _)
          calc
            Multiset.prod (p ::ₘ fx) ~ᵤ a * b := by
              rw [hx, Multiset.prod_cons]; exact hfx.2.mul_left _
            _ ~ᵤ fa.prod * fb.prod := hfa.2.symm.mul_mul hfb.2.symm
            _ = _ := by rw [Multiset.prod_add]

        exact
          let ⟨q, hqf, hq⟩ := Multiset.exists_mem_of_rel_of_mem h (Multiset.mem_cons_self p _)
          (Multiset.mem_add.1 hqf).elim
            (fun hqa =>
              Or.inl <| hq.dvd_iff_dvd_left.2 <| hfa.2.dvd_iff_dvd_right.1 (Multiset.dvd_prod hqa))
            fun hqb =>
            Or.inr <| hq.dvd_iff_dvd_left.2 <| hfb.2.dvd_iff_dvd_right.1 (Multiset.dvd_prod hqb)⟩,
    Prime.irreducible⟩

theorem UniqueFactorizationMonoid.of_exists_unique_irreducible_factors [CancelCommMonoidWithZero α]
    (eif : ∀ a : α, a ≠ 0 → ∃ f : Multiset α, (∀ b ∈ f, Irreducible b) ∧ f.prod ~ᵤ a)
    (uif :
      ∀ f g : Multiset α,
        (∀ x ∈ f, Irreducible x) →
          (∀ x ∈ g, Irreducible x) → f.prod ~ᵤ g.prod → Multiset.Rel Associated f g) :
    UniqueFactorizationMonoid α :=
  UniqueFactorizationMonoid.of_exists_prime_factors
    (by
      convert eif using 7
      simp_rw [irreducible_iff_prime_of_exists_unique_irreducible_factors eif uif])

namespace UniqueFactorizationMonoid

variable [CancelCommMonoidWithZero α]
variable [UniqueFactorizationMonoid α]

open Classical in
/-- Noncomputably determines the multiset of prime factors. -/
noncomputable def factors (a : α) : Multiset α :=
  if h : a = 0 then 0 else Classical.choose (UniqueFactorizationMonoid.exists_prime_factors a h)

theorem factors_prod {a : α} (ane0 : a ≠ 0) : Associated (factors a).prod a := by
  rw [factors, dif_neg ane0]
  exact (Classical.choose_spec (exists_prime_factors a ane0)).2

@[simp]
theorem factors_zero : factors (0 : α) = 0 := by simp [factors]

theorem ne_zero_of_mem_factors {p a : α} (h : p ∈ factors a) : a ≠ 0 := by
  rintro rfl
  simp at h

theorem dvd_of_mem_factors {p a : α} (h : p ∈ factors a) : p ∣ a :=
  dvd_trans (Multiset.dvd_prod h) (Associated.dvd (factors_prod (ne_zero_of_mem_factors h)))

theorem prime_of_factor {a : α} (x : α) (hx : x ∈ factors a) : Prime x := by
  have ane0 := ne_zero_of_mem_factors hx
  rw [factors, dif_neg ane0] at hx
  exact (Classical.choose_spec (UniqueFactorizationMonoid.exists_prime_factors a ane0)).1 x hx

theorem irreducible_of_factor {a : α} : ∀ x : α, x ∈ factors a → Irreducible x := fun x h =>
  (prime_of_factor x h).irreducible

@[simp]
theorem factors_one : factors (1 : α) = 0 := by
  nontriviality α using factors
  rw [← Multiset.rel_zero_right]
  refine factors_unique irreducible_of_factor (fun x hx => (Multiset.not_mem_zero x hx).elim) ?_
  rw [Multiset.prod_zero]
  exact factors_prod one_ne_zero

theorem exists_mem_factors_of_dvd {a p : α} (ha0 : a ≠ 0) (hp : Irreducible p) :
    p ∣ a → ∃ q ∈ factors a, p ~ᵤ q := fun ⟨b, hb⟩ =>
  have hb0 : b ≠ 0 := fun hb0 => by simp_all
  have : Multiset.Rel Associated (p ::ₘ factors b) (factors a) :=
    factors_unique
      (fun x hx => (Multiset.mem_cons.1 hx).elim (fun h => h.symm ▸ hp) (irreducible_of_factor _))
      irreducible_of_factor
      (Associated.symm <|
        calc
          Multiset.prod (factors a) ~ᵤ a := factors_prod ha0
          _ = p * b := hb
          _ ~ᵤ Multiset.prod (p ::ₘ factors b) := by
            rw [Multiset.prod_cons]; exact (factors_prod hb0).symm.mul_left _
          )
  Multiset.exists_mem_of_rel_of_mem this (by simp)

theorem exists_mem_factors {x : α} (hx : x ≠ 0) (h : ¬IsUnit x) : ∃ p, p ∈ factors x := by
  obtain ⟨p', hp', hp'x⟩ := WfDvdMonoid.exists_irreducible_factor h hx
  obtain ⟨p, hp, _⟩ := exists_mem_factors_of_dvd hx hp' hp'x
  exact ⟨p, hp⟩

open Classical in
theorem factors_mul {x y : α} (hx : x ≠ 0) (hy : y ≠ 0) :
    Multiset.Rel Associated (factors (x * y)) (factors x + factors y) := by
  refine
    factors_unique irreducible_of_factor
      (fun a ha =>
        (Multiset.mem_add.mp ha).by_cases (irreducible_of_factor _) (irreducible_of_factor _))
      ((factors_prod (mul_ne_zero hx hy)).trans ?_)
  rw [Multiset.prod_add]
  exact (Associated.mul_mul (factors_prod hx) (factors_prod hy)).symm

theorem factors_pow {x : α} (n : ℕ) :
    Multiset.Rel Associated (factors (x ^ n)) (n • factors x) := by
  match n with
  | 0 => rw [zero_smul, pow_zero, factors_one, Multiset.rel_zero_right]
  | n+1 =>
    by_cases h0 : x = 0
    · simp [h0, zero_pow n.succ_ne_zero, smul_zero]
    · rw [pow_succ', succ_nsmul']
      refine Multiset.Rel.trans _ (factors_mul h0 (pow_ne_zero n h0)) ?_
      refine Multiset.Rel.add ?_ <| factors_pow n
      exact Multiset.rel_refl_of_refl_on fun y _ => Associated.refl _

@[simp]
theorem factors_pos (x : α) (hx : x ≠ 0) : 0 < factors x ↔ ¬IsUnit x := by
  constructor
  · intro h hx
    obtain ⟨p, hp⟩ := Multiset.exists_mem_of_ne_zero h.ne'
    exact (prime_of_factor _ hp).not_unit (isUnit_of_dvd_unit (dvd_of_mem_factors hp) hx)
  · intro h
    obtain ⟨p, hp⟩ := exists_mem_factors hx h
    exact
      bot_lt_iff_ne_bot.mpr
        (mt Multiset.eq_zero_iff_forall_not_mem.mp (not_forall.mpr ⟨p, not_not.mpr hp⟩))

open Multiset in
theorem factors_pow_count_prod [DecidableEq α] {x : α} (hx : x ≠ 0) :
    (∏ p ∈ (factors x).toFinset, p ^ (factors x).count p) ~ᵤ x :=
  calc
  _ = prod (∑ a ∈ toFinset (factors x), count a (factors x) • {a}) := by
    simp only [prod_sum, prod_nsmul, prod_singleton]
  _ = prod (factors x) := by rw [toFinset_sum_count_nsmul_eq (factors x)]
  _ ~ᵤ x := factors_prod hx

end UniqueFactorizationMonoid

namespace UniqueFactorizationMonoid

variable [CancelCommMonoidWithZero α] [NormalizationMonoid α]
variable [UniqueFactorizationMonoid α]

/-- Noncomputably determines the multiset of prime factors. -/
noncomputable def normalizedFactors (a : α) : Multiset α :=
  Multiset.map normalize <| factors a

/-- An arbitrary choice of factors of `x : M` is exactly the (unique) normalized set of factors,
if `M` has a trivial group of units. -/
@[simp]
theorem factors_eq_normalizedFactors {M : Type*} [CancelCommMonoidWithZero M]
    [UniqueFactorizationMonoid M] [Unique Mˣ] (x : M) : factors x = normalizedFactors x := by
  unfold normalizedFactors
  convert (Multiset.map_id (factors x)).symm
  ext p
  exact normalize_eq p

theorem normalizedFactors_prod {a : α} (ane0 : a ≠ 0) :
    Associated (normalizedFactors a).prod a := by
  rw [normalizedFactors, factors, dif_neg ane0]
  refine Associated.trans ?_ (Classical.choose_spec (exists_prime_factors a ane0)).2
  rw [← Associates.mk_eq_mk_iff_associated, ← Associates.prod_mk, ← Associates.prod_mk,
    Multiset.map_map]
  congr 2
  ext
  rw [Function.comp_apply, Associates.mk_normalize]

theorem prime_of_normalized_factor {a : α} : ∀ x : α, x ∈ normalizedFactors a → Prime x := by
  rw [normalizedFactors, factors]
  split_ifs with ane0; · simp
  intro x hx; rcases Multiset.mem_map.1 hx with ⟨y, ⟨hy, rfl⟩⟩
  rw [(normalize_associated _).prime_iff]
  exact (Classical.choose_spec (UniqueFactorizationMonoid.exists_prime_factors a ane0)).1 y hy

theorem irreducible_of_normalized_factor {a : α} :
    ∀ x : α, x ∈ normalizedFactors a → Irreducible x := fun x h =>
  (prime_of_normalized_factor x h).irreducible

theorem normalize_normalized_factor {a : α} :
    ∀ x : α, x ∈ normalizedFactors a → normalize x = x := by
  rw [normalizedFactors, factors]
  split_ifs with h; · simp
  intro x hx
  obtain ⟨y, _, rfl⟩ := Multiset.mem_map.1 hx
  apply normalize_idem

theorem normalizedFactors_irreducible {a : α} (ha : Irreducible a) :
    normalizedFactors a = {normalize a} := by
  obtain ⟨p, a_assoc, hp⟩ :=
    prime_factors_irreducible ha ⟨prime_of_normalized_factor, normalizedFactors_prod ha.ne_zero⟩
  have p_mem : p ∈ normalizedFactors a := by
    rw [hp]
    exact Multiset.mem_singleton_self _
  convert hp
  rwa [← normalize_normalized_factor p p_mem, normalize_eq_normalize_iff, dvd_dvd_iff_associated]

theorem normalizedFactors_eq_of_dvd (a : α) :
    ∀ᵉ (p ∈ normalizedFactors a) (q ∈ normalizedFactors a), p ∣ q → p = q := by
  intro p hp q hq hdvd
  convert normalize_eq_normalize hdvd
          ((prime_of_normalized_factor _ hp).irreducible.dvd_symm
            (prime_of_normalized_factor _ hq).irreducible hdvd) <;>
    apply (normalize_normalized_factor _ ‹_›).symm

theorem exists_mem_normalizedFactors_of_dvd {a p : α} (ha0 : a ≠ 0) (hp : Irreducible p) :
    p ∣ a → ∃ q ∈ normalizedFactors a, p ~ᵤ q := fun ⟨b, hb⟩ =>
  have hb0 : b ≠ 0 := fun hb0 => by simp_all
  have : Multiset.Rel Associated (p ::ₘ normalizedFactors b) (normalizedFactors a) :=
    factors_unique
      (fun x hx =>
        (Multiset.mem_cons.1 hx).elim (fun h => h.symm ▸ hp) (irreducible_of_normalized_factor _))
      irreducible_of_normalized_factor
      (Associated.symm <|
        calc
          Multiset.prod (normalizedFactors a) ~ᵤ a := normalizedFactors_prod ha0
          _ = p * b := hb
          _ ~ᵤ Multiset.prod (p ::ₘ normalizedFactors b) := by
            rw [Multiset.prod_cons]
            exact (normalizedFactors_prod hb0).symm.mul_left _
          )
  Multiset.exists_mem_of_rel_of_mem this (by simp)

theorem exists_mem_normalizedFactors {x : α} (hx : x ≠ 0) (h : ¬IsUnit x) :
    ∃ p, p ∈ normalizedFactors x := by
  obtain ⟨p', hp', hp'x⟩ := WfDvdMonoid.exists_irreducible_factor h hx
  obtain ⟨p, hp, _⟩ := exists_mem_normalizedFactors_of_dvd hx hp' hp'x
  exact ⟨p, hp⟩

@[simp]
theorem normalizedFactors_zero : normalizedFactors (0 : α) = 0 := by
  simp [normalizedFactors, factors]

@[simp]
theorem normalizedFactors_one : normalizedFactors (1 : α) = 0 := by
  cases' subsingleton_or_nontrivial α with h h
  · dsimp [normalizedFactors, factors]
    simp [Subsingleton.elim (1 : α) 0]
  · rw [← Multiset.rel_zero_right]
    apply factors_unique irreducible_of_normalized_factor
    · intro x hx
      exfalso
      apply Multiset.not_mem_zero x hx
    · apply normalizedFactors_prod one_ne_zero

@[simp]
theorem normalizedFactors_mul {x y : α} (hx : x ≠ 0) (hy : y ≠ 0) :
    normalizedFactors (x * y) = normalizedFactors x + normalizedFactors y := by
  have h : (normalize : α → α) = Associates.out ∘ Associates.mk := by
    ext
    rw [Function.comp_apply, Associates.out_mk]
  rw [← Multiset.map_id' (normalizedFactors (x * y)), ← Multiset.map_id' (normalizedFactors x), ←
    Multiset.map_id' (normalizedFactors y), ← Multiset.map_congr rfl normalize_normalized_factor, ←
    Multiset.map_congr rfl normalize_normalized_factor, ←
    Multiset.map_congr rfl normalize_normalized_factor, ← Multiset.map_add, h, ←
    Multiset.map_map Associates.out, eq_comm, ← Multiset.map_map Associates.out]
  refine congr rfl ?_
  apply Multiset.map_mk_eq_map_mk_of_rel
  apply factors_unique
  · intro x hx
    rcases Multiset.mem_add.1 hx with (hx | hx) <;> exact irreducible_of_normalized_factor x hx
  · exact irreducible_of_normalized_factor
  · rw [Multiset.prod_add]
    exact
      ((normalizedFactors_prod hx).mul_mul (normalizedFactors_prod hy)).trans
        (normalizedFactors_prod (mul_ne_zero hx hy)).symm

@[simp]
theorem normalizedFactors_pow {x : α} (n : ℕ) :
    normalizedFactors (x ^ n) = n • normalizedFactors x := by
  induction' n with n ih
  · simp
  by_cases h0 : x = 0
  · simp [h0, zero_pow n.succ_ne_zero, smul_zero]
  rw [pow_succ', succ_nsmul', normalizedFactors_mul h0 (pow_ne_zero _ h0), ih]

theorem _root_.Irreducible.normalizedFactors_pow {p : α} (hp : Irreducible p) (k : ℕ) :
    normalizedFactors (p ^ k) = Multiset.replicate k (normalize p) := by
  rw [UniqueFactorizationMonoid.normalizedFactors_pow, normalizedFactors_irreducible hp,
    Multiset.nsmul_singleton]

theorem normalizedFactors_prod_eq (s : Multiset α) (hs : ∀ a ∈ s, Irreducible a) :
    normalizedFactors s.prod = s.map normalize := by
  induction' s using Multiset.induction with a s ih
  · rw [Multiset.prod_zero, normalizedFactors_one, Multiset.map_zero]
  · have ia := hs a (Multiset.mem_cons_self a _)
    have ib := fun b h => hs b (Multiset.mem_cons_of_mem h)
    obtain rfl | ⟨b, hb⟩ := s.empty_or_exists_mem
    · rw [Multiset.cons_zero, Multiset.prod_singleton, Multiset.map_singleton,
        normalizedFactors_irreducible ia]
    haveI := nontrivial_of_ne b 0 (ib b hb).ne_zero
    rw [Multiset.prod_cons, Multiset.map_cons,
      normalizedFactors_mul ia.ne_zero (Multiset.prod_ne_zero fun h => (ib 0 h).ne_zero rfl),
      normalizedFactors_irreducible ia, ih ib, Multiset.singleton_add]

theorem dvd_iff_normalizedFactors_le_normalizedFactors {x y : α} (hx : x ≠ 0) (hy : y ≠ 0) :
    x ∣ y ↔ normalizedFactors x ≤ normalizedFactors y := by
  constructor
  · rintro ⟨c, rfl⟩
    simp [hx, right_ne_zero_of_mul hy]
  · rw [← (normalizedFactors_prod hx).dvd_iff_dvd_left, ←
      (normalizedFactors_prod hy).dvd_iff_dvd_right]
    apply Multiset.prod_dvd_prod_of_le

theorem associated_iff_normalizedFactors_eq_normalizedFactors {x y : α} (hx : x ≠ 0) (hy : y ≠ 0) :
    x ~ᵤ y ↔ normalizedFactors x = normalizedFactors y := by
  refine
    ⟨fun h => ?_, fun h =>
      (normalizedFactors_prod hx).symm.trans (_root_.trans (by rw [h]) (normalizedFactors_prod hy))⟩
  apply le_antisymm <;> rw [← dvd_iff_normalizedFactors_le_normalizedFactors]
  all_goals simp [*, h.dvd, h.symm.dvd]

theorem normalizedFactors_of_irreducible_pow {p : α} (hp : Irreducible p) (k : ℕ) :
    normalizedFactors (p ^ k) = Multiset.replicate k (normalize p) := by
  rw [normalizedFactors_pow, normalizedFactors_irreducible hp, Multiset.nsmul_singleton]

theorem zero_not_mem_normalizedFactors (x : α) : (0 : α) ∉ normalizedFactors x := fun h =>
  Prime.ne_zero (prime_of_normalized_factor _ h) rfl

theorem dvd_of_mem_normalizedFactors {a p : α} (H : p ∈ normalizedFactors a) : p ∣ a := by
  by_cases hcases : a = 0
  · rw [hcases]
    exact dvd_zero p
  · exact dvd_trans (Multiset.dvd_prod H) (Associated.dvd (normalizedFactors_prod hcases))

theorem mem_normalizedFactors_iff [Unique αˣ] {p x : α} (hx : x ≠ 0) :
    p ∈ normalizedFactors x ↔ Prime p ∧ p ∣ x := by
  constructor
  · intro h
    exact ⟨prime_of_normalized_factor p h, dvd_of_mem_normalizedFactors h⟩
  · rintro ⟨hprime, hdvd⟩
    obtain ⟨q, hqmem, hqeq⟩ := exists_mem_normalizedFactors_of_dvd hx hprime.irreducible hdvd
    rw [associated_iff_eq] at hqeq
    exact hqeq ▸ hqmem

theorem exists_associated_prime_pow_of_unique_normalized_factor {p r : α}
    (h : ∀ {m}, m ∈ normalizedFactors r → m = p) (hr : r ≠ 0) : ∃ i : ℕ, Associated (p ^ i) r := by
  use Multiset.card.toFun (normalizedFactors r)
  have := UniqueFactorizationMonoid.normalizedFactors_prod hr
  rwa [Multiset.eq_replicate_of_mem fun b => h, Multiset.prod_replicate] at this

theorem normalizedFactors_prod_of_prime [Nontrivial α] [Unique αˣ] {m : Multiset α}
    (h : ∀ p ∈ m, Prime p) : normalizedFactors m.prod = m := by
  simpa only [← Multiset.rel_eq, ← associated_eq_eq] using
    prime_factors_unique prime_of_normalized_factor h
      (normalizedFactors_prod (m.prod_ne_zero_of_prime h))

theorem mem_normalizedFactors_eq_of_associated {a b c : α} (ha : a ∈ normalizedFactors c)
    (hb : b ∈ normalizedFactors c) (h : Associated a b) : a = b := by
  rw [← normalize_normalized_factor a ha, ← normalize_normalized_factor b hb,
    normalize_eq_normalize_iff]
  exact Associated.dvd_dvd h

@[simp]
theorem normalizedFactors_pos (x : α) (hx : x ≠ 0) : 0 < normalizedFactors x ↔ ¬IsUnit x := by
  constructor
  · intro h hx
    obtain ⟨p, hp⟩ := Multiset.exists_mem_of_ne_zero h.ne'
    exact
      (prime_of_normalized_factor _ hp).not_unit
        (isUnit_of_dvd_unit (dvd_of_mem_normalizedFactors hp) hx)
  · intro h
    obtain ⟨p, hp⟩ := exists_mem_normalizedFactors hx h
    exact
      bot_lt_iff_ne_bot.mpr
        (mt Multiset.eq_zero_iff_forall_not_mem.mp (not_forall.mpr ⟨p, not_not.mpr hp⟩))

theorem dvdNotUnit_iff_normalizedFactors_lt_normalizedFactors {x y : α} (hx : x ≠ 0) (hy : y ≠ 0) :
    DvdNotUnit x y ↔ normalizedFactors x < normalizedFactors y := by
  constructor
  · rintro ⟨_, c, hc, rfl⟩
    simp only [hx, right_ne_zero_of_mul hy, normalizedFactors_mul, Ne, not_false_iff,
      lt_add_iff_pos_right, normalizedFactors_pos, hc]
  · intro h
    exact
      dvdNotUnit_of_dvd_of_not_dvd
        ((dvd_iff_normalizedFactors_le_normalizedFactors hx hy).mpr h.le)
        (mt (dvd_iff_normalizedFactors_le_normalizedFactors hy hx).mp h.not_le)

theorem normalizedFactors_multiset_prod (s : Multiset α) (hs : 0 ∉ s) :
    normalizedFactors (s.prod) = (s.map normalizedFactors).sum := by
  cases subsingleton_or_nontrivial α
  · obtain rfl : s = 0 := by
      apply Multiset.eq_zero_of_forall_not_mem
      intro _
      convert hs
    simp
  induction s using Multiset.induction with
  | empty => simp
  | cons _ _ IH =>
    rw [Multiset.prod_cons, Multiset.map_cons, Multiset.sum_cons, normalizedFactors_mul, IH]
    · exact fun h ↦ hs (Multiset.mem_cons_of_mem h)
    · exact fun h ↦ hs (h ▸ Multiset.mem_cons_self _ _)
    · apply Multiset.prod_ne_zero
      exact fun h ↦ hs (Multiset.mem_cons_of_mem h)

end UniqueFactorizationMonoid

namespace UniqueFactorizationMonoid

open scoped Classical

open Multiset Associates

variable [CancelCommMonoidWithZero α] [UniqueFactorizationMonoid α]

/-- Noncomputably defines a `normalizationMonoid` structure on a `UniqueFactorizationMonoid`. -/
protected noncomputable def normalizationMonoid : NormalizationMonoid α :=
  normalizationMonoidOfMonoidHomRightInverse
    { toFun := fun a : Associates α =>
        if a = 0 then 0
        else
          ((normalizedFactors a).map
              (Classical.choose mk_surjective.hasRightInverse : Associates α → α)).prod
      map_one' := by nontriviality α; simp
      map_mul' := fun x y => by
        by_cases hx : x = 0
        · simp [hx]
        by_cases hy : y = 0
        · simp [hy]
        simp [hx, hy] }
    (by
      intro x
      dsimp
      by_cases hx : x = 0
      · simp [hx]
      have h : Associates.mkMonoidHom ∘ Classical.choose mk_surjective.hasRightInverse =
          (id : Associates α → Associates α) := by
        ext x
        rw [Function.comp_apply, mkMonoidHom_apply,
          Classical.choose_spec mk_surjective.hasRightInverse x]
        rfl
      rw [if_neg hx, ← mkMonoidHom_apply, MonoidHom.map_multiset_prod, map_map, h, map_id, ←
        associated_iff_eq]
      apply normalizedFactors_prod hx)

end UniqueFactorizationMonoid

namespace UniqueFactorizationMonoid

variable {R : Type*} [CancelCommMonoidWithZero R] [UniqueFactorizationMonoid R]

theorem isRelPrime_iff_no_prime_factors {a b : R} (ha : a ≠ 0) :
    IsRelPrime a b ↔ ∀ ⦃d⦄, d ∣ a → d ∣ b → ¬Prime d :=
  ⟨fun h _ ha hb ↦ (·.not_unit <| h ha hb), fun h ↦ WfDvdMonoid.isRelPrime_of_no_irreducible_factors
    (ha ·.1) fun _ irr ha hb ↦ h ha hb (UniqueFactorizationMonoid.irreducible_iff_prime.mp irr)⟩

/-- Euclid's lemma: if `a ∣ b * c` and `a` and `c` have no common prime factors, `a ∣ b`.
Compare `IsCoprime.dvd_of_dvd_mul_left`. -/
theorem dvd_of_dvd_mul_left_of_no_prime_factors {a b c : R} (ha : a ≠ 0)
    (h : ∀ ⦃d⦄, d ∣ a → d ∣ c → ¬Prime d) : a ∣ b * c → a ∣ b :=
  ((isRelPrime_iff_no_prime_factors ha).mpr h).dvd_of_dvd_mul_right

/-- Euclid's lemma: if `a ∣ b * c` and `a` and `b` have no common prime factors, `a ∣ c`.
Compare `IsCoprime.dvd_of_dvd_mul_right`. -/
theorem dvd_of_dvd_mul_right_of_no_prime_factors {a b c : R} (ha : a ≠ 0)
    (no_factors : ∀ {d}, d ∣ a → d ∣ b → ¬Prime d) : a ∣ b * c → a ∣ c := by
  simpa [mul_comm b c] using dvd_of_dvd_mul_left_of_no_prime_factors ha @no_factors

/-- If `a ≠ 0, b` are elements of a unique factorization domain, then dividing
out their common factor `c'` gives `a'` and `b'` with no factors in common. -/
theorem exists_reduced_factors :
    ∀ a ≠ (0 : R), ∀ b,
      ∃ a' b' c', IsRelPrime a' b' ∧ c' * a' = a ∧ c' * b' = b := by
  intro a
  refine induction_on_prime a ?_ ?_ ?_
  · intros
    contradiction
  · intro a a_unit _ b
    use a, b, 1
    constructor
    · intro p p_dvd_a _
      exact isUnit_of_dvd_unit p_dvd_a a_unit
    · simp
  · intro a p a_ne_zero p_prime ih_a pa_ne_zero b
    by_cases h : p ∣ b
    · rcases h with ⟨b, rfl⟩
      obtain ⟨a', b', c', no_factor, ha', hb'⟩ := ih_a a_ne_zero b
      refine ⟨a', b', p * c', @no_factor, ?_, ?_⟩
      · rw [mul_assoc, ha']
      · rw [mul_assoc, hb']
    · obtain ⟨a', b', c', coprime, rfl, rfl⟩ := ih_a a_ne_zero b
      refine ⟨p * a', b', c', ?_, mul_left_comm _ _ _, rfl⟩
      intro q q_dvd_pa' q_dvd_b'
      cases' p_prime.left_dvd_or_dvd_right_of_dvd_mul q_dvd_pa' with p_dvd_q q_dvd_a'
      · have : p ∣ c' * b' := dvd_mul_of_dvd_right (p_dvd_q.trans q_dvd_b') _
        contradiction
      exact coprime q_dvd_a' q_dvd_b'

theorem exists_reduced_factors' (a b : R) (hb : b ≠ 0) :
    ∃ a' b' c', IsRelPrime a' b' ∧ c' * a' = a ∧ c' * b' = b :=
  let ⟨b', a', c', no_factor, hb, ha⟩ := exists_reduced_factors b hb a
  ⟨a', b', c', fun _ hpb hpa => no_factor hpa hpb, ha, hb⟩

theorem pow_right_injective {a : R} (ha0 : a ≠ 0) (ha1 : ¬IsUnit a) :
    Function.Injective (a ^ · : ℕ → R) := by
  letI := Classical.decEq R
  intro i j hij
  letI : Nontrivial R := ⟨⟨a, 0, ha0⟩⟩
  letI : NormalizationMonoid R := UniqueFactorizationMonoid.normalizationMonoid
  obtain ⟨p', hp', dvd'⟩ := WfDvdMonoid.exists_irreducible_factor ha1 ha0
  obtain ⟨p, mem, _⟩ := exists_mem_normalizedFactors_of_dvd ha0 hp' dvd'
  have := congr_arg (fun x => Multiset.count p (normalizedFactors x)) hij
  simp only [normalizedFactors_pow, Multiset.count_nsmul] at this
  exact mul_right_cancel₀ (Multiset.count_ne_zero.mpr mem) this

theorem pow_eq_pow_iff {a : R} (ha0 : a ≠ 0) (ha1 : ¬IsUnit a) {i j : ℕ} : a ^ i = a ^ j ↔ i = j :=
  (pow_right_injective ha0 ha1).eq_iff

section multiplicity

variable [NormalizationMonoid R]

open multiplicity Multiset

<<<<<<< HEAD
theorem le_multiplicity_iff_replicate_le_normalizedFactors [DecidableRel (Dvd.dvd : R → R → Prop)]
    {a b : R} {n : ℕ} (ha : Irreducible a) (hb : b ≠ 0) :
=======
section
variable [DecidableRel (Dvd.dvd : R → R → Prop)]

theorem le_multiplicity_iff_replicate_le_normalizedFactors {a b : R} {n : ℕ} (ha : Irreducible a)
    (hb : b ≠ 0) :
>>>>>>> 68d96e18
    ↑n ≤ multiplicity a b ↔ replicate n (normalize a) ≤ normalizedFactors b := by
  rw [← pow_dvd_iff_le_multiplicity]
  revert b
  induction' n with n ih; · simp
  intro b hb
  constructor
  · rintro ⟨c, rfl⟩
    rw [Ne, pow_succ', mul_assoc, mul_eq_zero, not_or] at hb
    rw [pow_succ', mul_assoc, normalizedFactors_mul hb.1 hb.2, replicate_succ,
      normalizedFactors_irreducible ha, singleton_add, cons_le_cons_iff, ← ih hb.2]
    apply Dvd.intro _ rfl
  · rw [Multiset.le_iff_exists_add]
    rintro ⟨u, hu⟩
    rw [← (normalizedFactors_prod hb).dvd_iff_dvd_right, hu, prod_add, prod_replicate]
    exact (Associated.pow_pow <| associated_normalize a).dvd.trans (Dvd.intro u.prod rfl)

/-- The multiplicity of an irreducible factor of a nonzero element is exactly the number of times
the normalized factor occurs in the `normalizedFactors`.

See also `count_normalizedFactors_eq` which expands the definition of `multiplicity`
to produce a specification for `count (normalizedFactors _) _`..
-/
theorem multiplicity_eq_count_normalizedFactors [DecidableRel (Dvd.dvd : R → R → Prop)]
    [DecidableEq R] {a b : R} (ha : Irreducible a)
    (hb : b ≠ 0) : multiplicity a b = (normalizedFactors b).count (normalize a) := by
  apply le_antisymm
  · apply PartENat.le_of_lt_add_one
    rw [← Nat.cast_one, ← Nat.cast_add, lt_iff_not_ge, ge_iff_le,
      le_multiplicity_iff_replicate_le_normalizedFactors ha hb, ← le_count_iff_replicate_le]
    simp
  rw [le_multiplicity_iff_replicate_le_normalizedFactors ha hb, ← le_count_iff_replicate_le]

end

/-- The number of times an irreducible factor `p` appears in `normalizedFactors x` is defined by
the number of times it divides `x`.

See also `multiplicity_eq_count_normalizedFactors` if `n` is given by `multiplicity p x`.
-/
theorem count_normalizedFactors_eq [DecidableEq R] {p x : R} (hp : Irreducible p)
    (hnorm : normalize p = p) {n : ℕ} (hle : p ^ n ∣ x) (hlt : ¬p ^ (n + 1) ∣ x) :
    (normalizedFactors x).count p = n := by
  letI : DecidableRel ((· ∣ ·) : R → R → Prop) := fun _ _ => Classical.propDecidable _
  by_cases hx0 : x = 0
  · simp [hx0] at hlt
  rw [← PartENat.natCast_inj]
  convert (multiplicity_eq_count_normalizedFactors hp hx0).symm
  · exact hnorm.symm
  exact (multiplicity.eq_coe_iff.mpr ⟨hle, hlt⟩).symm

/-- The number of times an irreducible factor `p` appears in `normalizedFactors x` is defined by
the number of times it divides `x`. This is a slightly more general version of
`UniqueFactorizationMonoid.count_normalizedFactors_eq` that allows `p = 0`.

See also `multiplicity_eq_count_normalizedFactors` if `n` is given by `multiplicity p x`.
-/
theorem count_normalizedFactors_eq' [DecidableEq R] {p x : R} (hp : p = 0 ∨ Irreducible p)
    (hnorm : normalize p = p) {n : ℕ} (hle : p ^ n ∣ x) (hlt : ¬p ^ (n + 1) ∣ x) :
    (normalizedFactors x).count p = n := by
  rcases hp with (rfl | hp)
  · cases n
    · exact count_eq_zero.2 (zero_not_mem_normalizedFactors _)
    · rw [zero_pow (Nat.succ_ne_zero _)] at hle hlt
      exact absurd hle hlt
  · exact count_normalizedFactors_eq hp hnorm hle hlt

end multiplicity

<<<<<<< HEAD
=======
/-- Deprecated. Use `WfDvdMonoid.max_power_factor` instead. -/
@[deprecated WfDvdMonoid.max_power_factor (since := "2024-03-01")]
theorem max_power_factor {a₀ x : R} (h : a₀ ≠ 0) (hx : Irreducible x) :
    ∃ n : ℕ, ∃ a : R, ¬x ∣ a ∧ a₀ = x ^ n * a := WfDvdMonoid.max_power_factor h hx

>>>>>>> 68d96e18
section Multiplicative

variable [CancelCommMonoidWithZero α] [UniqueFactorizationMonoid α]
variable {β : Type*} [CancelCommMonoidWithZero β]

theorem prime_pow_coprime_prod_of_coprime_insert [DecidableEq α] {s : Finset α} (i : α → ℕ) (p : α)
    (hps : p ∉ s) (is_prime : ∀ q ∈ insert p s, Prime q)
    (is_coprime : ∀ᵉ (q ∈ insert p s) (q' ∈ insert p s), q ∣ q' → q = q') :
    IsRelPrime (p ^ i p) (∏ p' ∈ s, p' ^ i p') := by
  have hp := is_prime _ (Finset.mem_insert_self _ _)
  refine (isRelPrime_iff_no_prime_factors <| pow_ne_zero _ hp.ne_zero).mpr ?_
  intro d hdp hdprod hd
  apply hps
  replace hdp := hd.dvd_of_dvd_pow hdp
  obtain ⟨q, q_mem', hdq⟩ := hd.exists_mem_multiset_dvd hdprod
  obtain ⟨q, q_mem, rfl⟩ := Multiset.mem_map.mp q_mem'
  replace hdq := hd.dvd_of_dvd_pow hdq
  have : p ∣ q := dvd_trans (hd.irreducible.dvd_symm hp.irreducible hdp) hdq
  convert q_mem
  rw [Finset.mem_val,
    is_coprime _ (Finset.mem_insert_self p s) _ (Finset.mem_insert_of_mem q_mem) this]

/-- If `P` holds for units and powers of primes,
and `P x ∧ P y` for coprime `x, y` implies `P (x * y)`,
then `P` holds on a product of powers of distinct primes. -/
-- @[elab_as_elim] Porting note: commented out
theorem induction_on_prime_power {P : α → Prop} (s : Finset α) (i : α → ℕ)
    (is_prime : ∀ p ∈ s, Prime p) (is_coprime : ∀ᵉ (p ∈ s) (q ∈ s), p ∣ q → p = q)
    (h1 : ∀ {x}, IsUnit x → P x) (hpr : ∀ {p} (i : ℕ), Prime p → P (p ^ i))
    (hcp : ∀ {x y}, IsRelPrime x y → P x → P y → P (x * y)) :
    P (∏ p ∈ s, p ^ i p) := by
  letI := Classical.decEq α
  induction' s using Finset.induction_on with p f' hpf' ih
  · simpa using h1 isUnit_one
  rw [Finset.prod_insert hpf']
  exact
    hcp (prime_pow_coprime_prod_of_coprime_insert i p hpf' is_prime is_coprime)
      (hpr (i p) (is_prime _ (Finset.mem_insert_self _ _)))
      (ih (fun q hq => is_prime _ (Finset.mem_insert_of_mem hq)) fun q hq q' hq' =>
        is_coprime _ (Finset.mem_insert_of_mem hq) _ (Finset.mem_insert_of_mem hq'))

/-- If `P` holds for `0`, units and powers of primes,
and `P x ∧ P y` for coprime `x, y` implies `P (x * y)`,
then `P` holds on all `a : α`. -/
@[elab_as_elim]
theorem induction_on_coprime {P : α → Prop} (a : α) (h0 : P 0) (h1 : ∀ {x}, IsUnit x → P x)
    (hpr : ∀ {p} (i : ℕ), Prime p → P (p ^ i))
    (hcp : ∀ {x y}, IsRelPrime x y → P x → P y → P (x * y)) : P a := by
  letI := Classical.decEq α
  have P_of_associated : ∀ {x y}, Associated x y → P x → P y := by
    rintro x y ⟨u, rfl⟩ hx
    exact hcp (fun p _ hpx => isUnit_of_dvd_unit hpx u.isUnit) hx (h1 u.isUnit)
  by_cases ha0 : a = 0
  · rwa [ha0]
  haveI : Nontrivial α := ⟨⟨_, _, ha0⟩⟩
  letI : NormalizationMonoid α := UniqueFactorizationMonoid.normalizationMonoid
  refine P_of_associated (normalizedFactors_prod ha0) ?_
  rw [← (normalizedFactors a).map_id, Finset.prod_multiset_map_count]
  refine induction_on_prime_power _ _ ?_ ?_ @h1 @hpr @hcp <;> simp only [Multiset.mem_toFinset]
  · apply prime_of_normalized_factor
  · apply normalizedFactors_eq_of_dvd

/-- If `f` maps `p ^ i` to `(f p) ^ i` for primes `p`, and `f`
is multiplicative on coprime elements, then `f` is multiplicative on all products of primes. -/
-- @[elab_as_elim] Porting note: commented out
theorem multiplicative_prime_power {f : α → β} (s : Finset α) (i j : α → ℕ)
    (is_prime : ∀ p ∈ s, Prime p) (is_coprime : ∀ᵉ (p ∈ s) (q ∈ s), p ∣ q → p = q)
    (h1 : ∀ {x y}, IsUnit y → f (x * y) = f x * f y)
    (hpr : ∀ {p} (i : ℕ), Prime p → f (p ^ i) = f p ^ i)
    (hcp : ∀ {x y}, IsRelPrime x y → f (x * y) = f x * f y) :
    f (∏ p ∈ s, p ^ (i p + j p)) = f (∏ p ∈ s, p ^ i p) * f (∏ p ∈ s, p ^ j p) := by
  letI := Classical.decEq α
  induction' s using Finset.induction_on with p s hps ih
  · simpa using h1 isUnit_one
  have hpr_p := is_prime _ (Finset.mem_insert_self _ _)
  have hpr_s : ∀ p ∈ s, Prime p := fun p hp => is_prime _ (Finset.mem_insert_of_mem hp)
  have hcp_p := fun i => prime_pow_coprime_prod_of_coprime_insert i p hps is_prime is_coprime
  have hcp_s : ∀ᵉ (p ∈ s) (q ∈ s), p ∣ q → p = q := fun p hp q hq =>
    is_coprime p (Finset.mem_insert_of_mem hp) q (Finset.mem_insert_of_mem hq)
  rw [Finset.prod_insert hps, Finset.prod_insert hps, Finset.prod_insert hps, hcp (hcp_p _),
    hpr _ hpr_p, hcp (hcp_p _), hpr _ hpr_p, hcp (hcp_p (fun p => i p + j p)), hpr _ hpr_p,
    ih hpr_s hcp_s, pow_add, mul_assoc, mul_left_comm (f p ^ j p), mul_assoc]

/-- If `f` maps `p ^ i` to `(f p) ^ i` for primes `p`, and `f`
is multiplicative on coprime elements, then `f` is multiplicative everywhere. -/
theorem multiplicative_of_coprime (f : α → β) (a b : α) (h0 : f 0 = 0)
    (h1 : ∀ {x y}, IsUnit y → f (x * y) = f x * f y)
    (hpr : ∀ {p} (i : ℕ), Prime p → f (p ^ i) = f p ^ i)
    (hcp : ∀ {x y}, IsRelPrime x y → f (x * y) = f x * f y) :
    f (a * b) = f a * f b := by
  letI := Classical.decEq α
  by_cases ha0 : a = 0
  · rw [ha0, zero_mul, h0, zero_mul]
  by_cases hb0 : b = 0
  · rw [hb0, mul_zero, h0, mul_zero]
  by_cases hf1 : f 1 = 0
  · calc
      f (a * b) = f (a * b * 1) := by rw [mul_one]
      _ = 0 := by simp only [h1 isUnit_one, hf1, mul_zero]
      _ = f a * f (b * 1) := by simp only [h1 isUnit_one, hf1, mul_zero]
      _ = f a * f b := by rw [mul_one]
  haveI : Nontrivial α := ⟨⟨_, _, ha0⟩⟩
  letI : NormalizationMonoid α := UniqueFactorizationMonoid.normalizationMonoid
  suffices
      f (∏ p ∈ (normalizedFactors a).toFinset ∪ (normalizedFactors b).toFinset,
        p ^ ((normalizedFactors a).count p + (normalizedFactors b).count p)) =
      f (∏ p ∈ (normalizedFactors a).toFinset ∪ (normalizedFactors b).toFinset,
        p ^ (normalizedFactors a).count p) *
      f (∏ p ∈ (normalizedFactors a).toFinset ∪ (normalizedFactors b).toFinset,
        p ^ (normalizedFactors b).count p) by
    obtain ⟨ua, a_eq⟩ := normalizedFactors_prod ha0
    obtain ⟨ub, b_eq⟩ := normalizedFactors_prod hb0
    rw [← a_eq, ← b_eq, mul_right_comm (Multiset.prod (normalizedFactors a)) ua
        (Multiset.prod (normalizedFactors b) * ub), h1 ua.isUnit, h1 ub.isUnit, h1 ua.isUnit, ←
      mul_assoc, h1 ub.isUnit, mul_right_comm _ (f ua), ← mul_assoc]
    congr
    rw [← (normalizedFactors a).map_id, ← (normalizedFactors b).map_id,
      Finset.prod_multiset_map_count, Finset.prod_multiset_map_count,
      Finset.prod_subset (Finset.subset_union_left (s₂ := (normalizedFactors b).toFinset)),
      Finset.prod_subset (Finset.subset_union_right (s₂ := (normalizedFactors b).toFinset)), ←
      Finset.prod_mul_distrib]
    · simp_rw [id, ← pow_add, this]
    all_goals simp only [Multiset.mem_toFinset]
    · intro p _ hpb
      simp [hpb]
    · intro p _ hpa
      simp [hpa]
  refine multiplicative_prime_power _ _ _ ?_ ?_ @h1 @hpr @hcp
  all_goals simp only [Multiset.mem_toFinset, Finset.mem_union]
  · rintro p (hpa | hpb) <;> apply prime_of_normalized_factor <;> assumption
  · rintro p (hp | hp) q (hq | hq) hdvd <;>
      rw [← normalize_normalized_factor _ hp, ← normalize_normalized_factor _ hq] <;>
      exact
        normalize_eq_normalize hdvd
          ((prime_of_normalized_factor _ hp).irreducible.dvd_symm
            (prime_of_normalized_factor _ hq).irreducible hdvd)

end Multiplicative

end UniqueFactorizationMonoid

namespace Associates

open UniqueFactorizationMonoid Associated Multiset

variable [CancelCommMonoidWithZero α]

/-- `FactorSet α` representation elements of unique factorization domain as multisets.
`Multiset α` produced by `normalizedFactors` are only unique up to associated elements, while the
multisets in `FactorSet α` are unique by equality and restricted to irreducible elements. This
gives us a representation of each element as a unique multisets (or the added ⊤ for 0), which has a
complete lattice structure. Infimum is the greatest common divisor and supremum is the least common
multiple.
-/
abbrev FactorSet.{u} (α : Type u) [CancelCommMonoidWithZero α] : Type u :=
  WithTop (Multiset { a : Associates α // Irreducible a })

attribute [local instance] Associated.setoid

theorem FactorSet.coe_add {a b : Multiset { a : Associates α // Irreducible a }} :
    (↑(a + b) : FactorSet α) = a + b := by norm_cast

theorem FactorSet.sup_add_inf_eq_add [DecidableEq (Associates α)] :
    ∀ a b : FactorSet α, a ⊔ b + a ⊓ b = a + b
  | ⊤, b => show ⊤ ⊔ b + ⊤ ⊓ b = ⊤ + b by simp
  | a, ⊤ => show a ⊔ ⊤ + a ⊓ ⊤ = a + ⊤ by simp
  | WithTop.some a, WithTop.some b =>
    show (a : FactorSet α) ⊔ b + (a : FactorSet α) ⊓ b = a + b by
      rw [← WithTop.coe_sup, ← WithTop.coe_inf, ← WithTop.coe_add, ← WithTop.coe_add,
        WithTop.coe_eq_coe]
      exact Multiset.union_add_inter _ _

/-- Evaluates the product of a `FactorSet` to be the product of the corresponding multiset,
  or `0` if there is none. -/
def FactorSet.prod : FactorSet α → Associates α
  | ⊤ => 0
  | WithTop.some s => (s.map (↑)).prod

@[simp]
theorem prod_top : (⊤ : FactorSet α).prod = 0 :=
  rfl

@[simp]
theorem prod_coe {s : Multiset { a : Associates α // Irreducible a }} :
    FactorSet.prod (s : FactorSet α) = (s.map (↑)).prod :=
  rfl

@[simp]
theorem prod_add : ∀ a b : FactorSet α, (a + b).prod = a.prod * b.prod
  | ⊤, b => show (⊤ + b).prod = (⊤ : FactorSet α).prod * b.prod by simp
  | a, ⊤ => show (a + ⊤).prod = a.prod * (⊤ : FactorSet α).prod by simp
  | WithTop.some a, WithTop.some b => by
    rw [← FactorSet.coe_add, prod_coe, prod_coe, prod_coe, Multiset.map_add, Multiset.prod_add]

@[gcongr]
theorem prod_mono : ∀ {a b : FactorSet α}, a ≤ b → a.prod ≤ b.prod
  | ⊤, b, h => by
    have : b = ⊤ := top_unique h
    rw [this, prod_top]
  | a, ⊤, _ => show a.prod ≤ (⊤ : FactorSet α).prod by simp
  | WithTop.some a, WithTop.some b, h =>
    prod_le_prod <| Multiset.map_le_map <| WithTop.coe_le_coe.1 <| h

theorem FactorSet.prod_eq_zero_iff [Nontrivial α] (p : FactorSet α) : p.prod = 0 ↔ p = ⊤ := by
  unfold FactorSet at p
  induction p  -- TODO: `induction_eliminator` doesn't work with `abbrev`
  · simp only [iff_self_iff, eq_self_iff_true, Associates.prod_top]
  · rw [prod_coe, Multiset.prod_eq_zero_iff, Multiset.mem_map, eq_false WithTop.coe_ne_top,
      iff_false_iff, not_exists]
    exact fun a => not_and_of_not_right _ a.prop.ne_zero

section count

variable [DecidableEq (Associates α)]

/-- `bcount p s` is the multiplicity of `p` in the FactorSet `s` (with bundled `p`)-/
def bcount (p : { a : Associates α // Irreducible a }) :
    FactorSet α → ℕ
  | ⊤ => 0
  | WithTop.some s => s.count p

variable [∀ p : Associates α, Decidable (Irreducible p)] {p : Associates α}

/-- `count p s` is the multiplicity of the irreducible `p` in the FactorSet `s`.

If `p` is not irreducible, `count p s` is defined to be `0`. -/
def count (p : Associates α) : FactorSet α → ℕ :=
  if hp : Irreducible p then bcount ⟨p, hp⟩ else 0

@[simp]
theorem count_some (hp : Irreducible p) (s : Multiset _) :
    count p (WithTop.some s) = s.count ⟨p, hp⟩ := by
  simp only [count, dif_pos hp, bcount]

@[simp]
theorem count_zero (hp : Irreducible p) : count p (0 : FactorSet α) = 0 := by
  simp only [count, dif_pos hp, bcount, Multiset.count_zero]

theorem count_reducible (hp : ¬Irreducible p) : count p = 0 := dif_neg hp

end count

section Mem

/-- membership in a FactorSet (bundled version) -/
def BfactorSetMem : { a : Associates α // Irreducible a } → FactorSet α → Prop
  | _, ⊤ => True
  | p, some l => p ∈ l

/-- `FactorSetMem p s` is the predicate that the irreducible `p` is a member of
`s : FactorSet α`.

If `p` is not irreducible, `p` is not a member of any `FactorSet`. -/
def FactorSetMem (p : Associates α) (s : FactorSet α) : Prop :=
  letI : Decidable (Irreducible p) := Classical.dec _
  if hp : Irreducible p then BfactorSetMem ⟨p, hp⟩ s else False

instance : Membership (Associates α) (FactorSet α) :=
  ⟨FactorSetMem⟩

@[simp]
theorem factorSetMem_eq_mem (p : Associates α) (s : FactorSet α) : FactorSetMem p s = (p ∈ s) :=
  rfl

theorem mem_factorSet_top {p : Associates α} {hp : Irreducible p} : p ∈ (⊤ : FactorSet α) := by
  dsimp only [Membership.mem]; dsimp only [FactorSetMem]; split_ifs; exact trivial

theorem mem_factorSet_some {p : Associates α} {hp : Irreducible p}
    {l : Multiset { a : Associates α // Irreducible a }} :
    p ∈ (l : FactorSet α) ↔ Subtype.mk p hp ∈ l := by
  dsimp only [Membership.mem]; dsimp only [FactorSetMem]; split_ifs; rfl

theorem reducible_not_mem_factorSet {p : Associates α} (hp : ¬Irreducible p) (s : FactorSet α) :
    ¬p ∈ s := fun h ↦ by
  rwa [← factorSetMem_eq_mem, FactorSetMem, dif_neg hp] at h

theorem irreducible_of_mem_factorSet {p : Associates α} {s : FactorSet α} (h : p ∈ s) :
    Irreducible p :=
  by_contra fun hp ↦ reducible_not_mem_factorSet hp s h

end Mem

variable [UniqueFactorizationMonoid α]

theorem unique' {p q : Multiset (Associates α)} :
    (∀ a ∈ p, Irreducible a) → (∀ a ∈ q, Irreducible a) → p.prod = q.prod → p = q := by
  apply Multiset.induction_on_multiset_quot p
  apply Multiset.induction_on_multiset_quot q
  intro s t hs ht eq
  refine Multiset.map_mk_eq_map_mk_of_rel (UniqueFactorizationMonoid.factors_unique ?_ ?_ ?_)
  · exact fun a ha => irreducible_mk.1 <| hs _ <| Multiset.mem_map_of_mem _ ha
  · exact fun a ha => irreducible_mk.1 <| ht _ <| Multiset.mem_map_of_mem _ ha
  have eq' : (Quot.mk Setoid.r : α → Associates α) = Associates.mk := funext quot_mk_eq_mk
  rwa [eq', prod_mk, prod_mk, mk_eq_mk_iff_associated] at eq

theorem FactorSet.unique [Nontrivial α] {p q : FactorSet α} (h : p.prod = q.prod) : p = q := by
  -- TODO: `induction_eliminator` doesn't work with `abbrev`
  unfold FactorSet at p q
  induction p <;> induction q
  · rfl
  · rw [eq_comm, ← FactorSet.prod_eq_zero_iff, ← h, Associates.prod_top]
  · rw [← FactorSet.prod_eq_zero_iff, h, Associates.prod_top]
  · congr 1
    rw [← Multiset.map_eq_map Subtype.coe_injective]
    apply unique' _ _ h <;>
      · intro a ha
        obtain ⟨⟨a', irred⟩, -, rfl⟩ := Multiset.mem_map.mp ha
        rwa [Subtype.coe_mk]

theorem prod_le_prod_iff_le [Nontrivial α] {p q : Multiset (Associates α)}
    (hp : ∀ a ∈ p, Irreducible a) (hq : ∀ a ∈ q, Irreducible a) : p.prod ≤ q.prod ↔ p ≤ q := by
  refine ⟨?_, prod_le_prod⟩
  rintro ⟨c, eqc⟩
  refine Multiset.le_iff_exists_add.2 ⟨factors c, unique' hq (fun x hx ↦ ?_) ?_⟩
  · obtain h | h := Multiset.mem_add.1 hx
    · exact hp x h
    · exact irreducible_of_factor _ h
  · rw [eqc, Multiset.prod_add]
    congr
    refine associated_iff_eq.mp (factors_prod fun hc => ?_).symm
    refine not_irreducible_zero (hq _ ?_)
    rw [← prod_eq_zero_iff, eqc, hc, mul_zero]

/-- This returns the multiset of irreducible factors as a `FactorSet`,
  a multiset of irreducible associates `WithTop`. -/
noncomputable def factors' (a : α) : Multiset { a : Associates α // Irreducible a } :=
  (factors a).pmap (fun a ha => ⟨Associates.mk a, irreducible_mk.2 ha⟩) irreducible_of_factor

@[simp]
theorem map_subtype_coe_factors' {a : α} :
    (factors' a).map (↑) = (factors a).map Associates.mk := by
  simp [factors', Multiset.map_pmap, Multiset.pmap_eq_map]

theorem factors'_cong {a b : α} (h : a ~ᵤ b) : factors' a = factors' b := by
  obtain rfl | hb := eq_or_ne b 0
  · rw [associated_zero_iff_eq_zero] at h
    rw [h]
  have ha : a ≠ 0 := by
    contrapose! hb with ha
    rw [← associated_zero_iff_eq_zero, ← ha]
    exact h.symm
  rw [← Multiset.map_eq_map Subtype.coe_injective, map_subtype_coe_factors',
    map_subtype_coe_factors', ← rel_associated_iff_map_eq_map]
  exact
    factors_unique irreducible_of_factor irreducible_of_factor
      ((factors_prod ha).trans <| h.trans <| (factors_prod hb).symm)

/-- This returns the multiset of irreducible factors of an associate as a `FactorSet`,
  a multiset of irreducible associates `WithTop`. -/
noncomputable def factors (a : Associates α) : FactorSet α := by
  classical refine if h : a = 0 then ⊤ else Quotient.hrecOn a (fun x _ => factors' x) ?_ h
  intro a b hab
  apply Function.hfunext
  · have : a ~ᵤ 0 ↔ b ~ᵤ 0 := Iff.intro (fun ha0 => hab.symm.trans ha0) fun hb0 => hab.trans hb0
    simp only [associated_zero_iff_eq_zero] at this
    simp only [quotient_mk_eq_mk, this, mk_eq_zero]
  exact fun ha hb _ => heq_of_eq <| congr_arg some <| factors'_cong hab

@[simp]
theorem factors_zero : (0 : Associates α).factors = ⊤ :=
  dif_pos rfl

@[deprecated (since := "2024-03-16")] alias factors_0 := factors_zero

@[simp]
theorem factors_mk (a : α) (h : a ≠ 0) : (Associates.mk a).factors = factors' a := by
  classical
    apply dif_neg
    apply mt mk_eq_zero.1 h

@[simp]
theorem factors_prod (a : Associates α) : a.factors.prod = a := by
  rcases Associates.mk_surjective a with ⟨a, rfl⟩
  rcases eq_or_ne a 0 with rfl | ha
  · simp
  · simp [ha, prod_mk, mk_eq_mk_iff_associated, UniqueFactorizationMonoid.factors_prod,
      -Quotient.eq]

@[simp]
theorem prod_factors [Nontrivial α] (s : FactorSet α) : s.prod.factors = s :=
  FactorSet.unique <| factors_prod _

@[nontriviality]
theorem factors_subsingleton [Subsingleton α] {a : Associates α} : a.factors = ⊤ := by
  have : Subsingleton (Associates α) := inferInstance
  convert factors_zero

theorem factors_eq_top_iff_zero {a : Associates α} : a.factors = ⊤ ↔ a = 0 := by
  nontriviality α
  exact ⟨fun h ↦ by rwa [← factors_prod a, FactorSet.prod_eq_zero_iff], fun h ↦ h ▸ factors_zero⟩

@[deprecated (since := "2024-04-16")] alias factors_eq_none_iff_zero := factors_eq_top_iff_zero

theorem factors_eq_some_iff_ne_zero {a : Associates α} :
    (∃ s : Multiset { p : Associates α // Irreducible p }, a.factors = s) ↔ a ≠ 0 := by
  simp_rw [@eq_comm _ a.factors, ← WithTop.ne_top_iff_exists]
  exact factors_eq_top_iff_zero.not

theorem eq_of_factors_eq_factors {a b : Associates α} (h : a.factors = b.factors) : a = b := by
  have : a.factors.prod = b.factors.prod := by rw [h]
  rwa [factors_prod, factors_prod] at this

theorem eq_of_prod_eq_prod [Nontrivial α] {a b : FactorSet α} (h : a.prod = b.prod) : a = b := by
  have : a.prod.factors = b.prod.factors := by rw [h]
  rwa [prod_factors, prod_factors] at this

@[simp]
theorem factors_mul (a b : Associates α) : (a * b).factors = a.factors + b.factors := by
  nontriviality α
  refine eq_of_prod_eq_prod <| eq_of_factors_eq_factors ?_
  rw [prod_add, factors_prod, factors_prod, factors_prod]

@[gcongr]
theorem factors_mono : ∀ {a b : Associates α}, a ≤ b → a.factors ≤ b.factors
  | s, t, ⟨d, eq⟩ => by rw [eq, factors_mul]; exact le_add_of_nonneg_right bot_le

@[simp]
theorem factors_le {a b : Associates α} : a.factors ≤ b.factors ↔ a ≤ b := by
  refine ⟨fun h ↦ ?_, factors_mono⟩
  have : a.factors.prod ≤ b.factors.prod := prod_mono h
  rwa [factors_prod, factors_prod] at this

section count

variable [DecidableEq (Associates α)] [∀ p : Associates α, Decidable (Irreducible p)]

theorem eq_factors_of_eq_counts {a b : Associates α} (ha : a ≠ 0) (hb : b ≠ 0)
    (h : ∀ p : Associates α, Irreducible p → p.count a.factors = p.count b.factors) :
    a.factors = b.factors := by
  obtain ⟨sa, h_sa⟩ := factors_eq_some_iff_ne_zero.mpr ha
  obtain ⟨sb, h_sb⟩ := factors_eq_some_iff_ne_zero.mpr hb
  rw [h_sa, h_sb] at h ⊢
  rw [WithTop.coe_eq_coe]
  have h_count : ∀ (p : Associates α) (hp : Irreducible p),
      sa.count ⟨p, hp⟩ = sb.count ⟨p, hp⟩ := by
    intro p hp
    rw [← count_some, ← count_some, h p hp]
  apply Multiset.toFinsupp.injective
  ext ⟨p, hp⟩
  rw [Multiset.toFinsupp_apply, Multiset.toFinsupp_apply, h_count p hp]

theorem eq_of_eq_counts {a b : Associates α} (ha : a ≠ 0) (hb : b ≠ 0)
    (h : ∀ p : Associates α, Irreducible p → p.count a.factors = p.count b.factors) : a = b :=
  eq_of_factors_eq_factors (eq_factors_of_eq_counts ha hb h)

theorem count_le_count_of_factors_le {a b p : Associates α} (hb : b ≠ 0) (hp : Irreducible p)
    (h : a.factors ≤ b.factors) : p.count a.factors ≤ p.count b.factors := by
  by_cases ha : a = 0
  · simp_all
  obtain ⟨sa, h_sa⟩ := factors_eq_some_iff_ne_zero.mpr ha
  obtain ⟨sb, h_sb⟩ := factors_eq_some_iff_ne_zero.mpr hb
  rw [h_sa, h_sb] at h ⊢
  rw [count_some hp, count_some hp]; rw [WithTop.coe_le_coe] at h
  exact Multiset.count_le_of_le _ h

theorem count_le_count_of_le {a b p : Associates α} (hb : b ≠ 0) (hp : Irreducible p) (h : a ≤ b) :
    p.count a.factors ≤ p.count b.factors :=
  count_le_count_of_factors_le hb hp <| factors_mono h

end count

theorem prod_le [Nontrivial α] {a b : FactorSet α} : a.prod ≤ b.prod ↔ a ≤ b := by
  refine ⟨fun h ↦ ?_, prod_mono⟩
  have : a.prod.factors ≤ b.prod.factors := factors_mono h
  rwa [prod_factors, prod_factors] at this

open Classical in
noncomputable instance : Sup (Associates α) :=
  ⟨fun a b => (a.factors ⊔ b.factors).prod⟩

open Classical in
noncomputable instance : Inf (Associates α) :=
  ⟨fun a b => (a.factors ⊓ b.factors).prod⟩

open Classical in
noncomputable instance : Lattice (Associates α) :=
  { Associates.instPartialOrder with
    sup := (· ⊔ ·)
    inf := (· ⊓ ·)
    sup_le := fun _ _ c hac hbc =>
      factors_prod c ▸ prod_mono (sup_le (factors_mono hac) (factors_mono hbc))
    le_sup_left := fun a _ => le_trans (le_of_eq (factors_prod a).symm) <| prod_mono <| le_sup_left
    le_sup_right := fun _ b =>
      le_trans (le_of_eq (factors_prod b).symm) <| prod_mono <| le_sup_right
    le_inf := fun a _ _ hac hbc =>
      factors_prod a ▸ prod_mono (le_inf (factors_mono hac) (factors_mono hbc))
    inf_le_left := fun a _ => le_trans (prod_mono inf_le_left) (le_of_eq (factors_prod a))
    inf_le_right := fun _ b => le_trans (prod_mono inf_le_right) (le_of_eq (factors_prod b)) }

open Classical in
theorem sup_mul_inf (a b : Associates α) : (a ⊔ b) * (a ⊓ b) = a * b :=
  show (a.factors ⊔ b.factors).prod * (a.factors ⊓ b.factors).prod = a * b by
    nontriviality α
    refine eq_of_factors_eq_factors ?_
    rw [← prod_add, prod_factors, factors_mul, FactorSet.sup_add_inf_eq_add]

theorem dvd_of_mem_factors {a p : Associates α} (hm : p ∈ factors a) :
    p ∣ a := by
  rcases eq_or_ne a 0 with rfl | ha0
  · exact dvd_zero p
  obtain ⟨a0, nza, ha'⟩ := exists_non_zero_rep ha0
  rw [← Associates.factors_prod a]
  rw [← ha', factors_mk a0 nza] at hm ⊢
  rw [prod_coe]
  apply Multiset.dvd_prod; apply Multiset.mem_map.mpr
  exact ⟨⟨p, irreducible_of_mem_factorSet hm⟩, mem_factorSet_some.mp hm, rfl⟩

theorem dvd_of_mem_factors' {a : α} {p : Associates α} {hp : Irreducible p} {hz : a ≠ 0}
    (h_mem : Subtype.mk p hp ∈ factors' a) : p ∣ Associates.mk a := by
  haveI := Classical.decEq (Associates α)
  apply dvd_of_mem_factors
  rw [factors_mk _ hz]
  apply mem_factorSet_some.2 h_mem

theorem mem_factors'_of_dvd {a p : α} (ha0 : a ≠ 0) (hp : Irreducible p) (hd : p ∣ a) :
    Subtype.mk (Associates.mk p) (irreducible_mk.2 hp) ∈ factors' a := by
  obtain ⟨q, hq, hpq⟩ := exists_mem_factors_of_dvd ha0 hp hd
  apply Multiset.mem_pmap.mpr; use q; use hq
  exact Subtype.eq (Eq.symm (mk_eq_mk_iff_associated.mpr hpq))

theorem mem_factors'_iff_dvd {a p : α} (ha0 : a ≠ 0) (hp : Irreducible p) :
    Subtype.mk (Associates.mk p) (irreducible_mk.2 hp) ∈ factors' a ↔ p ∣ a := by
  constructor
  · rw [← mk_dvd_mk]
    apply dvd_of_mem_factors'
    apply ha0
  · apply mem_factors'_of_dvd ha0 hp

theorem mem_factors_of_dvd {a p : α} (ha0 : a ≠ 0) (hp : Irreducible p) (hd : p ∣ a) :
    Associates.mk p ∈ factors (Associates.mk a) := by
  rw [factors_mk _ ha0]
  exact mem_factorSet_some.mpr (mem_factors'_of_dvd ha0 hp hd)

theorem mem_factors_iff_dvd {a p : α} (ha0 : a ≠ 0) (hp : Irreducible p) :
    Associates.mk p ∈ factors (Associates.mk a) ↔ p ∣ a := by
  constructor
  · rw [← mk_dvd_mk]
    apply dvd_of_mem_factors
  · apply mem_factors_of_dvd ha0 hp

open Classical in
theorem exists_prime_dvd_of_not_inf_one {a b : α} (ha : a ≠ 0) (hb : b ≠ 0)
    (h : Associates.mk a ⊓ Associates.mk b ≠ 1) : ∃ p : α, Prime p ∧ p ∣ a ∧ p ∣ b := by
  have hz : factors (Associates.mk a) ⊓ factors (Associates.mk b) ≠ 0 := by
    contrapose! h with hf
    change (factors (Associates.mk a) ⊓ factors (Associates.mk b)).prod = 1
    rw [hf]
    exact Multiset.prod_zero
  rw [factors_mk a ha, factors_mk b hb, ← WithTop.coe_inf] at hz
  obtain ⟨⟨p0, p0_irr⟩, p0_mem⟩ := Multiset.exists_mem_of_ne_zero ((mt WithTop.coe_eq_coe.mpr) hz)
  rw [Multiset.inf_eq_inter] at p0_mem
  obtain ⟨p, rfl⟩ : ∃ p, Associates.mk p = p0 := Quot.exists_rep p0
  refine ⟨p, ?_, ?_, ?_⟩
  · rw [← UniqueFactorizationMonoid.irreducible_iff_prime, ← irreducible_mk]
    exact p0_irr
  · apply dvd_of_mk_le_mk
    apply dvd_of_mem_factors' (Multiset.mem_inter.mp p0_mem).left
    apply ha
  · apply dvd_of_mk_le_mk
    apply dvd_of_mem_factors' (Multiset.mem_inter.mp p0_mem).right
    apply hb

theorem coprime_iff_inf_one {a b : α} (ha0 : a ≠ 0) (hb0 : b ≠ 0) :
    Associates.mk a ⊓ Associates.mk b = 1 ↔ ∀ {d : α}, d ∣ a → d ∣ b → ¬Prime d := by
  constructor
  · intro hg p ha hb hp
    refine (Associates.prime_mk.mpr hp).not_unit (isUnit_of_dvd_one ?_)
    rw [← hg]
    exact le_inf (mk_le_mk_of_dvd ha) (mk_le_mk_of_dvd hb)
  · contrapose
    intro hg hc
    obtain ⟨p, hp, hpa, hpb⟩ := exists_prime_dvd_of_not_inf_one ha0 hb0 hg
    exact hc hpa hpb hp

theorem factors_self [Nontrivial α] {p : Associates α} (hp : Irreducible p) :
    p.factors = WithTop.some {⟨p, hp⟩} :=
  eq_of_prod_eq_prod
    (by rw [factors_prod, FactorSet.prod]; dsimp; rw [prod_singleton])

theorem factors_prime_pow [Nontrivial α] {p : Associates α} (hp : Irreducible p) (k : ℕ) :
    factors (p ^ k) = WithTop.some (Multiset.replicate k ⟨p, hp⟩) :=
  eq_of_prod_eq_prod
    (by
      rw [Associates.factors_prod, FactorSet.prod]
      dsimp; rw [Multiset.map_replicate, Multiset.prod_replicate, Subtype.coe_mk])

theorem prime_pow_le_iff_le_bcount [DecidableEq (Associates α)] {m p : Associates α}
    (h₁ : m ≠ 0) (h₂ : Irreducible p) {k : ℕ} : p ^ k ≤ m ↔ k ≤ bcount ⟨p, h₂⟩ m.factors := by
  rcases Associates.exists_non_zero_rep h₁ with ⟨m, hm, rfl⟩
  have := nontrivial_of_ne _ _ hm
  rw [bcount, factors_mk, Multiset.le_count_iff_replicate_le, ← factors_le, factors_prime_pow,
    factors_mk, WithTop.coe_le_coe] <;> assumption

@[simp]
theorem factors_one [Nontrivial α] : factors (1 : Associates α) = 0 := by
  apply eq_of_prod_eq_prod
  rw [Associates.factors_prod]
  exact Multiset.prod_zero

@[simp]
theorem pow_factors [Nontrivial α] {a : Associates α} {k : ℕ} :
    (a ^ k).factors = k • a.factors := by
  induction' k with n h
  · rw [zero_nsmul, pow_zero]
    exact factors_one
  · rw [pow_succ, succ_nsmul, factors_mul, h]

section count

variable [DecidableEq (Associates α)] [∀ p : Associates α, Decidable (Irreducible p)]

theorem prime_pow_dvd_iff_le {m p : Associates α} (h₁ : m ≠ 0) (h₂ : Irreducible p) {k : ℕ} :
    p ^ k ≤ m ↔ k ≤ count p m.factors := by
  rw [count, dif_pos h₂, prime_pow_le_iff_le_bcount h₁]

theorem le_of_count_ne_zero {m p : Associates α} (h0 : m ≠ 0) (hp : Irreducible p) :
    count p m.factors ≠ 0 → p ≤ m := by
  nontriviality α
  rw [← pos_iff_ne_zero]
  intro h
  rw [← pow_one p]
  apply (prime_pow_dvd_iff_le h0 hp).2
  simpa only

theorem count_ne_zero_iff_dvd {a p : α} (ha0 : a ≠ 0) (hp : Irreducible p) :
    (Associates.mk p).count (Associates.mk a).factors ≠ 0 ↔ p ∣ a := by
  nontriviality α
  rw [← Associates.mk_le_mk_iff_dvd]
  refine
    ⟨fun h =>
      Associates.le_of_count_ne_zero (Associates.mk_ne_zero.mpr ha0)
        (Associates.irreducible_mk.mpr hp) h,
      fun h => ?_⟩
  rw [← pow_one (Associates.mk p),
    Associates.prime_pow_dvd_iff_le (Associates.mk_ne_zero.mpr ha0)
      (Associates.irreducible_mk.mpr hp)] at h
  exact (zero_lt_one.trans_le h).ne'

theorem count_self [Nontrivial α] {p : Associates α}
    (hp : Irreducible p) : p.count p.factors = 1 := by
  simp [factors_self hp, Associates.count_some hp]

theorem count_eq_zero_of_ne {p q : Associates α} (hp : Irreducible p)
    (hq : Irreducible q) (h : p ≠ q) : p.count q.factors = 0 :=
  not_ne_iff.mp fun h' ↦ h <| associated_iff_eq.mp <| hp.associated_of_dvd hq <|
    le_of_count_ne_zero hq.ne_zero hp h'

theorem count_mul {a : Associates α} (ha : a ≠ 0) {b : Associates α}
    (hb : b ≠ 0) {p : Associates α} (hp : Irreducible p) :
    count p (factors (a * b)) = count p a.factors + count p b.factors := by
  obtain ⟨a0, nza, rfl⟩ := exists_non_zero_rep ha
  obtain ⟨b0, nzb, rfl⟩ := exists_non_zero_rep hb
  rw [factors_mul, factors_mk a0 nza, factors_mk b0 nzb, ← FactorSet.coe_add, count_some hp,
    Multiset.count_add, count_some hp, count_some hp]

theorem count_of_coprime {a : Associates α} (ha : a ≠ 0)
    {b : Associates α} (hb : b ≠ 0) (hab : ∀ d, d ∣ a → d ∣ b → ¬Prime d) {p : Associates α}
    (hp : Irreducible p) : count p a.factors = 0 ∨ count p b.factors = 0 := by
  rw [or_iff_not_imp_left, ← Ne]
  intro hca
  contrapose! hab with hcb
  exact ⟨p, le_of_count_ne_zero ha hp hca, le_of_count_ne_zero hb hp hcb,
    UniqueFactorizationMonoid.irreducible_iff_prime.mp hp⟩

theorem count_mul_of_coprime {a : Associates α} {b : Associates α}
    (hb : b ≠ 0) {p : Associates α} (hp : Irreducible p) (hab : ∀ d, d ∣ a → d ∣ b → ¬Prime d) :
    count p a.factors = 0 ∨ count p a.factors = count p (a * b).factors := by
  by_cases ha : a = 0
  · simp [ha]
  cases' count_of_coprime ha hb hab hp with hz hb0; · tauto
  apply Or.intro_right
  rw [count_mul ha hb hp, hb0, add_zero]

theorem count_mul_of_coprime' {a b : Associates α} {p : Associates α}
    (hp : Irreducible p) (hab : ∀ d, d ∣ a → d ∣ b → ¬Prime d) :
    count p (a * b).factors = count p a.factors ∨ count p (a * b).factors = count p b.factors := by
  by_cases ha : a = 0
  · simp [ha]
  by_cases hb : b = 0
  · simp [hb]
  rw [count_mul ha hb hp]
  cases' count_of_coprime ha hb hab hp with ha0 hb0
  · apply Or.intro_right
    rw [ha0, zero_add]
  · apply Or.intro_left
    rw [hb0, add_zero]

theorem dvd_count_of_dvd_count_mul {a b : Associates α} (hb : b ≠ 0)
    {p : Associates α} (hp : Irreducible p) (hab : ∀ d, d ∣ a → d ∣ b → ¬Prime d) {k : ℕ}
    (habk : k ∣ count p (a * b).factors) : k ∣ count p a.factors := by
  by_cases ha : a = 0
  · simpa [*] using habk
  cases' count_of_coprime ha hb hab hp with hz h
  · rw [hz]
    exact dvd_zero k
  · rw [count_mul ha hb hp, h] at habk
    exact habk

theorem count_pow [Nontrivial α] {a : Associates α} (ha : a ≠ 0)
    {p : Associates α} (hp : Irreducible p) (k : ℕ) :
    count p (a ^ k).factors = k * count p a.factors := by
  induction' k with n h
  · rw [pow_zero, factors_one, zero_mul, count_zero hp]
  · rw [pow_succ', count_mul ha (pow_ne_zero _ ha) hp, h]
    ring

theorem dvd_count_pow [Nontrivial α] {a : Associates α} (ha : a ≠ 0)
    {p : Associates α} (hp : Irreducible p) (k : ℕ) : k ∣ count p (a ^ k).factors := by
  rw [count_pow ha hp]
  apply dvd_mul_right

theorem is_pow_of_dvd_count {a : Associates α}
    (ha : a ≠ 0) {k : ℕ} (hk : ∀ p : Associates α, Irreducible p → k ∣ count p a.factors) :
    ∃ b : Associates α, a = b ^ k := by
  nontriviality α
  obtain ⟨a0, hz, rfl⟩ := exists_non_zero_rep ha
  rw [factors_mk a0 hz] at hk
  have hk' : ∀ p, p ∈ factors' a0 → k ∣ (factors' a0).count p := by
    rintro p -
    have pp : p = ⟨p.val, p.2⟩ := by simp only [Subtype.coe_eta]
    rw [pp, ← count_some p.2]
    exact hk p.val p.2
  obtain ⟨u, hu⟩ := Multiset.exists_smul_of_dvd_count _ hk'
  use FactorSet.prod (u : FactorSet α)
  apply eq_of_factors_eq_factors
  rw [pow_factors, prod_factors, factors_mk a0 hz, hu]
  exact WithBot.coe_nsmul u k

/-- The only divisors of prime powers are prime powers. See `eq_pow_find_of_dvd_irreducible_pow`
for an explicit expression as a p-power (without using `count`). -/
theorem eq_pow_count_factors_of_dvd_pow {p a : Associates α}
    (hp : Irreducible p) {n : ℕ} (h : a ∣ p ^ n) : a = p ^ p.count a.factors := by
  nontriviality α
  have hph := pow_ne_zero n hp.ne_zero
  have ha := ne_zero_of_dvd_ne_zero hph h
  apply eq_of_eq_counts ha (pow_ne_zero _ hp.ne_zero)
  have eq_zero_of_ne : ∀ q : Associates α, Irreducible q → q ≠ p → _ = 0 := fun q hq h' =>
    Nat.eq_zero_of_le_zero <| by
      convert count_le_count_of_le hph hq h
      symm
      rw [count_pow hp.ne_zero hq, count_eq_zero_of_ne hq hp h', mul_zero]
  intro q hq
  rw [count_pow hp.ne_zero hq]
  by_cases h : q = p
  · rw [h, count_self hp, mul_one]
  · rw [count_eq_zero_of_ne hq hp h, mul_zero, eq_zero_of_ne q hq h]

theorem count_factors_eq_find_of_dvd_pow {a p : Associates α}
    (hp : Irreducible p) [∀ n : ℕ, Decidable (a ∣ p ^ n)] {n : ℕ} (h : a ∣ p ^ n) :
    @Nat.find (fun n => a ∣ p ^ n) _ ⟨n, h⟩ = p.count a.factors := by
  apply le_antisymm
  · refine Nat.find_le ⟨1, ?_⟩
    rw [mul_one]
    symm
    exact eq_pow_count_factors_of_dvd_pow hp h
  · have hph := pow_ne_zero (@Nat.find (fun n => a ∣ p ^ n) _ ⟨n, h⟩) hp.ne_zero
    cases' subsingleton_or_nontrivial α with hα hα
    · simp [eq_iff_true_of_subsingleton] at hph
    convert count_le_count_of_le hph hp (@Nat.find_spec (fun n => a ∣ p ^ n) _ ⟨n, h⟩)
    rw [count_pow hp.ne_zero hp, count_self hp, mul_one]

end count

theorem eq_pow_of_mul_eq_pow {a b c : Associates α} (ha : a ≠ 0) (hb : b ≠ 0)
    (hab : ∀ d, d ∣ a → d ∣ b → ¬Prime d) {k : ℕ} (h : a * b = c ^ k) :
    ∃ d : Associates α, a = d ^ k := by
  classical
  nontriviality α
  by_cases hk0 : k = 0
  · use 1
    rw [hk0, pow_zero] at h ⊢
    apply (mul_eq_one.1 h).1
  · refine is_pow_of_dvd_count ha fun p hp ↦ ?_
    apply dvd_count_of_dvd_count_mul hb hp hab
    rw [h]
    apply dvd_count_pow _ hp
    rintro rfl
    rw [zero_pow hk0] at h
    cases mul_eq_zero.mp h <;> contradiction

/-- The only divisors of prime powers are prime powers. -/
theorem eq_pow_find_of_dvd_irreducible_pow {a p : Associates α} (hp : Irreducible p)
    [∀ n : ℕ, Decidable (a ∣ p ^ n)] {n : ℕ} (h : a ∣ p ^ n) :
    a = p ^ @Nat.find (fun n => a ∣ p ^ n) _ ⟨n, h⟩ := by
  classical rw [count_factors_eq_find_of_dvd_pow hp, ← eq_pow_count_factors_of_dvd_pow hp h]
  exact h

end Associates

section

open Associates UniqueFactorizationMonoid

/-- `toGCDMonoid` constructs a GCD monoid out of a unique factorization domain. -/
noncomputable def UniqueFactorizationMonoid.toGCDMonoid (α : Type*) [CancelCommMonoidWithZero α]
    [UniqueFactorizationMonoid α] : GCDMonoid α where
  gcd a b := Quot.out (Associates.mk a ⊓ Associates.mk b : Associates α)
  lcm a b := Quot.out (Associates.mk a ⊔ Associates.mk b : Associates α)
  gcd_dvd_left a b := by
    rw [← mk_dvd_mk, Associates.quot_out, congr_fun₂ dvd_eq_le]
    exact inf_le_left
  gcd_dvd_right a b := by
    rw [← mk_dvd_mk, Associates.quot_out, congr_fun₂ dvd_eq_le]
    exact inf_le_right
  dvd_gcd {a b c} hac hab := by
    rw [← mk_dvd_mk, Associates.quot_out, congr_fun₂ dvd_eq_le, le_inf_iff,
      mk_le_mk_iff_dvd, mk_le_mk_iff_dvd]
    exact ⟨hac, hab⟩
  lcm_zero_left a := by simp
  lcm_zero_right a := by simp
  gcd_mul_lcm a b := by
    rw [← mk_eq_mk_iff_associated, ← Associates.mk_mul_mk, ← associated_iff_eq, Associates.quot_out,
      Associates.quot_out, mul_comm, sup_mul_inf, Associates.mk_mul_mk]

/-- `toNormalizedGCDMonoid` constructs a GCD monoid out of a normalization on a
  unique factorization domain. -/
noncomputable def UniqueFactorizationMonoid.toNormalizedGCDMonoid (α : Type*)
    [CancelCommMonoidWithZero α] [UniqueFactorizationMonoid α] [NormalizationMonoid α] :
    NormalizedGCDMonoid α :=
  { ‹NormalizationMonoid α› with
    gcd := fun a b => (Associates.mk a ⊓ Associates.mk b).out
    lcm := fun a b => (Associates.mk a ⊔ Associates.mk b).out
    gcd_dvd_left := fun a b => (out_dvd_iff a (Associates.mk a ⊓ Associates.mk b)).2 <| inf_le_left
    gcd_dvd_right := fun a b =>
      (out_dvd_iff b (Associates.mk a ⊓ Associates.mk b)).2 <| inf_le_right
    dvd_gcd := fun {a} {b} {c} hac hab =>
      show a ∣ (Associates.mk c ⊓ Associates.mk b).out by
        rw [dvd_out_iff, le_inf_iff, mk_le_mk_iff_dvd, mk_le_mk_iff_dvd]
        exact ⟨hac, hab⟩
    lcm_zero_left := fun a => show (⊤ ⊔ Associates.mk a).out = 0 by simp
    lcm_zero_right := fun a => show (Associates.mk a ⊔ ⊤).out = 0 by simp
    gcd_mul_lcm := fun a b => by
      rw [← out_mul, mul_comm, sup_mul_inf, mk_mul_mk, out_mk]
      exact normalize_associated (a * b)
    normalize_gcd := fun a b => by apply normalize_out _
    normalize_lcm := fun a b => by apply normalize_out _ }

instance (α) [CancelCommMonoidWithZero α] [UniqueFactorizationMonoid α] :
    Nonempty (NormalizedGCDMonoid α) := by
  letI := UniqueFactorizationMonoid.normalizationMonoid (α := α)
  classical exact ⟨UniqueFactorizationMonoid.toNormalizedGCDMonoid α⟩

end

namespace UniqueFactorizationMonoid

/-- If `y` is a nonzero element of a unique factorization monoid with finitely
many units (e.g. `ℤ`, `Ideal (ring_of_integers K)`), it has finitely many divisors. -/
noncomputable def fintypeSubtypeDvd {M : Type*} [CancelCommMonoidWithZero M]
    [UniqueFactorizationMonoid M] [Fintype Mˣ] (y : M) (hy : y ≠ 0) : Fintype { x // x ∣ y } := by
  haveI : Nontrivial M := ⟨⟨y, 0, hy⟩⟩
  haveI : NormalizationMonoid M := UniqueFactorizationMonoid.normalizationMonoid
  haveI := Classical.decEq M
  haveI := Classical.decEq (Associates M)
  -- We'll show `λ (u : Mˣ) (f ⊆ factors y) → u * Π f` is injective
  -- and has image exactly the divisors of `y`.
  refine
    Fintype.ofFinset
      (((normalizedFactors y).powerset.toFinset ×ˢ (Finset.univ : Finset Mˣ)).image fun s =>
        (s.snd : M) * s.fst.prod)
      fun x => ?_
  simp only [exists_prop, Finset.mem_image, Finset.mem_product, Finset.mem_univ, and_true_iff,
    Multiset.mem_toFinset, Multiset.mem_powerset, exists_eq_right, Multiset.mem_map]
  constructor
  · rintro ⟨s, hs, rfl⟩
    show (s.snd : M) * s.fst.prod ∣ y
    rw [(unit_associated_one.mul_right s.fst.prod).dvd_iff_dvd_left, one_mul,
      ← (normalizedFactors_prod hy).dvd_iff_dvd_right]
    exact Multiset.prod_dvd_prod_of_le hs
  · rintro (h : x ∣ y)
    have hx : x ≠ 0 := by
      refine mt (fun hx => ?_) hy
      rwa [hx, zero_dvd_iff] at h
    obtain ⟨u, hu⟩ := normalizedFactors_prod hx
    refine ⟨⟨normalizedFactors x, u⟩, ?_, (mul_comm _ _).trans hu⟩
    exact (dvd_iff_normalizedFactors_le_normalizedFactors hx hy).mp h

end UniqueFactorizationMonoid

section Finsupp

variable [CancelCommMonoidWithZero α] [UniqueFactorizationMonoid α]
variable [NormalizationMonoid α] [DecidableEq α]

open UniqueFactorizationMonoid

/-- This returns the multiset of irreducible factors as a `Finsupp`. -/
noncomputable def factorization (n : α) : α →₀ ℕ :=
  Multiset.toFinsupp (normalizedFactors n)

theorem factorization_eq_count {n p : α} :
    factorization n p = Multiset.count p (normalizedFactors n) := by simp [factorization]

@[simp]
theorem factorization_zero : factorization (0 : α) = 0 := by simp [factorization]

@[simp]
theorem factorization_one : factorization (1 : α) = 0 := by simp [factorization]

/-- The support of `factorization n` is exactly the Finset of normalized factors -/
@[simp]
theorem support_factorization {n : α} :
    (factorization n).support = (normalizedFactors n).toFinset := by
  simp [factorization, Multiset.toFinsupp_support]

/-- For nonzero `a` and `b`, the power of `p` in `a * b` is the sum of the powers in `a` and `b` -/
@[simp]
theorem factorization_mul {a b : α} (ha : a ≠ 0) (hb : b ≠ 0) :
    factorization (a * b) = factorization a + factorization b := by
  simp [factorization, normalizedFactors_mul ha hb]

/-- For any `p`, the power of `p` in `x^n` is `n` times the power in `x` -/
theorem factorization_pow {x : α} {n : ℕ} : factorization (x ^ n) = n • factorization x := by
  ext
  simp [factorization]

theorem associated_of_factorization_eq (a b : α) (ha : a ≠ 0) (hb : b ≠ 0)
    (h : factorization a = factorization b) : Associated a b := by
  simp_rw [factorization, AddEquiv.apply_eq_iff_eq] at h
  rwa [associated_iff_normalizedFactors_eq_normalizedFactors ha hb]

end Finsupp

open UniqueFactorizationMonoid in
/-- Every non-zero prime ideal in a unique factorization domain contains a prime element. -/
theorem Ideal.IsPrime.exists_mem_prime_of_ne_bot {R : Type*} [CommSemiring R] [IsDomain R]
    [UniqueFactorizationMonoid R] {I : Ideal R} (hI₂ : I.IsPrime) (hI : I ≠ ⊥) :
    ∃ x ∈ I, Prime x := by
  classical
  obtain ⟨a : R, ha₁ : a ∈ I, ha₂ : a ≠ 0⟩ := Submodule.exists_mem_ne_zero_of_ne_bot hI
  replace ha₁ : (factors a).prod ∈ I := by
    obtain ⟨u : Rˣ, hu : (factors a).prod * u = a⟩ := factors_prod ha₂
    rwa [← hu, mul_unit_mem_iff_mem _ u.isUnit] at ha₁
  obtain ⟨p : R, hp₁ : p ∈ factors a, hp₂ : p ∈ I⟩ :=
    (hI₂.multiset_prod_mem_iff_exists_mem <| factors a).1 ha₁
  exact ⟨p, hp₂, prime_of_factor p hp₁⟩

namespace Nat

instance instWfDvdMonoid : WfDvdMonoid ℕ where
  wellFounded_dvdNotUnit := by
    refine RelHomClass.wellFounded
      (⟨fun x : ℕ => if x = 0 then (⊤ : ℕ∞) else x, ?_⟩ : DvdNotUnit →r (· < ·)) wellFounded_lt
    intro a b h
    cases' a with a
    · exfalso
      revert h
      simp [DvdNotUnit]
    cases b
    · simpa [succ_ne_zero] using WithTop.coe_lt_top (a + 1)
    cases' dvd_and_not_dvd_iff.2 h with h1 h2
    simp only [succ_ne_zero, cast_lt, if_false]
    refine lt_of_le_of_ne (Nat.le_of_dvd (Nat.succ_pos _) h1) fun con => h2 ?_
    rw [con]

instance instUniqueFactorizationMonoid : UniqueFactorizationMonoid ℕ where
  irreducible_iff_prime := Nat.irreducible_iff_prime

open UniqueFactorizationMonoid

lemma factors_eq : ∀ n : ℕ, normalizedFactors n = n.primeFactorsList
  | 0 => by simp
  | n + 1 => by
    rw [← Multiset.rel_eq, ← associated_eq_eq]
    apply UniqueFactorizationMonoid.factors_unique irreducible_of_normalized_factor _
    · rw [Multiset.prod_coe, Nat.prod_primeFactorsList n.succ_ne_zero]
      exact normalizedFactors_prod n.succ_ne_zero
    · intro x hx
      rw [Nat.irreducible_iff_prime, ← Nat.prime_iff]
      exact Nat.prime_of_mem_primeFactorsList hx

lemma factors_multiset_prod_of_irreducible {s : Multiset ℕ} (h : ∀ x : ℕ, x ∈ s → Irreducible x) :
    normalizedFactors s.prod = s := by
  rw [← Multiset.rel_eq, ← associated_eq_eq]
  apply UniqueFactorizationMonoid.factors_unique irreducible_of_normalized_factor h
    (normalizedFactors_prod _)
  rw [Ne, Multiset.prod_eq_zero_iff]
  exact fun con ↦ not_irreducible_zero (h 0 con)

end Nat<|MERGE_RESOLUTION|>--- conflicted
+++ resolved
@@ -918,16 +918,8 @@
 
 open multiplicity Multiset
 
-<<<<<<< HEAD
 theorem le_multiplicity_iff_replicate_le_normalizedFactors [DecidableRel (Dvd.dvd : R → R → Prop)]
     {a b : R} {n : ℕ} (ha : Irreducible a) (hb : b ≠ 0) :
-=======
-section
-variable [DecidableRel (Dvd.dvd : R → R → Prop)]
-
-theorem le_multiplicity_iff_replicate_le_normalizedFactors {a b : R} {n : ℕ} (ha : Irreducible a)
-    (hb : b ≠ 0) :
->>>>>>> 68d96e18
     ↑n ≤ multiplicity a b ↔ replicate n (normalize a) ≤ normalizedFactors b := by
   rw [← pow_dvd_iff_le_multiplicity]
   revert b
@@ -996,14 +988,6 @@
 
 end multiplicity
 
-<<<<<<< HEAD
-=======
-/-- Deprecated. Use `WfDvdMonoid.max_power_factor` instead. -/
-@[deprecated WfDvdMonoid.max_power_factor (since := "2024-03-01")]
-theorem max_power_factor {a₀ x : R} (h : a₀ ≠ 0) (hx : Irreducible x) :
-    ∃ n : ℕ, ∃ a : R, ¬x ∣ a ∧ a₀ = x ^ n * a := WfDvdMonoid.max_power_factor h hx
-
->>>>>>> 68d96e18
 section Multiplicative
 
 variable [CancelCommMonoidWithZero α] [UniqueFactorizationMonoid α]
