/-
Copyright (c) 2019 Johan Commelin. All rights reserved.
Released under Apache 2.0 license as described in the file LICENSE.
Authors: Johan Commelin, Kenny Lau
-/

import Mathlib.Algebra.MvPolynomial.Basic
import Mathlib.Algebra.Order.Antidiag.Finsupp
import Mathlib.Data.Finsupp.Antidiagonal
import Mathlib.Data.Finsupp.Weight
import Mathlib.Tactic.Linarith
import Mathlib.LinearAlgebra.Pi

/-!
# Formal (multivariate) power series

This file defines multivariate formal power series
and develops the basic properties of these objects.

A formal power series is to a polynomial like an infinite sum is to a finite sum.

We provide the natural inclusion from multivariate polynomials to multivariate formal power series.

## Main definitions

- `MvPowerSeries.C`: constant power series

- `MvPowerSeries.X`: the indeterminates

- `MvPowerSeries.coeff`, `MvPowerSeries.constantCoeff`:
the coefficients of a `MvPowerSeries`, its constant coefficient

- `MvPowerSeries.monomial`: the monomials

- `MvPowerSeries.coeff_mul`: computes the coefficients of the product of two `MvPowerSeries`

- `MvPowerSeries.coeff_prod` : computes the coefficients of products of `MvPowerSeries`

- `MvPowerSeries.coeff_pow` : computes the coefficients of powers of a `MvPowerSeries`

- `MvPowerSeries.coeff_eq_zero_of_constantCoeff_nilpotent`: if the constant coefficient
of a `MvPowerSeries` is nilpotent, then some coefficients of its powers are automatically zero

- `MvPowerSeries.map`: apply a `RingHom` to the coefficients of a `MvPowerSeries` (as a `RingHom)

- `MvPowerSeries.X_pow_dvd_iff`, `MvPowerSeries.X_dvd_iff`: equivalent
conditions for (a power of) an indeterminate to divide a `MvPowerSeries`

- `MvPolynomial.toMvPowerSeries`: the canonical coercion from `MvPolynomial` to `MvPowerSeries`


## Note

This file sets up the (semi)ring structure on multivariate power series:
additional results are in:
* `Mathlib.RingTheory.MvPowerSeries.Inverse` : invertibility,
  formal power series over a local ring form a local ring;
* `Mathlib.RingTheory.MvPowerSeries.Trunc`: truncation of power series.

In `Mathlib.RingTheory.PowerSeries.Basic`, formal power series in one variable
will be obtained as a particular case, defined by
  `PowerSeries R := MvPowerSeries Unit R`.
See that file for a specific description.

## Implementation notes

In this file we define multivariate formal power series with
variables indexed by `σ` and coefficients in `R` as
`MvPowerSeries σ R := (σ →₀ ℕ) → R`.
Unfortunately there is not yet enough API to show that they are the completion
of the ring of multivariate polynomials. However, we provide most of the infrastructure
that is needed to do this. Once I-adic completion (topological or algebraic) is available
it should not be hard to fill in the details.

-/


noncomputable section

open Finset (antidiagonal mem_antidiagonal)

/-- Multivariate formal power series, where `σ` is the index set of the variables
and `R` is the coefficient ring. -/
def MvPowerSeries (σ : Type*) (R : Type*) :=
  (σ →₀ ℕ) → R

namespace MvPowerSeries

open Finsupp

variable {σ R : Type*}

instance [Inhabited R] : Inhabited (MvPowerSeries σ R) :=
  ⟨fun _ => default⟩

instance [Zero R] : Zero (MvPowerSeries σ R) :=
  Pi.instZero

instance [AddMonoid R] : AddMonoid (MvPowerSeries σ R) :=
  Pi.addMonoid

instance [AddGroup R] : AddGroup (MvPowerSeries σ R) :=
  Pi.addGroup

instance [AddCommMonoid R] : AddCommMonoid (MvPowerSeries σ R) :=
  Pi.addCommMonoid

instance [AddCommGroup R] : AddCommGroup (MvPowerSeries σ R) :=
  Pi.addCommGroup

instance [Nontrivial R] : Nontrivial (MvPowerSeries σ R) :=
  Function.nontrivial

instance {A} [Semiring R] [AddCommMonoid A] [Module R A] : Module R (MvPowerSeries σ A) :=
  Pi.module _ _ _

instance {A S} [Semiring R] [Semiring S] [AddCommMonoid A] [Module R A] [Module S A] [SMul R S]
    [IsScalarTower R S A] : IsScalarTower R S (MvPowerSeries σ A) :=
  Pi.isScalarTower

section Semiring

variable (R) [Semiring R]

/-- The `n`th monomial as multivariate formal power series:
  it is defined as the `R`-linear map from `R` to the semi-ring
  of multivariate formal power series associating to each `a`
  the map sending `n : σ →₀ ℕ` to the value `a`
  and sending all other `x : σ →₀ ℕ` different from `n` to `0`. -/
def monomial (n : σ →₀ ℕ) : R →ₗ[R] MvPowerSeries σ R :=
  letI := Classical.decEq σ
  LinearMap.single R (fun _ ↦ R) n

/-- The `n`th coefficient of a multivariate formal power series. -/
def coeff (n : σ →₀ ℕ) : MvPowerSeries σ R →ₗ[R] R :=
  LinearMap.proj n

theorem coeff_apply (f : MvPowerSeries σ R) (d : σ →₀ ℕ) : coeff R d f = f d :=
  rfl

variable {R}

/-- Two multivariate formal power series are equal if all their coefficients are equal. -/
@[ext]
theorem ext {φ ψ} (h : ∀ n : σ →₀ ℕ, coeff R n φ = coeff R n ψ) : φ = ψ :=
  funext h

/-- Two multivariate formal power series are equal
if and only if all their coefficients are equal. -/
add_decl_doc MvPowerSeries.ext_iff

theorem monomial_def [DecidableEq σ] (n : σ →₀ ℕ) :
    (monomial R n) = LinearMap.single R (fun _ ↦ R) n := by
  rw [monomial]
  -- unify the `Decidable` arguments
  convert rfl

theorem coeff_monomial [DecidableEq σ] (m n : σ →₀ ℕ) (a : R) :
    coeff R m (monomial R n a) = if m = n then a else 0 := by
  -- This used to be `rw`, but we need `erw` after https://github.com/leanprover/lean4/pull/2644
  erw [coeff, monomial_def, LinearMap.proj_apply (i := m)]
<<<<<<< HEAD
  -- This used to be `rw`, but we need `erw` after leanprover/lean4#2644
=======
  -- This used to be `rw`, but we need `erw` after https://github.com/leanprover/lean4/pull/2644
>>>>>>> d0df76bd
  erw [LinearMap.single_apply, Pi.single_apply]

@[simp]
theorem coeff_monomial_same (n : σ →₀ ℕ) (a : R) : coeff R n (monomial R n a) = a := by
  classical
  rw [monomial_def]
  exact Pi.single_eq_same _ _

theorem coeff_monomial_ne {m n : σ →₀ ℕ} (h : m ≠ n) (a : R) : coeff R m (monomial R n a) = 0 := by
  classical
  rw [monomial_def]
  exact Pi.single_eq_of_ne h _

theorem eq_of_coeff_monomial_ne_zero {m n : σ →₀ ℕ} {a : R} (h : coeff R m (monomial R n a) ≠ 0) :
    m = n :=
  by_contra fun h' => h <| coeff_monomial_ne h' a

@[simp]
theorem coeff_comp_monomial (n : σ →₀ ℕ) : (coeff R n).comp (monomial R n) = LinearMap.id :=
  LinearMap.ext <| coeff_monomial_same n

@[simp]
theorem coeff_zero (n : σ →₀ ℕ) : coeff R n (0 : MvPowerSeries σ R) = 0 :=
  rfl

<<<<<<< HEAD
theorem eq_zero_iff_forall_coeff_zero (f : MvPowerSeries σ R) :
=======
theorem eq_zero_iff_forall_coeff_zero {f : MvPowerSeries σ R} :
>>>>>>> d0df76bd
    f = 0 ↔ (∀ d : σ →₀ ℕ, coeff R d f = 0) :=
  MvPowerSeries.ext_iff

theorem ne_zero_iff_exists_coeff_ne_zero (f : MvPowerSeries σ R) :
    f ≠ 0 ↔ (∃ d : σ →₀ ℕ, coeff R d f ≠ 0) := by
  simp only [MvPowerSeries.ext_iff, ne_eq, coeff_zero, not_forall]

variable (m n : σ →₀ ℕ) (φ ψ : MvPowerSeries σ R)

instance : One (MvPowerSeries σ R) :=
  ⟨monomial R (0 : σ →₀ ℕ) 1⟩

theorem coeff_one [DecidableEq σ] : coeff R n (1 : MvPowerSeries σ R) = if n = 0 then 1 else 0 :=
  coeff_monomial _ _ _

theorem coeff_zero_one : coeff R (0 : σ →₀ ℕ) 1 = 1 :=
  coeff_monomial_same 0 1

theorem monomial_zero_one : monomial R (0 : σ →₀ ℕ) 1 = 1 :=
  rfl

instance : AddMonoidWithOne (MvPowerSeries σ R) :=
  { show AddMonoid (MvPowerSeries σ R) by infer_instance with
    natCast := fun n => monomial R 0 n
    natCast_zero := by simp [Nat.cast]
    natCast_succ := by simp [Nat.cast, monomial_zero_one]
    one := 1 }

instance : Mul (MvPowerSeries σ R) :=
  letI := Classical.decEq σ
  ⟨fun φ ψ n => ∑ p ∈ antidiagonal n, coeff R p.1 φ * coeff R p.2 ψ⟩

theorem coeff_mul [DecidableEq σ] :
    coeff R n (φ * ψ) = ∑ p ∈ antidiagonal n, coeff R p.1 φ * coeff R p.2 ψ := by
  refine Finset.sum_congr ?_ fun _ _ => rfl
  rw [Subsingleton.elim (Classical.decEq σ) ‹DecidableEq σ›]

protected theorem zero_mul : (0 : MvPowerSeries σ R) * φ = 0 :=
  ext fun n => by classical simp [coeff_mul]

protected theorem mul_zero : φ * 0 = 0 :=
  ext fun n => by classical simp [coeff_mul]

theorem coeff_monomial_mul (a : R) :
    coeff R m (monomial R n a * φ) = if n ≤ m then a * coeff R (m - n) φ else 0 := by
  classical
  have :
    ∀ p ∈ antidiagonal m,
      coeff R (p : (σ →₀ ℕ) × (σ →₀ ℕ)).1 (monomial R n a) * coeff R p.2 φ ≠ 0 → p.1 = n :=
    fun p _ hp => eq_of_coeff_monomial_ne_zero (left_ne_zero_of_mul hp)
  rw [coeff_mul, ← Finset.sum_filter_of_ne this, Finset.filter_fst_eq_antidiagonal _ n,
    Finset.sum_ite_index]
  simp only [Finset.sum_singleton, coeff_monomial_same, Finset.sum_empty]

theorem coeff_mul_monomial (a : R) :
    coeff R m (φ * monomial R n a) = if n ≤ m then coeff R (m - n) φ * a else 0 := by
  classical
  have :
    ∀ p ∈ antidiagonal m,
      coeff R (p : (σ →₀ ℕ) × (σ →₀ ℕ)).1 φ * coeff R p.2 (monomial R n a) ≠ 0 → p.2 = n :=
    fun p _ hp => eq_of_coeff_monomial_ne_zero (right_ne_zero_of_mul hp)
  rw [coeff_mul, ← Finset.sum_filter_of_ne this, Finset.filter_snd_eq_antidiagonal _ n,
    Finset.sum_ite_index]
  simp only [Finset.sum_singleton, coeff_monomial_same, Finset.sum_empty]

theorem coeff_add_monomial_mul (a : R) :
    coeff R (m + n) (monomial R m a * φ) = a * coeff R n φ := by
  rw [coeff_monomial_mul, if_pos, add_tsub_cancel_left]
  exact le_add_right le_rfl

theorem coeff_add_mul_monomial (a : R) :
    coeff R (m + n) (φ * monomial R n a) = coeff R m φ * a := by
  rw [coeff_mul_monomial, if_pos, add_tsub_cancel_right]
  exact le_add_left le_rfl

@[simp]
theorem commute_monomial {a : R} {n} :
    Commute φ (monomial R n a) ↔ ∀ m, Commute (coeff R m φ) a := by
  rw [commute_iff_eq, MvPowerSeries.ext_iff]
  refine ⟨fun h m => ?_, fun h m => ?_⟩
  · have := h (m + n)
    rwa [coeff_add_mul_monomial, add_comm, coeff_add_monomial_mul] at this
  · rw [coeff_mul_monomial, coeff_monomial_mul]
    split_ifs <;> [apply h; rfl]

protected theorem one_mul : (1 : MvPowerSeries σ R) * φ = φ :=
  ext fun n => by simpa using coeff_add_monomial_mul 0 n φ 1

protected theorem mul_one : φ * 1 = φ :=
  ext fun n => by simpa using coeff_add_mul_monomial n 0 φ 1

protected theorem mul_add (φ₁ φ₂ φ₃ : MvPowerSeries σ R) : φ₁ * (φ₂ + φ₃) = φ₁ * φ₂ + φ₁ * φ₃ :=
  ext fun n => by
    classical simp only [coeff_mul, mul_add, Finset.sum_add_distrib, LinearMap.map_add]

protected theorem add_mul (φ₁ φ₂ φ₃ : MvPowerSeries σ R) : (φ₁ + φ₂) * φ₃ = φ₁ * φ₃ + φ₂ * φ₃ :=
  ext fun n => by
    classical simp only [coeff_mul, add_mul, Finset.sum_add_distrib, LinearMap.map_add]

protected theorem mul_assoc (φ₁ φ₂ φ₃ : MvPowerSeries σ R) : φ₁ * φ₂ * φ₃ = φ₁ * (φ₂ * φ₃) := by
  ext1 n
  classical
  simp only [coeff_mul, Finset.sum_mul, Finset.mul_sum, Finset.sum_sigma']
  apply Finset.sum_nbij' (fun ⟨⟨_i, j⟩, ⟨k, l⟩⟩ ↦ ⟨(k, l + j), (l, j)⟩)
    (fun ⟨⟨i, _j⟩, ⟨k, l⟩⟩ ↦ ⟨(i + k, l), (i, k)⟩) <;> aesop (add simp [add_assoc, mul_assoc])

instance : Semiring (MvPowerSeries σ R) :=
  { inferInstanceAs (AddMonoidWithOne (MvPowerSeries σ R)),
    inferInstanceAs (Mul (MvPowerSeries σ R)),
    inferInstanceAs (AddCommMonoid (MvPowerSeries σ R)) with
    mul_one := MvPowerSeries.mul_one
    one_mul := MvPowerSeries.one_mul
    mul_assoc := MvPowerSeries.mul_assoc
    mul_zero := MvPowerSeries.mul_zero
    zero_mul := MvPowerSeries.zero_mul
    left_distrib := MvPowerSeries.mul_add
    right_distrib := MvPowerSeries.add_mul }

end Semiring

instance [CommSemiring R] : CommSemiring (MvPowerSeries σ R) :=
  { show Semiring (MvPowerSeries σ R) by infer_instance with
    mul_comm := fun φ ψ =>
      ext fun n => by
        classical
        simpa only [coeff_mul, mul_comm] using
          sum_antidiagonal_swap n fun a b => coeff R a φ * coeff R b ψ }

instance [Ring R] : Ring (MvPowerSeries σ R) :=
  { inferInstanceAs (Semiring (MvPowerSeries σ R)),
    inferInstanceAs (AddCommGroup (MvPowerSeries σ R)) with }

instance [CommRing R] : CommRing (MvPowerSeries σ R) :=
  { inferInstanceAs (CommSemiring (MvPowerSeries σ R)),
    inferInstanceAs (AddCommGroup (MvPowerSeries σ R)) with }

section Semiring

variable [Semiring R]

theorem monomial_mul_monomial (m n : σ →₀ ℕ) (a b : R) :
    monomial R m a * monomial R n b = monomial R (m + n) (a * b) := by
  classical
  ext k
  simp only [coeff_mul_monomial, coeff_monomial]
  split_ifs with h₁ h₂ h₃ h₃ h₂ <;> try rfl
  · rw [← h₂, tsub_add_cancel_of_le h₁] at h₃
    exact (h₃ rfl).elim
  · rw [h₃, add_tsub_cancel_right] at h₂
    exact (h₂ rfl).elim
  · exact zero_mul b
  · rw [h₂] at h₁
    exact (h₁ <| le_add_left le_rfl).elim

variable (σ) (R)

/-- The constant multivariate formal power series. -/
def C : R →+* MvPowerSeries σ R :=
  { monomial R (0 : σ →₀ ℕ) with
    map_one' := rfl
    map_mul' := fun a b => (monomial_mul_monomial 0 0 a b).symm
    map_zero' := (monomial R (0 : _)).map_zero }

variable {σ} {R}

@[simp]
theorem monomial_zero_eq_C : ⇑(monomial R (0 : σ →₀ ℕ)) = C σ R :=
  rfl

theorem monomial_zero_eq_C_apply (a : R) : monomial R (0 : σ →₀ ℕ) a = C σ R a :=
  rfl

theorem coeff_C [DecidableEq σ] (n : σ →₀ ℕ) (a : R) :
    coeff R n (C σ R a) = if n = 0 then a else 0 :=
  coeff_monomial _ _ _

theorem coeff_zero_C (a : R) : coeff R (0 : σ →₀ ℕ) (C σ R a) = a :=
  coeff_monomial_same 0 a

/-- The variables of the multivariate formal power series ring. -/
def X (s : σ) : MvPowerSeries σ R :=
  monomial R (single s 1) 1

theorem coeff_X [DecidableEq σ] (n : σ →₀ ℕ) (s : σ) :
    coeff R n (X s : MvPowerSeries σ R) = if n = single s 1 then 1 else 0 :=
  coeff_monomial _ _ _

theorem coeff_index_single_X [DecidableEq σ] (s t : σ) :
    coeff R (single t 1) (X s : MvPowerSeries σ R) = if t = s then 1 else 0 := by
  simp only [coeff_X, single_left_inj (one_ne_zero : (1 : ℕ) ≠ 0)]

@[simp]
theorem coeff_index_single_self_X (s : σ) : coeff R (single s 1) (X s : MvPowerSeries σ R) = 1 :=
  coeff_monomial_same _ _

theorem coeff_zero_X (s : σ) : coeff R (0 : σ →₀ ℕ) (X s : MvPowerSeries σ R) = 0 := by
  classical
  rw [coeff_X, if_neg]
  intro h
  exact one_ne_zero (single_eq_zero.mp h.symm)

theorem commute_X (φ : MvPowerSeries σ R) (s : σ) : Commute φ (X s) :=
  φ.commute_monomial.mpr fun _m => Commute.one_right _

theorem X_def (s : σ) : X s = monomial R (single s 1) 1 :=
  rfl

theorem X_pow_eq (s : σ) (n : ℕ) : (X s : MvPowerSeries σ R) ^ n = monomial R (single s n) 1 := by
  induction n with
  | zero => simp
  | succ n ih => rw [pow_succ, ih, Finsupp.single_add, X, monomial_mul_monomial, one_mul]

theorem coeff_X_pow [DecidableEq σ] (m : σ →₀ ℕ) (s : σ) (n : ℕ) :
    coeff R m ((X s : MvPowerSeries σ R) ^ n) = if m = single s n then 1 else 0 := by
  rw [X_pow_eq s n, coeff_monomial]

@[simp]
theorem coeff_mul_C (n : σ →₀ ℕ) (φ : MvPowerSeries σ R) (a : R) :
    coeff R n (φ * C σ R a) = coeff R n φ * a := by simpa using coeff_add_mul_monomial n 0 φ a

@[simp]
theorem coeff_C_mul (n : σ →₀ ℕ) (φ : MvPowerSeries σ R) (a : R) :
    coeff R n (C σ R a * φ) = a * coeff R n φ := by simpa using coeff_add_monomial_mul 0 n φ a

theorem coeff_zero_mul_X (φ : MvPowerSeries σ R) (s : σ) : coeff R (0 : σ →₀ ℕ) (φ * X s) = 0 := by
  have : ¬single s 1 ≤ 0 := fun h => by simpa using h s
  simp only [X, coeff_mul_monomial, if_neg this]

theorem coeff_zero_X_mul (φ : MvPowerSeries σ R) (s : σ) : coeff R (0 : σ →₀ ℕ) (X s * φ) = 0 := by
  rw [← (φ.commute_X s).eq, coeff_zero_mul_X]

variable (σ) (R)

/-- The constant coefficient of a formal power series. -/
def constantCoeff : MvPowerSeries σ R →+* R :=
  { coeff R (0 : σ →₀ ℕ) with
    toFun := coeff R (0 : σ →₀ ℕ)
    map_one' := coeff_zero_one
    map_mul' := fun φ ψ => by classical simp [coeff_mul, support_single_ne_zero]
    map_zero' := LinearMap.map_zero _ }

variable {σ} {R}

@[simp]
theorem coeff_zero_eq_constantCoeff : ⇑(coeff R (0 : σ →₀ ℕ)) = constantCoeff σ R :=
  rfl

theorem coeff_zero_eq_constantCoeff_apply (φ : MvPowerSeries σ R) :
    coeff R (0 : σ →₀ ℕ) φ = constantCoeff σ R φ :=
  rfl

@[simp]
theorem constantCoeff_C (a : R) : constantCoeff σ R (C σ R a) = a :=
  rfl

@[simp]
theorem constantCoeff_comp_C : (constantCoeff σ R).comp (C σ R) = RingHom.id R :=
  rfl

@[simp]
theorem constantCoeff_zero : constantCoeff σ R 0 = 0 :=
  rfl

@[simp]
theorem constantCoeff_one : constantCoeff σ R 1 = 1 :=
  rfl

@[simp]
theorem constantCoeff_X (s : σ) : constantCoeff σ R (X s) = 0 :=
  coeff_zero_X s

/-- If a multivariate formal power series is invertible,
 then so is its constant coefficient. -/
theorem isUnit_constantCoeff (φ : MvPowerSeries σ R) (h : IsUnit φ) :
    IsUnit (constantCoeff σ R φ) :=
  h.map _

@[simp]
theorem coeff_smul (f : MvPowerSeries σ R) (n) (a : R) : coeff _ n (a • f) = a * coeff _ n f :=
  rfl

theorem smul_eq_C_mul (f : MvPowerSeries σ R) (a : R) : a • f = C σ R a * f := by
  ext
  simp

theorem X_inj [Nontrivial R] {s t : σ} : (X s : MvPowerSeries σ R) = X t ↔ s = t :=
  ⟨by
    classical
    intro h
    replace h := congr_arg (coeff R (single s 1)) h
    rw [coeff_X, if_pos rfl, coeff_X] at h
    split_ifs at h with H
    · rw [Finsupp.single_eq_single_iff] at H
      cases' H with H H
      · exact H.1
      · exfalso
        exact one_ne_zero H.1
    · exfalso
      exact one_ne_zero h, congr_arg X⟩

end Semiring

section Map

variable {S T : Type*} [Semiring R] [Semiring S] [Semiring T]
variable (f : R →+* S) (g : S →+* T)
variable (σ)

/-- The map between multivariate formal power series induced by a map on the coefficients. -/
def map : MvPowerSeries σ R →+* MvPowerSeries σ S where
  toFun φ n := f <| coeff R n φ
  map_zero' := ext fun _n => f.map_zero
  map_one' :=
    ext fun n =>
      show f ((coeff R n) 1) = (coeff S n) 1 by
        classical
        rw [coeff_one, coeff_one]
        split_ifs with h
        · simp only [RingHom.map_ite_one_zero, ite_true, map_one, h]
        · simp only [RingHom.map_ite_one_zero, ite_false, map_zero, h]
  map_add' φ ψ :=
    ext fun n => show f ((coeff R n) (φ + ψ)) = f ((coeff R n) φ) + f ((coeff R n) ψ) by simp
  map_mul' φ ψ :=
    ext fun n =>
      show f _ = _ by
        classical
        rw [coeff_mul, map_sum, coeff_mul]
        apply Finset.sum_congr rfl
        rintro ⟨i, j⟩ _; rw [f.map_mul]; rfl

variable {σ}

@[simp]
theorem map_id : map σ (RingHom.id R) = RingHom.id _ :=
  rfl

theorem map_comp : map σ (g.comp f) = (map σ g).comp (map σ f) :=
  rfl

@[simp]
theorem coeff_map (n : σ →₀ ℕ) (φ : MvPowerSeries σ R) : coeff S n (map σ f φ) = f (coeff R n φ) :=
  rfl

@[simp]
theorem constantCoeff_map (φ : MvPowerSeries σ R) :
    constantCoeff σ S (map σ f φ) = f (constantCoeff σ R φ) :=
  rfl

@[simp]
theorem map_monomial (n : σ →₀ ℕ) (a : R) : map σ f (monomial R n a) = monomial S n (f a) := by
  classical
  ext m
  simp [coeff_monomial, apply_ite f]

@[simp]
theorem map_C (a : R) : map σ f (C σ R a) = C σ S (f a) :=
  map_monomial _ _ _

@[simp]
theorem map_X (s : σ) : map σ f (X s) = X s := by simp [MvPowerSeries.X]

end Map

section Semiring

variable [Semiring R]

theorem X_pow_dvd_iff {s : σ} {n : ℕ} {φ : MvPowerSeries σ R} :
    (X s : MvPowerSeries σ R) ^ n ∣ φ ↔ ∀ m : σ →₀ ℕ, m s < n → coeff R m φ = 0 := by
  classical
  constructor
  · rintro ⟨φ, rfl⟩ m h
    rw [coeff_mul, Finset.sum_eq_zero]
    rintro ⟨i, j⟩ hij
    rw [coeff_X_pow, if_neg, zero_mul]
    contrapose! h
    dsimp at h
    subst i
    rw [mem_antidiagonal] at hij
    rw [← hij, Finsupp.add_apply, Finsupp.single_eq_same]
    exact Nat.le_add_right n _
  · intro h
    refine ⟨fun m => coeff R (m + single s n) φ, ?_⟩
    ext m
    by_cases H : m - single s n + single s n = m
    · rw [coeff_mul, Finset.sum_eq_single (single s n, m - single s n)]
      · rw [coeff_X_pow, if_pos rfl, one_mul]
        simpa using congr_arg (fun m : σ →₀ ℕ => coeff R m φ) H.symm
      · rintro ⟨i, j⟩ hij hne
        rw [mem_antidiagonal] at hij
        rw [coeff_X_pow]
        split_ifs with hi
        · exfalso
          apply hne
          rw [← hij, ← hi, Prod.mk.inj_iff]
          refine ⟨rfl, ?_⟩
          ext t
          simp only [add_tsub_cancel_left, Finsupp.add_apply, Finsupp.tsub_apply]
        · exact zero_mul _
      · intro hni
        exfalso
        apply hni
        rwa [mem_antidiagonal, add_comm]
    · rw [h, coeff_mul, Finset.sum_eq_zero]
      · rintro ⟨i, j⟩ hij
        rw [mem_antidiagonal] at hij
        rw [coeff_X_pow]
        split_ifs with hi
        · exfalso
          apply H
          rw [← hij, hi]
          ext
          rw [coe_add, coe_add, Pi.add_apply, Pi.add_apply, add_tsub_cancel_left, add_comm]
        · exact zero_mul _
      · contrapose! H
        ext t
        by_cases hst : s = t
        · subst t
          simpa using tsub_add_cancel_of_le H
        · simp [Finsupp.single_apply, hst]

theorem X_dvd_iff {s : σ} {φ : MvPowerSeries σ R} :
    (X s : MvPowerSeries σ R) ∣ φ ↔ ∀ m : σ →₀ ℕ, m s = 0 → coeff R m φ = 0 := by
  rw [← pow_one (X s : MvPowerSeries σ R), X_pow_dvd_iff]
  constructor <;> intro h m hm
  · exact h m (hm.symm ▸ zero_lt_one)
  · exact h m (Nat.eq_zero_of_le_zero <| Nat.le_of_succ_le_succ hm)

end Semiring

section CommSemiring

open Finset.HasAntidiagonal Finset

variable {R : Type*} [CommSemiring R] {ι : Type*} [DecidableEq ι]

/-- Coefficients of a product of power series -/
theorem coeff_prod [DecidableEq σ]
    (f : ι → MvPowerSeries σ R) (d : σ →₀ ℕ) (s : Finset ι) :
    coeff R d (∏ j ∈ s, f j) =
      ∑ l ∈ finsuppAntidiag s d,
        ∏ i ∈ s, coeff R (l i) (f i) := by
  induction s using Finset.induction_on generalizing d with
  | empty =>
    simp only [prod_empty, sum_const, nsmul_eq_mul, mul_one, coeff_one, finsuppAntidiag_empty]
    split_ifs
    · simp only [card_singleton, Nat.cast_one]
    · simp only [card_empty, Nat.cast_zero]
  | @insert a s ha ih =>
    rw [finsuppAntidiag_insert ha, prod_insert ha, coeff_mul, sum_biUnion]
    · apply Finset.sum_congr rfl
      simp only [mem_antidiagonal, sum_map, Function.Embedding.coeFn_mk, coe_update, Prod.forall]
      rintro u v rfl
      rw [ih, Finset.mul_sum, ← Finset.sum_attach]
      apply Finset.sum_congr rfl
      simp only [mem_attach, Finset.prod_insert ha, Function.update_same, forall_true_left,
        Subtype.forall]
      rintro x -
      rw [Finset.prod_congr rfl]
      intro i hi
      rw [Function.update_noteq]
      exact ne_of_mem_of_not_mem hi ha
    · simp only [Set.PairwiseDisjoint, Set.Pairwise, mem_coe, mem_antidiagonal, ne_eq,
        disjoint_left, mem_map, mem_attach, Function.Embedding.coeFn_mk, true_and, Subtype.exists,
        exists_prop, not_exists, not_and, forall_exists_index, and_imp, forall_apply_eq_imp_iff₂,
        Prod.forall, Prod.mk.injEq]
      rintro u v rfl u' v' huv h k - l - hkl
      obtain rfl : u' = u := by
        simpa only [Finsupp.coe_update, Function.update_same] using DFunLike.congr_fun hkl a
      simp only [add_right_inj] at huv
      exact h rfl huv.symm

/-- The `d`th coefficient of a power of a multivariate power series
is the sum, indexed by `finsuppAntidiag (Finset.range n) d`, of products of coefficients  -/
theorem coeff_pow [DecidableEq σ] (f : MvPowerSeries σ R) {n : ℕ} (d : σ →₀ ℕ) :
    coeff R d (f ^ n) =
      ∑ l in finsuppAntidiag (Finset.range n) d,
        ∏ i in Finset.range n, coeff R (l i) f := by
  suffices f ^ n = (Finset.range n).prod fun _ ↦ f by
    rw [this, coeff_prod]
  rw [Finset.prod_const, card_range]

/-- Vanishing of coefficients of powers of multivariate power series
when the constant coefficient is nilpotent
[N. Bourbaki, *Algebra {II}*, Chapter 4, §4, n°2, proposition 3][bourbaki1981] -/
theorem coeff_eq_zero_of_constantCoeff_nilpotent
    {f : MvPowerSeries σ R} {m : ℕ} (hf : constantCoeff σ R f ^ m = 0)
    {d : σ →₀ ℕ} {n : ℕ} (hn : m + degree d ≤ n) : coeff R d (f ^ n) = 0 := by
  classical
  rw [coeff_pow]
  apply sum_eq_zero
  intro k hk
  rw [mem_finsuppAntidiag] at hk
  set s := {i ∈ range n | k i = 0} with hs_def
  have hs : s ⊆ range n := filter_subset _ _
  have hs' (i : ℕ) (hi : i ∈ s) : coeff R (k i) f = constantCoeff σ R f := by
    simp only [hs_def, mem_filter] at hi
    rw [hi.2, coeff_zero_eq_constantCoeff]
  have hs'' (i : ℕ) (hi : i ∈ s) : k i = 0 := by
    simp only [hs_def, mem_filter] at hi
    rw [hi.2]
  rw [← prod_sdiff (s₁ := s) (filter_subset _ _)]
  apply mul_eq_zero_of_right
  rw [prod_congr rfl hs', prod_const]
  suffices m ≤ #s by
    obtain ⟨m', hm'⟩ := Nat.exists_eq_add_of_le this
    rw [hm', pow_add, hf, MulZeroClass.zero_mul]
  rw [← Nat.add_le_add_iff_right, add_comm #s,
    Finset.card_sdiff_add_card_eq_card (filter_subset _ _), card_range]
  apply le_trans _ hn
  simp only [add_comm m, Nat.add_le_add_iff_right, ← hk.1,
    ← sum_sdiff (hs), sum_eq_zero (s := s) hs'', add_zero]
  rw [← hs_def]
  convert Finset.card_nsmul_le_sum (range n \ s) (fun x ↦ degree (k x)) 1 _
  · simp only [Algebra.id.smul_eq_mul, mul_one]
  · simp only [degree_eq_weight_one, map_sum]
  · simp only [hs_def, mem_filter, mem_sdiff, mem_range, not_and, and_imp]
    intro i hi hi'
    rw [← not_lt, Nat.lt_one_iff, degree_eq_zero_iff]
    exact hi' hi

end CommSemiring

section Algebra

variable {A : Type*} [CommSemiring R] [Semiring A] [Algebra R A]

instance : Algebra R (MvPowerSeries σ A) :=
  {
    show Module R (MvPowerSeries σ A) by infer_instance with
    commutes' := fun a φ => by
      ext n
      simp [Algebra.commutes]
    smul_def' := fun a σ => by
      ext n
      simp [(coeff A n).map_smul_of_tower a, Algebra.smul_def]
    toRingHom := (MvPowerSeries.map σ (algebraMap R A)).comp (C σ R) }

theorem c_eq_algebraMap : C σ R = algebraMap R (MvPowerSeries σ R) :=
  rfl

theorem algebraMap_apply {r : R} :
    algebraMap R (MvPowerSeries σ A) r = C σ A (algebraMap R A r) := by
  change (MvPowerSeries.map σ (algebraMap R A)).comp (C σ R) r = _
  simp

instance [Nonempty σ] [Nontrivial R] : Nontrivial (Subalgebra R (MvPowerSeries σ R)) :=
  ⟨⟨⊥, ⊤, by
      classical
      rw [Ne, SetLike.ext_iff, not_forall]
      inhabit σ
      refine ⟨X default, ?_⟩
      simp only [Algebra.mem_bot, not_exists, Set.mem_range, iff_true, Algebra.mem_top]
      intro x
      rw [MvPowerSeries.ext_iff, not_forall]
      refine ⟨Finsupp.single default 1, ?_⟩
      simp [algebraMap_apply, coeff_C]⟩⟩

end Algebra


end MvPowerSeries

namespace MvPolynomial

open Finsupp

variable {σ : Type*} {R : Type*} [CommSemiring R] (φ ψ : MvPolynomial σ R)

-- Porting note: added so we can add the `@[coe]` attribute
/-- The natural inclusion from multivariate polynomials into multivariate formal power series. -/
@[coe]
def toMvPowerSeries : MvPolynomial σ R → MvPowerSeries σ R :=
  fun φ n => coeff n φ

/-- The natural inclusion from multivariate polynomials into multivariate formal power series. -/
instance coeToMvPowerSeries : Coe (MvPolynomial σ R) (MvPowerSeries σ R) :=
  ⟨toMvPowerSeries⟩

theorem coe_def : (φ : MvPowerSeries σ R) = fun n => coeff n φ :=
  rfl

@[simp, norm_cast]
theorem coeff_coe (n : σ →₀ ℕ) : MvPowerSeries.coeff R n ↑φ = coeff n φ :=
  rfl

@[simp, norm_cast]
theorem coe_monomial (n : σ →₀ ℕ) (a : R) :
    (monomial n a : MvPowerSeries σ R) = MvPowerSeries.monomial R n a :=
  MvPowerSeries.ext fun m => by
    classical
    rw [coeff_coe, coeff_monomial, MvPowerSeries.coeff_monomial]
    split_ifs with h₁ h₂ <;> first |rfl|subst m; contradiction

@[simp, norm_cast]
theorem coe_zero : ((0 : MvPolynomial σ R) : MvPowerSeries σ R) = 0 :=
  rfl

@[simp, norm_cast]
theorem coe_one : ((1 : MvPolynomial σ R) : MvPowerSeries σ R) = 1 :=
    coe_monomial _ _

@[simp, norm_cast]
theorem coe_add : ((φ + ψ : MvPolynomial σ R) : MvPowerSeries σ R) = φ + ψ :=
  rfl

@[simp, norm_cast]
theorem coe_mul : ((φ * ψ : MvPolynomial σ R) : MvPowerSeries σ R) = φ * ψ :=
  MvPowerSeries.ext fun n => by
    classical
    simp only [coeff_coe, MvPowerSeries.coeff_mul, coeff_mul]

@[simp, norm_cast]
theorem coe_C (a : R) : ((C a : MvPolynomial σ R) : MvPowerSeries σ R) = MvPowerSeries.C σ R a :=
  coe_monomial _ _

@[simp, norm_cast]
theorem coe_X (s : σ) : ((X s : MvPolynomial σ R) : MvPowerSeries σ R) = MvPowerSeries.X s :=
  coe_monomial _ _

variable (σ R)

theorem coe_injective : Function.Injective (Coe.coe : MvPolynomial σ R → MvPowerSeries σ R) :=
    fun x y h => by
  ext
  simp_rw [← coeff_coe]
  congr

variable {σ R φ ψ}

@[simp, norm_cast]
theorem coe_inj : (φ : MvPowerSeries σ R) = ψ ↔ φ = ψ :=
  (coe_injective σ R).eq_iff

@[simp]
theorem coe_eq_zero_iff : (φ : MvPowerSeries σ R) = 0 ↔ φ = 0 := by rw [← coe_zero, coe_inj]

@[simp]
theorem coe_eq_one_iff : (φ : MvPowerSeries σ R) = 1 ↔ φ = 1 := by rw [← coe_one, coe_inj]

/-- The coercion from multivariate polynomials to multivariate power series
as a ring homomorphism.
-/
def coeToMvPowerSeries.ringHom : MvPolynomial σ R →+* MvPowerSeries σ R where
  toFun := (Coe.coe : MvPolynomial σ R → MvPowerSeries σ R)
  map_zero' := coe_zero
  map_one' := coe_one
  map_add' := coe_add
  map_mul' := coe_mul

@[simp, norm_cast]
theorem coe_pow (n : ℕ) :
    ((φ ^ n : MvPolynomial σ R) : MvPowerSeries σ R) = (φ : MvPowerSeries σ R) ^ n :=
  coeToMvPowerSeries.ringHom.map_pow _ _

variable (φ ψ)

@[simp]
theorem coeToMvPowerSeries.ringHom_apply : coeToMvPowerSeries.ringHom φ = φ :=
  rfl

section Algebra

variable (A : Type*) [CommSemiring A] [Algebra R A]

/-- The coercion from multivariate polynomials to multivariate power series
as an algebra homomorphism.
-/
def coeToMvPowerSeries.algHom : MvPolynomial σ R →ₐ[R] MvPowerSeries σ A :=
  { (MvPowerSeries.map σ (algebraMap R A)).comp coeToMvPowerSeries.ringHom with
    commutes' := fun r => by simp [algebraMap_apply, MvPowerSeries.algebraMap_apply] }

@[simp]
theorem coeToMvPowerSeries.algHom_apply :
    coeToMvPowerSeries.algHom A φ = MvPowerSeries.map σ (algebraMap R A) ↑φ :=
  rfl

end Algebra

end MvPolynomial

namespace MvPowerSeries

variable {σ R A : Type*} [CommSemiring R] [CommSemiring A] [Algebra R A] (f : MvPowerSeries σ R)

instance algebraMvPolynomial : Algebra (MvPolynomial σ R) (MvPowerSeries σ A) :=
  RingHom.toAlgebra (MvPolynomial.coeToMvPowerSeries.algHom A).toRingHom

instance algebraMvPowerSeries : Algebra (MvPowerSeries σ R) (MvPowerSeries σ A) :=
  (map σ (algebraMap R A)).toAlgebra

variable (A)

theorem algebraMap_apply' (p : MvPolynomial σ R) :
    algebraMap (MvPolynomial σ R) (MvPowerSeries σ A) p = map σ (algebraMap R A) p :=
  rfl

theorem algebraMap_apply'' :
    algebraMap (MvPowerSeries σ R) (MvPowerSeries σ A) f = map σ (algebraMap R A) f :=
  rfl

end MvPowerSeries

end<|MERGE_RESOLUTION|>--- conflicted
+++ resolved
@@ -159,11 +159,7 @@
     coeff R m (monomial R n a) = if m = n then a else 0 := by
   -- This used to be `rw`, but we need `erw` after https://github.com/leanprover/lean4/pull/2644
   erw [coeff, monomial_def, LinearMap.proj_apply (i := m)]
-<<<<<<< HEAD
-  -- This used to be `rw`, but we need `erw` after leanprover/lean4#2644
-=======
   -- This used to be `rw`, but we need `erw` after https://github.com/leanprover/lean4/pull/2644
->>>>>>> d0df76bd
   erw [LinearMap.single_apply, Pi.single_apply]
 
 @[simp]
@@ -189,11 +185,7 @@
 theorem coeff_zero (n : σ →₀ ℕ) : coeff R n (0 : MvPowerSeries σ R) = 0 :=
   rfl
 
-<<<<<<< HEAD
-theorem eq_zero_iff_forall_coeff_zero (f : MvPowerSeries σ R) :
-=======
 theorem eq_zero_iff_forall_coeff_zero {f : MvPowerSeries σ R} :
->>>>>>> d0df76bd
     f = 0 ↔ (∀ d : σ →₀ ℕ, coeff R d f = 0) :=
   MvPowerSeries.ext_iff
 
