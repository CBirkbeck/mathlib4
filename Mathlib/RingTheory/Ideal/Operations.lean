/-
Copyright (c) 2018 Kenny Lau. All rights reserved.
Released under Apache 2.0 license as described in the file LICENSE.
Authors: Kenny Lau
-/
import Mathlib.Algebra.Algebra.Operations
import Mathlib.Algebra.Module.BigOperators
import Mathlib.Data.Fintype.Lattice
import Mathlib.RingTheory.Coprime.Lemmas
import Mathlib.RingTheory.Ideal.Basic
import Mathlib.RingTheory.NonUnitalSubsemiring.Basic

/-!
# More operations on modules and ideals
-/

assert_not_exists Basis -- See `RingTheory.Ideal.Basis`
  Submodule.hasQuotient -- See `RingTheory.Ideal.Quotient.Operations`

universe u v w x

open Pointwise

namespace Submodule

lemma coe_span_smul {R' M' : Type*} [CommSemiring R'] [AddCommMonoid M'] [Module R' M']
    (s : Set R') (N : Submodule R' M') :
    (Ideal.span s : Set R') • N = s • N :=
  set_smul_eq_of_le _ _ _
    (by rintro r n hr hn
        induction hr using Submodule.span_induction with
        | mem _ h => exact mem_set_smul_of_mem_mem h hn
        | zero => rw [zero_smul]; exact Submodule.zero_mem _
        | add _ _ _ _ ihr ihs => rw [add_smul]; exact Submodule.add_mem _ ihr ihs
        | smul _ _ hr =>
          rw [mem_span_set] at hr
          obtain ⟨c, hc, rfl⟩ := hr
          rw [Finsupp.sum, Finset.smul_sum, Finset.sum_smul]
          refine Submodule.sum_mem _ fun i hi => ?_
          rw [← mul_smul, smul_eq_mul, mul_comm, mul_smul]
          exact mem_set_smul_of_mem_mem (hc hi) <| Submodule.smul_mem _ _ hn) <|
    set_smul_mono_left _ Submodule.subset_span

lemma span_singleton_toAddSubgroup_eq_zmultiples (a : ℤ) :
    (span ℤ {a}).toAddSubgroup = AddSubgroup.zmultiples a := by
  ext i
  simp [Ideal.mem_span_singleton', AddSubgroup.mem_zmultiples_iff]

@[simp] lemma _root_.Ideal.span_singleton_toAddSubgroup_eq_zmultiples (a : ℤ) :
   (Ideal.span {a}).toAddSubgroup = AddSubgroup.zmultiples a :=
  Submodule.span_singleton_toAddSubgroup_eq_zmultiples _

variable {R : Type u} {M : Type v} {M' F G : Type*}

section Semiring

variable [Semiring R] [AddCommMonoid M] [Module R M]

/-- This duplicates the global `smul_eq_mul`, but doesn't have to unfold anywhere near as much to
apply. -/
protected theorem _root_.Ideal.smul_eq_mul (I J : Ideal R) : I • J = I * J :=
  rfl

variable {I J : Ideal R} {N : Submodule R M}

theorem smul_le_right : I • N ≤ N :=
  smul_le.2 fun r _ _ ↦ N.smul_mem r

theorem map_le_smul_top (I : Ideal R) (f : R →ₗ[R] M) :
    Submodule.map f I ≤ I • (⊤ : Submodule R M) := by
  rintro _ ⟨y, hy, rfl⟩
  rw [← mul_one y, ← smul_eq_mul, f.map_smul]
  exact smul_mem_smul hy mem_top

variable (I J N)

@[simp]
theorem top_smul : (⊤ : Ideal R) • N = N :=
  le_antisymm smul_le_right fun r hri => one_smul R r ▸ smul_mem_smul mem_top hri

protected theorem mul_smul : (I * J) • N = I • J • N :=
  Submodule.smul_assoc _ _ _

theorem mem_of_span_top_of_smul_mem (M' : Submodule R M) (s : Set R) (hs : Ideal.span s = ⊤) (x : M)
    (H : ∀ r : s, (r : R) • x ∈ M') : x ∈ M' := by
  suffices LinearMap.range (LinearMap.toSpanSingleton R M x) ≤ M' by
    rw [← LinearMap.toSpanSingleton_one R M x]
    exact this (LinearMap.mem_range_self _ 1)
  rw [LinearMap.range_eq_map, ← hs, map_le_iff_le_comap, Ideal.span, span_le]
  exact fun r hr ↦ H ⟨r, hr⟩

variable {M' : Type w} [AddCommMonoid M'] [Module R M']

@[simp]
theorem map_smul'' (f : M →ₗ[R] M') : (I • N).map f = I • N.map f :=
  le_antisymm
    (map_le_iff_le_comap.2 <|
      smul_le.2 fun r hr n hn =>
        show f (r • n) ∈ I • N.map f from
          (f.map_smul r n).symm ▸ smul_mem_smul hr (mem_map_of_mem hn)) <|
    smul_le.2 fun r hr _ hn =>
      let ⟨p, hp, hfp⟩ := mem_map.1 hn
      hfp ▸ f.map_smul r p ▸ mem_map_of_mem (smul_mem_smul hr hp)

theorem mem_smul_top_iff (N : Submodule R M) (x : N) :
    x ∈ I • (⊤ : Submodule R N) ↔ (x : M) ∈ I • N := by
  have : Submodule.map N.subtype (I • ⊤) = I • N := by
    rw [Submodule.map_smul'', Submodule.map_top, Submodule.range_subtype]
  simp [← this, -map_smul'']

@[simp]
theorem smul_comap_le_comap_smul (f : M →ₗ[R] M') (S : Submodule R M') (I : Ideal R) :
    I • S.comap f ≤ (I • S).comap f := by
  refine Submodule.smul_le.mpr fun r hr x hx => ?_
  rw [Submodule.mem_comap] at hx ⊢
  rw [f.map_smul]
  exact Submodule.smul_mem_smul hr hx

variable {I}

theorem mem_smul_span_singleton [I.IsTwoSided] {m : M} {x : M} :
    x ∈ I • span R ({m} : Set M) ↔ ∃ y ∈ I, y • m = x :=
  ⟨fun hx =>
    smul_induction_on hx
      (fun r hri _ hnm =>
        let ⟨s, hs⟩ := mem_span_singleton.1 hnm
        ⟨r * s, I.mul_mem_right _ hri, hs ▸ mul_smul r s m⟩)
      fun m1 m2 ⟨y1, hyi1, hy1⟩ ⟨y2, hyi2, hy2⟩ =>
      ⟨y1 + y2, I.add_mem hyi1 hyi2, by rw [add_smul, hy1, hy2]⟩,
    fun ⟨_, hyi, hy⟩ => hy ▸ smul_mem_smul hyi (subset_span <| Set.mem_singleton m)⟩

variable (S : Set R) (T : Set M)

theorem span_smul_span [(Ideal.span S).IsTwoSided] :
    Ideal.span S • span R T = span R (S • T) :=
  le_antisymm (smul_le.mpr fun r hr m hm ↦ by
    revert r
    refine span_induction (fun m hm r hr ↦ span_induction
      (fun r hr ↦ subset_span ⟨r, hr, m, hm, rfl⟩)
      (by rw [zero_smul]; exact zero_mem _)
      (fun _ _ _ _ h₁ h₂ ↦ by rw [add_smul]; exact add_mem h₁ h₂)
      (fun _ _ _ h ↦ by rw [smul_assoc]; exact smul_mem _ _ h) hr)
      (fun _ _ ↦ by rw [smul_zero]; exact zero_mem _)
      (fun _ _ _ _ h₁ h₂ r hr ↦ by rw [smul_add]; exact add_mem (h₁ r hr) (h₂ r hr))
      (fun r' m hm mem r hr ↦ by rw [← mul_smul]; exact mem _ (Ideal.mul_mem_right _ _ hr)) hm) <|
  span_le.mpr fun m ↦ by
    rintro ⟨s, hs, t, ht, rfl⟩
    exact smul_mem_smul (subset_span hs) (subset_span ht)

variable [I.IsTwoSided]

theorem mem_smul_span {s : Set M} {x : M} :
<<<<<<< HEAD
    x ∈ I • Submodule.span R s ↔ x ∈ Submodule.span R ((I : Set R) • s) := by
  rw [← I.span_eq] at *
  rw [Submodule.span_smul_span, I.span_eq]
=======
    x ∈ I • Submodule.span R s ↔ x ∈ Submodule.span R (⋃ (a ∈ I) (b ∈ s), ({a • b} : Set M)) := by
  rw [← I.span_eq, Submodule.span_smul_span, I.span_eq]
  simp
>>>>>>> ab000e4c

variable (I)

/-- If `x` is an `I`-multiple of the submodule spanned by `f '' s`,
then we can write `x` as an `I`-linear combination of the elements of `f '' s`. -/
theorem mem_ideal_smul_span_iff_exists_sum {ι : Type*} (f : ι → M) (x : M) :
    x ∈ I • span R (Set.range f) ↔
      ∃ (a : ι →₀ R) (_ : ∀ i, a i ∈ I), (a.sum fun i c => c • f i) = x := by
  constructor; swap
  · rintro ⟨a, ha, rfl⟩
    exact Submodule.sum_mem _ fun c _ => smul_mem_smul (ha c) <| subset_span <| Set.mem_range_self _
  refine fun hx => span_induction ?_ ?_ ?_ ?_ (mem_smul_span.mp hx)
  · rintro x ⟨y, hy, x, ⟨i, rfl⟩, rfl⟩
    refine ⟨Finsupp.single i y, fun j => ?_, ?_⟩
    · letI := Classical.decEq ι
      rw [Finsupp.single_apply]
      split_ifs
      · assumption
      · exact I.zero_mem
    refine @Finsupp.sum_single_index ι R M _ _ i _ (fun i y => y • f i) ?_
    simp
  · exact ⟨0, fun _ => I.zero_mem, Finsupp.sum_zero_index⟩
  · rintro x y - - ⟨ax, hax, rfl⟩ ⟨ay, hay, rfl⟩
    refine ⟨ax + ay, fun i => I.add_mem (hax i) (hay i), Finsupp.sum_add_index' ?_ ?_⟩ <;>
      intros <;> simp only [zero_smul, add_smul]
  · rintro c x - ⟨a, ha, rfl⟩
    refine ⟨c • a, fun i => I.mul_mem_left c (ha i), ?_⟩
    rw [Finsupp.sum_smul_index, Finsupp.smul_sum] <;> intros <;> simp only [zero_smul, mul_smul]

theorem mem_ideal_smul_span_iff_exists_sum' {ι : Type*} (s : Set ι) (f : ι → M) (x : M) :
    x ∈ I • span R (f '' s) ↔
    ∃ (a : s →₀ R) (_ : ∀ i, a i ∈ I), (a.sum fun i c => c • f i) = x := by
  rw [← Submodule.mem_ideal_smul_span_iff_exists_sum, ← Set.image_eq_range]

end Semiring

section CommSemiring

variable [CommSemiring R] [AddCommMonoid M] [Module R M] [AddCommMonoid M'] [Module R M']

open Pointwise

variable {I : Ideal R} {N : Submodule R M}

theorem smul_eq_map₂ : I • N = Submodule.map₂ (LinearMap.lsmul R M) I N :=
  le_antisymm (smul_le.mpr fun _m hm _n ↦ Submodule.apply_mem_map₂ _ hm)
    (map₂_le.mpr fun _m hm _n ↦ smul_mem_smul hm)

variable (S : Set R) (T : Set M)

theorem ideal_span_singleton_smul (r : R) (N : Submodule R M) :
    (Ideal.span {r} : Ideal R) • N = r • N := by
  conv_lhs => rw [← span_eq N, span_smul_span]
  simpa using span_eq (r • N)

/-- Given `s`, a generating set of `R`, to check that an `x : M` falls in a
submodule `M'` of `x`, we only need to show that `r ^ n • x ∈ M'` for some `n` for each `r : s`. -/
theorem mem_of_span_eq_top_of_smul_pow_mem (M' : Submodule R M) (s : Set R) (hs : Ideal.span s = ⊤)
    (x : M) (H : ∀ r : s, ∃ n : ℕ, ((r : R) ^ n : R) • x ∈ M') : x ∈ M' := by
  choose f hf using H
  apply M'.mem_of_span_top_of_smul_mem _ (Ideal.span_range_pow_eq_top s hs f)
  rintro ⟨_, r, hr, rfl⟩
  exact hf r

open Pointwise in
@[simp]
theorem map_pointwise_smul (r : R) (N : Submodule R M) (f : M →ₗ[R] M') :
    (r • N).map f = r • N.map f := by
  simp_rw [← ideal_span_singleton_smul, map_smul'']

end CommSemiring

end Submodule

namespace Ideal

section Add

variable {R : Type u} [Semiring R]

@[simp]
theorem add_eq_sup {I J : Ideal R} : I + J = I ⊔ J :=
  rfl

@[simp]
theorem zero_eq_bot : (0 : Ideal R) = ⊥ :=
  rfl

@[simp]
theorem sum_eq_sup {ι : Type*} (s : Finset ι) (f : ι → Ideal R) : s.sum f = s.sup f :=
  rfl

end Add

section Semiring

variable {R : Type u} [Semiring R] {I J K L : Ideal R}

@[simp]
theorem one_eq_top : (1 : Ideal R) = ⊤ := by
  rw [Submodule.one_eq_span, ← Ideal.span, Ideal.span_singleton_one]

theorem add_eq_one_iff : I + J = 1 ↔ ∃ i ∈ I, ∃ j ∈ J, i + j = 1 := by
  rw [one_eq_top, eq_top_iff_one, add_eq_sup, Submodule.mem_sup]

theorem mul_mem_mul {r s} (hr : r ∈ I) (hs : s ∈ J) : r * s ∈ I * J :=
  Submodule.smul_mem_smul hr hs

theorem pow_mem_pow {x : R} (hx : x ∈ I) (n : ℕ) : x ^ n ∈ I ^ n :=
  Submodule.pow_mem_pow _ hx _

theorem mul_le : I * J ≤ K ↔ ∀ r ∈ I, ∀ s ∈ J, r * s ∈ K :=
  Submodule.smul_le

theorem mul_le_left : I * J ≤ J :=
  mul_le.2 fun _ _ _ => J.mul_mem_left _

@[simp]
theorem sup_mul_left_self : I ⊔ J * I = I :=
  sup_eq_left.2 mul_le_left

@[simp]
theorem mul_left_self_sup : J * I ⊔ I = I :=
  sup_eq_right.2 mul_le_left

theorem mul_le_right [I.IsTwoSided] : I * J ≤ I :=
  mul_le.2 fun _ hr _ _ ↦ I.mul_mem_right _ hr

@[simp]
theorem sup_mul_right_self [I.IsTwoSided] : I ⊔ I * J = I :=
  sup_eq_left.2 mul_le_right

@[simp]
theorem mul_right_self_sup [I.IsTwoSided] : I * J ⊔ I = I :=
  sup_eq_right.2 mul_le_right

protected theorem mul_assoc : I * J * K = I * (J * K) :=
  Submodule.smul_assoc I J K

variable (I)

theorem mul_bot : I * ⊥ = ⊥ := by simp

theorem bot_mul : ⊥ * I = ⊥ := by simp

@[simp]
theorem top_mul : ⊤ * I = I :=
  Submodule.top_smul I

variable {I}

theorem mul_mono (hik : I ≤ K) (hjl : J ≤ L) : I * J ≤ K * L :=
  Submodule.smul_mono hik hjl

theorem mul_mono_left (h : I ≤ J) : I * K ≤ J * K :=
  Submodule.smul_mono_left h

theorem mul_mono_right (h : J ≤ K) : I * J ≤ I * K :=
  smul_mono_right I h

variable (I J K)

theorem mul_sup : I * (J ⊔ K) = I * J ⊔ I * K :=
  Submodule.smul_sup I J K

theorem sup_mul : (I ⊔ J) * K = I * K ⊔ J * K :=
  Submodule.sup_smul I J K

variable {I J K}

theorem pow_le_pow_right {m n : ℕ} (h : m ≤ n) : I ^ n ≤ I ^ m := by
  obtain _ | m := m
  · rw [Submodule.pow_zero, one_eq_top]; exact le_top
  obtain ⟨n, rfl⟩ := Nat.exists_eq_add_of_le h
  rw [add_comm, Submodule.pow_add _ m.add_one_ne_zero]
  exact mul_le_left

theorem pow_le_self {n : ℕ} (hn : n ≠ 0) : I ^ n ≤ I :=
  calc
    I ^ n ≤ I ^ 1 := pow_le_pow_right (Nat.pos_of_ne_zero hn)
    _ = I := Submodule.pow_one _

theorem pow_right_mono (e : I ≤ J) (n : ℕ) : I ^ n ≤ J ^ n := by
  induction' n with _ hn
  · rw [Submodule.pow_zero, Submodule.pow_zero]
  · rw [Submodule.pow_succ, Submodule.pow_succ]
    exact Ideal.mul_mono hn e

namespace IsTwoSided

instance (priority := low) [J.IsTwoSided] : (I * J).IsTwoSided :=
  ⟨fun b ha ↦ Submodule.mul_induction_on ha
    (fun i hi j hj ↦ by rw [mul_assoc]; exact mul_mem_mul hi (mul_mem_right _ _ hj))
    fun x y hx hy ↦ by rw [right_distrib]; exact add_mem hx hy⟩

variable [I.IsTwoSided] (m n : ℕ)

instance (priority := low) : (I ^ n).IsTwoSided :=
  n.rec
    (by rw [Submodule.pow_zero, one_eq_top]; infer_instance)
    (fun _ _ ↦ by rw [Submodule.pow_succ]; infer_instance)

protected theorem mul_one : I * 1 = I :=
  mul_le_right.antisymm
    fun i hi ↦ mul_one i ▸ mul_mem_mul hi (one_eq_top (R := R) ▸ Submodule.mem_top)

protected theorem pow_add : I ^ (m + n) = I ^ m * I ^ n := by
  obtain rfl | h := eq_or_ne n 0
  · rw [add_zero, Submodule.pow_zero, IsTwoSided.mul_one]
  · exact Submodule.pow_add _ h

protected theorem pow_succ : I ^ (n + 1) = I * I ^ n := by
  rw [add_comm, IsTwoSided.pow_add, Submodule.pow_one]

end IsTwoSided

@[simp]
theorem mul_eq_bot [NoZeroDivisors R] : I * J = ⊥ ↔ I = ⊥ ∨ J = ⊥ :=
  ⟨fun hij =>
    or_iff_not_imp_left.mpr fun I_ne_bot =>
      J.eq_bot_iff.mpr fun j hj =>
        let ⟨i, hi, ne0⟩ := I.ne_bot_iff.mp I_ne_bot
        Or.resolve_left (mul_eq_zero.mp ((I * J).eq_bot_iff.mp hij _ (mul_mem_mul hi hj))) ne0,
    fun h => by obtain rfl | rfl := h; exacts [bot_mul _, mul_bot _]⟩

instance [NoZeroDivisors R] : NoZeroDivisors (Ideal R) where
  eq_zero_or_eq_zero_of_mul_eq_zero := mul_eq_bot.1

instance {S A : Type*} [Semiring S] [SMul R S] [AddCommMonoid A] [Module R A] [Module S A]
    [IsScalarTower R S A] [NoZeroSMulDivisors R A] {I : Submodule S A} : NoZeroSMulDivisors R I :=
  Submodule.noZeroSMulDivisors (Submodule.restrictScalars R I)

theorem span_mul_span (S T : Set R) [(span S).IsTwoSided] :
    span S * span T = span (S * T) :=
  Submodule.span_smul_span S T

theorem span_mul_span' (S T : Set R) [(span S).IsTwoSided] : span S * span T = span (S * T) :=
  (span_mul_span S T).trans <| congr_arg span <| Set.ext <| by simp [Set.mem_mul, eq_comm]

theorem span_singleton_mul_span_singleton (r s : R) [(span {r}).IsTwoSided] :
    span {r} * span {s} = (span {r * s} : Ideal R) := by
  rw [span_mul_span', Set.singleton_mul_singleton]

theorem span_singleton_pow (s : R) [(span {s}).IsTwoSided] (n : ℕ) :
    span {s} ^ n = (span {s ^ n} : Ideal R) := by
  induction' n with n ih; · simp [Submodule.pow_zero, Set.singleton_one]
  obtain rfl | ne := eq_or_ne n 0; · simp [Submodule.pow_one]
  simp only [Submodule.pow_succ' _ ne, pow_succ', ih, span_singleton_mul_span_singleton]

theorem mem_mul_span_singleton {x y : R} {I : Ideal R} [I.IsTwoSided] :
    x ∈ I * span {y} ↔ ∃ z ∈ I, z * y = x :=
  Submodule.mem_smul_span_singleton

theorem span_singleton_mul_left_mono [IsDomain R] [I.IsTwoSided] [J.IsTwoSided]
    {x : R} (hx : x ≠ 0) : I * span {x} ≤ J * span {x} ↔ I ≤ J := by
  simp [SetLike.le_def, mem_mul_span_singleton, hx]

theorem span_singleton_mul_left_inj [IsDomain R] [I.IsTwoSided] [J.IsTwoSided]
    {x : R} (hx : x ≠ 0) : I * span {x} = J * span {x} ↔ I = J := by
  simp only [le_antisymm_iff, span_singleton_mul_left_mono hx]

theorem mul_le_inf [I.IsTwoSided] : I * J ≤ I ⊓ J :=
  mul_le.2 fun r hri s hsj => ⟨I.mul_mem_right s hri, J.mul_mem_left r hsj⟩

theorem sup_mul_eq_of_coprime_left [I.IsTwoSided] (h : I ⊔ J = ⊤) : I ⊔ J * K = I ⊔ K :=
  le_antisymm (sup_le_sup_left mul_le_left _) fun i hi => by
    rw [eq_top_iff_one] at h; rw [Submodule.mem_sup] at h hi ⊢
    obtain ⟨i1, hi1, j, hj, h⟩ := h; obtain ⟨i', hi', k, hk, rfl⟩ := hi
    refine ⟨_, add_mem hi' (mul_mem_right k _ hi1), _, mul_mem_mul hj hk, ?_⟩
    rw [add_assoc, ← add_mul, h, one_mul]

theorem sup_mul_eq_of_coprime_right [J.IsTwoSided] (h : I ⊔ K = ⊤) : I ⊔ J * K = I ⊔ J :=
  le_antisymm (sup_le_sup_left mul_le_right _) fun i hi ↦ by
    rw [eq_top_iff_one] at h; rw [Submodule.mem_sup] at h hi ⊢
    obtain ⟨i1, hi1, k, hk, h⟩ := h; obtain ⟨i', hi', j, hj, rfl⟩ := hi
    refine ⟨_, add_mem hi' (mul_mem_left _ j hi1), _, mul_mem_mul hj hk, ?_⟩
    rw [add_assoc, ← mul_add, h, mul_one]

theorem mul_sup_eq_of_coprime_left [J.IsTwoSided] (h : I ⊔ J = ⊤) : I * K ⊔ J = K ⊔ J := by
  rw [sup_comm] at h
  rw [sup_comm, sup_mul_eq_of_coprime_left h, sup_comm]

theorem mul_sup_eq_of_coprime_right [I.IsTwoSided] (h : K ⊔ J = ⊤) : I * K ⊔ J = I ⊔ J := by
  rw [sup_comm] at h
  rw [sup_comm, sup_mul_eq_of_coprime_right h, sup_comm]

variable {ι : Type*}

theorem sup_iInf_eq_top {s : Finset ι} {J : ι → Ideal R} [∀ i, (J i).IsTwoSided]
    (h : ∀ i, i ∈ s → I ⊔ J i = ⊤) : (I ⊔ ⨅ i ∈ s, J i) = ⊤ := by
  classical
  exact s.induction_on' (by simp) fun {i t} his hts hit eq_top ↦ top_unique <| by
    rw [Finset.iInf_insert, inf_comm]
    refine le_trans ?_ (sup_le_sup_left mul_le_inf _)
    simpa only [sup_mul_eq_of_coprime_right (h _ his)] using eq_top.ge

theorem iInf_sup_eq_top {s : Finset ι} {J : ι → Ideal R} [∀ i, (J i).IsTwoSided]
    (h : ∀ i, i ∈ s → J i ⊔ I = ⊤) : (⨅ i ∈ s, J i) ⊔ I = ⊤ := by
  rw [sup_comm, sup_iInf_eq_top]; intro i hi; rw [sup_comm, h i hi]

theorem sup_pow_eq_top [I.IsTwoSided] {n : ℕ} (h : I ⊔ J = ⊤) : I ⊔ J ^ n = ⊤ := by
  induction' n with n ih; · simp [J.pow_zero]
  rwa [J.pow_succ, sup_mul_eq_of_coprime_left ih]

theorem sup_pow_eq_top' [J.IsTwoSided] {n : ℕ} (h : I ⊔ J = ⊤) : I ⊔ J ^ n = ⊤ := by
  induction' n with n ih; · simp [J.pow_zero]
  obtain rfl | hn := eq_or_ne n 0; · simpa [J.pow_one] using h
  rwa [J.pow_succ' hn, sup_mul_eq_of_coprime_right ih]

theorem pow_sup_eq_top [I.IsTwoSided] {n : ℕ} (h : I ⊔ J = ⊤) : I ^ n ⊔ J = ⊤ := by
  rw [sup_comm, sup_pow_eq_top' (sup_comm I J ▸ h)]

theorem pow_sup_eq_top' [J.IsTwoSided] {n : ℕ} (h : I ⊔ J = ⊤) : I ^ n ⊔ J = ⊤ := by
  rw [sup_comm, sup_pow_eq_top (sup_comm I J ▸ h)]

theorem pow_sup_pow_eq_top [I.IsTwoSided] {m n : ℕ} (h : I ⊔ J = ⊤) : I ^ m ⊔ J ^ n = ⊤ :=
  pow_sup_eq_top (sup_pow_eq_top h)

theorem pow_sup_pow_eq_top' [J.IsTwoSided] {m n : ℕ} (h : I ⊔ J = ⊤) : I ^ m ⊔ J ^ n = ⊤ :=
  pow_sup_eq_top' (sup_pow_eq_top' h)

variable (I) in
@[simp]
theorem mul_top [I.IsTwoSided] : I * ⊤ = I :=
  le_antisymm (mul_le.mpr fun _i hi _r _ ↦ mul_mem_right _ _ hi)
    fun i hi ↦ mul_one i ▸ mul_mem_mul hi Submodule.mem_top

theorem span_pair_mul_span_pair (w x y z : R) [(span {w, x}).IsTwoSided] :
    (span {w, x} : Ideal R) * span {y, z} = span {w * y, w * z, x * y, x * z} := by
  rw [span_mul_span']; congr; ext r; simp [Set.mem_mul, or_assoc, or_comm, eq_comm (a := r)]

variable (R) in
theorem top_pow (n : ℕ) : (⊤ ^ n : Ideal R) = ⊤ :=
  Nat.recOn n one_eq_top fun n ih => by rw [Submodule.pow_succ, ih, top_mul]

theorem natCast_eq_top {n : ℕ} (hn : n ≠ 0) : (n : Ideal R) = ⊤ := by
  induction' n with n ih; · exact (hn rfl).elim
  obtain rfl | n := n; · rw [Nat.cast_one, one_eq_top]
  rw [Nat.cast_succ, ih n.succ_ne_zero, add_eq_sup, top_sup_eq]

/-- `3 : Ideal R` is *not* the ideal generated by 3 (which would be spelt
    `Ideal.span {3}`), it is simply `1 + 1 + 1 = ⊤`. -/
theorem ofNat_eq_top {n : ℕ} [n.AtLeastTwo] : (ofNat(n) : Ideal R) = ⊤ :=
  natCast_eq_top (NeZero.ne _)

theorem pow_eq_zero_of_mem {I : Ideal R} {n m : ℕ} (hnI : I ^ n = 0) (hmn : n ≤ m) {x : R}
    (hx : x ∈ I) : x ^ m = 0 := by
  simpa [hnI] using pow_le_pow_right hmn <| pow_mem_pow hx m

end Semiring

section MulAndRadical

variable {R : Type u} {ι : Type*} [CommSemiring R]
variable {I J K L : Ideal R}

theorem mul_mem_mul_rev {r s} (hr : r ∈ I) (hs : s ∈ J) : s * r ∈ I * J :=
  mul_comm r s ▸ mul_mem_mul hr hs

theorem prod_mem_prod {ι : Type*} {s : Finset ι} {I : ι → Ideal R} {x : ι → R} :
    (∀ i ∈ s, x i ∈ I i) → (∏ i ∈ s, x i) ∈ ∏ i ∈ s, I i := by
  classical
    refine Finset.induction_on s ?_ ?_
    · intro
      rw [Finset.prod_empty, Finset.prod_empty, one_eq_top]
      exact Submodule.mem_top
    · intro a s ha IH h
      rw [Finset.prod_insert ha, Finset.prod_insert ha]
      exact
        mul_mem_mul (h a <| Finset.mem_insert_self a s)
          (IH fun i hi => h i <| Finset.mem_insert_of_mem hi)

lemma sup_pow_add_le_pow_sup_pow {n m : ℕ} : (I ⊔ J) ^ (n + m) ≤ I ^ n ⊔ J ^ m := by
  rw [← Ideal.add_eq_sup, ← Ideal.add_eq_sup, add_pow, Ideal.sum_eq_sup]
  apply Finset.sup_le
  intros i hi
  by_cases hn : n ≤ i
  · exact (Ideal.mul_le_right.trans (Ideal.mul_le_right.trans
      ((Ideal.pow_le_pow_right hn).trans le_sup_left)))
  · refine (Ideal.mul_le_right.trans (Ideal.mul_le_left.trans
      ((Ideal.pow_le_pow_right ?_).trans le_sup_right)))
    omega

variable (I J) in
protected theorem mul_comm : I * J = J * I :=
  le_antisymm (mul_le.2 fun _ hrI _ hsJ => mul_mem_mul_rev hsJ hrI)
    (mul_le.2 fun _ hrJ _ hsI => mul_mem_mul_rev hsI hrJ)

theorem mem_span_singleton_mul {x y : R} {I : Ideal R} : x ∈ span {y} * I ↔ ∃ z ∈ I, y * z = x := by
  simp only [mul_comm, mem_mul_span_singleton]

theorem le_span_singleton_mul_iff {x : R} {I J : Ideal R} :
    I ≤ span {x} * J ↔ ∀ zI ∈ I, ∃ zJ ∈ J, x * zJ = zI :=
  show (∀ {zI} (_ : zI ∈ I), zI ∈ span {x} * J) ↔ ∀ zI ∈ I, ∃ zJ ∈ J, x * zJ = zI by
    simp only [mem_span_singleton_mul]

theorem span_singleton_mul_le_iff {x : R} {I J : Ideal R} :
    span {x} * I ≤ J ↔ ∀ z ∈ I, x * z ∈ J := by
  simp [SetLike.le_def, mem_span_singleton_mul]

theorem span_singleton_mul_le_span_singleton_mul {x y : R} {I J : Ideal R} :
    span {x} * I ≤ span {y} * J ↔ ∀ zI ∈ I, ∃ zJ ∈ J, x * zI = y * zJ := by
  simp only [span_singleton_mul_le_iff, mem_span_singleton_mul, eq_comm]

theorem span_singleton_mul_right_mono [IsDomain R] {x : R} (hx : x ≠ 0) :
    span {x} * I ≤ span {x} * J ↔ I ≤ J := by
  simp_rw [span_singleton_mul_le_span_singleton_mul, mul_right_inj' hx,
    exists_eq_right', SetLike.le_def]

theorem span_singleton_mul_right_inj [IsDomain R] {x : R} (hx : x ≠ 0) :
    span {x} * I = span {x} * J ↔ I = J := by
  simp only [le_antisymm_iff, span_singleton_mul_right_mono hx]

theorem span_singleton_mul_right_injective [IsDomain R] {x : R} (hx : x ≠ 0) :
    Function.Injective ((span {x} : Ideal R) * ·) := fun _ _ =>
  (span_singleton_mul_right_inj hx).mp

theorem span_singleton_mul_left_injective [IsDomain R] {x : R} (hx : x ≠ 0) :
    Function.Injective fun I : Ideal R => I * span {x} := fun _ _ =>
  (span_singleton_mul_left_inj hx).mp

theorem eq_span_singleton_mul {x : R} (I J : Ideal R) :
    I = span {x} * J ↔ (∀ zI ∈ I, ∃ zJ ∈ J, x * zJ = zI) ∧ ∀ z ∈ J, x * z ∈ I := by
  simp only [le_antisymm_iff, le_span_singleton_mul_iff, span_singleton_mul_le_iff]

theorem span_singleton_mul_eq_span_singleton_mul {x y : R} (I J : Ideal R) :
    span {x} * I = span {y} * J ↔
      (∀ zI ∈ I, ∃ zJ ∈ J, x * zI = y * zJ) ∧ ∀ zJ ∈ J, ∃ zI ∈ I, x * zI = y * zJ := by
  simp only [le_antisymm_iff, span_singleton_mul_le_span_singleton_mul, eq_comm]

theorem prod_span {ι : Type*} (s : Finset ι) (I : ι → Set R) :
    (∏ i ∈ s, Ideal.span (I i)) = Ideal.span (∏ i ∈ s, I i) :=
  Submodule.prod_span s I

theorem prod_span_singleton {ι : Type*} (s : Finset ι) (I : ι → R) :
    (∏ i ∈ s, Ideal.span ({I i} : Set R)) = Ideal.span {∏ i ∈ s, I i} :=
  Submodule.prod_span_singleton s I

@[simp]
theorem multiset_prod_span_singleton (m : Multiset R) :
    (m.map fun x => Ideal.span {x}).prod = Ideal.span ({Multiset.prod m} : Set R) :=
  Multiset.induction_on m (by simp) fun a m ih => by
    simp only [Multiset.map_cons, Multiset.prod_cons, ih, ← Ideal.span_singleton_mul_span_singleton]

open scoped Function in -- required for scoped `on` notation
theorem finset_inf_span_singleton {ι : Type*} (s : Finset ι) (I : ι → R)
    (hI : Set.Pairwise (↑s) (IsCoprime on I)) :
    (s.inf fun i => Ideal.span ({I i} : Set R)) = Ideal.span {∏ i ∈ s, I i} := by
  ext x
  simp only [Submodule.mem_finset_inf, Ideal.mem_span_singleton]
  exact ⟨Finset.prod_dvd_of_coprime hI, fun h i hi => (Finset.dvd_prod_of_mem _ hi).trans h⟩

theorem iInf_span_singleton {ι : Type*} [Fintype ι] {I : ι → R}
    (hI : ∀ (i j) (_ : i ≠ j), IsCoprime (I i) (I j)) :
    ⨅ i, span ({I i} : Set R) = span {∏ i, I i} := by
  rw [← Finset.inf_univ_eq_iInf, finset_inf_span_singleton]
  rwa [Finset.coe_univ, Set.pairwise_univ]

theorem iInf_span_singleton_natCast {R : Type*} [CommRing R] {ι : Type*} [Fintype ι]
    {I : ι → ℕ} (hI : Pairwise fun i j => (I i).Coprime (I j)) :
    ⨅ (i : ι), span {(I i : R)} = span {((∏ i : ι, I i : ℕ) : R)} := by
  rw [iInf_span_singleton, Nat.cast_prod]
  exact fun i j h ↦ (hI h).cast

theorem sup_eq_top_iff_isCoprime {R : Type*} [CommSemiring R] (x y : R) :
    span ({x} : Set R) ⊔ span {y} = ⊤ ↔ IsCoprime x y := by
  rw [eq_top_iff_one, Submodule.mem_sup]
  constructor
  · rintro ⟨u, hu, v, hv, h1⟩
    rw [mem_span_singleton'] at hu hv
    rw [← hu.choose_spec, ← hv.choose_spec] at h1
    exact ⟨_, _, h1⟩
  · exact fun ⟨u, v, h1⟩ =>
      ⟨_, mem_span_singleton'.mpr ⟨_, rfl⟩, _, mem_span_singleton'.mpr ⟨_, rfl⟩, h1⟩

theorem multiset_prod_le_inf {s : Multiset (Ideal R)} : s.prod ≤ s.inf := by
  classical
    refine s.induction_on ?_ ?_
    · rw [Multiset.inf_zero]
      exact le_top
    intro a s ih
    rw [Multiset.prod_cons, Multiset.inf_cons]
    exact le_trans mul_le_inf (inf_le_inf le_rfl ih)

theorem prod_le_inf {s : Finset ι} {f : ι → Ideal R} : s.prod f ≤ s.inf f :=
  multiset_prod_le_inf

theorem mul_eq_inf_of_coprime (h : I ⊔ J = ⊤) : I * J = I ⊓ J :=
  le_antisymm mul_le_inf fun r ⟨hri, hrj⟩ =>
    let ⟨s, hsi, t, htj, hst⟩ := Submodule.mem_sup.1 ((eq_top_iff_one _).1 h)
    mul_one r ▸
      hst ▸
        (mul_add r s t).symm ▸ Ideal.add_mem (I * J) (mul_mem_mul_rev hsi hrj) (mul_mem_mul hri htj)

theorem sup_prod_eq_top {s : Finset ι} {J : ι → Ideal R} (h : ∀ i, i ∈ s → I ⊔ J i = ⊤) :
    (I ⊔ ∏ i ∈ s, J i) = ⊤ :=
  Finset.prod_induction _ (fun J => I ⊔ J = ⊤)
    (fun _ _ hJ hK => (sup_mul_eq_of_coprime_left hJ).trans hK)
    (by simp_rw [one_eq_top, sup_top_eq]) h

theorem sup_multiset_prod_eq_top {s : Multiset (Ideal R)} (h : ∀ p ∈ s, I ⊔ p = ⊤) :
    I ⊔ s.prod = ⊤ :=
  Multiset.prod_induction (I ⊔ · = ⊤) s (fun _ _ hp hq ↦ (sup_mul_eq_of_coprime_left hp).trans hq)
    (by simp only [one_eq_top, ge_iff_le, top_le_iff, le_top, sup_of_le_right]) h

theorem prod_sup_eq_top {s : Finset ι} {J : ι → Ideal R} (h : ∀ i, i ∈ s → J i ⊔ I = ⊤) :
    (∏ i ∈ s, J i) ⊔ I = ⊤ := by rw [sup_comm, sup_prod_eq_top]; intro i hi; rw [sup_comm, h i hi]

/-- A product of ideals in an integral domain is zero if and only if one of the terms is zero. -/
@[simp]
lemma multiset_prod_eq_bot {R : Type*} [CommSemiring R] [IsDomain R] {s : Multiset (Ideal R)} :
    s.prod = ⊥ ↔ ⊥ ∈ s :=
  Multiset.prod_eq_zero_iff

theorem isCoprime_iff_codisjoint : IsCoprime I J ↔ Codisjoint I J := by
  rw [IsCoprime, codisjoint_iff]
  constructor
  · rintro ⟨x, y, hxy⟩
    rw [eq_top_iff_one]
    apply (show x * I + y * J ≤ I ⊔ J from
      sup_le (mul_le_left.trans le_sup_left) (mul_le_left.trans le_sup_right))
    rw [hxy]
    simp only [one_eq_top, Submodule.mem_top]
  · intro h
    refine ⟨1, 1, ?_⟩
    simpa only [one_eq_top, top_mul, Submodule.add_eq_sup]

theorem isCoprime_of_isMaximal [I.IsMaximal] [J.IsMaximal] (ne : I ≠ J) : IsCoprime I J := by
  rw [isCoprime_iff_codisjoint, isMaximal_def] at *
  exact IsCoatom.codisjoint_of_ne ‹_› ‹_› ne

theorem isCoprime_iff_add : IsCoprime I J ↔ I + J = 1 := by
  rw [isCoprime_iff_codisjoint, codisjoint_iff, add_eq_sup, one_eq_top]

theorem isCoprime_iff_exists : IsCoprime I J ↔ ∃ i ∈ I, ∃ j ∈ J, i + j = 1 := by
  rw [← add_eq_one_iff, isCoprime_iff_add]

theorem isCoprime_iff_sup_eq : IsCoprime I J ↔ I ⊔ J = ⊤ := by
  rw [isCoprime_iff_codisjoint, codisjoint_iff]

open List in
theorem isCoprime_tfae : TFAE [IsCoprime I J, Codisjoint I J, I + J = 1,
    ∃ i ∈ I, ∃ j ∈ J, i + j = 1, I ⊔ J = ⊤] := by
  rw [← isCoprime_iff_codisjoint, ← isCoprime_iff_add, ← isCoprime_iff_exists,
      ← isCoprime_iff_sup_eq]
  simp

theorem _root_.IsCoprime.codisjoint (h : IsCoprime I J) : Codisjoint I J :=
  isCoprime_iff_codisjoint.mp h

theorem _root_.IsCoprime.add_eq (h : IsCoprime I J) : I + J = 1 := isCoprime_iff_add.mp h

theorem _root_.IsCoprime.exists (h : IsCoprime I J) : ∃ i ∈ I, ∃ j ∈ J, i + j = 1 :=
  isCoprime_iff_exists.mp h

theorem _root_.IsCoprime.sup_eq (h : IsCoprime I J) : I ⊔ J = ⊤ := isCoprime_iff_sup_eq.mp h

theorem inf_eq_mul_of_isCoprime (coprime : IsCoprime I J) : I ⊓ J = I * J :=
  (Ideal.mul_eq_inf_of_coprime coprime.sup_eq).symm

theorem isCoprime_span_singleton_iff (x y : R) :
    IsCoprime (span <| singleton x) (span <| singleton y) ↔ IsCoprime x y := by
  simp_rw [isCoprime_iff_codisjoint, codisjoint_iff, eq_top_iff_one, mem_span_singleton_sup,
    mem_span_singleton]
  constructor
  · rintro ⟨a, _, ⟨b, rfl⟩, e⟩; exact ⟨a, b, mul_comm b y ▸ e⟩
  · rintro ⟨a, b, e⟩; exact ⟨a, _, ⟨b, rfl⟩, mul_comm y b ▸ e⟩

theorem isCoprime_biInf {J : ι → Ideal R} {s : Finset ι}
    (hf : ∀ j ∈ s, IsCoprime I (J j)) : IsCoprime I (⨅ j ∈ s, J j) := by
  classical
  simp_rw [isCoprime_iff_add] at *
  induction s using Finset.induction with
  | empty =>
      simp
  | @insert i s _ hs =>
      rw [Finset.iInf_insert, inf_comm, one_eq_top, eq_top_iff, ← one_eq_top]
      set K := ⨅ j ∈ s, J j
      calc
        1 = I + K            := (hs fun j hj ↦ hf j (Finset.mem_insert_of_mem hj)).symm
        _ = I + K*(I + J i)  := by rw [hf i (Finset.mem_insert_self i s), mul_one]
        _ = (1+K)*I + K*J i  := by ring
        _ ≤ I + K ⊓ J i      := add_le_add mul_le_left mul_le_inf

/-- The radical of an ideal `I` consists of the elements `r` such that `r ^ n ∈ I` for some `n`. -/
def radical (I : Ideal R) : Ideal R where
  carrier := { r | ∃ n : ℕ, r ^ n ∈ I }
  zero_mem' := ⟨1, (pow_one (0 : R)).symm ▸ I.zero_mem⟩
  add_mem' := fun {_ _} ⟨m, hxmi⟩ ⟨n, hyni⟩ =>
    ⟨m + n - 1, add_pow_add_pred_mem_of_pow_mem I hxmi hyni⟩
  smul_mem' {r s} := fun ⟨n, h⟩ ↦ ⟨n, (mul_pow r s n).symm ▸ I.mul_mem_left (r ^ n) h⟩

theorem mem_radical_iff {r : R} : r ∈ I.radical ↔ ∃ n : ℕ, r ^ n ∈ I := Iff.rfl

/-- An ideal is radical if it contains its radical. -/
def IsRadical (I : Ideal R) : Prop :=
  I.radical ≤ I

theorem le_radical : I ≤ radical I := fun r hri => ⟨1, (pow_one r).symm ▸ hri⟩

/-- An ideal is radical iff it is equal to its radical. -/
theorem radical_eq_iff : I.radical = I ↔ I.IsRadical := by
  rw [le_antisymm_iff, and_iff_left le_radical, IsRadical]

alias ⟨_, IsRadical.radical⟩ := radical_eq_iff

theorem isRadical_iff_pow_one_lt (k : ℕ) (hk : 1 < k) : I.IsRadical ↔ ∀ r, r ^ k ∈ I → r ∈ I :=
  ⟨fun h _r hr ↦ h ⟨k, hr⟩, fun h x ⟨n, hx⟩ ↦
    k.pow_imp_self_of_one_lt hk _ (fun _ _ ↦ .inr ∘ I.smul_mem _) h n x hx⟩

variable (R) in
theorem radical_top : (radical ⊤ : Ideal R) = ⊤ :=
  (eq_top_iff_one _).2 ⟨0, Submodule.mem_top⟩

theorem radical_mono (H : I ≤ J) : radical I ≤ radical J := fun _ ⟨n, hrni⟩ => ⟨n, H hrni⟩

variable (I)

theorem radical_isRadical : (radical I).IsRadical := fun r ⟨n, k, hrnki⟩ =>
  ⟨n * k, (pow_mul r n k).symm ▸ hrnki⟩

@[simp]
theorem radical_idem : radical (radical I) = radical I :=
  (radical_isRadical I).radical

variable {I}

theorem IsRadical.radical_le_iff (hJ : J.IsRadical) : I.radical ≤ J ↔ I ≤ J :=
  ⟨le_trans le_radical, fun h => hJ.radical ▸ radical_mono h⟩

theorem radical_le_radical_iff : radical I ≤ radical J ↔ I ≤ radical J :=
  (radical_isRadical J).radical_le_iff

theorem radical_eq_top : radical I = ⊤ ↔ I = ⊤ :=
  ⟨fun h =>
    (eq_top_iff_one _).2 <|
      let ⟨n, hn⟩ := (eq_top_iff_one _).1 h
      @one_pow R _ n ▸ hn,
    fun h => h.symm ▸ radical_top R⟩

theorem IsPrime.isRadical (H : IsPrime I) : I.IsRadical := fun _ ⟨n, hrni⟩ =>
  H.mem_of_pow_mem n hrni

theorem IsPrime.radical (H : IsPrime I) : radical I = I :=
  IsRadical.radical H.isRadical

theorem mem_radical_of_pow_mem {I : Ideal R} {x : R} {m : ℕ} (hx : x ^ m ∈ radical I) :
    x ∈ radical I :=
  radical_idem I ▸ ⟨m, hx⟩

theorem disjoint_powers_iff_not_mem (y : R) (hI : I.IsRadical) :
    Disjoint (Submonoid.powers y : Set R) ↑I ↔ y ∉ I.1 := by
  refine ⟨fun h => Set.disjoint_left.1 h (Submonoid.mem_powers _),
      fun h => disjoint_iff.mpr (eq_bot_iff.mpr ?_)⟩
  rintro x ⟨⟨n, rfl⟩, hx'⟩
  exact h (hI <| mem_radical_of_pow_mem <| le_radical hx')

variable (I J)

theorem radical_sup : radical (I ⊔ J) = radical (radical I ⊔ radical J) :=
  le_antisymm (radical_mono <| sup_le_sup le_radical le_radical) <|
    radical_le_radical_iff.2 <| sup_le (radical_mono le_sup_left) (radical_mono le_sup_right)

theorem radical_inf : radical (I ⊓ J) = radical I ⊓ radical J :=
  le_antisymm (le_inf (radical_mono inf_le_left) (radical_mono inf_le_right))
    fun r ⟨⟨m, hrm⟩, ⟨n, hrn⟩⟩ =>
    ⟨m + n, (pow_add r m n).symm ▸ I.mul_mem_right _ hrm,
      (pow_add r m n).symm ▸ J.mul_mem_left _ hrn⟩

variable {I J} in
theorem IsRadical.inf (hI : IsRadical I) (hJ : IsRadical J) : IsRadical (I ⊓ J) := by
  rw [IsRadical, radical_inf]; exact inf_le_inf hI hJ

/-- `Ideal.radical` as an `InfTopHom`, bundling in that it distributes over `inf`. -/
def radicalInfTopHom : InfTopHom (Ideal R) (Ideal R) where
  toFun := radical
  map_inf' := radical_inf
  map_top' := radical_top _

@[simp]
lemma radicalInfTopHom_apply (I : Ideal R) : radicalInfTopHom I = radical I := rfl

open Finset in
lemma radical_finset_inf {ι} {s : Finset ι} {f : ι → Ideal R} {i : ι} (hi : i ∈ s)
    (hs : ∀ ⦃y⦄, y ∈ s → (f y).radical = (f i).radical) :
    (s.inf f).radical = (f i).radical := by
  rw [← radicalInfTopHom_apply, map_finset_inf, ← Finset.inf'_eq_inf ⟨_, hi⟩]
  exact Finset.inf'_eq_of_forall _ _ hs

/-- The reverse inclusion does not hold for e.g. `I := fun n : ℕ ↦ Ideal.span {(2 ^ n : ℤ)}`. -/
theorem radical_iInf_le {ι} (I : ι → Ideal R) : radical (⨅ i, I i) ≤ ⨅ i, radical (I i) :=
  le_iInf fun _ ↦ radical_mono (iInf_le _ _)

theorem isRadical_iInf {ι} (I : ι → Ideal R) (hI : ∀ i, IsRadical (I i)) : IsRadical (⨅ i, I i) :=
  (radical_iInf_le I).trans (iInf_mono hI)

theorem radical_mul : radical (I * J) = radical I ⊓ radical J := by
  refine le_antisymm ?_ fun r ⟨⟨m, hrm⟩, ⟨n, hrn⟩⟩ =>
    ⟨m + n, (pow_add r m n).symm ▸ mul_mem_mul hrm hrn⟩
  have := radical_mono <| mul_le_inf (I := I) (J := J)
  simp_rw [radical_inf I J] at this
  assumption

variable {I J}

theorem IsPrime.radical_le_iff (hJ : IsPrime J) : I.radical ≤ J ↔ I ≤ J :=
  IsRadical.radical_le_iff hJ.isRadical

theorem radical_eq_sInf (I : Ideal R) : radical I = sInf { J : Ideal R | I ≤ J ∧ IsPrime J } :=
  le_antisymm (le_sInf fun _ hJ ↦ hJ.2.radical_le_iff.2 hJ.1) fun r hr ↦
    by_contradiction fun hri ↦
      let ⟨m, hIm, hm⟩ :=
        zorn_le_nonempty₀ { K : Ideal R | r ∉ radical K }
          (fun c hc hcc y hyc =>
            ⟨sSup c, fun ⟨n, hrnc⟩ =>
              let ⟨_, hyc, hrny⟩ := (Submodule.mem_sSup_of_directed ⟨y, hyc⟩ hcc.directedOn).1 hrnc
              hc hyc ⟨n, hrny⟩,
              fun _ => le_sSup⟩)
          I hri
      have hrm : r ∉ radical m := hm.prop
      have : ∀ x ∉ m, r ∈ radical (m ⊔ span {x}) := fun x hxm =>
        by_contradiction fun hrmx => hxm <| by
          rw [hm.eq_of_le hrmx le_sup_left]
          exact Submodule.mem_sup_right <| mem_span_singleton_self x
      have : IsPrime m :=
        ⟨by rintro rfl; rw [radical_top] at hrm; exact hrm trivial, fun {x y} hxym =>
          or_iff_not_imp_left.2 fun hxm =>
            by_contradiction fun hym =>
              let ⟨n, hrn⟩ := this _ hxm
              let ⟨p, hpm, q, hq, hpqrn⟩ := Submodule.mem_sup.1 hrn
              let ⟨c, hcxq⟩ := mem_span_singleton'.1 hq
              let ⟨k, hrk⟩ := this _ hym
              let ⟨f, hfm, g, hg, hfgrk⟩ := Submodule.mem_sup.1 hrk
              let ⟨d, hdyg⟩ := mem_span_singleton'.1 hg
              hrm
                ⟨n + k, by
                  rw [pow_add, ← hpqrn, ← hcxq, ← hfgrk, ← hdyg, add_mul, mul_add (c * x),
                      mul_assoc c x (d * y), mul_left_comm x, ← mul_assoc]
                  refine
                    m.add_mem (m.mul_mem_right _ hpm)
                    (m.add_mem (m.mul_mem_left _ hfm) (m.mul_mem_left _ hxym))⟩⟩
    hrm <|
      this.radical.symm ▸ (sInf_le ⟨hIm, this⟩ : sInf { J : Ideal R | I ≤ J ∧ IsPrime J } ≤ m) hr

theorem isRadical_bot_of_noZeroDivisors {R} [CommSemiring R] [NoZeroDivisors R] :
    (⊥ : Ideal R).IsRadical := fun _ hx => hx.recOn fun _ hn => pow_eq_zero hn

@[simp]
theorem radical_bot_of_noZeroDivisors {R : Type u} [CommSemiring R] [NoZeroDivisors R] :
    radical (⊥ : Ideal R) = ⊥ :=
  eq_bot_iff.2 isRadical_bot_of_noZeroDivisors

instance : IdemCommSemiring (Ideal R) :=
  inferInstance

variable (I)

lemma radical_pow : ∀ {n}, n ≠ 0 → radical (I ^ n) = radical I
  | 1, _ => by simp
  | n + 2, _ => by rw [pow_succ, radical_mul, radical_pow n.succ_ne_zero, inf_idem]

theorem IsPrime.mul_le {I J P : Ideal R} (hp : IsPrime P) : I * J ≤ P ↔ I ≤ P ∨ J ≤ P := by
  rw [or_comm, Ideal.mul_le]
  simp_rw [hp.mul_mem_iff_mem_or_mem, SetLike.le_def, ← forall_or_left, or_comm, forall_or_left]

theorem IsPrime.inf_le {I J P : Ideal R} (hp : IsPrime P) : I ⊓ J ≤ P ↔ I ≤ P ∨ J ≤ P :=
  ⟨fun h ↦ hp.mul_le.1 <| mul_le_inf.trans h, fun h ↦ h.elim inf_le_left.trans inf_le_right.trans⟩

theorem IsPrime.multiset_prod_le {s : Multiset (Ideal R)} {P : Ideal R} (hp : IsPrime P) :
    s.prod ≤ P ↔ ∃ I ∈ s, I ≤ P :=
  s.induction_on (by simp [hp.ne_top]) fun I s ih ↦ by simp [hp.mul_le, ih]

theorem IsPrime.multiset_prod_map_le {s : Multiset ι} (f : ι → Ideal R) {P : Ideal R}
    (hp : IsPrime P) : (s.map f).prod ≤ P ↔ ∃ i ∈ s, f i ≤ P := by
  simp_rw [hp.multiset_prod_le, Multiset.mem_map, exists_exists_and_eq_and]

theorem IsPrime.multiset_prod_mem_iff_exists_mem {I : Ideal R} (hI : I.IsPrime) (s : Multiset R) :
    s.prod ∈ I ↔ ∃ p ∈ s, p ∈ I := by
  simpa [span_singleton_le_iff_mem] using (hI.multiset_prod_map_le (span {·}))

theorem IsPrime.pow_le_iff {I P : Ideal R} [hP : P.IsPrime] {n : ℕ} (hn : n ≠ 0) :
    I ^ n ≤ P ↔ I ≤ P := by
  have h : (Multiset.replicate n I).prod ≤ P ↔ _ := hP.multiset_prod_le
  simp_rw [Multiset.prod_replicate, Multiset.mem_replicate, ne_eq, hn, not_false_eq_true,
    true_and, exists_eq_left] at h
  exact h

theorem IsPrime.le_of_pow_le {I P : Ideal R} [hP : P.IsPrime] {n : ℕ} (h : I ^ n ≤ P) :
    I ≤ P := by
  by_cases hn : n = 0
  · rw [hn, pow_zero, one_eq_top] at h
    exact fun ⦃_⦄ _ ↦ h Submodule.mem_top
  · exact (pow_le_iff hn).mp h

theorem IsPrime.prod_le {s : Finset ι} {f : ι → Ideal R} {P : Ideal R} (hp : IsPrime P) :
    s.prod f ≤ P ↔ ∃ i ∈ s, f i ≤ P :=
  hp.multiset_prod_map_le f

/-- The product of a finite number of elements in the commutative semiring `R` lies in the
  prime ideal `p` if and only if at least one of those elements is in `p`. -/
theorem IsPrime.prod_mem_iff {s : Finset ι} {x : ι → R} {p : Ideal R} [hp : p.IsPrime] :
    ∏ i ∈ s, x i ∈ p ↔ ∃ i ∈ s, x i ∈ p := by
  simp_rw [← span_singleton_le_iff_mem, ← prod_span_singleton]
  exact hp.prod_le

theorem IsPrime.prod_mem_iff_exists_mem {I : Ideal R} (hI : I.IsPrime) (s : Finset R) :
    s.prod (fun x ↦ x) ∈ I ↔ ∃ p ∈ s, p ∈ I := by
  rw [Finset.prod_eq_multiset_prod, Multiset.map_id']
  exact hI.multiset_prod_mem_iff_exists_mem s.val

theorem IsPrime.inf_le' {s : Finset ι} {f : ι → Ideal R} {P : Ideal R} (hp : IsPrime P) :
    s.inf f ≤ P ↔ ∃ i ∈ s, f i ≤ P :=
  ⟨fun h ↦ hp.prod_le.1 <| prod_le_inf.trans h, fun ⟨_, his, hip⟩ ↦ (Finset.inf_le his).trans hip⟩

-- Porting note: needed to add explicit coercions (· : Set R).
theorem subset_union {R : Type u} [Ring R] {I J K : Ideal R} :
    (I : Set R) ⊆ J ∪ K ↔ I ≤ J ∨ I ≤ K :=
  AddSubgroupClass.subset_union

theorem subset_union_prime' {R : Type u} [CommRing R] {s : Finset ι} {f : ι → Ideal R} {a b : ι}
    (hp : ∀ i ∈ s, IsPrime (f i)) {I : Ideal R} :
    ((I : Set R) ⊆ f a ∪ f b ∪ ⋃ i ∈ (↑s : Set ι), f i) ↔ I ≤ f a ∨ I ≤ f b ∨ ∃ i ∈ s, I ≤ f i := by
  suffices
    ((I : Set R) ⊆ f a ∪ f b ∪ ⋃ i ∈ (↑s : Set ι), f i) → I ≤ f a ∨ I ≤ f b ∨ ∃ i ∈ s, I ≤ f i from
    ⟨this, fun h =>
      Or.casesOn h
        (fun h =>
          Set.Subset.trans h <|
            Set.Subset.trans Set.subset_union_left Set.subset_union_left)
        fun h =>
        Or.casesOn h
          (fun h =>
            Set.Subset.trans h <|
              Set.Subset.trans Set.subset_union_right Set.subset_union_left)
          fun ⟨i, his, hi⟩ => by
          refine Set.Subset.trans hi <| Set.Subset.trans ?_ Set.subset_union_right
          exact Set.subset_biUnion_of_mem (u := fun x ↦ (f x : Set R)) (Finset.mem_coe.2 his)⟩
  generalize hn : s.card = n; intro h
  induction' n with n ih generalizing a b s
  · clear hp
    rw [Finset.card_eq_zero] at hn
    subst hn
    rw [Finset.coe_empty, Set.biUnion_empty, Set.union_empty, subset_union] at h
    simpa only [exists_prop, Finset.not_mem_empty, false_and, exists_false, or_false]
  classical
    replace hn : ∃ (i : ι) (t : Finset ι), i ∉ t ∧ insert i t = s ∧ t.card = n :=
      Finset.card_eq_succ.1 hn
    rcases hn with ⟨i, t, hit, rfl, hn⟩
    replace hp : IsPrime (f i) ∧ ∀ x ∈ t, IsPrime (f x) := (t.forall_mem_insert _ _).1 hp
    by_cases Ht : ∃ j ∈ t, f j ≤ f i
    · obtain ⟨j, hjt, hfji⟩ : ∃ j ∈ t, f j ≤ f i := Ht
      obtain ⟨u, hju, rfl⟩ : ∃ u, j ∉ u ∧ insert j u = t :=
        ⟨t.erase j, t.not_mem_erase j, Finset.insert_erase hjt⟩
      have hp' : ∀ k ∈ insert i u, IsPrime (f k) := by
        rw [Finset.forall_mem_insert] at hp ⊢
        exact ⟨hp.1, hp.2.2⟩
      have hiu : i ∉ u := mt Finset.mem_insert_of_mem hit
      have hn' : (insert i u).card = n := by
        rwa [Finset.card_insert_of_not_mem] at hn ⊢
        exacts [hiu, hju]
      have h' : (I : Set R) ⊆ f a ∪ f b ∪ ⋃ k ∈ (↑(insert i u) : Set ι), f k := by
        rw [Finset.coe_insert] at h ⊢
        rw [Finset.coe_insert] at h
        simp only [Set.biUnion_insert] at h ⊢
        rw [← Set.union_assoc (f i : Set R),
            Set.union_eq_self_of_subset_right hfji] at h
        exact h
      specialize ih hp' hn' h'
      refine ih.imp id (Or.imp id (Exists.imp fun k => ?_))
      exact And.imp (fun hk => Finset.insert_subset_insert i (Finset.subset_insert j u) hk) id
    by_cases Ha : f a ≤ f i
    · have h' : (I : Set R) ⊆ f i ∪ f b ∪ ⋃ j ∈ (↑t : Set ι), f j := by
        rw [Finset.coe_insert, Set.biUnion_insert, ← Set.union_assoc,
          Set.union_right_comm (f a : Set R),
          Set.union_eq_self_of_subset_left Ha] at h
        exact h
      specialize ih hp.2 hn h'
      right
      rcases ih with (ih | ih | ⟨k, hkt, ih⟩)
      · exact Or.inr ⟨i, Finset.mem_insert_self i t, ih⟩
      · exact Or.inl ih
      · exact Or.inr ⟨k, Finset.mem_insert_of_mem hkt, ih⟩
    by_cases Hb : f b ≤ f i
    · have h' : (I : Set R) ⊆ f a ∪ f i ∪ ⋃ j ∈ (↑t : Set ι), f j := by
        rw [Finset.coe_insert, Set.biUnion_insert, ← Set.union_assoc,
          Set.union_assoc (f a : Set R),
          Set.union_eq_self_of_subset_left Hb] at h
        exact h
      specialize ih hp.2 hn h'
      rcases ih with (ih | ih | ⟨k, hkt, ih⟩)
      · exact Or.inl ih
      · exact Or.inr (Or.inr ⟨i, Finset.mem_insert_self i t, ih⟩)
      · exact Or.inr (Or.inr ⟨k, Finset.mem_insert_of_mem hkt, ih⟩)
    by_cases Hi : I ≤ f i
    · exact Or.inr (Or.inr ⟨i, Finset.mem_insert_self i t, Hi⟩)
    have : ¬I ⊓ f a ⊓ f b ⊓ t.inf f ≤ f i := by
      simp only [hp.1.inf_le, hp.1.inf_le', not_or]
      exact ⟨⟨⟨Hi, Ha⟩, Hb⟩, Ht⟩
    rcases Set.not_subset.1 this with ⟨r, ⟨⟨⟨hrI, hra⟩, hrb⟩, hr⟩, hri⟩
    by_cases HI : (I : Set R) ⊆ f a ∪ f b ∪ ⋃ j ∈ (↑t : Set ι), f j
    · specialize ih hp.2 hn HI
      rcases ih with (ih | ih | ⟨k, hkt, ih⟩)
      · left
        exact ih
      · right
        left
        exact ih
      · right
        right
        exact ⟨k, Finset.mem_insert_of_mem hkt, ih⟩
    exfalso
    rcases Set.not_subset.1 HI with ⟨s, hsI, hs⟩
    rw [Finset.coe_insert, Set.biUnion_insert] at h
    have hsi : s ∈ f i := ((h hsI).resolve_left (mt Or.inl hs)).resolve_right (mt Or.inr hs)
    rcases h (I.add_mem hrI hsI) with (⟨ha | hb⟩ | hi | ht)
    · exact hs (Or.inl <| Or.inl <| add_sub_cancel_left r s ▸ (f a).sub_mem ha hra)
    · exact hs (Or.inl <| Or.inr <| add_sub_cancel_left r s ▸ (f b).sub_mem hb hrb)
    · exact hri (add_sub_cancel_right r s ▸ (f i).sub_mem hi hsi)
    · rw [Set.mem_iUnion₂] at ht
      rcases ht with ⟨j, hjt, hj⟩
      simp only [Finset.inf_eq_iInf, SetLike.mem_coe, Submodule.mem_iInf] at hr
      exact hs <| Or.inr <| Set.mem_biUnion hjt <|
        add_sub_cancel_left r s ▸ (f j).sub_mem hj <| hr j hjt

/-- Prime avoidance. Atiyah-Macdonald 1.11, Eisenbud 3.3, Matsumura Ex.1.6. -/
@[stacks 00DS]
theorem subset_union_prime {R : Type u} [CommRing R] {s : Finset ι} {f : ι → Ideal R} (a b : ι)
    (hp : ∀ i ∈ s, i ≠ a → i ≠ b → IsPrime (f i)) {I : Ideal R} :
    ((I : Set R) ⊆ ⋃ i ∈ (↑s : Set ι), f i) ↔ ∃ i ∈ s, I ≤ f i :=
  suffices ((I : Set R) ⊆ ⋃ i ∈ (↑s : Set ι), f i) → ∃ i, i ∈ s ∧ I ≤ f i by
    have aux := fun h => (bex_def.2 <| this h)
    simp_rw [exists_prop] at aux
    refine ⟨aux, fun ⟨i, his, hi⟩ ↦ Set.Subset.trans hi ?_⟩
    apply Set.subset_biUnion_of_mem (show i ∈ (↑s : Set ι) from his)
  fun h : (I : Set R) ⊆ ⋃ i ∈ (↑s : Set ι), f i => by
  classical
    by_cases has : a ∈ s
    · obtain ⟨t, hat, rfl⟩ : ∃ t, a ∉ t ∧ insert a t = s :=
        ⟨s.erase a, Finset.not_mem_erase a s, Finset.insert_erase has⟩
      by_cases hbt : b ∈ t
      · obtain ⟨u, hbu, rfl⟩ : ∃ u, b ∉ u ∧ insert b u = t :=
          ⟨t.erase b, Finset.not_mem_erase b t, Finset.insert_erase hbt⟩
        have hp' : ∀ i ∈ u, IsPrime (f i) := by
          intro i hiu
          refine hp i (Finset.mem_insert_of_mem (Finset.mem_insert_of_mem hiu)) ?_ ?_ <;>
              rintro rfl <;>
            solve_by_elim only [Finset.mem_insert_of_mem, *]
        rw [Finset.coe_insert, Finset.coe_insert, Set.biUnion_insert, Set.biUnion_insert, ←
          Set.union_assoc, subset_union_prime' hp'] at h
        rwa [Finset.exists_mem_insert, Finset.exists_mem_insert]
      · have hp' : ∀ j ∈ t, IsPrime (f j) := by
          intro j hj
          refine hp j (Finset.mem_insert_of_mem hj) ?_ ?_ <;> rintro rfl <;>
            solve_by_elim only [Finset.mem_insert_of_mem, *]
        rw [Finset.coe_insert, Set.biUnion_insert, ← Set.union_self (f a : Set R),
          subset_union_prime' hp', ← or_assoc, or_self_iff] at h
        rwa [Finset.exists_mem_insert]
    · by_cases hbs : b ∈ s
      · obtain ⟨t, hbt, rfl⟩ : ∃ t, b ∉ t ∧ insert b t = s :=
          ⟨s.erase b, Finset.not_mem_erase b s, Finset.insert_erase hbs⟩
        have hp' : ∀ j ∈ t, IsPrime (f j) := by
          intro j hj
          refine hp j (Finset.mem_insert_of_mem hj) ?_ ?_ <;> rintro rfl <;>
            solve_by_elim only [Finset.mem_insert_of_mem, *]
        rw [Finset.coe_insert, Set.biUnion_insert, ← Set.union_self (f b : Set R),
          subset_union_prime' hp', ← or_assoc, or_self_iff] at h
        rwa [Finset.exists_mem_insert]
      rcases s.eq_empty_or_nonempty with hse | hsne
      · subst hse
        rw [Finset.coe_empty, Set.biUnion_empty, Set.subset_empty_iff] at h
        have : (I : Set R) ≠ ∅ := Set.Nonempty.ne_empty (Set.nonempty_of_mem I.zero_mem)
        exact absurd h this
      · obtain ⟨i, his⟩ := hsne
        obtain ⟨t, _, rfl⟩ : ∃ t, i ∉ t ∧ insert i t = s :=
          ⟨s.erase i, Finset.not_mem_erase i s, Finset.insert_erase his⟩
        have hp' : ∀ j ∈ t, IsPrime (f j) := by
          intro j hj
          refine hp j (Finset.mem_insert_of_mem hj) ?_ ?_ <;> rintro rfl <;>
            solve_by_elim only [Finset.mem_insert_of_mem, *]
        rw [Finset.coe_insert, Set.biUnion_insert, ← Set.union_self (f i : Set R),
          subset_union_prime' hp', ← or_assoc, or_self_iff] at h
        rwa [Finset.exists_mem_insert]

section Dvd

/-- If `I` divides `J`, then `I` contains `J`.

In a Dedekind domain, to divide and contain are equivalent, see `Ideal.dvd_iff_le`.
-/
theorem le_of_dvd {I J : Ideal R} : I ∣ J → J ≤ I
  | ⟨_, h⟩ => h.symm ▸ le_trans mul_le_inf inf_le_left

/-- See also `isUnit_iff_eq_one`. -/
@[simp high]
theorem isUnit_iff {I : Ideal R} : IsUnit I ↔ I = ⊤ :=
  isUnit_iff_dvd_one.trans
    ((@one_eq_top R _).symm ▸
      ⟨fun h => eq_top_iff.mpr (Ideal.le_of_dvd h), fun h => ⟨⊤, by rw [mul_top, h]⟩⟩)

instance uniqueUnits : Unique (Ideal R)ˣ where
  default := 1
  uniq u := Units.ext (show (u : Ideal R) = 1 by rw [isUnit_iff.mp u.isUnit, one_eq_top])

end Dvd

end MulAndRadical



section Total

variable (ι : Type*)
variable (M : Type*) [AddCommGroup M] {R : Type*} [CommRing R] [Module R M] (I : Ideal R)
variable (v : ι → M) (hv : Submodule.span R (Set.range v) = ⊤)

/-- A variant of `Finsupp.linearCombination` that takes in vectors valued in `I`. -/
noncomputable def finsuppTotal : (ι →₀ I) →ₗ[R] M :=
  (Finsupp.linearCombination R v).comp (Finsupp.mapRange.linearMap I.subtype)

variable {ι M v}

theorem finsuppTotal_apply (f : ι →₀ I) :
    finsuppTotal ι M I v f = f.sum fun i x => (x : R) • v i := by
  dsimp [finsuppTotal]
  rw [Finsupp.linearCombination_apply, Finsupp.sum_mapRange_index]
  exact fun _ => zero_smul _ _

theorem finsuppTotal_apply_eq_of_fintype [Fintype ι] (f : ι →₀ I) :
    finsuppTotal ι M I v f = ∑ i, (f i : R) • v i := by
  rw [finsuppTotal_apply, Finsupp.sum_fintype]
  exact fun _ => zero_smul _ _

theorem range_finsuppTotal :
    LinearMap.range (finsuppTotal ι M I v) = I • Submodule.span R (Set.range v) := by
  ext
  rw [Submodule.mem_ideal_smul_span_iff_exists_sum]
  refine ⟨fun ⟨f, h⟩ => ⟨Finsupp.mapRange.linearMap I.subtype f, fun i => (f i).2, h⟩, ?_⟩
  rintro ⟨a, ha, rfl⟩
  classical
    refine ⟨a.mapRange (fun r => if h : r ∈ I then ⟨r, h⟩ else 0)
      (by simp only [Submodule.zero_mem, ↓reduceDIte]; rfl), ?_⟩
    rw [finsuppTotal_apply, Finsupp.sum_mapRange_index]
    · apply Finsupp.sum_congr
      intro i _
      rw [dif_pos (ha i)]
    · exact fun _ => zero_smul _ _

end Total

end Ideal

section span_range
variable {α R : Type*} [Semiring R]

theorem Finsupp.mem_ideal_span_range_iff_exists_finsupp {x : R} {v : α → R} :
    x ∈ Ideal.span (Set.range v) ↔ ∃ c : α →₀ R, (c.sum fun i a => a * v i) = x :=
  Finsupp.mem_span_range_iff_exists_finsupp

/-- An element `x` lies in the span of `v` iff it can be written as sum `∑ cᵢ • vᵢ = x`.
-/
theorem Ideal.mem_span_range_iff_exists_fun [Fintype α] {x : R} {v : α → R} :
    x ∈ Ideal.span (Set.range v) ↔ ∃ c : α → R, ∑ i, c i * v i = x :=
  Submodule.mem_span_range_iff_exists_fun _

@[deprecated (since := "2025-04-02")] alias mem_ideal_span_range_iff_exists_fun :=
  Ideal.mem_span_range_iff_exists_fun

end span_range

theorem Associates.mk_ne_zero' {R : Type*} [CommSemiring R] {r : R} :
    Associates.mk (Ideal.span {r} : Ideal R) ≠ 0 ↔ r ≠ 0 := by
  rw [Associates.mk_ne_zero, Ideal.zero_eq_bot, Ne, Ideal.span_singleton_eq_bot]

open scoped nonZeroDivisors in
theorem Ideal.span_singleton_nonZeroDivisors {R : Type*} [CommSemiring R] [NoZeroDivisors R]
    {r : R} : span {r} ∈ (Ideal R)⁰ ↔ r ∈ R⁰ := by
  cases subsingleton_or_nontrivial R
  · exact ⟨fun _ _ _ ↦ Subsingleton.eq_zero _, fun _ _ _ ↦ Subsingleton.eq_zero _⟩
  · rw [mem_nonZeroDivisors_iff_ne_zero, mem_nonZeroDivisors_iff_ne_zero, ne_eq, zero_eq_bot,
      span_singleton_eq_bot]

theorem Ideal.primeCompl_le_nonZeroDivisors {R : Type*} [CommSemiring R] [NoZeroDivisors R]
    (P : Ideal R) [P.IsPrime] : P.primeCompl ≤ nonZeroDivisors R :=
  le_nonZeroDivisors_of_noZeroDivisors <| not_not_intro P.zero_mem

namespace Submodule

variable {R : Type u} {M : Type v}
variable [CommSemiring R] [AddCommMonoid M] [Module R M]

instance moduleSubmodule : Module (Ideal R) (Submodule R M) where
  smul_add := smul_sup
  add_smul := sup_smul
  mul_smul := Submodule.mul_smul
  one_smul := by simp
  zero_smul := bot_smul
  smul_zero := smul_bot

lemma span_smul_eq
    (s : Set R) (N : Submodule R M) :
    Ideal.span s • N = s • N := by
  rw [← coe_set_smul, coe_span_smul]

@[simp]
theorem set_smul_top_eq_span (s : Set R) :
    s • ⊤ = Ideal.span s :=
  (span_smul_eq s ⊤).symm.trans (Ideal.span s).mul_top

variable {A B} [Semiring A] [Semiring B] [Algebra R A] [Algebra R B]

open Submodule

instance algebraIdeal : Algebra (Ideal R) (Submodule R A) where
  __ := moduleSubmodule
  algebraMap :=
  { toFun := map (Algebra.linearMap R A)
    map_one' := by
      rw [one_eq_span, map_span, Set.image_singleton, Algebra.linearMap_apply, map_one, one_eq_span]
    map_mul' := (Submodule.map_mul · · <| Algebra.ofId R A)
    map_zero' := map_bot _
    map_add' := (map_sup · · _) }
  commutes' I M := mul_comm_of_commute <| by rintro _ ⟨r, _, rfl⟩ a _; apply Algebra.commutes
  smul_def' I M := le_antisymm (smul_le.mpr fun r hr a ha ↦ by
    rw [Algebra.smul_def]; exact Submodule.mul_mem_mul ⟨r, hr, rfl⟩ ha) (Submodule.mul_le.mpr <| by
    rintro _ ⟨r, hr, rfl⟩ a ha; rw [Algebra.linearMap_apply, ← Algebra.smul_def]
    exact Submodule.smul_mem_smul hr ha)

/-- `Submonoid.map` as an `AlgHom`, when applied to an `AlgHom`. -/
@[simps!] def mapAlgHom (f : A →ₐ[R] B) : Submodule R A →ₐ[Ideal R] Submodule R B where
  __ := mapHom f
  commutes' I := (map_comp _ _ I).symm.trans (congr_arg (map · I) <| LinearMap.ext f.commutes)

/-- `Submonoid.map` as an `AlgEquiv`, when applied to an `AlgEquiv`. -/
-- TODO: when A, B noncommutative, still has `MulEquiv`.
@[simps!] def mapAlgEquiv (f : A ≃ₐ[R] B) : Submodule R A ≃ₐ[Ideal R] Submodule R B where
  __ := mapAlgHom f
  invFun := mapAlgHom f.symm
  left_inv I := (map_comp _ _ I).symm.trans <|
    (congr_arg (map · I) <| LinearMap.ext (f.left_inv ·)).trans (map_id I)
  right_inv I := (map_comp _ _ I).symm.trans <|
    (congr_arg (map · I) <| LinearMap.ext (f.right_inv ·)).trans (map_id I)

end Submodule

instance {R} [Semiring R] : NonUnitalSubsemiringClass (Ideal R) R where
  mul_mem _ hb := Ideal.mul_mem_left _ _ hb
instance {R} [Ring R] : NonUnitalSubringClass (Ideal R) R where<|MERGE_RESOLUTION|>--- conflicted
+++ resolved
@@ -150,15 +150,9 @@
 variable [I.IsTwoSided]
 
 theorem mem_smul_span {s : Set M} {x : M} :
-<<<<<<< HEAD
     x ∈ I • Submodule.span R s ↔ x ∈ Submodule.span R ((I : Set R) • s) := by
   rw [← I.span_eq] at *
   rw [Submodule.span_smul_span, I.span_eq]
-=======
-    x ∈ I • Submodule.span R s ↔ x ∈ Submodule.span R (⋃ (a ∈ I) (b ∈ s), ({a • b} : Set M)) := by
-  rw [← I.span_eq, Submodule.span_smul_span, I.span_eq]
-  simp
->>>>>>> ab000e4c
 
 variable (I)
 
