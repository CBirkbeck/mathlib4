/-
Copyright (c) 2022 Andrew Yang. All rights reserved.
Released under Apache 2.0 license as described in the file LICENSE.
Authors: Andrew Yang
-/
import Mathlib.Algebra.Module.Torsion
import Mathlib.Algebra.Ring.Idempotent
import Mathlib.LinearAlgebra.Dimension.FreeAndStrongRankCondition
import Mathlib.LinearAlgebra.FiniteDimensional.Defs
import Mathlib.RingTheory.Filtration
import Mathlib.RingTheory.Ideal.Operations
import Mathlib.RingTheory.LocalRing.ResidueField.Basic
import Mathlib.RingTheory.Nakayama

/-!
# The module `I ⧸ I ^ 2`

In this file, we provide special API support for the module `I ⧸ I ^ 2`. The official
definition is a quotient module of `I`, but the alternative definition as an ideal of `R ⧸ I ^ 2` is
also given, and the two are `R`-equivalent as in `Ideal.cotangentEquivIdeal`.

Additional support is also given to the cotangent space `m ⧸ m ^ 2` of a local ring.

-/


namespace Ideal

-- Porting note: universes need to be explicit to avoid bad universe levels in `quotCotangent`
universe u v w

variable {R : Type u} {S : Type v} {S' : Type w} [CommRing R] [CommSemiring S] [Algebra S R]
variable [CommSemiring S'] [Algebra S' R] [Algebra S S'] [IsScalarTower S S' R] (I : Ideal R)

/-- `I ⧸ I ^ 2` as a quotient of `I`. -/
def Cotangent : Type _ := I ⧸ (I • ⊤ : Submodule R I)
-- The `AddCommGroup, Module (R ⧸ I), Inhabited, Module S, IsScalarTower, IsNoetherian` instances
-- should be constructed by a deriving handler.
-- https://github.com/leanprover-community/mathlib4/issues/380

instance : AddCommGroup I.Cotangent := by delta Cotangent; infer_instance

instance cotangentModule : Module (R ⧸ I) I.Cotangent := by delta Cotangent; infer_instance

instance : Inhabited I.Cotangent := ⟨0⟩

instance Cotangent.moduleOfTower : Module S I.Cotangent :=
  Submodule.Quotient.module' _

instance Cotangent.isScalarTower : IsScalarTower S S' I.Cotangent :=
  Submodule.Quotient.isScalarTower _ _

instance [IsNoetherian R I] : IsNoetherian R I.Cotangent :=
  inferInstanceAs (IsNoetherian R (I ⧸ (I • ⊤ : Submodule R I)))

/-- The quotient map from `I` to `I ⧸ I ^ 2`. -/
@[simps! -isSimp apply]
def toCotangent : I →ₗ[R] I.Cotangent := Submodule.mkQ _

theorem map_toCotangent_ker : (LinearMap.ker I.toCotangent).map I.subtype = I ^ 2 := by
  rw [Ideal.toCotangent, Submodule.ker_mkQ, pow_two, Submodule.map_smul'' I ⊤ (Submodule.subtype I),
    Algebra.id.smul_eq_mul, Submodule.map_subtype_top]

theorem mem_toCotangent_ker {x : I} : x ∈ LinearMap.ker I.toCotangent ↔ (x : R) ∈ I ^ 2 := by
  rw [← I.map_toCotangent_ker]
  simp

theorem toCotangent_eq {x y : I} : I.toCotangent x = I.toCotangent y ↔ (x - y : R) ∈ I ^ 2 := by
  rw [← sub_eq_zero]
  exact I.mem_toCotangent_ker

theorem toCotangent_eq_zero (x : I) : I.toCotangent x = 0 ↔ (x : R) ∈ I ^ 2 := I.mem_toCotangent_ker

theorem toCotangent_surjective : Function.Surjective I.toCotangent := Submodule.mkQ_surjective _

theorem toCotangent_range : LinearMap.range I.toCotangent = ⊤ := Submodule.range_mkQ _

theorem cotangent_subsingleton_iff : Subsingleton I.Cotangent ↔ IsIdempotentElem I := by
  constructor
  · intro H
    refine (pow_two I).symm.trans (le_antisymm (Ideal.pow_le_self two_ne_zero) ?_)
    exact fun x hx => (I.toCotangent_eq_zero ⟨x, hx⟩).mp (Subsingleton.elim _ _)
  · exact fun e =>
      ⟨fun x y =>
        Quotient.inductionOn₂' x y fun x y =>
          I.toCotangent_eq.mpr <| ((pow_two I).trans e).symm ▸ I.sub_mem x.prop y.prop⟩

/-- The inclusion map `I ⧸ I ^ 2` to `R ⧸ I ^ 2`. -/
def cotangentToQuotientSquare : I.Cotangent →ₗ[R] R ⧸ I ^ 2 :=
  Submodule.mapQ (I • ⊤) (I ^ 2) I.subtype
    (by
      rw [← Submodule.map_le_iff_le_comap, Submodule.map_smul'', Submodule.map_top,
        Submodule.range_subtype, smul_eq_mul, pow_two] )

theorem to_quotient_square_comp_toCotangent :
    I.cotangentToQuotientSquare.comp I.toCotangent = (I ^ 2).mkQ.comp (Submodule.subtype I) :=
  LinearMap.ext fun _ => rfl

@[simp]
theorem toCotangent_to_quotient_square (x : I) :
    I.cotangentToQuotientSquare (I.toCotangent x) = (I ^ 2).mkQ x := rfl

lemma Cotangent.smul_eq_zero_of_mem {I : Ideal R}
    {x} (hx : x ∈ I) (m : I.Cotangent) : x • m = 0 := by
  obtain ⟨m, rfl⟩ := Ideal.toCotangent_surjective _ m
  rw [← map_smul, Ideal.toCotangent_eq_zero, pow_two]
  exact Ideal.mul_mem_mul hx m.2

lemma isTorsionBySet_cotangent :
    Module.IsTorsionBySet R I.Cotangent I :=
  fun m x ↦ m.smul_eq_zero_of_mem x.2

/-- `I ⧸ I ^ 2` as an ideal of `R ⧸ I ^ 2`. -/
def cotangentIdeal (I : Ideal R) : Ideal (R ⧸ I ^ 2) :=
  Submodule.map (Quotient.mk (I ^ 2)|>.toSemilinearMap) I

theorem cotangentIdeal_square (I : Ideal R) : I.cotangentIdeal ^ 2 = ⊥ := by
  rw [eq_bot_iff, pow_two I.cotangentIdeal, ← smul_eq_mul]
  intro x hx
  refine Submodule.smul_induction_on hx ?_ ?_
  · rintro _ ⟨x, hx, rfl⟩ _ ⟨y, hy, rfl⟩; apply (Submodule.Quotient.eq _).mpr _
    rw [sub_zero, pow_two]; exact Ideal.mul_mem_mul hx hy
  · intro x y hx hy; exact add_mem hx hy

<<<<<<< HEAD
/-set_option {optN.getId.toString} {opt.getId.toString} in-/ -- See https://github.com/leanprover-community/mathlib4/issues/12532
theorem to_quotient_square_range :
=======
lemma mk_mem_cotangentIdeal {I : Ideal R} {x : R} :
    Quotient.mk (I ^ 2) x ∈ I.cotangentIdeal ↔ x ∈ I := by
  refine ⟨fun ⟨y, hy, e⟩ ↦ ?_,  fun h ↦ ⟨x, h, rfl⟩⟩
  simpa using sub_mem hy (Ideal.pow_le_self two_ne_zero
    ((Ideal.Quotient.mk_eq_mk_iff_sub_mem _ _).mp e))

lemma comap_cotangentIdeal (I : Ideal R) :
    I.cotangentIdeal.comap (Quotient.mk (I ^ 2)) = I :=
  Ideal.ext fun _ ↦ mk_mem_cotangentIdeal

theorem range_cotangentToQuotientSquare :
>>>>>>> 9c5455a1
    LinearMap.range I.cotangentToQuotientSquare = I.cotangentIdeal.restrictScalars R := by
  trans LinearMap.range (I.cotangentToQuotientSquare.comp I.toCotangent)
  · rw [LinearMap.range_comp, I.toCotangent_range, Submodule.map_top]
  · rw [to_quotient_square_comp_toCotangent, LinearMap.range_comp, I.range_subtype]; ext; rfl

<<<<<<< HEAD
/-set_option {optN.getId.toString} {opt.getId.toString} in-/ -- See https://github.com/leanprover-community/mathlib4/issues/12532
=======
@[deprecated (since := "2025-01-04")]
alias to_quotient_square_range := range_cotangentToQuotientSquare

>>>>>>> 9c5455a1
/-- The equivalence of the two definitions of `I / I ^ 2`, either as the quotient of `I` or the
ideal of `R / I ^ 2`. -/
noncomputable def cotangentEquivIdeal : I.Cotangent ≃ₗ[R] I.cotangentIdeal := by
  refine
  { LinearMap.codRestrict (I.cotangentIdeal.restrictScalars R) I.cotangentToQuotientSquare
      fun x => by rw [← range_cotangentToQuotientSquare]; exact LinearMap.mem_range_self _ _,
    Equiv.ofBijective _ ⟨?_, ?_⟩ with }
  · rintro x y e
    replace e := congr_arg Subtype.val e
    obtain ⟨x, rfl⟩ := I.toCotangent_surjective x
    obtain ⟨y, rfl⟩ := I.toCotangent_surjective y
    rw [I.toCotangent_eq]
    dsimp only [toCotangent_to_quotient_square, Submodule.mkQ_apply] at e
    rwa [Submodule.Quotient.eq] at e
  · rintro ⟨_, x, hx, rfl⟩
    exact ⟨I.toCotangent ⟨x, hx⟩, Subtype.ext rfl⟩

@[simp]
theorem cotangentEquivIdeal_apply (x : I.Cotangent) :
    ↑(I.cotangentEquivIdeal x) = I.cotangentToQuotientSquare x := rfl

theorem cotangentEquivIdeal_symm_apply (x : R) (hx : x ∈ I) :
    -- Note: https://github.com/leanprover-community/mathlib4/pull/8386 had to specify `(R₂ := R)` because `I.toCotangent` suggested `R ⧸ I^2` instead
    I.cotangentEquivIdeal.symm ⟨(I ^ 2).mkQ x,
      -- timeout (200000 heartbeats) without `by exact`
      by exact Submodule.mem_map_of_mem (F := R →ₗ[R] R ⧸ I ^ 2) (f := (I ^ 2).mkQ) hx⟩ =
      I.toCotangent (R := R) ⟨x, hx⟩ := by
  apply I.cotangentEquivIdeal.injective
  rw [I.cotangentEquivIdeal.apply_symm_apply]
  ext
  rfl

variable {A B : Type*} [CommRing A] [CommRing B] [Algebra R A] [Algebra R B]

/-- The lift of `f : A →ₐ[R] B` to `A ⧸ J ^ 2 →ₐ[R] B` with `J` being the kernel of `f`. -/
def _root_.AlgHom.kerSquareLift (f : A →ₐ[R] B) : A ⧸ RingHom.ker f.toRingHom ^ 2 →ₐ[R] B := by
  refine { Ideal.Quotient.lift (RingHom.ker f.toRingHom ^ 2) f.toRingHom ?_ with commutes' := ?_ }
  · intro a ha; exact Ideal.pow_le_self two_ne_zero ha
  · intro r
    rw [IsScalarTower.algebraMap_apply R A, RingHom.toFun_eq_coe, Ideal.Quotient.algebraMap_eq,
      Ideal.Quotient.lift_mk]
    exact f.map_algebraMap r

theorem _root_.AlgHom.ker_kerSquareLift (f : A →ₐ[R] B) :
    RingHom.ker f.kerSquareLift.toRingHom = (RingHom.ker f.toRingHom).cotangentIdeal := by
  apply le_antisymm
  · intro x hx; obtain ⟨x, rfl⟩ := Ideal.Quotient.mk_surjective x; exact ⟨x, hx, rfl⟩
  · rintro _ ⟨x, hx, rfl⟩; exact hx

instance Algebra.kerSquareLift : Algebra (R ⧸ (RingHom.ker (algebraMap R A) ^ 2)) A :=
  (Algebra.ofId R A).kerSquareLift.toAlgebra

instance [Algebra A B] [IsScalarTower R A B] :
    IsScalarTower R (A ⧸ (RingHom.ker (algebraMap A B) ^ 2)) B :=
  IsScalarTower.of_algebraMap_eq'
    (IsScalarTower.toAlgHom R A B).kerSquareLift.comp_algebraMap.symm

/-- The quotient ring of `I ⧸ I ^ 2` is `R ⧸ I`. -/
def quotCotangent : (R ⧸ I ^ 2) ⧸ I.cotangentIdeal ≃+* R ⧸ I := by
  refine (Ideal.quotEquivOfEq (Ideal.map_eq_submodule_map _ _).symm).trans ?_
  refine (DoubleQuot.quotQuotEquivQuotSup _ _).trans ?_
  exact Ideal.quotEquivOfEq (sup_eq_right.mpr <| Ideal.pow_le_self two_ne_zero)

/-- The map `I/I² → J/J²` if `I ≤ f⁻¹(J)`. -/
def mapCotangent (I₁ : Ideal A) (I₂ : Ideal B) (f : A →ₐ[R] B) (h : I₁ ≤ I₂.comap f) :
    I₁.Cotangent →ₗ[R] I₂.Cotangent := by
  refine Submodule.mapQ ((I₁ • ⊤ : Submodule A I₁).restrictScalars R)
    ((I₂ • ⊤ : Submodule B I₂).restrictScalars R) ?_ ?_
  · exact f.toLinearMap.restrict (p := I₁.restrictScalars R) (q := I₂.restrictScalars R) h
  · intro x hx
    rw [Submodule.restrictScalars_mem] at hx
    refine Submodule.smul_induction_on hx ?_ (fun _ _ ↦ add_mem)
    rintro a ha ⟨b, hb⟩ -
    simp only [SetLike.mk_smul_mk, smul_eq_mul, Submodule.mem_comap, Submodule.restrictScalars_mem]
    convert (Submodule.smul_mem_smul (M := I₂) (r := f a)
      (n := ⟨f b, h hb⟩) (h ha) (Submodule.mem_top)) using 1
    ext
    exact map_mul f a b

@[simp]
lemma mapCotangent_toCotangent
    (I₁ : Ideal A) (I₂ : Ideal B) (f : A →ₐ[R] B) (h : I₁ ≤ I₂.comap f) (x : I₁) :
    Ideal.mapCotangent I₁ I₂ f h (Ideal.toCotangent I₁ x) = Ideal.toCotangent I₂ ⟨f x, h x.2⟩ := rfl

end Ideal

namespace IsLocalRing

variable (R : Type*) [CommRing R] [IsLocalRing R]

/-- The `A ⧸ I`-vector space `I ⧸ I ^ 2`. -/
abbrev CotangentSpace : Type _ := (maximalIdeal R).Cotangent

instance : Module (ResidueField R) (CotangentSpace R) := Ideal.cotangentModule _

instance : IsScalarTower R (ResidueField R) (CotangentSpace R) :=
  Module.IsTorsionBySet.isScalarTower _

instance [IsNoetherianRing R] : FiniteDimensional (ResidueField R) (CotangentSpace R) :=
  Module.Finite.of_restrictScalars_finite R _ _

variable {R}

lemma subsingleton_cotangentSpace_iff [IsNoetherianRing R] :
    Subsingleton (CotangentSpace R) ↔ IsField R := by
  refine (maximalIdeal R).cotangent_subsingleton_iff.trans ?_
  rw [IsLocalRing.isField_iff_maximalIdeal_eq,
    Ideal.isIdempotentElem_iff_eq_bot_or_top_of_isLocalRing]
  simp [(maximalIdeal.isMaximal R).ne_top]

lemma CotangentSpace.map_eq_top_iff [IsNoetherianRing R] {M : Submodule R (maximalIdeal R)} :
    M.map (maximalIdeal R).toCotangent = ⊤ ↔ M = ⊤ := by
  refine ⟨fun H ↦ eq_top_iff.mpr ?_, by rintro rfl; simp [Ideal.toCotangent_range]⟩
  refine (Submodule.map_le_map_iff_of_injective (Submodule.injective_subtype _) _ _).mp ?_
  rw [Submodule.map_top, Submodule.range_subtype]
  apply Submodule.le_of_le_smul_of_le_jacobson_bot (IsNoetherian.noetherian _)
    (IsLocalRing.jacobson_eq_maximalIdeal _ bot_ne_top).ge
  rw [smul_eq_mul, ← pow_two, ← Ideal.map_toCotangent_ker, ← Submodule.map_sup,
    ← Submodule.comap_map_eq, H, Submodule.comap_top, Submodule.map_top, Submodule.range_subtype]

lemma CotangentSpace.span_image_eq_top_iff [IsNoetherianRing R] {s : Set (maximalIdeal R)} :
    Submodule.span (ResidueField R) ((maximalIdeal R).toCotangent '' s) = ⊤ ↔
      Submodule.span R s = ⊤ := by
  rw [← map_eq_top_iff, ← (Submodule.restrictScalars_injective R ..).eq_iff,
    Submodule.restrictScalars_span]
  · simp only [Ideal.toCotangent_apply, Submodule.restrictScalars_top, Submodule.map_span]
  · exact Ideal.Quotient.mk_surjective

open Module

lemma finrank_cotangentSpace_eq_zero_iff [IsNoetherianRing R] :
    finrank (ResidueField R) (CotangentSpace R) = 0 ↔ IsField R := by
  rw [finrank_zero_iff, subsingleton_cotangentSpace_iff]

lemma finrank_cotangentSpace_eq_zero (R) [Field R] :
    finrank (ResidueField R) (CotangentSpace R) = 0 :=
  finrank_cotangentSpace_eq_zero_iff.mpr (Field.toIsField R)

open Submodule in
theorem finrank_cotangentSpace_le_one_iff [IsNoetherianRing R] :
    finrank (ResidueField R) (CotangentSpace R) ≤ 1 ↔ (maximalIdeal R).IsPrincipal := by
  rw [Module.finrank_le_one_iff_top_isPrincipal, isPrincipal_iff,
    (maximalIdeal R).toCotangent_surjective.exists, isPrincipal_iff]
  simp_rw [← Set.image_singleton, eq_comm (a := ⊤), CotangentSpace.span_image_eq_top_iff,
    ← (map_injective_of_injective (injective_subtype _)).eq_iff, map_span, Set.image_singleton,
    Submodule.map_top, range_subtype, eq_comm (a := maximalIdeal R)]
  exact ⟨fun ⟨x, h⟩ ↦ ⟨_, h⟩, fun ⟨x, h⟩ ↦ ⟨⟨x, h ▸ subset_span (Set.mem_singleton x)⟩, h⟩⟩

end IsLocalRing

@[deprecated (since := "2024-11-11")]
alias LocalRing.CotangentSpace := IsLocalRing.CotangentSpace

@[deprecated (since := "2024-11-11")]
alias LocalRing.subsingleton_cotangentSpace_iff := IsLocalRing.subsingleton_cotangentSpace_iff

@[deprecated (since := "2024-11-11")]
alias LocalRing.map_eq_top_iff := IsLocalRing.CotangentSpace.map_eq_top_iff

@[deprecated (since := "2024-11-11")]
alias LocalRing.span_image_eq_top_iff := IsLocalRing.CotangentSpace.span_image_eq_top_iff

@[deprecated (since := "2024-11-11")]
alias LocalRing.finrank_cotangentSpace_eq_zero_iff := IsLocalRing.finrank_cotangentSpace_eq_zero_iff

@[deprecated (since := "2024-11-11")]
alias LocalRing.finrank_cotangentSpace_eq_zero := IsLocalRing.finrank_cotangentSpace_eq_zero

@[deprecated (since := "2024-11-11")]
alias LocalRing.finrank_cotangentSpace_le_one_iff := IsLocalRing.finrank_cotangentSpace_le_one_iff<|MERGE_RESOLUTION|>--- conflicted
+++ resolved
@@ -122,10 +122,6 @@
     rw [sub_zero, pow_two]; exact Ideal.mul_mem_mul hx hy
   · intro x y hx hy; exact add_mem hx hy
 
-<<<<<<< HEAD
-/-set_option {optN.getId.toString} {opt.getId.toString} in-/ -- See https://github.com/leanprover-community/mathlib4/issues/12532
-theorem to_quotient_square_range :
-=======
 lemma mk_mem_cotangentIdeal {I : Ideal R} {x : R} :
     Quotient.mk (I ^ 2) x ∈ I.cotangentIdeal ↔ x ∈ I := by
   refine ⟨fun ⟨y, hy, e⟩ ↦ ?_,  fun h ↦ ⟨x, h, rfl⟩⟩
@@ -137,19 +133,14 @@
   Ideal.ext fun _ ↦ mk_mem_cotangentIdeal
 
 theorem range_cotangentToQuotientSquare :
->>>>>>> 9c5455a1
     LinearMap.range I.cotangentToQuotientSquare = I.cotangentIdeal.restrictScalars R := by
   trans LinearMap.range (I.cotangentToQuotientSquare.comp I.toCotangent)
   · rw [LinearMap.range_comp, I.toCotangent_range, Submodule.map_top]
   · rw [to_quotient_square_comp_toCotangent, LinearMap.range_comp, I.range_subtype]; ext; rfl
 
-<<<<<<< HEAD
-/-set_option {optN.getId.toString} {opt.getId.toString} in-/ -- See https://github.com/leanprover-community/mathlib4/issues/12532
-=======
 @[deprecated (since := "2025-01-04")]
 alias to_quotient_square_range := range_cotangentToQuotientSquare
 
->>>>>>> 9c5455a1
 /-- The equivalence of the two definitions of `I / I ^ 2`, either as the quotient of `I` or the
 ideal of `R / I ^ 2`. -/
 noncomputable def cotangentEquivIdeal : I.Cotangent ≃ₗ[R] I.cotangentIdeal := by
