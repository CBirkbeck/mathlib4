/-
Copyright (c) 2022 Andrew Yang. All rights reserved.
Released under Apache 2.0 license as described in the file LICENSE.
Authors: Andrew Yang
-/
import Mathlib.RingTheory.Ideal.Operations
import Mathlib.Algebra.Module.Torsion
import Mathlib.Algebra.Ring.Idempotents
import Mathlib.LinearAlgebra.Dimension.FreeAndStrongRankCondition
import Mathlib.LinearAlgebra.FiniteDimensional.Defs
import Mathlib.RingTheory.LocalRing.ResidueField.Basic
import Mathlib.RingTheory.Filtration
import Mathlib.RingTheory.Nakayama

/-!
# The module `I ⧸ I ^ 2`

In this file, we provide special API support for the module `I ⧸ I ^ 2`. The official
definition is a quotient module of `I`, but the alternative definition as an ideal of `R ⧸ I ^ 2` is
also given, and the two are `R`-equivalent as in `Ideal.cotangentEquivIdeal`.

Additional support is also given to the cotangent space `m ⧸ m ^ 2` of a local ring.

-/


namespace Ideal

-- Porting note: universes need to be explicit to avoid bad universe levels in `quotCotangent`
universe u v w

variable {R : Type u} {S : Type v} {S' : Type w} [CommRing R] [CommSemiring S] [Algebra S R]
variable [CommSemiring S'] [Algebra S' R] [Algebra S S'] [IsScalarTower S S' R] (I : Ideal R)

-- Porting note: instances that were derived automatically need to be proved by hand (see below)
/-- `I ⧸ I ^ 2` as a quotient of `I`. -/
def Cotangent : Type _ := I ⧸ (I • ⊤ : Submodule R I)

instance : AddCommGroup I.Cotangent := by delta Cotangent; infer_instance

instance cotangentModule : Module (R ⧸ I) I.Cotangent := by delta Cotangent; infer_instance

instance : Inhabited I.Cotangent := ⟨0⟩

instance Cotangent.moduleOfTower : Module S I.Cotangent :=
  Submodule.Quotient.module' _

instance Cotangent.isScalarTower : IsScalarTower S S' I.Cotangent :=
  Submodule.Quotient.isScalarTower _ _

instance [IsNoetherian R I] : IsNoetherian R I.Cotangent :=
  inferInstanceAs (IsNoetherian R (I ⧸ (I • ⊤ : Submodule R I)))

/-- The quotient map from `I` to `I ⧸ I ^ 2`. -/
@[simps! (config := .lemmasOnly) apply]
def toCotangent : I →ₗ[R] I.Cotangent := Submodule.mkQ _

theorem map_toCotangent_ker : I.toCotangent.ker.map I.subtype = I ^ 2 := by
  rw [Ideal.toCotangent, Submodule.ker_mkQ, pow_two, Submodule.map_smul'' I ⊤ (Submodule.subtype I),
    Algebra.id.smul_eq_mul, Submodule.map_subtype_top]

theorem mem_toCotangent_ker {x : I} : x ∈ LinearMap.ker I.toCotangent ↔ (x : R) ∈ I ^ 2 := by
  rw [← I.map_toCotangent_ker]
  simp

theorem toCotangent_eq {x y : I} : I.toCotangent x = I.toCotangent y ↔ (x - y : R) ∈ I ^ 2 := by
  rw [← sub_eq_zero]
  exact I.mem_toCotangent_ker

theorem toCotangent_eq_zero (x : I) : I.toCotangent x = 0 ↔ (x : R) ∈ I ^ 2 := I.mem_toCotangent_ker

theorem toCotangent_surjective : Function.Surjective I.toCotangent := Submodule.mkQ_surjective _

theorem toCotangent_range : LinearMap.range I.toCotangent = ⊤ := Submodule.range_mkQ _

theorem cotangent_subsingleton_iff : Subsingleton I.Cotangent ↔ IsIdempotentElem I := by
  constructor
  · intro H
    refine (pow_two I).symm.trans (le_antisymm (Ideal.pow_le_self two_ne_zero) ?_)
    exact fun x hx => (I.toCotangent_eq_zero ⟨x, hx⟩).mp (Subsingleton.elim _ _)
  · exact fun e =>
      ⟨fun x y =>
        Quotient.inductionOn₂' x y fun x y =>
          I.toCotangent_eq.mpr <| ((pow_two I).trans e).symm ▸ I.sub_mem x.prop y.prop⟩

/-- The inclusion map `I ⧸ I ^ 2` to `R ⧸ I ^ 2`. -/
def cotangentToQuotientSquare : I.Cotangent →ₗ[R] R ⧸ I ^ 2 :=
  Submodule.mapQ (I • ⊤) (I ^ 2) I.subtype
    (by
      rw [← Submodule.map_le_iff_le_comap, Submodule.map_smul'', Submodule.map_top,
        Submodule.range_subtype, smul_eq_mul, pow_two] )

theorem to_quotient_square_comp_toCotangent :
    I.cotangentToQuotientSquare.comp I.toCotangent = (I ^ 2).mkQ.comp (Submodule.subtype I) :=
  LinearMap.ext fun _ => rfl

@[simp]
theorem toCotangent_to_quotient_square (x : I) :
    I.cotangentToQuotientSquare (I.toCotangent x) = (I ^ 2).mkQ x := rfl

lemma Cotangent.smul_eq_zero_of_mem {I : Ideal R}
    {x} (hx : x ∈ I) (m : I.Cotangent) : x • m = 0 := by
  obtain ⟨m, rfl⟩ := Ideal.toCotangent_surjective _ m
  rw [← map_smul, Ideal.toCotangent_eq_zero, pow_two]
  exact Ideal.mul_mem_mul hx m.2

lemma isTorsionBySet_cotangent :
    Module.IsTorsionBySet R I.Cotangent I :=
  fun m x ↦ m.smul_eq_zero_of_mem x.2

/-- `I ⧸ I ^ 2` as an ideal of `R ⧸ I ^ 2`. -/
def cotangentIdeal (I : Ideal R) : Ideal (R ⧸ I ^ 2) :=
  Submodule.map (Quotient.mk (I ^ 2)|>.toSemilinearMap) I

theorem cotangentIdeal_square (I : Ideal R) : I.cotangentIdeal ^ 2 = ⊥ := by
  rw [eq_bot_iff, pow_two I.cotangentIdeal, ← smul_eq_mul]
  intro x hx
  refine Submodule.smul_induction_on hx ?_ ?_
  · rintro _ ⟨x, hx, rfl⟩ _ ⟨y, hy, rfl⟩; apply (Submodule.Quotient.eq _).mpr _
    rw [sub_zero, pow_two]; exact Ideal.mul_mem_mul hx hy
  · intro x y hx hy; exact add_mem hx hy

theorem to_quotient_square_range :
    LinearMap.range I.cotangentToQuotientSquare = I.cotangentIdeal.restrictScalars R := by
  trans LinearMap.range (I.cotangentToQuotientSquare.comp I.toCotangent)
  · rw [LinearMap.range_comp, I.toCotangent_range, Submodule.map_top]
  · rw [to_quotient_square_comp_toCotangent, LinearMap.range_comp, I.range_subtype]; ext; rfl

/-- The equivalence of the two definitions of `I / I ^ 2`, either as the quotient of `I` or the
ideal of `R / I ^ 2`. -/
noncomputable def cotangentEquivIdeal : I.Cotangent ≃ₗ[R] I.cotangentIdeal := by
  refine
  { LinearMap.codRestrict (I.cotangentIdeal.restrictScalars R) I.cotangentToQuotientSquare
      fun x => by { rw [← to_quotient_square_range]; exact LinearMap.mem_range_self _ _ },
    Equiv.ofBijective _ ⟨?_, ?_⟩ with }
  · rintro x y e
    replace e := congr_arg Subtype.val e
    obtain ⟨x, rfl⟩ := I.toCotangent_surjective x
    obtain ⟨y, rfl⟩ := I.toCotangent_surjective y
    rw [I.toCotangent_eq]
    dsimp only [toCotangent_to_quotient_square, Submodule.mkQ_apply] at e
    rwa [Submodule.Quotient.eq] at e
  · rintro ⟨_, x, hx, rfl⟩
    exact ⟨I.toCotangent ⟨x, hx⟩, Subtype.ext rfl⟩

@[simp]
theorem cotangentEquivIdeal_apply (x : I.Cotangent) :
    ↑(I.cotangentEquivIdeal x) = I.cotangentToQuotientSquare x := rfl

theorem cotangentEquivIdeal_symm_apply (x : R) (hx : x ∈ I) :
<<<<<<< HEAD
    -- Note: #8386 had to specify `(R₂ := R)` because `I.toCotangent` suggested `R ⧸ I^2` instead
    I.cotangentEquivIdeal.symm ⟨(I ^ 2).mkQ x,
      Submodule.mem_map_of_mem (F := R →ₗ[R] R ⧸ I ^ 2) (f := (I ^ 2).mkQ) hx⟩ =
=======
    -- Note: https://github.com/leanprover-community/mathlib4/pull/8386 had to specify `(R₂ := R)` because `I.toCotangent` suggested `R ⧸ I^2` instead
    I.cotangentEquivIdeal.symm ⟨(I ^ 2).mkQ x,
      -- timeout (200000 heartbeats) without `by exact`
      by exact Submodule.mem_map_of_mem (F := R →ₗ[R] R ⧸ I ^ 2) (f := (I ^ 2).mkQ) hx⟩ =
>>>>>>> d0df76bd
      I.toCotangent (R := R) ⟨x, hx⟩ := by
  apply I.cotangentEquivIdeal.injective
  rw [I.cotangentEquivIdeal.apply_symm_apply]
  ext
  rfl

variable {A B : Type*} [CommRing A] [CommRing B] [Algebra R A] [Algebra R B]

/-- The lift of `f : A →ₐ[R] B` to `A ⧸ J ^ 2 →ₐ[R] B` with `J` being the kernel of `f`. -/
def _root_.AlgHom.kerSquareLift (f : A →ₐ[R] B) : A ⧸ RingHom.ker f.toRingHom ^ 2 →ₐ[R] B := by
  refine { Ideal.Quotient.lift (RingHom.ker f.toRingHom ^ 2) f.toRingHom ?_ with commutes' := ?_ }
  · intro a ha; exact Ideal.pow_le_self two_ne_zero ha
  · intro r
    rw [IsScalarTower.algebraMap_apply R A, RingHom.toFun_eq_coe, Ideal.Quotient.algebraMap_eq,
      Ideal.Quotient.lift_mk]
    exact f.map_algebraMap r

theorem _root_.AlgHom.ker_kerSquareLift (f : A →ₐ[R] B) :
    RingHom.ker f.kerSquareLift.toRingHom = f.toRingHom.ker.cotangentIdeal := by
  apply le_antisymm
  · intro x hx; obtain ⟨x, rfl⟩ := Ideal.Quotient.mk_surjective x; exact ⟨x, hx, rfl⟩
  · rintro _ ⟨x, hx, rfl⟩; exact hx

instance Algebra.kerSquareLift : Algebra (R ⧸ (RingHom.ker (algebraMap R A) ^ 2)) A :=
  (Algebra.ofId R A).kerSquareLift.toAlgebra

instance [Algebra A B] [IsScalarTower R A B] :
    IsScalarTower R (A ⧸ (RingHom.ker (algebraMap A B) ^ 2)) B :=
  IsScalarTower.of_algebraMap_eq'
    (IsScalarTower.toAlgHom R A B).kerSquareLift.comp_algebraMap.symm

/-- The quotient ring of `I ⧸ I ^ 2` is `R ⧸ I`. -/
def quotCotangent : (R ⧸ I ^ 2) ⧸ I.cotangentIdeal ≃+* R ⧸ I := by
  refine (Ideal.quotEquivOfEq (Ideal.map_eq_submodule_map _ _).symm).trans ?_
  refine (DoubleQuot.quotQuotEquivQuotSup _ _).trans ?_
  exact Ideal.quotEquivOfEq (sup_eq_right.mpr <| Ideal.pow_le_self two_ne_zero)

/-- The map `I/I² → J/J²` if `I ≤ f⁻¹(J)`. -/
def mapCotangent (I₁ : Ideal A) (I₂ : Ideal B) (f : A →ₐ[R] B) (h : I₁ ≤ I₂.comap f) :
    I₁.Cotangent →ₗ[R] I₂.Cotangent := by
  refine Submodule.mapQ ((I₁ • ⊤ : Submodule A I₁).restrictScalars R)
    ((I₂ • ⊤ : Submodule B I₂).restrictScalars R) ?_ ?_
  · exact f.toLinearMap.restrict (p := I₁.restrictScalars R) (q := I₂.restrictScalars R) h
  · intro x hx
    refine Submodule.smul_induction_on hx ?_ (fun _ _ ↦ add_mem)
    rintro a ha ⟨b, hb⟩ -
    simp only [SetLike.mk_smul_mk, smul_eq_mul, Submodule.mem_comap, Submodule.restrictScalars_mem]
    convert (Submodule.smul_mem_smul (M := I₂) (r := f a)
      (n := ⟨f b, h hb⟩) (h ha) (Submodule.mem_top)) using 1
    ext
    exact _root_.map_mul f a b

@[simp]
lemma mapCotangent_toCotangent
    (I₁ : Ideal A) (I₂ : Ideal B) (f : A →ₐ[R] B) (h : I₁ ≤ I₂.comap f) (x : I₁) :
    Ideal.mapCotangent I₁ I₂ f h (Ideal.toCotangent I₁ x) = Ideal.toCotangent I₂ ⟨f x, h x.2⟩ := rfl

end Ideal

namespace IsLocalRing

variable (R : Type*) [CommRing R] [IsLocalRing R]

/-- The `A ⧸ I`-vector space `I ⧸ I ^ 2`. -/
abbrev CotangentSpace : Type _ := (maximalIdeal R).Cotangent

instance : Module (ResidueField R) (CotangentSpace R) := Ideal.cotangentModule _

instance : IsScalarTower R (ResidueField R) (CotangentSpace R) :=
  Module.IsTorsionBySet.isScalarTower _

instance [IsNoetherianRing R] : FiniteDimensional (ResidueField R) (CotangentSpace R) :=
  Module.Finite.of_restrictScalars_finite R _ _

variable {R}

lemma subsingleton_cotangentSpace_iff [IsNoetherianRing R] :
    Subsingleton (CotangentSpace R) ↔ IsField R := by
  refine (maximalIdeal R).cotangent_subsingleton_iff.trans ?_
  rw [IsLocalRing.isField_iff_maximalIdeal_eq,
    Ideal.isIdempotentElem_iff_eq_bot_or_top_of_isLocalRing]
  simp [(maximalIdeal.isMaximal R).ne_top]

lemma CotangentSpace.map_eq_top_iff [IsNoetherianRing R] {M : Submodule R (maximalIdeal R)} :
    M.map (maximalIdeal R).toCotangent = ⊤ ↔ M = ⊤ := by
  refine ⟨fun H ↦ eq_top_iff.mpr ?_, by rintro rfl; simp [Ideal.toCotangent_range]⟩
  refine (Submodule.map_le_map_iff_of_injective (Submodule.injective_subtype _) _ _).mp ?_
  rw [Submodule.map_top, Submodule.range_subtype]
  apply Submodule.le_of_le_smul_of_le_jacobson_bot (IsNoetherian.noetherian _)
    (IsLocalRing.jacobson_eq_maximalIdeal _ bot_ne_top).ge
  rw [smul_eq_mul, ← pow_two, ← Ideal.map_toCotangent_ker, ← Submodule.map_sup,
    ← Submodule.comap_map_eq, H, Submodule.comap_top, Submodule.map_top, Submodule.range_subtype]

lemma CotangentSpace.span_image_eq_top_iff [IsNoetherianRing R] {s : Set (maximalIdeal R)} :
    Submodule.span (ResidueField R) ((maximalIdeal R).toCotangent '' s) = ⊤ ↔
      Submodule.span R s = ⊤ := by
  rw [← map_eq_top_iff, ← (Submodule.restrictScalars_injective R ..).eq_iff,
    Submodule.restrictScalars_span]
  · simp only [Ideal.toCotangent_apply, Submodule.restrictScalars_top, Submodule.map_span]
  · exact Ideal.Quotient.mk_surjective

open Module

lemma finrank_cotangentSpace_eq_zero_iff [IsNoetherianRing R] :
    finrank (ResidueField R) (CotangentSpace R) = 0 ↔ IsField R := by
  rw [finrank_zero_iff, subsingleton_cotangentSpace_iff]

lemma finrank_cotangentSpace_eq_zero (R) [Field R] :
    finrank (ResidueField R) (CotangentSpace R) = 0 :=
  finrank_cotangentSpace_eq_zero_iff.mpr (Field.toIsField R)

open Submodule in
theorem finrank_cotangentSpace_le_one_iff [IsNoetherianRing R] :
    finrank (ResidueField R) (CotangentSpace R) ≤ 1 ↔ (maximalIdeal R).IsPrincipal := by
  rw [Module.finrank_le_one_iff_top_isPrincipal, isPrincipal_iff,
    (maximalIdeal R).toCotangent_surjective.exists, isPrincipal_iff]
  simp_rw [← Set.image_singleton, eq_comm (a := ⊤), CotangentSpace.span_image_eq_top_iff,
    ← (map_injective_of_injective (injective_subtype _)).eq_iff, map_span, Set.image_singleton,
    Submodule.map_top, range_subtype, eq_comm (a := maximalIdeal R)]
  exact ⟨fun ⟨x, h⟩ ↦ ⟨_, h⟩, fun ⟨x, h⟩ ↦ ⟨⟨x, h ▸ subset_span (Set.mem_singleton x)⟩, h⟩⟩

end IsLocalRing

@[deprecated (since := "2024-11-11")]
alias LocalRing.CotangentSpace := IsLocalRing.CotangentSpace

@[deprecated (since := "2024-11-11")]
alias LocalRing.subsingleton_cotangentSpace_iff := IsLocalRing.subsingleton_cotangentSpace_iff

@[deprecated (since := "2024-11-11")]
alias LocalRing.map_eq_top_iff := IsLocalRing.CotangentSpace.map_eq_top_iff

@[deprecated (since := "2024-11-11")]
alias LocalRing.span_image_eq_top_iff := IsLocalRing.CotangentSpace.span_image_eq_top_iff

@[deprecated (since := "2024-11-11")]
alias LocalRing.finrank_cotangentSpace_eq_zero_iff := IsLocalRing.finrank_cotangentSpace_eq_zero_iff

@[deprecated (since := "2024-11-11")]
alias LocalRing.finrank_cotangentSpace_eq_zero := IsLocalRing.finrank_cotangentSpace_eq_zero

@[deprecated (since := "2024-11-11")]
alias LocalRing.finrank_cotangentSpace_le_one_iff := IsLocalRing.finrank_cotangentSpace_le_one_iff<|MERGE_RESOLUTION|>--- conflicted
+++ resolved
@@ -148,16 +148,10 @@
     ↑(I.cotangentEquivIdeal x) = I.cotangentToQuotientSquare x := rfl
 
 theorem cotangentEquivIdeal_symm_apply (x : R) (hx : x ∈ I) :
-<<<<<<< HEAD
-    -- Note: #8386 had to specify `(R₂ := R)` because `I.toCotangent` suggested `R ⧸ I^2` instead
-    I.cotangentEquivIdeal.symm ⟨(I ^ 2).mkQ x,
-      Submodule.mem_map_of_mem (F := R →ₗ[R] R ⧸ I ^ 2) (f := (I ^ 2).mkQ) hx⟩ =
-=======
     -- Note: https://github.com/leanprover-community/mathlib4/pull/8386 had to specify `(R₂ := R)` because `I.toCotangent` suggested `R ⧸ I^2` instead
     I.cotangentEquivIdeal.symm ⟨(I ^ 2).mkQ x,
       -- timeout (200000 heartbeats) without `by exact`
       by exact Submodule.mem_map_of_mem (F := R →ₗ[R] R ⧸ I ^ 2) (f := (I ^ 2).mkQ) hx⟩ =
->>>>>>> d0df76bd
       I.toCotangent (R := R) ⟨x, hx⟩ := by
   apply I.cotangentEquivIdeal.injective
   rw [I.cotangentEquivIdeal.apply_symm_apply]
