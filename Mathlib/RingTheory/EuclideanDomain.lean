--- conflicted
+++ resolved
@@ -51,13 +51,9 @@
         (EuclideanDomain.mul_div_cancel' (gcd_ne_zero_of_right hq) <| gcd_dvd_right _ _).symm <|
       gcd_ne_zero_of_right hq
 
-<<<<<<< HEAD
-theorem isCoprime_div_gcd_div_gcd' (hpq : GCDMonoid.gcd p q ≠ 0) :
-=======
 /-- This is a version of `isCoprime_div_gcd_div_gcd` which replaces the `q ≠ 0` assumption with
 `gcd p q ≠ 0`. -/
 theorem isCoprime_div_gcd_div_gcd_of_gcd_ne_zero (hpq : GCDMonoid.gcd p q ≠ 0) :
->>>>>>> c85ad754
     IsCoprime (p / GCDMonoid.gcd p q) (q / GCDMonoid.gcd p q) :=
   (gcd_isUnit_iff _ _).1 <|
     isUnit_gcd_of_eq_mul_gcd
