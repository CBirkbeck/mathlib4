/-
Copyright (c) 2022 Adam Topaz. All rights reserved.
Released under Apache 2.0 license as described in the file LICENSE.
Authors: Adam Topaz
-/
import Mathlib.RingTheory.Bezout
import Mathlib.RingTheory.LocalRing.Basic
import Mathlib.RingTheory.Localization.FractionRing
import Mathlib.RingTheory.Localization.Integer
import Mathlib.RingTheory.Valuation.Integers
import Mathlib.Tactic.FieldSimp

/-!
# Valuation Rings

A valuation ring is a domain such that for every pair of elements `a b`, either `a` divides
`b` or vice-versa.

Any valuation ring induces a natural valuation on its fraction field, as we show in this file.
Namely, given the following instances:
`[CommRing A] [IsDomain A] [ValuationRing A] [Field K] [Algebra A K] [IsFractionRing A K]`,
there is a natural valuation `Valuation A K` on `K` with values in `value_group A K` where
the image of `A` under `algebraMap A K` agrees with `(Valuation A K).integer`.

We also provide the equivalence of the following notions for a domain `R` in `ValuationRing.TFAE`.
1. `R` is a valuation ring.
2. For each `x : FractionRing K`, either `x` or `x⁻¹` is in `R`.
3. "divides" is a total relation on the elements of `R`.
4. "contains" is a total relation on the ideals of `R`.
5. `R` is a local bezout domain.

We also show that, given a valuation `v` on a field `K`, the ring of valuation integers is a
valuation ring and `K` is the fraction field of this ring.

## Implementation details

The Mathlib definition of a valuation ring requires `IsDomain A` even though the condition
does not mention zero divisors. Thus, there is a technical `PreValuationRing A` that
is defined in further generality that can be used in places where the ring cannot be a domain.
The `ValuationRing` class is kept to be in sync with the literature.

-/

assert_not_exists IsDiscreteValuationRing

universe u v w

/-- A magma is called a `PreValuationRing` provided that for any pair
of elements `a b : A`, either `a` divides `b` or vice versa. -/
class PreValuationRing (A : Type u) [Mul A] : Prop where
  cond' : ∀ a b : A, ∃ c : A, a * c = b ∨ b * c = a

lemma PreValuationRing.cond {A : Type u} [Mul A] [PreValuationRing A] (a b : A) :
    ∃ c : A, a * c = b ∨ b * c = a := @PreValuationRing.cond' A _ _ _ _

/-- An integral domain is called a `ValuationRing` provided that for any pair
of elements `a b : A`, either `a` divides `b` or vice versa. -/
class ValuationRing (A : Type u) [CommRing A] [IsDomain A] : Prop extends PreValuationRing A

-- Porting note: this lemma is needed since infer kinds are unsupported in Lean 4
lemma ValuationRing.cond {A : Type u} [CommRing A] [IsDomain A] [ValuationRing A] (a b : A) :
    ∃ c : A, a * c = b ∨ b * c = a := PreValuationRing.cond _ _

namespace ValuationRing

section

variable (A : Type u) [CommRing A]
variable (K : Type v) [Field K] [Algebra A K]

/-- The value group of the valuation ring `A`. Note: this is actually a group with zero. -/
def ValueGroup : Type v := Quotient (MulAction.orbitRel Aˣ K)

instance : Inhabited (ValueGroup A K) := ⟨Quotient.mk'' 0⟩

instance : LE (ValueGroup A K) :=
  LE.mk fun x y =>
    Quotient.liftOn₂' x y (fun a b => ∃ c : A, c • b = a)
      (by
        rintro _ _ a b ⟨c, rfl⟩ ⟨d, rfl⟩; ext
        constructor
        · rintro ⟨e, he⟩; use (c⁻¹ : Aˣ) * e * d
          apply_fun fun t => c⁻¹ • t at he
          simpa [mul_smul] using he
        · rintro ⟨e, he⟩; dsimp
          use c * e * (d⁻¹ : Aˣ)
          simp_rw [Units.smul_def, ← he, mul_smul]
          rw [← mul_smul _ _ b, Units.inv_mul, one_smul])

instance : Zero (ValueGroup A K) := ⟨Quotient.mk'' 0⟩

instance : One (ValueGroup A K) := ⟨Quotient.mk'' 1⟩

instance : Mul (ValueGroup A K) :=
  Mul.mk fun x y =>
    Quotient.liftOn₂' x y (fun a b => Quotient.mk'' <| a * b)
      (by
        rintro _ _ a b ⟨c, rfl⟩ ⟨d, rfl⟩
        apply Quotient.sound'
        dsimp
        use c * d
        simp only [mul_smul, Algebra.smul_def, Units.smul_def, RingHom.map_mul, Units.val_mul]
        ring)

instance : Inv (ValueGroup A K) :=
  Inv.mk fun x =>
    Quotient.liftOn' x (fun a => Quotient.mk'' a⁻¹)
      (by
        rintro _ a ⟨b, rfl⟩
        apply Quotient.sound'
        use b⁻¹
        dsimp
        rw [Units.smul_def, Units.smul_def, Algebra.smul_def, Algebra.smul_def, mul_inv,
          map_units_inv])

variable [IsDomain A] [ValuationRing A] [IsFractionRing A K]

protected theorem le_total (a b : ValueGroup A K) : a ≤ b ∨ b ≤ a := by
  rcases a with ⟨a⟩; rcases b with ⟨b⟩
  obtain ⟨xa, ya, hya, rfl⟩ : ∃ a b : A, _ := IsFractionRing.div_surjective a
  obtain ⟨xb, yb, hyb, rfl⟩ : ∃ a b : A, _ := IsFractionRing.div_surjective b
  have : (algebraMap A K) ya ≠ 0 := IsFractionRing.to_map_ne_zero_of_mem_nonZeroDivisors hya
  have : (algebraMap A K) yb ≠ 0 := IsFractionRing.to_map_ne_zero_of_mem_nonZeroDivisors hyb
  obtain ⟨c, h | h⟩ := ValuationRing.cond (xa * yb) (xb * ya)
  · right
    use c
    rw [Algebra.smul_def]
    field_simp
    simp only [← RingHom.map_mul, ← h]; congr 1; ring
  · left
    use c
    rw [Algebra.smul_def]
    field_simp
    simp only [← RingHom.map_mul, ← h]; congr 1; ring

-- Porting note: it is much faster to split the instance `LinearOrderedCommGroupWithZero`
-- into two parts
noncomputable instance linearOrder : LinearOrder (ValueGroup A K) where
  le_refl := by rintro ⟨⟩; use 1; rw [one_smul]
  le_trans := by rintro ⟨a⟩ ⟨b⟩ ⟨c⟩ ⟨e, rfl⟩ ⟨f, rfl⟩; use e * f; rw [mul_smul]
  le_antisymm := by
    rintro ⟨a⟩ ⟨b⟩ ⟨e, rfl⟩ ⟨f, hf⟩
    by_cases hb : b = 0; · simp [hb]
    have : IsUnit e := by
      apply isUnit_of_dvd_one
      use f
      rw [mul_comm]
      rw [← mul_smul, Algebra.smul_def] at hf
      nth_rw 2 [← one_mul b] at hf
      rw [← (algebraMap A K).map_one] at hf
      exact IsFractionRing.injective _ _ (mul_right_cancel₀ hb hf).symm
    apply Quotient.sound'
    exact ⟨this.unit, rfl⟩
  le_total := ValuationRing.le_total _ _
  decidableLE := by classical infer_instance

<<<<<<< HEAD
instance commGroupWithZero :
    CommGroupWithZero (ValueGroup A K) :=
  { mul_assoc := by rintro ⟨a⟩ ⟨b⟩ ⟨c⟩; apply Quotient.sound'; rw [mul_assoc]
    one_mul := by rintro ⟨a⟩; apply Quotient.sound'; rw [one_mul]
    mul_one := by rintro ⟨a⟩; apply Quotient.sound'; rw [mul_one]
    mul_comm := by rintro ⟨a⟩ ⟨b⟩; apply Quotient.sound'; rw [mul_comm]
    zero_mul := by rintro ⟨a⟩; apply Quotient.sound'; rw [zero_mul]
    mul_zero := by rintro ⟨a⟩; apply Quotient.sound'; rw [mul_zero]
    exists_pair_ne := by
      use 0, 1
      intro c; obtain ⟨d, hd⟩ := Quotient.exact' c
      apply_fun fun t => d⁻¹ • t at hd
      simp only [inv_smul_smul, smul_zero, one_ne_zero] at hd
    inv_zero := by apply Quotient.sound'; rw [inv_zero]
    mul_inv_cancel := by
      rintro ⟨a⟩ ha
      apply Quotient.sound'
      use 1
      simp only [one_smul, ne_eq]
      apply (mul_inv_cancel₀ _).symm
      contrapose ha
      simp only [Classical.not_not] at ha ⊢
      rw [ha]
      rfl }
=======
noncomputable instance linearOrderedCommGroupWithZero :
    LinearOrderedCommGroupWithZero (ValueGroup A K) where
  __ := linearOrder ..
  mul_assoc := by rintro ⟨a⟩ ⟨b⟩ ⟨c⟩; apply Quotient.sound'; rw [mul_assoc]
  one_mul := by rintro ⟨a⟩; apply Quotient.sound'; rw [one_mul]
  mul_one := by rintro ⟨a⟩; apply Quotient.sound'; rw [mul_one]
  mul_comm := by rintro ⟨a⟩ ⟨b⟩; apply Quotient.sound'; rw [mul_comm]
  mul_le_mul_left := by
    rintro ⟨a⟩ ⟨b⟩ ⟨c, rfl⟩ ⟨d⟩
    use c; simp only [Algebra.smul_def]; ring
  zero_mul := by rintro ⟨a⟩; apply Quotient.sound'; rw [zero_mul]
  mul_zero := by rintro ⟨a⟩; apply Quotient.sound'; rw [mul_zero]
  zero_le_one := ⟨0, by rw [zero_smul]⟩
  exists_pair_ne := by
    use 0, 1
    intro c; obtain ⟨d, hd⟩ := Quotient.exact' c
    apply_fun fun t => d⁻¹ • t at hd
    simp only [inv_smul_smul, smul_zero, one_ne_zero] at hd
  inv_zero := by apply Quotient.sound'; rw [inv_zero]
  mul_inv_cancel := by
    rintro ⟨a⟩ ha
    apply Quotient.sound'
    use 1
    simp only [one_smul, ne_eq]
    apply (mul_inv_cancel₀ _).symm
    contrapose ha
    simp only [Classical.not_not] at ha ⊢
    rw [ha]
    rfl
  bot := 0
  bot_le := by rintro ⟨a⟩; exact ⟨0, zero_smul ..⟩
>>>>>>> d28737c0

noncomputable instance linearOrderedCommGroupWithZero :
    LinearOrderedCommGroupWithZero (ValueGroup A K) :=
  { linearOrder .., commGroupWithZero .. with
    mul_le_mul_left := by
      rintro ⟨a⟩ ⟨b⟩ ⟨c, rfl⟩ ⟨d⟩
      use c; simp only [Algebra.smul_def]; ring
    zero_le_one := ⟨0, by rw [zero_smul]⟩
    exists_pair_ne := by
      use 0, 1
      intro c; obtain ⟨d, hd⟩ := Quotient.exact' c
      apply_fun fun t => d⁻¹ • t at hd
      simp only [inv_smul_smul, smul_zero, one_ne_zero] at hd }

/-- Any valuation ring induces a valuation on its fraction field. -/
def valuation : Valuation K (ValueGroup A K) where
  toFun := Quotient.mk''
  map_zero' := rfl
  map_one' := rfl
  map_mul' _ _ := rfl
  map_add_le_max' := by
    intro a b
    obtain ⟨xa, ya, hya, rfl⟩ : ∃ a b : A, _ := IsFractionRing.div_surjective a
    obtain ⟨xb, yb, hyb, rfl⟩ : ∃ a b : A, _ := IsFractionRing.div_surjective b
    have : (algebraMap A K) ya ≠ 0 := IsFractionRing.to_map_ne_zero_of_mem_nonZeroDivisors hya
    have : (algebraMap A K) yb ≠ 0 := IsFractionRing.to_map_ne_zero_of_mem_nonZeroDivisors hyb
    obtain ⟨c, h | h⟩ := ValuationRing.cond (xa * yb) (xb * ya)
    · dsimp
      apply le_trans _ (le_max_left _ _)
      use c + 1
      rw [Algebra.smul_def]
      field_simp
      simp only [← RingHom.map_mul, ← RingHom.map_add, ← (algebraMap A K).map_one, ← h]
      congr 1; ring
    · apply le_trans _ (le_max_right _ _)
      use c + 1
      rw [Algebra.smul_def]
      field_simp
      simp only [← RingHom.map_mul, ← RingHom.map_add, ← (algebraMap A K).map_one, ← h]
      congr 1; ring

theorem mem_integer_iff (x : K) : x ∈ (valuation A K).integer ↔ ∃ a : A, algebraMap A K a = x := by
  constructor
  · rintro ⟨c, rfl⟩
    use c
    rw [Algebra.smul_def, mul_one]
  · rintro ⟨c, rfl⟩
    use c
    rw [Algebra.smul_def, mul_one]

/-- The valuation ring `A` is isomorphic to the ring of integers of its associated valuation. -/
noncomputable def equivInteger : A ≃+* (valuation A K).integer :=
  RingEquiv.ofBijective
    (show A →ₙ+* (valuation A K).integer from
      { toFun := fun a => ⟨algebraMap A K a, (mem_integer_iff _ _ _).mpr ⟨a, rfl⟩⟩
        map_mul' := fun _ _ => by ext1; exact (algebraMap A K).map_mul _ _
        map_zero' := by ext1; exact (algebraMap A K).map_zero
        map_add' := fun _ _ => by ext1; exact (algebraMap A K).map_add _ _ })
    (by
      constructor
      · intro x y h
        apply_fun (algebraMap (valuation A K).integer K) at h
        exact IsFractionRing.injective _ _ h
      · rintro ⟨-, ha⟩
        rw [mem_integer_iff] at ha
        obtain ⟨a, rfl⟩ := ha
        exact ⟨a, rfl⟩)

@[simp]
theorem coe_equivInteger_apply (a : A) : (equivInteger A K a : K) = algebraMap A K a := rfl

theorem range_algebraMap_eq : (valuation A K).integer = (algebraMap A K).range := by
  ext; exact mem_integer_iff _ _ _

end

section

variable (A : Type u) [CommRing A] [Nontrivial A] [PreValuationRing A]

instance (priority := 100) isLocalRing : IsLocalRing A :=
  IsLocalRing.of_isUnit_or_isUnit_one_sub_self
    (by
      intro a
      obtain ⟨c, h | h⟩ := PreValuationRing.cond a (1 - a)
      · left
        apply isUnit_of_mul_eq_one _ (c + 1)
        simp [mul_add, h]
      · right
        apply isUnit_of_mul_eq_one _ (c + 1)
        simp [mul_add, h])

instance le_total_ideal : IsTotal (Ideal A) LE.le := by
  constructor; intro α β
  by_cases h : α ≤ β; · exact Or.inl h
  rw [SetLike.le_def, not_forall] at h
  push_neg at h
  obtain ⟨a, h₁, h₂⟩ := h
  right
  intro b hb
  obtain ⟨c, h | h⟩ := PreValuationRing.cond a b
  · rw [← h]
    exact Ideal.mul_mem_right _ _ h₁
  · exfalso; apply h₂; rw [← h]
    apply Ideal.mul_mem_right _ _ hb

instance [DecidableLE (Ideal A)] : LinearOrder (Ideal A) :=
  have := decidableEqOfDecidableLE (α := Ideal A)
  have := decidableLTOfDecidableLE (α := Ideal A)
  Lattice.toLinearOrder (Ideal A)

end

section

section dvd

variable {R : Type*}

theorem _root_.PreValuationRing.iff_dvd_total [Monoid R] :
    PreValuationRing R ↔ IsTotal R (· ∣ ·) := by
  classical
  refine ⟨fun H => ⟨fun a b => ?_⟩, fun H => ⟨fun a b => ?_⟩⟩
  · obtain ⟨c, rfl | rfl⟩ := PreValuationRing.cond a b <;> simp
  · obtain ⟨c, rfl⟩ | ⟨c, rfl⟩ := @IsTotal.total _ _ H a b <;> use c <;> simp

theorem _root_.PreValuationRing.iff_ideal_total [CommRing R] :
    PreValuationRing R ↔ IsTotal (Ideal R) (· ≤ ·) := by
  classical
  refine ⟨fun _ => ⟨le_total⟩, fun H => PreValuationRing.iff_dvd_total.mpr ⟨fun a b => ?_⟩⟩
  have := @IsTotal.total _ _ H (Ideal.span {a}) (Ideal.span {b})
  simp_rw [Ideal.span_singleton_le_span_singleton] at this
  exact this.symm

variable (K)

theorem dvd_total [Monoid R] [h : PreValuationRing R] (x y : R) : x ∣ y ∨ y ∣ x :=
  @IsTotal.total _ _ (PreValuationRing.iff_dvd_total.mp h) x y

end dvd

variable {R : Type*} [CommRing R] [IsDomain R] (K : Type*)
variable [Field K] [Algebra R K] [IsFractionRing R K]

theorem iff_dvd_total : ValuationRing R ↔ IsTotal R (· ∣ ·) :=
  Iff.trans (⟨fun inst ↦ inst.toPreValuationRing, fun _ ↦ .mk⟩)
    PreValuationRing.iff_dvd_total

theorem iff_ideal_total : ValuationRing R ↔ IsTotal (Ideal R) (· ≤ ·) :=
  Iff.trans (⟨fun inst ↦ inst.toPreValuationRing, fun _ ↦ .mk⟩)
    PreValuationRing.iff_ideal_total

theorem unique_irreducible [ValuationRing R] ⦃p q : R⦄ (hp : Irreducible p) (hq : Irreducible q) :
    Associated p q := by
  have := dvd_total p q
  rw [Irreducible.dvd_comm hp hq, or_self_iff] at this
  exact associated_of_dvd_dvd (Irreducible.dvd_symm hq hp this) this

variable (R)

theorem iff_isInteger_or_isInteger :
    ValuationRing R ↔ ∀ x : K, IsLocalization.IsInteger R x ∨ IsLocalization.IsInteger R x⁻¹ := by
  constructor
  · intro H x
    obtain ⟨x : R, y, hy, rfl⟩ := IsFractionRing.div_surjective (A := R) x
    have := (map_ne_zero_iff _ (IsFractionRing.injective R K)).mpr (nonZeroDivisors.ne_zero hy)
    obtain ⟨s, rfl | rfl⟩ := ValuationRing.cond x y
    · exact Or.inr
        ⟨s, eq_inv_of_mul_eq_one_left <| by rwa [mul_div, div_eq_one_iff_eq, map_mul, mul_comm]⟩
    · exact Or.inl ⟨s, by rwa [eq_div_iff, map_mul, mul_comm]⟩
  · intro H
    suffices PreValuationRing R from mk
    constructor
    intro a b
    by_cases ha : a = 0; · subst ha; exact ⟨0, Or.inr <| mul_zero b⟩
    by_cases hb : b = 0; · subst hb; exact ⟨0, Or.inl <| mul_zero a⟩
    replace ha := (map_ne_zero_iff _ (IsFractionRing.injective R K)).mpr ha
    replace hb := (map_ne_zero_iff _ (IsFractionRing.injective R K)).mpr hb
    obtain ⟨c, e⟩ | ⟨c, e⟩ := H (algebraMap R K a / algebraMap R K b)
    · rw [eq_div_iff hb, ← map_mul, (IsFractionRing.injective R K).eq_iff, mul_comm] at e
      exact ⟨c, Or.inr e⟩
    · rw [inv_div, eq_div_iff ha, ← map_mul, (IsFractionRing.injective R K).eq_iff, mul_comm c] at e
      exact ⟨c, Or.inl e⟩

variable {K}

theorem isInteger_or_isInteger [h : ValuationRing R] (x : K) :
    IsLocalization.IsInteger R x ∨ IsLocalization.IsInteger R x⁻¹ :=
  (iff_isInteger_or_isInteger R K).mp h x

variable {R}

-- This implies that valuation rings are integrally closed through typeclass search.
instance (priority := 100) [ValuationRing R] : IsBezout R := by
  classical
  rw [IsBezout.iff_span_pair_isPrincipal]
  intro x y
  rw [Ideal.span_insert]
  rcases le_total (Ideal.span {x} : Ideal R) (Ideal.span {y}) with h | h
  · rw [sup_eq_right.mpr h]; exact ⟨⟨_, rfl⟩⟩
  · rw [sup_eq_left.mpr h]; exact ⟨⟨_, rfl⟩⟩

instance (priority := 100) [IsLocalRing R] [IsBezout R] : ValuationRing R := by
  classical
  refine iff_dvd_total.mpr ⟨fun a b => ?_⟩
  obtain ⟨g, e : _ = Ideal.span _⟩ := IsBezout.span_pair_isPrincipal a b
  obtain ⟨a, rfl⟩ := Ideal.mem_span_singleton'.mp
      (show a ∈ Ideal.span {g} by rw [← e]; exact Ideal.subset_span (by simp))
  obtain ⟨b, rfl⟩ := Ideal.mem_span_singleton'.mp
      (show b ∈ Ideal.span {g} by rw [← e]; exact Ideal.subset_span (by simp))
  obtain ⟨x, y, e'⟩ := Ideal.mem_span_pair.mp
      (show g ∈ Ideal.span {a * g, b * g} by rw [e]; exact Ideal.subset_span (by simp))
  rcases eq_or_ne g 0 with h | h
  · simp [h]
  have : x * a + y * b = 1 := by
    apply mul_left_injective₀ h; convert e' using 1 <;> ring
  rcases IsLocalRing.isUnit_or_isUnit_of_add_one this with h' | h' <;> [left; right]
  all_goals exact mul_dvd_mul_right (isUnit_iff_forall_dvd.mp (isUnit_of_mul_isUnit_right h') _) _

theorem iff_local_bezout_domain : ValuationRing R ↔ IsLocalRing R ∧ IsBezout R :=
  ⟨fun _ ↦ ⟨inferInstance, inferInstance⟩, fun ⟨_, _⟩ ↦ inferInstance⟩

protected theorem TFAE (R : Type u) [CommRing R] [IsDomain R] :
    List.TFAE
      [ValuationRing R,
        ∀ x : FractionRing R, IsLocalization.IsInteger R x ∨ IsLocalization.IsInteger R x⁻¹,
        IsTotal R (· ∣ ·), IsTotal (Ideal R) (· ≤ ·), IsLocalRing R ∧ IsBezout R] := by
  tfae_have 1 ↔ 2 := iff_isInteger_or_isInteger R _
  tfae_have 1 ↔ 3 := iff_dvd_total
  tfae_have 1 ↔ 4 := iff_ideal_total
  tfae_have 1 ↔ 5 := iff_local_bezout_domain
  tfae_finish

end

theorem _root_.Function.Surjective.preValuationRing {R S : Type*} [Mul R] [PreValuationRing R]
    [Mul S] (f : R →ₙ* S) (hf : Function.Surjective f) :
    PreValuationRing S :=
  ⟨fun a b => by
    obtain ⟨⟨a, rfl⟩, ⟨b, rfl⟩⟩ := hf a, hf b
    obtain ⟨c, rfl | rfl⟩ := PreValuationRing.cond a b
    exacts [⟨f c, Or.inl <| (map_mul _ _ _).symm⟩, ⟨f c, Or.inr <| (map_mul _ _ _).symm⟩]⟩

theorem _root_.Function.Surjective.valuationRing {R S : Type*} [CommRing R] [IsDomain R]
    [ValuationRing R] [CommRing S] [IsDomain S] (f : R →+* S) (hf : Function.Surjective f) :
    ValuationRing S :=
  have : PreValuationRing S := Function.Surjective.preValuationRing (R := R) f hf
  .mk

section

variable {𝒪 : Type u} {K : Type v} {Γ : Type w} [CommRing 𝒪] [IsDomain 𝒪] [Field K] [Algebra 𝒪 K]
  [LinearOrderedCommGroupWithZero Γ]

/-- If `𝒪` satisfies `v.integers 𝒪` where `v` is a valuation on a field, then `𝒪`
is a valuation ring. -/
theorem of_integers (v : Valuation K Γ) (hh : v.Integers 𝒪) : ValuationRing 𝒪 := by
  suffices PreValuationRing 𝒪 from .mk
  constructor
  intro a b
  rcases le_total (v (algebraMap 𝒪 K a)) (v (algebraMap 𝒪 K b)) with h | h
  · obtain ⟨c, hc⟩ := Valuation.Integers.dvd_of_le hh h
    use c; exact Or.inr hc.symm
  · obtain ⟨c, hc⟩ := Valuation.Integers.dvd_of_le hh h
    use c; exact Or.inl hc.symm

instance instValuationRingInteger (v : Valuation K Γ) : ValuationRing v.integer :=
  of_integers (v := v) (Valuation.integer.integers v)

theorem isFractionRing_iff [ValuationRing 𝒪] :
    IsFractionRing 𝒪 K ↔
      (∀ (x : K), ∃ a : 𝒪, x = algebraMap 𝒪 K a ∨ x⁻¹ = algebraMap 𝒪 K a) ∧
        Function.Injective (algebraMap 𝒪 K) := by
  refine ⟨fun h ↦ ⟨fun x ↦ ?_, IsFractionRing.injective _ _⟩, fun h ↦ ?_⟩
  · obtain (⟨a, e⟩ | ⟨a, e⟩) := isInteger_or_isInteger 𝒪 x
    exacts [⟨a, .inl e.symm⟩, ⟨a, .inr e.symm⟩]
  · constructor
    · intro a
      simpa using h.2.ne_iff.mpr (nonZeroDivisors.ne_zero a.2)
    · intro x
      obtain ⟨a, ha⟩ := h.1 x
      by_cases h0 : a = 0
      · exact ⟨⟨0, 1⟩, by simpa [h0] using ha⟩
      · have : algebraMap 𝒪 K a ≠ 0 := by simpa using h.2.ne_iff.mpr h0
        rw [inv_eq_iff_eq_inv, ← one_div, eq_div_iff this] at ha
        cases ha with
        | inl ha => exact ⟨⟨a, 1⟩, by simpa⟩
        | inr ha => exact ⟨⟨1, ⟨a, mem_nonZeroDivisors_of_ne_zero h0⟩⟩, by simpa using ha⟩
    · intro _ _ hab
      exact ⟨1, by simp only [OneMemClass.coe_one, h.2 hab, one_mul]⟩

instance instIsFractionRingInteger (v : Valuation K Γ) : IsFractionRing v.integer K :=
  ValuationRing.isFractionRing_iff.mpr
    ⟨Valuation.Integers.eq_algebraMap_or_inv_eq_algebraMap (Valuation.integer.integers v),
    Subtype.coe_injective⟩

end

section

variable (K : Type u) [Field K]

/-- A field is a valuation ring. -/
instance (priority := 100) of_field : ValuationRing K := inferInstance

end

end ValuationRing<|MERGE_RESOLUTION|>--- conflicted
+++ resolved
@@ -154,7 +154,6 @@
   le_total := ValuationRing.le_total _ _
   decidableLE := by classical infer_instance
 
-<<<<<<< HEAD
 instance commGroupWithZero :
     CommGroupWithZero (ValueGroup A K) :=
   { mul_assoc := by rintro ⟨a⟩ ⟨b⟩ ⟨c⟩; apply Quotient.sound'; rw [mul_assoc]
@@ -179,39 +178,6 @@
       simp only [Classical.not_not] at ha ⊢
       rw [ha]
       rfl }
-=======
-noncomputable instance linearOrderedCommGroupWithZero :
-    LinearOrderedCommGroupWithZero (ValueGroup A K) where
-  __ := linearOrder ..
-  mul_assoc := by rintro ⟨a⟩ ⟨b⟩ ⟨c⟩; apply Quotient.sound'; rw [mul_assoc]
-  one_mul := by rintro ⟨a⟩; apply Quotient.sound'; rw [one_mul]
-  mul_one := by rintro ⟨a⟩; apply Quotient.sound'; rw [mul_one]
-  mul_comm := by rintro ⟨a⟩ ⟨b⟩; apply Quotient.sound'; rw [mul_comm]
-  mul_le_mul_left := by
-    rintro ⟨a⟩ ⟨b⟩ ⟨c, rfl⟩ ⟨d⟩
-    use c; simp only [Algebra.smul_def]; ring
-  zero_mul := by rintro ⟨a⟩; apply Quotient.sound'; rw [zero_mul]
-  mul_zero := by rintro ⟨a⟩; apply Quotient.sound'; rw [mul_zero]
-  zero_le_one := ⟨0, by rw [zero_smul]⟩
-  exists_pair_ne := by
-    use 0, 1
-    intro c; obtain ⟨d, hd⟩ := Quotient.exact' c
-    apply_fun fun t => d⁻¹ • t at hd
-    simp only [inv_smul_smul, smul_zero, one_ne_zero] at hd
-  inv_zero := by apply Quotient.sound'; rw [inv_zero]
-  mul_inv_cancel := by
-    rintro ⟨a⟩ ha
-    apply Quotient.sound'
-    use 1
-    simp only [one_smul, ne_eq]
-    apply (mul_inv_cancel₀ _).symm
-    contrapose ha
-    simp only [Classical.not_not] at ha ⊢
-    rw [ha]
-    rfl
-  bot := 0
-  bot_le := by rintro ⟨a⟩; exact ⟨0, zero_smul ..⟩
->>>>>>> d28737c0
 
 noncomputable instance linearOrderedCommGroupWithZero :
     LinearOrderedCommGroupWithZero (ValueGroup A K) :=
@@ -224,7 +190,9 @@
       use 0, 1
       intro c; obtain ⟨d, hd⟩ := Quotient.exact' c
       apply_fun fun t => d⁻¹ • t at hd
-      simp only [inv_smul_smul, smul_zero, one_ne_zero] at hd }
+      simp only [inv_smul_smul, smul_zero, one_ne_zero] at hd
+    bot := 0
+    bot_le := by rintro ⟨a⟩; exact ⟨0, zero_smul ..⟩ }
 
 /-- Any valuation ring induces a valuation on its fraction field. -/
 def valuation : Valuation K (ValueGroup A K) where
