/-
Copyright (c) 2022 Adam Topaz. All rights reserved.
Released under Apache 2.0 license as described in the file LICENSE.
Authors: Adam Topaz, Junyan Xu, Jack McKoen
-/
import Mathlib.RingTheory.Valuation.ValuationRing
import Mathlib.RingTheory.Localization.AsSubring
import Mathlib.Algebra.Ring.Subring.Pointwise
import Mathlib.Algebra.Ring.Action.Field
import Mathlib.RingTheory.Spectrum.Prime.Basic
import Mathlib.RingTheory.LocalRing.ResidueField.Basic

/-!

# Valuation subrings of a field

## Projects

The order structure on `ValuationSubring K`.

-/


universe u

noncomputable section

variable (K : Type u) [Field K]

/-- A valuation subring of a field `K` is a subring `A` such that for every `x : K`,
either `x ∈ A` or `x⁻¹ ∈ A`.

This is equivalent to being maximal in the domination order
of local subrings (the stacks project definition). See `LocalSubring.isMax_iff`.
-/
structure ValuationSubring extends Subring K where
  mem_or_inv_mem' : ∀ x : K, x ∈ carrier ∨ x⁻¹ ∈ carrier

namespace ValuationSubring

variable {K}
variable (A : ValuationSubring K)

instance : SetLike (ValuationSubring K) K where
  coe A := A.toSubring
  coe_injective' := by
    intro ⟨_, _⟩ ⟨_, _⟩ h
    replace h := SetLike.coe_injective' h
    congr

theorem mem_carrier (x : K) : x ∈ A.carrier ↔ x ∈ A := Iff.refl _

@[simp]
theorem mem_toSubring (x : K) : x ∈ A.toSubring ↔ x ∈ A := Iff.refl _

@[ext]
theorem ext (A B : ValuationSubring K) (h : ∀ x, x ∈ A ↔ x ∈ B) : A = B := SetLike.ext h

theorem zero_mem : (0 : K) ∈ A := A.toSubring.zero_mem

theorem one_mem : (1 : K) ∈ A := A.toSubring.one_mem

theorem add_mem (x y : K) : x ∈ A → y ∈ A → x + y ∈ A := A.toSubring.add_mem

theorem mul_mem (x y : K) : x ∈ A → y ∈ A → x * y ∈ A := A.toSubring.mul_mem

theorem neg_mem (x : K) : x ∈ A → -x ∈ A := A.toSubring.neg_mem

theorem mem_or_inv_mem (x : K) : x ∈ A ∨ x⁻¹ ∈ A := A.mem_or_inv_mem' _

instance : SubringClass (ValuationSubring K) K where
  zero_mem := zero_mem
  add_mem {_} a b := add_mem _ a b
  one_mem := one_mem
  mul_mem {_} a b := mul_mem _ a b
  neg_mem {_} x := neg_mem _ x

theorem toSubring_injective : Function.Injective (toSubring : ValuationSubring K → Subring K) :=
  fun x y h => by cases x; cases y; congr

instance : CommRing A :=
  show CommRing A.toSubring by infer_instance

instance : IsDomain A :=
  show IsDomain A.toSubring by infer_instance

instance : Top (ValuationSubring K) :=
  Top.mk <| { (⊤ : Subring K) with mem_or_inv_mem' := fun _ => Or.inl trivial }

theorem mem_top (x : K) : x ∈ (⊤ : ValuationSubring K) :=
  trivial

theorem le_top : A ≤ ⊤ := fun _a _ha => mem_top _

instance : OrderTop (ValuationSubring K) where
  top := ⊤
  le_top := le_top

instance : Inhabited (ValuationSubring K) :=
  ⟨⊤⟩

instance : ValuationRing A where
  cond' a b := by
    by_cases h : (b : K) = 0
    · use 0
      left
      ext
      simp [h]
    by_cases h : (a : K) = 0
    · use 0; right
      ext
      simp [h]
    rcases A.mem_or_inv_mem (a / b) with hh | hh
    · use ⟨a / b, hh⟩
      right
      ext
      field_simp
    · rw [show (a / b : K)⁻¹ = b / a by field_simp] at hh
      use ⟨b / a, hh⟩
      left
      ext
      field_simp

instance : Algebra A K :=
  show Algebra A.toSubring K by infer_instance

-- Porting note: Somehow it cannot find this instance and I'm too lazy to debug. wrong prio?
instance isLocalRing : IsLocalRing A := ValuationRing.isLocalRing A

@[simp]
theorem algebraMap_apply (a : A) : algebraMap A K a = a := rfl

instance : IsFractionRing A K where
  map_units' := fun ⟨y, hy⟩ =>
    (Units.mk0 (y : K) fun c => nonZeroDivisors.ne_zero hy <| Subtype.ext c).isUnit
  surj' z := by
    by_cases h : z = 0; · use (0, 1); simp [h]
    rcases A.mem_or_inv_mem z with hh | hh
    · use (⟨z, hh⟩, 1); simp
    · refine ⟨⟨1, ⟨⟨_, hh⟩, ?_⟩⟩, mul_inv_cancel₀ h⟩
      exact mem_nonZeroDivisors_iff_ne_zero.2 fun c => h (inv_eq_zero.mp (congr_arg Subtype.val c))
  exists_of_eq {a b} h := ⟨1, by ext; simpa using h⟩

/-- The value group of the valuation associated to `A`. Note: it is actually a group with zero. -/
def ValueGroup :=
  ValuationRing.ValueGroup A K
-- The `LinearOrderedCommGroupWithZero` instance should be constructed by a deriving handler.
-- https://github.com/leanprover-community/mathlib4/issues/380

<<<<<<< HEAD
-- Porting note: see https://github.com/leanprover-community/mathlib4/issues/5020
instance : CommGroupWithZero (ValueGroup A) := by
  unfold ValueGroup
  infer_instance

instance : LinearOrder (ValueGroup A) := by
  unfold ValueGroup
  infer_instance

instance : IsOrderedMonoidWithZero (ValueGroup A) := by
=======
instance : LinearOrderedCommGroupWithZero (ValueGroup A) := by
>>>>>>> ff7d916a
  unfold ValueGroup
  infer_instance

/-- Any valuation subring of `K` induces a natural valuation on `K`. -/
def valuation : Valuation K A.ValueGroup :=
  ValuationRing.valuation A K

instance inhabitedValueGroup : Inhabited A.ValueGroup := ⟨A.valuation 0⟩

theorem valuation_le_one (a : A) : A.valuation a ≤ 1 :=
  (ValuationRing.mem_integer_iff A K _).2 ⟨a, rfl⟩

theorem mem_of_valuation_le_one (x : K) (h : A.valuation x ≤ 1) : x ∈ A :=
  let ⟨a, ha⟩ := (ValuationRing.mem_integer_iff A K x).1 h
  ha ▸ a.2

theorem valuation_le_one_iff (x : K) : A.valuation x ≤ 1 ↔ x ∈ A :=
  ⟨mem_of_valuation_le_one _ _, fun ha => A.valuation_le_one ⟨x, ha⟩⟩

theorem valuation_eq_iff (x y : K) : A.valuation x = A.valuation y ↔ ∃ a : Aˣ, (a : K) * y = x :=
  Quotient.eq''

theorem valuation_le_iff (x y : K) : A.valuation x ≤ A.valuation y ↔ ∃ a : A, (a : K) * y = x :=
  Iff.rfl

theorem valuation_surjective : Function.Surjective A.valuation := Quot.mk_surjective

theorem valuation_unit (a : Aˣ) : A.valuation a = 1 := by
  rw [← A.valuation.map_one, valuation_eq_iff]; use a; simp

theorem valuation_eq_one_iff (a : A) : IsUnit a ↔ A.valuation a = 1 :=
  ⟨fun h => A.valuation_unit h.unit, fun h => by
    have ha : (a : K) ≠ 0 := by
      intro c
      rw [c, A.valuation.map_zero] at h
      exact zero_ne_one h
    have ha' : (a : K)⁻¹ ∈ A := by rw [← valuation_le_one_iff, map_inv₀, h, inv_one]
    apply isUnit_of_mul_eq_one a ⟨a⁻¹, ha'⟩; ext; field_simp⟩

theorem valuation_lt_one_or_eq_one (a : A) : A.valuation a < 1 ∨ A.valuation a = 1 :=
  lt_or_eq_of_le (A.valuation_le_one a)

theorem valuation_lt_one_iff (a : A) : a ∈ IsLocalRing.maximalIdeal A ↔ A.valuation a < 1 := by
  rw [IsLocalRing.mem_maximalIdeal]
  dsimp [nonunits]; rw [valuation_eq_one_iff]
  exact (A.valuation_le_one a).lt_iff_ne.symm

/-- A subring `R` of `K` such that for all `x : K` either `x ∈ R` or `x⁻¹ ∈ R` is
  a valuation subring of `K`. -/
def ofSubring (R : Subring K) (hR : ∀ x : K, x ∈ R ∨ x⁻¹ ∈ R) : ValuationSubring K :=
  { R with mem_or_inv_mem' := hR }

@[simp]
theorem mem_ofSubring (R : Subring K) (hR : ∀ x : K, x ∈ R ∨ x⁻¹ ∈ R) (x : K) :
    x ∈ ofSubring R hR ↔ x ∈ R :=
  Iff.refl _

/-- An overring of a valuation ring is a valuation ring. -/
def ofLE (R : ValuationSubring K) (S : Subring K) (h : R.toSubring ≤ S) : ValuationSubring K :=
  { S with mem_or_inv_mem' := fun x => (R.mem_or_inv_mem x).imp (@h x) (@h _) }

section Order

instance : SemilatticeSup (ValuationSubring K) :=
  { (inferInstance : PartialOrder (ValuationSubring K)) with
    sup := fun R S => ofLE R (R.toSubring ⊔ S.toSubring) <| le_sup_left
    le_sup_left := fun R S _ hx => (le_sup_left : R.toSubring ≤ R.toSubring ⊔ S.toSubring) hx
    le_sup_right := fun R S _ hx => (le_sup_right : S.toSubring ≤ R.toSubring ⊔ S.toSubring) hx
    sup_le := fun R S T hR hT _ hx => (sup_le hR hT : R.toSubring ⊔ S.toSubring ≤ T.toSubring) hx }

/-- The ring homomorphism induced by the partial order. -/
def inclusion (R S : ValuationSubring K) (h : R ≤ S) : R →+* S :=
  Subring.inclusion h

/-- The canonical ring homomorphism from a valuation ring to its field of fractions. -/
def subtype (R : ValuationSubring K) : R →+* K :=
  Subring.subtype R.toSubring

@[simp]
lemma subtype_apply {R : ValuationSubring K} (x : R) :
    R.subtype x = x := rfl

lemma subtype_injective (R : ValuationSubring K) :
    Function.Injective R.subtype :=
  R.toSubring.subtype_injective

@[simp]
theorem coe_subtype (R : ValuationSubring K) : ⇑(subtype R) = Subtype.val :=
  rfl

/-- The canonical map on value groups induced by a coarsening of valuation rings. -/
def mapOfLE (R S : ValuationSubring K) (h : R ≤ S) : R.ValueGroup →*₀ S.ValueGroup where
  toFun := Quotient.map' id fun _ _ ⟨u, hu⟩ => ⟨Units.map (R.inclusion S h).toMonoidHom u, hu⟩
  map_zero' := rfl
  map_one' := rfl
  map_mul' := by rintro ⟨⟩ ⟨⟩; rfl

@[mono]
theorem monotone_mapOfLE (R S : ValuationSubring K) (h : R ≤ S) : Monotone (R.mapOfLE S h) := by
  rintro ⟨⟩ ⟨⟩ ⟨a, ha⟩; exact ⟨R.inclusion S h a, ha⟩

@[simp]
theorem mapOfLE_comp_valuation (R S : ValuationSubring K) (h : R ≤ S) :
    R.mapOfLE S h ∘ R.valuation = S.valuation := by ext; rfl

@[simp]
theorem mapOfLE_valuation_apply (R S : ValuationSubring K) (h : R ≤ S) (x : K) :
    R.mapOfLE S h (R.valuation x) = S.valuation x := rfl

/-- The ideal corresponding to a coarsening of a valuation ring. -/
def idealOfLE (R S : ValuationSubring K) (h : R ≤ S) : Ideal R :=
  (IsLocalRing.maximalIdeal S).comap (R.inclusion S h)

instance prime_idealOfLE (R S : ValuationSubring K) (h : R ≤ S) : (idealOfLE R S h).IsPrime :=
  (IsLocalRing.maximalIdeal S).comap_isPrime _

/-- The coarsening of a valuation ring associated to a prime ideal. -/
def ofPrime (A : ValuationSubring K) (P : Ideal A) [P.IsPrime] : ValuationSubring K :=
  ofLE A (Localization.subalgebra.ofField K _ P.primeCompl_le_nonZeroDivisors).toSubring
    fun a ha => Subalgebra.mem_toSubring.mpr <|
      Subalgebra.algebraMap_mem
        (Localization.subalgebra.ofField K _ P.primeCompl_le_nonZeroDivisors) (⟨a, ha⟩ : A)

instance ofPrimeAlgebra (A : ValuationSubring K) (P : Ideal A) [P.IsPrime] :
    Algebra A (A.ofPrime P) :=
  Subalgebra.algebra (Localization.subalgebra.ofField K _ P.primeCompl_le_nonZeroDivisors)

instance ofPrime_scalar_tower (A : ValuationSubring K) (P : Ideal A) [P.IsPrime] :
    letI : SMul A (A.ofPrime P) := SMulZeroClass.toSMul
    IsScalarTower A (A.ofPrime P) K :=
  IsScalarTower.subalgebra' A K K
    (Localization.subalgebra.ofField K _ P.primeCompl_le_nonZeroDivisors)

instance ofPrime_localization (A : ValuationSubring K) (P : Ideal A) [P.IsPrime] :
    IsLocalization.AtPrime (A.ofPrime P) P := by
  apply
    Localization.subalgebra.isLocalization_ofField K P.primeCompl
      P.primeCompl_le_nonZeroDivisors

theorem le_ofPrime (A : ValuationSubring K) (P : Ideal A) [P.IsPrime] : A ≤ ofPrime A P :=
  fun a ha => Subalgebra.mem_toSubring.mpr <| Subalgebra.algebraMap_mem _ (⟨a, ha⟩ : A)

theorem ofPrime_valuation_eq_one_iff_mem_primeCompl (A : ValuationSubring K) (P : Ideal A)
    [P.IsPrime] (x : A) : (ofPrime A P).valuation x = 1 ↔ x ∈ P.primeCompl := by
  rw [← IsLocalization.AtPrime.isUnit_to_map_iff (A.ofPrime P) P x, valuation_eq_one_iff]; rfl

@[simp]
theorem idealOfLE_ofPrime (A : ValuationSubring K) (P : Ideal A) [P.IsPrime] :
    idealOfLE A (ofPrime A P) (le_ofPrime A P) = P := by
  refine Ideal.ext (fun x => ?_)
  apply IsLocalization.AtPrime.to_map_mem_maximal_iff
  exact isLocalRing (ofPrime A P)

@[simp]
theorem ofPrime_idealOfLE (R S : ValuationSubring K) (h : R ≤ S) :
    ofPrime R (idealOfLE R S h) = S := by
  ext x; constructor
  · rintro ⟨a, r, hr, rfl⟩; apply mul_mem; · exact h a.2
    · rw [← valuation_le_one_iff, map_inv₀, ← inv_one, inv_le_inv₀]
      · exact not_lt.1 ((not_iff_not.2 <| valuation_lt_one_iff S _).1 hr)
      · simpa [Valuation.pos_iff] using fun hr₀ ↦ hr₀ ▸ hr <| Ideal.zero_mem (R.idealOfLE S h)
      · exact zero_lt_one
  · intro hx; by_cases hr : x ∈ R; · exact R.le_ofPrime _ hr
    have : x ≠ 0 := fun h => hr (by rw [h]; exact R.zero_mem)
    replace hr := (R.mem_or_inv_mem x).resolve_left hr
    refine ⟨1, ⟨x⁻¹, hr⟩, ?_, ?_⟩
    · simp only [Ideal.primeCompl, Submonoid.mem_mk, Subsemigroup.mem_mk, Set.mem_compl_iff,
        SetLike.mem_coe, idealOfLE, Ideal.mem_comap, IsLocalRing.mem_maximalIdeal, mem_nonunits_iff,
        not_not]
      change IsUnit (⟨x⁻¹, h hr⟩ : S)
      apply isUnit_of_mul_eq_one _ (⟨x, hx⟩ : S)
      ext; field_simp
    · field_simp

theorem ofPrime_le_of_le (P Q : Ideal A) [P.IsPrime] [Q.IsPrime] (h : P ≤ Q) :
    ofPrime A Q ≤ ofPrime A P := fun _x ⟨a, s, hs, he⟩ => ⟨a, s, fun c => hs (h c), he⟩

theorem idealOfLE_le_of_le (R S : ValuationSubring K) (hR : A ≤ R) (hS : A ≤ S) (h : R ≤ S) :
    idealOfLE A S hS ≤ idealOfLE A R hR := fun x hx =>
  (valuation_lt_one_iff R _).2
    (by
      by_contra c; push_neg at c; replace c := monotone_mapOfLE R S h c
      rw [(mapOfLE _ _ _).map_one, mapOfLE_valuation_apply] at c
      apply not_le_of_lt ((valuation_lt_one_iff S _).1 hx) c)

/-- The equivalence between coarsenings of a valuation ring and its prime ideals. -/
@[simps apply]
def primeSpectrumEquiv : PrimeSpectrum A ≃ {S // A ≤ S} where
  toFun P := ⟨ofPrime A P.asIdeal, le_ofPrime _ _⟩
  invFun S := ⟨idealOfLE _ S S.2, inferInstance⟩
  left_inv P := by ext1; simp
  right_inv S := by ext1; simp

/-- An ordered variant of `primeSpectrumEquiv`. -/
@[simps!]
def primeSpectrumOrderEquiv : (PrimeSpectrum A)ᵒᵈ ≃o {S // A ≤ S} :=
  { OrderDual.ofDual.trans (primeSpectrumEquiv A) with
    map_rel_iff' {a b} :=
      ⟨a.rec <| fun a => b.rec <| fun b => fun h => by
        simp only [OrderDual.toDual_le_toDual]
        dsimp at h
        have := idealOfLE_le_of_le A _ _ ?_ ?_ h
        · rwa [idealOfLE_ofPrime, idealOfLE_ofPrime] at this
        all_goals exact le_ofPrime A (PrimeSpectrum.asIdeal _),
      fun h => by apply ofPrime_le_of_le; exact h⟩ }

instance le_total_ideal : IsTotal {S // A ≤ S} LE.le := by
  classical
  let _ : IsTotal (PrimeSpectrum A) (· ≤ ·) := ⟨fun ⟨x, _⟩ ⟨y, _⟩ => LE.isTotal.total x y⟩
  exact ⟨(primeSpectrumOrderEquiv A).symm.toRelEmbedding.isTotal.total⟩

open scoped Classical in
instance linearOrderOverring : LinearOrder {S // A ≤ S} where
  le_total := (le_total_ideal A).1
  max_def a b := congr_fun₂ sup_eq_maxDefault a b

end Order

end ValuationSubring

namespace Valuation

variable {K}
variable {Γ Γ₁ Γ₂ : Type*}
  [CommGroupWithZero Γ] [LinearOrder Γ] [IsOrderedMonoidWithZero Γ]
  [CommGroupWithZero Γ₁] [LinearOrder Γ₁] [IsOrderedMonoidWithZero Γ₁]
  [CommGroupWithZero Γ₂] [LinearOrder Γ₂] [IsOrderedMonoidWithZero Γ₂]
  (v : Valuation K Γ) (v₁ : Valuation K Γ₁) (v₂ : Valuation K Γ₂)

/-- The valuation subring associated to a valuation. -/
def valuationSubring : ValuationSubring K :=
  { v.integer with
    mem_or_inv_mem' := by
      intro x
      rcases val_le_one_or_val_inv_le_one v x with h | h
      exacts [Or.inl h, Or.inr h] }

@[simp]
theorem mem_valuationSubring_iff (x : K) : x ∈ v.valuationSubring ↔ v x ≤ 1 := Iff.refl _

theorem isEquiv_iff_valuationSubring :
    v₁.IsEquiv v₂ ↔ v₁.valuationSubring = v₂.valuationSubring := by
  constructor
  · intro h; ext x; specialize h x 1; simpa using h
  · intro h; apply isEquiv_of_val_le_one
    intro x
    have : x ∈ v₁.valuationSubring ↔ x ∈ v₂.valuationSubring := by rw [h]
    simpa using this

theorem isEquiv_valuation_valuationSubring : v.IsEquiv v.valuationSubring.valuation := by
  rw [isEquiv_iff_val_le_one]
  intro x
  rw [ValuationSubring.valuation_le_one_iff]
  rfl

end Valuation

namespace ValuationSubring

variable {K}
variable (A : ValuationSubring K)

@[simp]
theorem valuationSubring_valuation : A.valuation.valuationSubring = A := by
  ext; rw [← A.valuation_le_one_iff]; rfl

section UnitGroup

/-- The unit group of a valuation subring, as a subgroup of `Kˣ`. -/
def unitGroup : Subgroup Kˣ :=
  (A.valuation.toMonoidWithZeroHom.toMonoidHom.comp (Units.coeHom K)).ker

@[simp]
theorem mem_unitGroup_iff (x : Kˣ) : x ∈ A.unitGroup ↔ A.valuation x = 1 := Iff.rfl

/-- For a valuation subring `A`, `A.unitGroup` agrees with the units of `A`. -/
def unitGroupMulEquiv : A.unitGroup ≃* Aˣ where
  toFun x :=
    { val := ⟨(x : Kˣ), mem_of_valuation_le_one A _ x.prop.le⟩
      inv := ⟨((x⁻¹ : A.unitGroup) : Kˣ), mem_of_valuation_le_one _ _ x⁻¹.prop.le⟩
      -- Porting note: was `Units.mul_inv x`
      val_inv := Subtype.ext (by simp)
      -- Porting note: was `Units.inv_mul x`
      inv_val := Subtype.ext (by simp) }
  invFun x := ⟨Units.map A.subtype.toMonoidHom x, A.valuation_unit x⟩
  left_inv a := by ext; rfl
  right_inv a := by ext; rfl
  map_mul' a b := by ext; rfl

@[simp]
theorem coe_unitGroupMulEquiv_apply (a : A.unitGroup) :
    ((A.unitGroupMulEquiv a : A) : K) = ((a : Kˣ) : K) := rfl

@[simp]
theorem coe_unitGroupMulEquiv_symm_apply (a : Aˣ) : ((A.unitGroupMulEquiv.symm a : Kˣ) : K) = a :=
  rfl

theorem unitGroup_le_unitGroup {A B : ValuationSubring K} : A.unitGroup ≤ B.unitGroup ↔ A ≤ B := by
  constructor
  · intro h x hx
    rw [← A.valuation_le_one_iff x, le_iff_lt_or_eq] at hx
    by_cases h_1 : x = 0; · simp only [h_1, zero_mem]
    by_cases h_2 : 1 + x = 0
    · simp only [← add_eq_zero_iff_neg_eq.1 h_2, neg_mem _ _ (one_mem _)]
    rcases hx with hx | hx
    · have := h (show Units.mk0 _ h_2 ∈ A.unitGroup from A.valuation.map_one_add_of_lt hx)
      simpa using
        B.add_mem _ _ (show 1 + x ∈ B from SetLike.coe_mem (B.unitGroupMulEquiv ⟨_, this⟩ : B))
          (B.neg_mem _ B.one_mem)
    · have := h (show Units.mk0 x h_1 ∈ A.unitGroup from hx)
      exact SetLike.coe_mem (B.unitGroupMulEquiv ⟨_, this⟩ : B)
  · rintro h x (hx : A.valuation x = 1)
    apply_fun A.mapOfLE B h at hx
    simpa using hx

theorem unitGroup_injective : Function.Injective (unitGroup : ValuationSubring K → Subgroup _) :=
  fun A B h => by simpa only [le_antisymm_iff, unitGroup_le_unitGroup] using h

theorem eq_iff_unitGroup {A B : ValuationSubring K} : A = B ↔ A.unitGroup = B.unitGroup :=
  unitGroup_injective.eq_iff.symm

/-- The map on valuation subrings to their unit groups is an order embedding. -/
def unitGroupOrderEmbedding : ValuationSubring K ↪o Subgroup Kˣ where
  toFun A := A.unitGroup
  inj' := unitGroup_injective
  map_rel_iff' {_A _B} := unitGroup_le_unitGroup

theorem unitGroup_strictMono : StrictMono (unitGroup : ValuationSubring K → Subgroup _) :=
  unitGroupOrderEmbedding.strictMono

end UnitGroup

section nonunits

/-- The nonunits of a valuation subring of `K`, as a subsemigroup of `K` -/
def nonunits : Subsemigroup K where
  carrier := {x | A.valuation x < 1}
  -- Porting note: added `Set.mem_setOf.mp`
  mul_mem' ha hb := (mul_lt_mul'' (Set.mem_setOf.mp ha) (Set.mem_setOf.mp hb)
    zero_le' zero_le').trans_eq <| mul_one _

theorem mem_nonunits_iff {x : K} : x ∈ A.nonunits ↔ A.valuation x < 1 :=
  Iff.rfl

theorem nonunits_le_nonunits {A B : ValuationSubring K} : B.nonunits ≤ A.nonunits ↔ A ≤ B := by
  constructor
  · intro h x hx
    by_cases h_1 : x = 0; · simp only [h_1, zero_mem]
    rw [← valuation_le_one_iff, ← not_lt, Valuation.one_lt_val_iff _ h_1] at hx ⊢
    by_contra h_2; exact hx (h h_2)
  · intro h x hx
    by_contra h_1; exact not_lt.2 (monotone_mapOfLE _ _ h (not_lt.1 h_1)) hx

theorem nonunits_injective : Function.Injective (nonunits : ValuationSubring K → Subsemigroup _) :=
  fun A B h => by simpa only [le_antisymm_iff, nonunits_le_nonunits] using h.symm

theorem nonunits_inj {A B : ValuationSubring K} : A.nonunits = B.nonunits ↔ A = B :=
  nonunits_injective.eq_iff

/-- The map on valuation subrings to their nonunits is a dual order embedding. -/
def nonunitsOrderEmbedding : ValuationSubring K ↪o (Subsemigroup K)ᵒᵈ where
  toFun A := A.nonunits
  inj' := nonunits_injective
  map_rel_iff' {_A _B} := nonunits_le_nonunits

variable {A}

/-- The elements of `A.nonunits` are those of the maximal ideal of `A` after coercion to `K`.

See also `mem_nonunits_iff_exists_mem_maximalIdeal`, which gets rid of the coercion to `K`,
at the expense of a more complicated right hand side.
-/
theorem coe_mem_nonunits_iff {a : A} : (a : K) ∈ A.nonunits ↔ a ∈ IsLocalRing.maximalIdeal A :=
  (valuation_lt_one_iff _ _).symm

theorem nonunits_le : A.nonunits ≤ A.toSubring.toSubmonoid.toSubsemigroup := fun _a ha =>
  (A.valuation_le_one_iff _).mp (A.mem_nonunits_iff.mp ha).le

theorem nonunits_subset : (A.nonunits : Set K) ⊆ A :=
  nonunits_le

/-- The elements of `A.nonunits` are those of the maximal ideal of `A`.

See also `coe_mem_nonunits_iff`, which has a simpler right hand side but requires the element
to be in `A` already.
-/
theorem mem_nonunits_iff_exists_mem_maximalIdeal {a : K} :
    a ∈ A.nonunits ↔ ∃ ha, (⟨a, ha⟩ : A) ∈ IsLocalRing.maximalIdeal A :=
  ⟨fun h => ⟨nonunits_subset h, coe_mem_nonunits_iff.mp h⟩, fun ⟨_, h⟩ =>
    coe_mem_nonunits_iff.mpr h⟩

/-- `A.nonunits` agrees with the maximal ideal of `A`, after taking its image in `K`. -/
theorem image_maximalIdeal : ((↑) : A → K) '' IsLocalRing.maximalIdeal A = A.nonunits := by
  ext a
  simp only [Set.mem_image, SetLike.mem_coe, mem_nonunits_iff_exists_mem_maximalIdeal]
  rw [Subtype.exists]
  simp_rw [exists_and_right, exists_eq_right]

end nonunits

section PrincipalUnitGroup

/-- The principal unit group of a valuation subring, as a subgroup of `Kˣ`. -/
def principalUnitGroup : Subgroup Kˣ where
  carrier := {x | A.valuation (x - 1) < 1}
  mul_mem' := by
    intro a b ha hb
    -- Porting note: added
    rw [Set.mem_setOf] at ha hb
    refine lt_of_le_of_lt ?_ (max_lt hb ha)
    -- Porting note: `sub_add_sub_cancel` needed some help
    rw [← one_mul (A.valuation (b - 1)), ← A.valuation.map_one_add_of_lt ha, add_sub_cancel,
      ← Valuation.map_mul, mul_sub_one, ← sub_add_sub_cancel (↑(a * b) : K) _ 1]
    exact A.valuation.map_add _ _
  one_mem' := by simp
  inv_mem' := by
    dsimp
    intro a ha
    conv =>
      lhs
      rw [← mul_one (A.valuation _), ← A.valuation.map_one_add_of_lt ha]
    rwa [add_sub_cancel, ← Valuation.map_mul, sub_mul, Units.inv_mul, ← neg_sub, one_mul,
      Valuation.map_neg]

theorem principal_units_le_units : A.principalUnitGroup ≤ A.unitGroup := fun a h => by
  simpa only [add_sub_cancel] using A.valuation.map_one_add_of_lt h

theorem mem_principalUnitGroup_iff (x : Kˣ) :
    x ∈ A.principalUnitGroup ↔ A.valuation ((x : K) - 1) < 1 :=
  Iff.rfl

theorem principalUnitGroup_le_principalUnitGroup {A B : ValuationSubring K} :
    B.principalUnitGroup ≤ A.principalUnitGroup ↔ A ≤ B := by
  constructor
  · intro h x hx
    by_cases h_1 : x = 0; · simp only [h_1, zero_mem]
    by_cases h_2 : x⁻¹ + 1 = 0
    · rw [add_eq_zero_iff_eq_neg, inv_eq_iff_eq_inv, inv_neg, inv_one] at h_2
      simpa only [h_2] using B.neg_mem _ B.one_mem
    · rw [← valuation_le_one_iff, ← not_lt, Valuation.one_lt_val_iff _ h_1,
        ← add_sub_cancel_right x⁻¹, ← Units.val_mk0 h_2, ← mem_principalUnitGroup_iff] at hx ⊢
      simpa only [hx] using @h (Units.mk0 (x⁻¹ + 1) h_2)
  · intro h x hx
    by_contra h_1; exact not_lt.2 (monotone_mapOfLE _ _ h (not_lt.1 h_1)) hx

theorem principalUnitGroup_injective :
    Function.Injective (principalUnitGroup : ValuationSubring K → Subgroup _) := fun A B h => by
  simpa [le_antisymm_iff, principalUnitGroup_le_principalUnitGroup] using h.symm

theorem eq_iff_principalUnitGroup {A B : ValuationSubring K} :
    A = B ↔ A.principalUnitGroup = B.principalUnitGroup :=
  principalUnitGroup_injective.eq_iff.symm

/-- The map on valuation subrings to their principal unit groups is an order embedding. -/
def principalUnitGroupOrderEmbedding : ValuationSubring K ↪o (Subgroup Kˣ)ᵒᵈ where
  toFun A := A.principalUnitGroup
  inj' := principalUnitGroup_injective
  map_rel_iff' {_A _B} := principalUnitGroup_le_principalUnitGroup

theorem coe_mem_principalUnitGroup_iff {x : A.unitGroup} :
    (x : Kˣ) ∈ A.principalUnitGroup ↔
      A.unitGroupMulEquiv x ∈ (Units.map (IsLocalRing.residue A).toMonoidHom).ker := by
  rw [MonoidHom.mem_ker, Units.ext_iff]
  let π := Ideal.Quotient.mk (IsLocalRing.maximalIdeal A); convert_to _ ↔ π _ = 1
  rw [← π.map_one, ← sub_eq_zero, ← π.map_sub, Ideal.Quotient.eq_zero_iff_mem, valuation_lt_one_iff]
  simp [mem_principalUnitGroup_iff]

/-- The principal unit group agrees with the kernel of the canonical map from
the units of `A` to the units of the residue field of `A`. -/
def principalUnitGroupEquiv :
    A.principalUnitGroup ≃* (Units.map (IsLocalRing.residue A).toMonoidHom).ker where
  toFun x :=
    ⟨A.unitGroupMulEquiv ⟨_, A.principal_units_le_units x.2⟩,
      A.coe_mem_principalUnitGroup_iff.1 x.2⟩
  invFun x :=
    ⟨A.unitGroupMulEquiv.symm x, by
      rw [A.coe_mem_principalUnitGroup_iff]; simp⟩
  left_inv x := by simp
  right_inv x := by simp
  map_mul' _ _ := rfl

theorem principalUnitGroupEquiv_apply (a : A.principalUnitGroup) :
    (((principalUnitGroupEquiv A a : Aˣ) : A) : K) = (a : Kˣ) :=
  rfl

theorem principalUnitGroup_symm_apply (a : (Units.map (IsLocalRing.residue A).toMonoidHom).ker) :
    ((A.principalUnitGroupEquiv.symm a : Kˣ) : K) = ((a : Aˣ) : A) :=
  rfl

/-- The canonical map from the unit group of `A` to the units of the residue field of `A`. -/
def unitGroupToResidueFieldUnits : A.unitGroup →* (IsLocalRing.ResidueField A)ˣ :=
  MonoidHom.comp (Units.map <| (Ideal.Quotient.mk _).toMonoidHom) A.unitGroupMulEquiv.toMonoidHom

@[simp]
theorem coe_unitGroupToResidueFieldUnits_apply (x : A.unitGroup) :
    (A.unitGroupToResidueFieldUnits x : IsLocalRing.ResidueField A) =
      Ideal.Quotient.mk _ (A.unitGroupMulEquiv x : A) :=
  rfl

theorem ker_unitGroupToResidueFieldUnits :
    A.unitGroupToResidueFieldUnits.ker = A.principalUnitGroup.comap A.unitGroup.subtype := by
  ext
  simp_rw [Subgroup.mem_comap, Subgroup.coe_subtype, coe_mem_principalUnitGroup_iff,
    unitGroupToResidueFieldUnits, IsLocalRing.residue, RingHom.toMonoidHom_eq_coe,
    MulEquiv.toMonoidHom_eq_coe, MonoidHom.mem_ker, MonoidHom.coe_comp, MonoidHom.coe_coe,
    Function.comp_apply]

theorem surjective_unitGroupToResidueFieldUnits :
    Function.Surjective A.unitGroupToResidueFieldUnits :=
  (IsLocalRing.surjective_units_map_of_local_ringHom _ Ideal.Quotient.mk_surjective
        IsLocalRing.isLocalHom_residue).comp
    (MulEquiv.surjective _)

/-- The quotient of the unit group of `A` by the principal unit group of `A` agrees with
the units of the residue field of `A`. -/
def unitsModPrincipalUnitsEquivResidueFieldUnits :
    A.unitGroup ⧸ A.principalUnitGroup.comap A.unitGroup.subtype ≃* (IsLocalRing.ResidueField A)ˣ :=
  (QuotientGroup.quotientMulEquivOfEq A.ker_unitGroupToResidueFieldUnits.symm).trans
    (QuotientGroup.quotientKerEquivOfSurjective _ A.surjective_unitGroupToResidueFieldUnits)

/-- Porting note: Lean needs to be reminded of this instance -/
local instance : MulOneClass ({ x // x ∈ unitGroup A } ⧸
  Subgroup.comap (Subgroup.subtype (unitGroup A)) (principalUnitGroup A)) := inferInstance

theorem unitsModPrincipalUnitsEquivResidueFieldUnits_comp_quotientGroup_mk :
    (A.unitsModPrincipalUnitsEquivResidueFieldUnits : _ ⧸ Subgroup.comap _ _ →* _).comp
        (QuotientGroup.mk' (A.principalUnitGroup.subgroupOf A.unitGroup)) =
      A.unitGroupToResidueFieldUnits := rfl

theorem unitsModPrincipalUnitsEquivResidueFieldUnits_comp_quotientGroup_mk_apply
    (x : A.unitGroup) :
    A.unitsModPrincipalUnitsEquivResidueFieldUnits.toMonoidHom (QuotientGroup.mk x) =
      A.unitGroupToResidueFieldUnits x := rfl

end PrincipalUnitGroup

/-! ### Pointwise actions

This transfers the action from `Subring.pointwiseMulAction`, noting that it only applies when
the action is by a group. Notably this provides an instances when `G` is `K ≃+* K`.

These instances are in the `Pointwise` locale.

The lemmas in this section are copied from the file `Mathlib.Algebra.Ring.Subring.Pointwise`; try
to keep these in sync.
-/


section PointwiseActions

open scoped Pointwise

variable {G : Type*} [Group G] [MulSemiringAction G K]

/-- The action on a valuation subring corresponding to applying the action to every element.

This is available as an instance in the `Pointwise` locale. -/
def pointwiseHasSMul : SMul G (ValuationSubring K) where
  smul g S :=-- TODO: if we add `ValuationSubring.map` at a later date, we should use it here
    { g • S.toSubring with
      mem_or_inv_mem' := fun x =>
        (mem_or_inv_mem S (g⁻¹ • x)).imp Subring.mem_pointwise_smul_iff_inv_smul_mem.mpr fun h =>
          Subring.mem_pointwise_smul_iff_inv_smul_mem.mpr <| by rwa [smul_inv''] }

scoped[Pointwise] attribute [instance] ValuationSubring.pointwiseHasSMul

open scoped Pointwise

@[simp]
theorem coe_pointwise_smul (g : G) (S : ValuationSubring K) : ↑(g • S) = g • (S : Set K) := rfl

@[simp]
theorem pointwise_smul_toSubring (g : G) (S : ValuationSubring K) :
    (g • S).toSubring = g • S.toSubring := rfl

/-- The action on a valuation subring corresponding to applying the action to every element.

This is available as an instance in the `Pointwise` locale.

This is a stronger version of `ValuationSubring.pointwiseSMul`. -/
def pointwiseMulAction : MulAction G (ValuationSubring K) :=
  toSubring_injective.mulAction toSubring pointwise_smul_toSubring

scoped[Pointwise] attribute [instance] ValuationSubring.pointwiseMulAction

open scoped Pointwise

theorem smul_mem_pointwise_smul (g : G) (x : K) (S : ValuationSubring K) : x ∈ S → g • x ∈ g • S :=
  (Set.smul_mem_smul_set : _ → _ ∈ g • (S : Set K))

instance : CovariantClass G (ValuationSubring K) HSMul.hSMul LE.le :=
  ⟨fun _ _ _ => Set.image_subset _⟩

theorem mem_smul_pointwise_iff_exists (g : G) (x : K) (S : ValuationSubring K) :
    x ∈ g • S ↔ ∃ s : K, s ∈ S ∧ g • s = x :=
  (Set.mem_smul_set : x ∈ g • (S : Set K) ↔ _)

instance pointwise_central_scalar [MulSemiringAction Gᵐᵒᵖ K] [IsCentralScalar G K] :
    IsCentralScalar G (ValuationSubring K) :=
  ⟨fun g S => toSubring_injective <| op_smul_eq_smul g S.toSubring⟩

@[simp]
theorem smul_mem_pointwise_smul_iff {g : G} {S : ValuationSubring K} {x : K} :
    g • x ∈ g • S ↔ x ∈ S := Set.smul_mem_smul_set_iff

theorem mem_pointwise_smul_iff_inv_smul_mem {g : G} {S : ValuationSubring K} {x : K} :
    x ∈ g • S ↔ g⁻¹ • x ∈ S := Set.mem_smul_set_iff_inv_smul_mem

theorem mem_inv_pointwise_smul_iff {g : G} {S : ValuationSubring K} {x : K} :
    x ∈ g⁻¹ • S ↔ g • x ∈ S := Set.mem_inv_smul_set_iff

@[simp]
theorem pointwise_smul_le_pointwise_smul_iff {g : G} {S T : ValuationSubring K} :
    g • S ≤ g • T ↔ S ≤ T := Set.smul_set_subset_smul_set_iff

theorem pointwise_smul_subset_iff {g : G} {S T : ValuationSubring K} : g • S ≤ T ↔ S ≤ g⁻¹ • T :=
  Set.smul_set_subset_iff_subset_inv_smul_set

theorem subset_pointwise_smul_iff {g : G} {S T : ValuationSubring K} : S ≤ g • T ↔ g⁻¹ • S ≤ T :=
  Set.subset_smul_set_iff

end PointwiseActions

section

variable {L J : Type*} [Field L] [Field J]

/-- The pullback of a valuation subring `A` along a ring homomorphism `K →+* L`. -/
def comap (A : ValuationSubring L) (f : K →+* L) : ValuationSubring K :=
  { A.toSubring.comap f with mem_or_inv_mem' := fun k => by simp [ValuationSubring.mem_or_inv_mem] }

@[simp]
theorem coe_comap (A : ValuationSubring L) (f : K →+* L) : (A.comap f : Set K) = f ⁻¹' A := rfl

@[simp]
theorem mem_comap {A : ValuationSubring L} {f : K →+* L} {x : K} : x ∈ A.comap f ↔ f x ∈ A :=
  Iff.rfl

theorem comap_comap (A : ValuationSubring J) (g : L →+* J) (f : K →+* L) :
    (A.comap g).comap f = A.comap (g.comp f) := rfl

end

end ValuationSubring

namespace Valuation

variable {Γ : Type*} [CommGroupWithZero Γ] [LinearOrder Γ] [IsOrderedMonoidWithZero Γ]
  (v : Valuation K Γ) (x : Kˣ)

theorem mem_unitGroup_iff : x ∈ v.valuationSubring.unitGroup ↔ v x = 1 :=
  IsEquiv.eq_one_iff_eq_one (Valuation.isEquiv_valuation_valuationSubring _).symm

end Valuation<|MERGE_RESOLUTION|>--- conflicted
+++ resolved
@@ -147,8 +147,6 @@
 -- The `LinearOrderedCommGroupWithZero` instance should be constructed by a deriving handler.
 -- https://github.com/leanprover-community/mathlib4/issues/380
 
-<<<<<<< HEAD
--- Porting note: see https://github.com/leanprover-community/mathlib4/issues/5020
 instance : CommGroupWithZero (ValueGroup A) := by
   unfold ValueGroup
   infer_instance
@@ -158,9 +156,6 @@
   infer_instance
 
 instance : IsOrderedMonoidWithZero (ValueGroup A) := by
-=======
-instance : LinearOrderedCommGroupWithZero (ValueGroup A) := by
->>>>>>> ff7d916a
   unfold ValueGroup
   infer_instance
 
