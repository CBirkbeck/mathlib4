--- conflicted
+++ resolved
@@ -224,11 +224,7 @@
   nontriviality R
   induction t using Finsupp.induction₂ with
   | zero => simp_rw [esymmAlgHom_zero, supDegree_toLex_C, ofLex_zero, Finsupp.coe_zero, map_zero]
-<<<<<<< HEAD
-  | add_single  i _ _ _ _ ih =>
-=======
   | add_single i _ _ _ _ ih =>
->>>>>>> ab000e4c
     have := i.2.trans_le hnm
     rw [esymmAlgHomMonomial_add, esymmAlgHomMonomial_single_one,
         Monic.supDegree_mul_of_ne_zero_left toLex.injective toLex_add, ofLex_add, Finsupp.coe_add,
