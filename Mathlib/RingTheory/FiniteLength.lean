--- conflicted
+++ resolved
@@ -4,10 +4,6 @@
 Authors: Junyan Xu
 -/
 import Mathlib.RingTheory.Artinian.Module
-<<<<<<< HEAD
-import Mathlib.RingTheory.SimpleModule.Basic
-=======
->>>>>>> 0ccaba52
 
 /-!
 # Modules of finite length
