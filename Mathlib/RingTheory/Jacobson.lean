--- conflicted
+++ resolved
@@ -552,15 +552,10 @@
     simpa only [f, coeff_map, coe_mapRingHom] using (Polynomial.ext_iff.mp hp) n
   refine RingHom.IsIntegral.tower_bot _ _ (injective_quotient_le_comap_map P) ?_
   rw [← quotient_mk_maps_eq]
-<<<<<<< HEAD
   set I := map (mapRingHom (Quotient.mk (comap C P))) P
   refine ((Quotient.mk P').isIntegral_of_surjective Quotient.mk_surjective).trans
     _ ((Quotient.mk I).comp C) ?_
   have : IsMaximal I :=
-=======
-  refine ((Ideal.Quotient.mk P').isIntegral_of_surjective Quotient.mk_surjective).trans _ _ ?_
-  have : IsMaximal (Ideal.map (mapRingHom (Ideal.Quotient.mk (comap C P))) P) :=
->>>>>>> 94ba4cbb
     Or.recOn (map_eq_top_or_isMaximal_of_surjective f hf hP)
       (fun h => absurd (_root_.trans (h ▸ hPJ : P = comap f ⊤) comap_top : P = ⊤) hP.ne_top) id
   apply quotient_mk_comp_C_isIntegral_of_jacobson' _ ?_ (fun x hx => ?_)
