/-
Copyright (c) 2020 Kim Morrison. All rights reserved.
Released under Apache 2.0 license as described in the file LICENSE.
Authors: Johan Commelin, Kim Morrison, Adam Topaz
-/
import Mathlib.Tactic.FinCases
import Mathlib.Tactic.Linarith
import Mathlib.Util.Superscript
import Mathlib.CategoryTheory.Skeletal
import Mathlib.Data.Fintype.Sort
import Mathlib.Order.Category.NonemptyFinLinOrd
import Mathlib.CategoryTheory.Functor.ReflectsIso
import Mathlib.CategoryTheory.Limits.Constructions.EpiMono

/-! # The simplex category

We construct a skeletal model of the simplex category, with objects `ℕ` and the
morphism `n ⟶ m` being the monotone maps from `Fin (n+1)` to `Fin (m+1)`.

We show that this category is equivalent to `NonemptyFinLinOrd`.

## Remarks

The definitions `SimplexCategory` and `SimplexCategory.Hom` are marked as irreducible.

We provide the following functions to work with these objects:
1. `SimplexCategory.mk` creates an object of `SimplexCategory` out of a natural number.
  Use the notation `[n]` in the `Simplicial` locale.
2. `SimplexCategory.len` gives the "length" of an object of `SimplexCategory`, as a natural.
3. `SimplexCategory.Hom.mk` makes a morphism out of a monotone map between `Fin`'s.
4. `SimplexCategory.Hom.toOrderHom` gives the underlying monotone map associated to a
  term of `SimplexCategory.Hom`.

## Notations

* `[n]` denotes the `n`-dimensional simplex. This notation is available with
  `open Simplicial`.
* `[m]ₙ` denotes the `m`-dimensional simplex in the `n`-truncated simplex category.
  The truncation proof `p : m ≤ n` can also be provided using the syntax `[m, p]ₙ`.
  This notation is available with `open SimplexCategory.Truncated`.
-/


universe v

open CategoryTheory CategoryTheory.Limits

/-- The simplex category:
* objects are natural numbers `n : ℕ`
* morphisms from `n` to `m` are monotone functions `Fin (n+1) → Fin (m+1)`
-/
def SimplexCategory :=
  ℕ

namespace SimplexCategory

section


-- Porting note: the definition of `SimplexCategory` is made irreducible below
/-- Interpret a natural number as an object of the simplex category. -/
def mk (n : ℕ) : SimplexCategory :=
  n

/-- the `n`-dimensional simplex can be denoted `[n]` -/
scoped[Simplicial] notation (priority := high) "[" n "]" => SimplexCategory.mk n

-- TODO: Make `len` irreducible.
/-- The length of an object of `SimplexCategory`. -/
def len (n : SimplexCategory) : ℕ :=
  n

@[ext]
theorem ext (a b : SimplexCategory) : a.len = b.len → a = b :=
  id

attribute [irreducible] SimplexCategory

open Simplicial

@[simp]
theorem len_mk (n : ℕ) : [n].len = n :=
  rfl

@[simp]
theorem mk_len (n : SimplexCategory) : ([n.len] : SimplexCategory) = n :=
  rfl

/-- A recursor for `SimplexCategory`. Use it as `induction Δ using SimplexCategory.rec`. -/
protected def rec {F : SimplexCategory → Sort*} (h : ∀ n : ℕ, F [n]) : ∀ X, F X := fun n =>
  h n.len

-- Porting note (https://github.com/leanprover-community/mathlib4/issues/5171): removed @[nolint has_nonempty_instance]
/-- Morphisms in the `SimplexCategory`. -/
protected def Hom (a b : SimplexCategory) :=
  Fin (a.len + 1) →o Fin (b.len + 1)

namespace Hom

/-- Make a morphism in `SimplexCategory` from a monotone map of `Fin`'s. -/
def mk {a b : SimplexCategory} (f : Fin (a.len + 1) →o Fin (b.len + 1)) : SimplexCategory.Hom a b :=
  f

/-- Recover the monotone map from a morphism in the simplex category. -/
def toOrderHom {a b : SimplexCategory} (f : SimplexCategory.Hom a b) :
    Fin (a.len + 1) →o Fin (b.len + 1) :=
  f

theorem ext' {a b : SimplexCategory} (f g : SimplexCategory.Hom a b) :
    f.toOrderHom = g.toOrderHom → f = g :=
  id

attribute [irreducible] SimplexCategory.Hom

@[simp]
theorem mk_toOrderHom {a b : SimplexCategory} (f : SimplexCategory.Hom a b) : mk f.toOrderHom = f :=
  rfl

@[simp]
theorem toOrderHom_mk {a b : SimplexCategory} (f : Fin (a.len + 1) →o Fin (b.len + 1)) :
    (mk f).toOrderHom = f :=
  rfl

theorem mk_toOrderHom_apply {a b : SimplexCategory} (f : Fin (a.len + 1) →o Fin (b.len + 1))
    (i : Fin (a.len + 1)) : (mk f).toOrderHom i = f i :=
  rfl

/-- Identity morphisms of `SimplexCategory`. -/
@[simp]
def id (a : SimplexCategory) : SimplexCategory.Hom a a :=
  mk OrderHom.id

/-- Composition of morphisms of `SimplexCategory`. -/
@[simp]
def comp {a b c : SimplexCategory} (f : SimplexCategory.Hom b c) (g : SimplexCategory.Hom a b) :
    SimplexCategory.Hom a c :=
  mk <| f.toOrderHom.comp g.toOrderHom

end Hom

instance smallCategory : SmallCategory.{0} SimplexCategory where
  Hom n m := SimplexCategory.Hom n m
  id _ := SimplexCategory.Hom.id _
  comp f g := SimplexCategory.Hom.comp g f

@[simp]
lemma id_toOrderHom (a : SimplexCategory) :
    Hom.toOrderHom (𝟙 a) = OrderHom.id := rfl

@[simp]
lemma comp_toOrderHom {a b c : SimplexCategory} (f : a ⟶ b) (g : b ⟶ c) :
    (f ≫ g).toOrderHom = g.toOrderHom.comp f.toOrderHom := rfl

@[ext]
theorem Hom.ext {a b : SimplexCategory} (f g : a ⟶ b) :
    f.toOrderHom = g.toOrderHom → f = g :=
  Hom.ext' _ _

/-- The constant morphism from [0]. -/
def const (x y : SimplexCategory) (i : Fin (y.len + 1)) : x ⟶ y :=
  Hom.mk <| ⟨fun _ => i, by tauto⟩

@[simp]
lemma const_eq_id : const [0] [0] 0 = 𝟙 _ := by aesop

@[simp]
lemma const_apply (x y : SimplexCategory) (i : Fin (y.len + 1)) (a : Fin (x.len + 1)) :
    (const x y i).toOrderHom a = i := rfl

@[simp]
theorem const_comp (x : SimplexCategory) {y z : SimplexCategory}
    (f : y ⟶ z) (i : Fin (y.len + 1)) :
    const x y i ≫ f = const x z (f.toOrderHom i) :=
  rfl

theorem const_fac_thru_zero (n m : SimplexCategory) (i : Fin (m.len + 1)) :
    const n m i = const n [0] 0 ≫ SimplexCategory.const [0] m i := by
  rw [const_comp]; rfl

theorem Hom.ext_zero_left {n : SimplexCategory} (f g : ([0] : SimplexCategory) ⟶ n)
    (h0 : f.toOrderHom 0 = g.toOrderHom 0 := by rfl) : f = g := by
  ext i; match i with | 0 => exact h0 ▸ rfl

theorem eq_const_of_zero {n : SimplexCategory} (f : ([0] : SimplexCategory) ⟶ n) :
    f = const _ n (f.toOrderHom 0) := by
  ext x; match x with | 0 => rfl

theorem exists_eq_const_of_zero {n : SimplexCategory} (f : ([0] : SimplexCategory) ⟶ n) :
    ∃ a, f = const _ n a := ⟨_, eq_const_of_zero _⟩

theorem eq_const_to_zero {n : SimplexCategory} (f : n ⟶ [0]) :
    f = const n _ 0 := by
  ext : 3
  apply @Subsingleton.elim (Fin 1)

theorem Hom.ext_one_left {n : SimplexCategory} (f g : ([1] : SimplexCategory) ⟶ n)
    (h0 : f.toOrderHom 0 = g.toOrderHom 0 := by rfl)
    (h1 : f.toOrderHom 1 = g.toOrderHom 1 := by rfl) : f = g := by
  ext i
  match i with
  | 0 => exact h0 ▸ rfl
  | 1 => exact h1 ▸ rfl

theorem eq_of_one_to_one (f : ([1] : SimplexCategory) ⟶ [1]) :
    (∃ a, f = const [1] _ a) ∨ f = 𝟙 _ := by
  match e0 : f.toOrderHom 0, e1 : f.toOrderHom 1 with
  | 0, 0 | 1, 1 =>
    refine .inl ⟨f.toOrderHom 0, ?_⟩
    ext i : 3
    match i with
    | 0 => rfl
    | 1 => exact e1.trans e0.symm
  | 0, 1 =>
    right
    ext i : 3
    match i with
    | 0 => exact e0
    | 1 => exact e1
  | 1, 0 =>
    have := f.toOrderHom.monotone (by decide : (0 : Fin 2) ≤ 1)
    rw [e0, e1] at this
    exact Not.elim (by decide) this


/-- Make a morphism `[n] ⟶ [m]` from a monotone map between fin's.
This is useful for constructing morphisms between `[n]` directly
without identifying `n` with `[n].len`.
-/
@[simp]
def mkHom {n m : ℕ} (f : Fin (n + 1) →o Fin (m + 1)) : ([n] : SimplexCategory) ⟶ [m] :=
  SimplexCategory.Hom.mk f

/-- The morphism `[1] ⟶ [n]` that picks out a specified `h : i ≤ j` in `Fin (n+1)`.-/
def mkOfLe {n} (i j : Fin (n+1)) (h : i ≤ j) : ([1] : SimplexCategory) ⟶ [n] :=
  SimplexCategory.mkHom {
    toFun := fun | 0 => i | 1 => j
    monotone' := fun
      | 0, 0, _ | 1, 1, _ => le_rfl
      | 0, 1, _ => h
  }

@[simp]
lemma mkOfLe_refl {n} (j : Fin (n + 1)) :
    mkOfLe j j (by omega) = [1].const [n] j := Hom.ext_one_left _ _

/-- The morphism `[1] ⟶ [n]` that picks out the "diagonal composite" edge-/
def diag (n : ℕ) : ([1] : SimplexCategory) ⟶ [n] :=
  mkOfLe 0 n (Fin.zero_le _)

/-- The morphism `[1] ⟶ [n]` that picks out the edge spanning the interval from `j` to `j + l`.-/
def intervalEdge {n} (j l : ℕ) (hjl : j + l ≤ n) : ([1] : SimplexCategory) ⟶ [n] :=
  mkOfLe ⟨j, (by omega)⟩ ⟨j + l, (by omega)⟩ (Nat.le_add_right j l)

/-- The morphism `[1] ⟶ [n]` that picks out the arrow `i ⟶ i+1` in `Fin (n+1)`.-/
def mkOfSucc {n} (i : Fin n) : ([1] : SimplexCategory) ⟶ [n] :=
  SimplexCategory.mkHom {
    toFun := fun | 0 => i.castSucc | 1 => i.succ
    monotone' := fun
      | 0, 0, _ | 1, 1, _ => le_rfl
      | 0, 1, _ => Fin.castSucc_le_succ i
  }

@[simp]
lemma mkOfSucc_homToOrderHom_zero {n} (i : Fin n) :
    DFunLike.coe (F := Fin 2 →o Fin (n+1)) (Hom.toOrderHom (mkOfSucc i)) 0 = i.castSucc := rfl

@[simp]
lemma mkOfSucc_homToOrderHom_one {n} (i : Fin n) :
    DFunLike.coe (F := Fin 2 →o Fin (n+1)) (Hom.toOrderHom (mkOfSucc i)) 1 = i.succ := rfl


/-- The morphism `[2] ⟶ [n]` that picks out a specified composite of morphisms in `Fin (n+1)`.-/
def mkOfLeComp {n} (i j k : Fin (n + 1)) (h₁ : i ≤ j) (h₂ : j ≤ k) :
    ([2] : SimplexCategory) ⟶ [n] :=
  SimplexCategory.mkHom {
    toFun := fun | 0 => i | 1 => j | 2 => k
    monotone' := fun
      | 0, 0, _ | 1, 1, _ | 2, 2, _  => le_rfl
      | 0, 1, _ => h₁
      | 1, 2, _ => h₂
      | 0, 2, _ => Fin.le_trans h₁ h₂
  }

/-- The "inert" morphism associated to a subinterval `j ≤ i ≤ j + l` of `Fin (n + 1)`.-/
def subinterval {n} (j l : ℕ) (hjl : j + l ≤ n) :
    ([l] : SimplexCategory) ⟶ [n] :=
  SimplexCategory.mkHom {
    toFun := fun i => ⟨i.1 + j, (by omega)⟩
    monotone' := fun i i' hii' => by simpa only [Fin.mk_le_mk, add_le_add_iff_right] using hii'
  }

lemma const_subinterval_eq {n} (j l : ℕ) (hjl : j + l ≤ n) (i : Fin (l + 1)) :
    [0].const [l] i ≫ subinterval j l hjl =
    [0].const [n] ⟨j + i.1, lt_add_of_lt_add_right (Nat.add_lt_add_left i.2 j) hjl⟩  := by
  rw [const_comp]
  congr
  ext
  dsimp [subinterval]
  rw [add_comm]

@[simp]
lemma mkOfSucc_subinterval_eq {n} (j l : ℕ) (hjl : j + l ≤ n) (i : Fin l) :
    mkOfSucc i ≫ subinterval j l hjl =
    mkOfSucc ⟨j + i.1, Nat.lt_of_lt_of_le (Nat.add_lt_add_left i.2 j) hjl⟩ := by
  unfold subinterval mkOfSucc
  ext i
  match i with
  | 0 =>
    simp only [len_mk, Nat.reduceAdd, mkHom, comp_toOrderHom, Hom.toOrderHom_mk,
      OrderHom.mk_comp_mk, Fin.isValue, OrderHom.coe_mk, Function.comp_apply, Fin.castSucc_mk,
      Fin.succ_mk]
    rw [add_comm]
    rfl
  | 1 =>
    simp only [len_mk, Nat.reduceAdd, mkHom, comp_toOrderHom, Hom.toOrderHom_mk,
      OrderHom.mk_comp_mk, Fin.isValue, OrderHom.coe_mk, Function.comp_apply, Fin.castSucc_mk,
      Fin.succ_mk]
    rw [← Nat.add_comm j _]
    rfl

@[simp]
lemma diag_subinterval_eq {n} (j l : ℕ) (hjl : j + l ≤ n) :
    diag l ≫ subinterval j l hjl = intervalEdge j l hjl := by
  unfold subinterval intervalEdge diag mkOfLe
  ext i
  match i with
  | 0 =>
    simp only [len_mk, Nat.reduceAdd, mkHom, Fin.natCast_eq_last, comp_toOrderHom,
      Hom.toOrderHom_mk, OrderHom.mk_comp_mk, Fin.isValue, OrderHom.coe_mk, Function.comp_apply]
    rw [Nat.add_comm]
    rfl
  | 1 =>
    simp only [len_mk, Nat.reduceAdd, mkHom, Fin.natCast_eq_last, comp_toOrderHom,
      Hom.toOrderHom_mk, OrderHom.mk_comp_mk, Fin.isValue, OrderHom.coe_mk, Function.comp_apply]
    rw [Nat.add_comm]
    rfl

instance (Δ : SimplexCategory) : Subsingleton (Δ ⟶ [0]) where
  allEq f g := by ext : 3; apply Subsingleton.elim (α := Fin 1)

theorem hom_zero_zero (f : ([0] : SimplexCategory) ⟶ [0]) : f = 𝟙 _ := by
  apply Subsingleton.elim

end

open Simplicial

section Generators

/-!
## Generating maps for the simplex category

TODO: prove that the simplex category is equivalent to
one given by the following generators and relations.
-/


/-- The `i`-th face map from `[n]` to `[n+1]` -/
def δ {n} (i : Fin (n + 2)) : ([n] : SimplexCategory) ⟶ [n + 1] :=
  mkHom (Fin.succAboveOrderEmb i).toOrderHom

/-- The `i`-th degeneracy map from `[n+1]` to `[n]` -/
def σ {n} (i : Fin (n + 1)) : ([n + 1] : SimplexCategory) ⟶ [n] :=
  mkHom
    { toFun := Fin.predAbove i
      monotone' := Fin.predAbove_right_monotone i }

/-- The generic case of the first simplicial identity -/
theorem δ_comp_δ {n} {i j : Fin (n + 2)} (H : i ≤ j) :
    δ i ≫ δ j.succ = δ j ≫ δ i.castSucc := by
  ext k
  dsimp [δ, Fin.succAbove]
  rcases i with ⟨i, _⟩
  rcases j with ⟨j, _⟩
  rcases k with ⟨k, _⟩
  split_ifs <;> · simp at * <;> omega

theorem δ_comp_δ' {n} {i : Fin (n + 2)} {j : Fin (n + 3)} (H : i.castSucc < j) :
    δ i ≫ δ j =
      δ (j.pred fun (hj : j = 0) => by simp [hj, Fin.not_lt_zero] at H) ≫
        δ (Fin.castSucc i) := by
  rw [← δ_comp_δ]
  · rw [Fin.succ_pred]
  · simpa only [Fin.le_iff_val_le_val, ← Nat.lt_succ_iff, Nat.succ_eq_add_one, ← Fin.val_succ,
      j.succ_pred, Fin.lt_iff_val_lt_val] using H

theorem δ_comp_δ'' {n} {i : Fin (n + 3)} {j : Fin (n + 2)} (H : i ≤ Fin.castSucc j) :
    δ (i.castLT (Nat.lt_of_le_of_lt (Fin.le_iff_val_le_val.mp H) j.is_lt)) ≫ δ j.succ =
      δ j ≫ δ i := by
  rw [δ_comp_δ]
  · rfl
  · exact H

/-- The special case of the first simplicial identity -/
@[reassoc]
theorem δ_comp_δ_self {n} {i : Fin (n + 2)} : δ i ≫ δ i.castSucc = δ i ≫ δ i.succ :=
  (δ_comp_δ (le_refl i)).symm

@[reassoc]
theorem δ_comp_δ_self' {n} {i : Fin (n + 2)} {j : Fin (n + 3)} (H : j = i.castSucc) :
    δ i ≫ δ j = δ i ≫ δ i.succ := by
  subst H
  rw [δ_comp_δ_self]

/-- The second simplicial identity -/
@[reassoc]
theorem δ_comp_σ_of_le {n} {i : Fin (n + 2)} {j : Fin (n + 1)} (H : i ≤ j.castSucc) :
    δ i.castSucc ≫ σ j.succ = σ j ≫ δ i := by
  ext k : 3
  dsimp [σ, δ]
  rcases le_or_lt i k with (hik | hik)
  · rw [Fin.succAbove_of_le_castSucc _ _ (Fin.castSucc_le_castSucc_iff.mpr hik),
    Fin.succ_predAbove_succ, Fin.succAbove_of_le_castSucc]
    rcases le_or_lt k (j.castSucc) with (hjk | hjk)
    · rwa [Fin.predAbove_of_le_castSucc _ _ hjk, Fin.castSucc_castPred]
    · rw [Fin.le_castSucc_iff, Fin.predAbove_of_castSucc_lt _ _ hjk, Fin.succ_pred]
      exact H.trans_lt hjk
  · rw [Fin.succAbove_of_castSucc_lt _ _ (Fin.castSucc_lt_castSucc_iff.mpr hik)]
    have hjk := H.trans_lt' hik
    rw [Fin.predAbove_of_le_castSucc _ _ (Fin.castSucc_le_castSucc_iff.mpr
      (hjk.trans (Fin.castSucc_lt_succ _)).le),
      Fin.predAbove_of_le_castSucc _ _ hjk.le, Fin.castPred_castSucc, Fin.succAbove_of_castSucc_lt,
      Fin.castSucc_castPred]
    rwa [Fin.castSucc_castPred]

/-- The first part of the third simplicial identity -/
@[reassoc]
theorem δ_comp_σ_self {n} {i : Fin (n + 1)} :
    δ (Fin.castSucc i) ≫ σ i = 𝟙 ([n] : SimplexCategory) := by
  rcases i with ⟨i, hi⟩
  ext ⟨j, hj⟩
  simp? at hj says simp only [len_mk] at hj
  dsimp [σ, δ, Fin.predAbove, Fin.succAbove]
  simp only [Fin.lt_iff_val_lt_val, Fin.dite_val, Fin.ite_val, Fin.coe_pred, Fin.coe_castLT]
  split_ifs
  any_goals simp
  all_goals omega

@[reassoc]
theorem δ_comp_σ_self' {n} {j : Fin (n + 2)} {i : Fin (n + 1)} (H : j = i.castSucc) :
    δ j ≫ σ i = 𝟙 ([n] : SimplexCategory) := by
  subst H
  rw [δ_comp_σ_self]

/-- The second part of the third simplicial identity -/
@[reassoc]
theorem δ_comp_σ_succ {n} {i : Fin (n + 1)} : δ i.succ ≫ σ i = 𝟙 ([n] : SimplexCategory) := by
  ext j
  rcases i with ⟨i, _⟩
  rcases j with ⟨j, _⟩
  dsimp [δ, σ, Fin.succAbove, Fin.predAbove]
  split_ifs <;> simp <;> simp at * <;> omega

@[reassoc]
theorem δ_comp_σ_succ' {n} {j : Fin (n + 2)} {i : Fin (n + 1)} (H : j = i.succ) :
    δ j ≫ σ i = 𝟙 ([n] : SimplexCategory) := by
  subst H
  rw [δ_comp_σ_succ]

/-- The fourth simplicial identity -/
@[reassoc]
theorem δ_comp_σ_of_gt {n} {i : Fin (n + 2)} {j : Fin (n + 1)} (H : j.castSucc < i) :
    δ i.succ ≫ σ j.castSucc = σ j ≫ δ i := by
  ext k : 3
  dsimp [δ, σ]
  rcases le_or_lt k i with (hik | hik)
  · rw [Fin.succAbove_of_castSucc_lt _ _ (Fin.castSucc_lt_succ_iff.mpr hik)]
    rcases le_or_lt k (j.castSucc) with (hjk | hjk)
    · rw [Fin.predAbove_of_le_castSucc _ _
      (Fin.castSucc_le_castSucc_iff.mpr hjk), Fin.castPred_castSucc,
      Fin.predAbove_of_le_castSucc _ _ hjk, Fin.succAbove_of_castSucc_lt, Fin.castSucc_castPred]
      rw [Fin.castSucc_castPred]
      exact hjk.trans_lt H
    · rw [Fin.predAbove_of_castSucc_lt _ _ (Fin.castSucc_lt_castSucc_iff.mpr hjk),
      Fin.predAbove_of_castSucc_lt _ _ hjk, Fin.succAbove_of_castSucc_lt,
      Fin.castSucc_pred_eq_pred_castSucc]
      rwa [Fin.castSucc_lt_iff_succ_le, Fin.succ_pred]
  · rw [Fin.succAbove_of_le_castSucc _ _ (Fin.succ_le_castSucc_iff.mpr hik)]
    have hjk := H.trans hik
    rw [Fin.predAbove_of_castSucc_lt _ _ hjk, Fin.predAbove_of_castSucc_lt _ _
      (Fin.castSucc_lt_succ_iff.mpr hjk.le),
    Fin.pred_succ, Fin.succAbove_of_le_castSucc, Fin.succ_pred]
    rwa [Fin.le_castSucc_pred_iff]

@[reassoc]
theorem δ_comp_σ_of_gt' {n} {i : Fin (n + 3)} {j : Fin (n + 2)} (H : j.succ < i) :
    δ i ≫ σ j = σ (j.castLT ((add_lt_add_iff_right 1).mp (lt_of_lt_of_le H i.is_le))) ≫
      δ (i.pred fun (hi : i = 0) => by simp only [Fin.not_lt_zero, hi] at H) := by
  rw [← δ_comp_σ_of_gt]
  · simp
  · rw [Fin.castSucc_castLT, ← Fin.succ_lt_succ_iff, Fin.succ_pred]
    exact H

/-- The fifth simplicial identity -/
@[reassoc]
theorem σ_comp_σ {n} {i j : Fin (n + 1)} (H : i ≤ j) :
    σ (Fin.castSucc i) ≫ σ j = σ j.succ ≫ σ i := by
  ext k : 3
  dsimp [σ]
  cases' k using Fin.lastCases with k
  · simp only [len_mk, Fin.predAbove_right_last]
  · cases' k using Fin.cases with k
    · rw [Fin.castSucc_zero, Fin.predAbove_of_le_castSucc _ 0 (Fin.zero_le _),
      Fin.predAbove_of_le_castSucc _ _ (Fin.zero_le _), Fin.castPred_zero,
      Fin.predAbove_of_le_castSucc _ 0 (Fin.zero_le _),
      Fin.predAbove_of_le_castSucc _ _ (Fin.zero_le _)]
    · rcases le_or_lt i k with (h | h)
      · simp_rw [Fin.predAbove_of_castSucc_lt i.castSucc _ (Fin.castSucc_lt_castSucc_iff.mpr
        (Fin.castSucc_lt_succ_iff.mpr h)), ← Fin.succ_castSucc, Fin.pred_succ,
        Fin.succ_predAbove_succ]
        rw [Fin.predAbove_of_castSucc_lt i _ (Fin.castSucc_lt_succ_iff.mpr _), Fin.pred_succ]
        rcases le_or_lt k j with (hkj | hkj)
        · rwa [Fin.predAbove_of_le_castSucc _ _ (Fin.castSucc_le_castSucc_iff.mpr hkj),
          Fin.castPred_castSucc]
        · rw [Fin.predAbove_of_castSucc_lt _ _ (Fin.castSucc_lt_castSucc_iff.mpr hkj),
          Fin.le_pred_iff,
          Fin.succ_le_castSucc_iff]
          exact H.trans_lt hkj
      · simp_rw [Fin.predAbove_of_le_castSucc i.castSucc _ (Fin.castSucc_le_castSucc_iff.mpr
        (Fin.succ_le_castSucc_iff.mpr h)), Fin.castPred_castSucc, ← Fin.succ_castSucc,
        Fin.succ_predAbove_succ]
        rw [Fin.predAbove_of_le_castSucc _ k.castSucc
        (Fin.castSucc_le_castSucc_iff.mpr (h.le.trans H)),
        Fin.castPred_castSucc, Fin.predAbove_of_le_castSucc _ k.succ
        (Fin.succ_le_castSucc_iff.mpr (H.trans_lt' h)), Fin.predAbove_of_le_castSucc _ k.succ
        (Fin.succ_le_castSucc_iff.mpr h)]

/--
If `f : [m] ⟶ [n+1]` is a morphism and `j` is not in the range of `f`,
then `factor_δ f j` is a morphism `[m] ⟶ [n]` such that
`factor_δ f j ≫ δ j = f` (as witnessed by `factor_δ_spec`).
-/
def factor_δ {m n : ℕ} (f : ([m] : SimplexCategory) ⟶ [n+1]) (j : Fin (n+2)) :
    ([m] : SimplexCategory) ⟶ [n] :=
  f ≫ σ (Fin.predAbove 0 j)

open Fin in
lemma factor_δ_spec {m n : ℕ} (f : ([m] : SimplexCategory) ⟶ [n+1]) (j : Fin (n+2))
    (hj : ∀ (k : Fin (m+1)), f.toOrderHom k ≠ j) :
    factor_δ f j ≫ δ j = f := by
  ext k : 3
  specialize hj k
  dsimp [factor_δ, δ, σ]
  cases' j using cases with j
  · rw [predAbove_of_le_castSucc _ _ (zero_le _), castPred_zero, predAbove_of_castSucc_lt 0 _
    (castSucc_zero ▸ pos_of_ne_zero hj),
    zero_succAbove, succ_pred]
  · rw [predAbove_of_castSucc_lt 0 _ (castSucc_zero ▸ succ_pos _), pred_succ]
    rcases hj.lt_or_lt with (hj | hj)
    · rw [predAbove_of_le_castSucc j _]
      swap
      · exact (le_castSucc_iff.mpr hj)
      · rw [succAbove_of_castSucc_lt]
        swap
        · rwa [castSucc_lt_succ_iff, castPred_le_iff, le_castSucc_iff]
        rw [castSucc_castPred]
    · rw [predAbove_of_castSucc_lt]
      swap
      · exact (castSucc_lt_succ _).trans hj
      rw [succAbove_of_le_castSucc]
      swap
      · rwa [succ_le_castSucc_iff, lt_pred_iff]
      rw [succ_pred]

@[simp]
lemma δ_zero_mkOfSucc {n : ℕ} (i : Fin n) :
    δ 0 ≫ mkOfSucc i = SimplexCategory.const _ [n] i.succ := by
  ext x
  fin_cases x
  rfl

@[simp]
lemma δ_one_mkOfSucc {n : ℕ} (i : Fin n) :
    δ 1 ≫ mkOfSucc i = SimplexCategory.const _ _ i.castSucc := by
  ext x
  fin_cases x
  aesop

/-- If `i + 1 < j`, `mkOfSucc i ≫ δ j` is the morphism `[1] ⟶ [n]` that
sends `0` and `1` to `i` and `i + 1`, respectively. -/
lemma mkOfSucc_δ_lt {n : ℕ} {i : Fin n} {j : Fin (n + 2)}
    (h : i.succ.castSucc < j) :
    mkOfSucc i ≫ δ j = mkOfSucc i.castSucc := by
  ext x
  fin_cases x
  · simp [δ, Fin.succAbove_of_castSucc_lt _ _ (Nat.lt_trans _ h)]
  · simp [δ, Fin.succAbove_of_castSucc_lt _ _ h]

/-- If `i + 1 > j`, `mkOfSucc i ≫ δ j` is the morphism `[1] ⟶ [n]` that
sends `0` and `1` to `i + 1` and `i + 2`, respectively. -/
lemma mkOfSucc_δ_gt {n : ℕ} {i : Fin n} {j : Fin (n + 2)}
    (h : j < i.succ.castSucc) :
    mkOfSucc i ≫ δ j = mkOfSucc i.succ := by
  ext x
  simp only [δ, len_mk, mkHom, comp_toOrderHom, Hom.toOrderHom_mk, OrderHom.comp_coe,
    OrderEmbedding.toOrderHom_coe, Function.comp_apply, Fin.succAboveOrderEmb_apply]
  fin_cases x <;> rw [Fin.succAbove_of_le_castSucc]
  · rfl
  · exact Nat.le_of_lt_succ h
  · rfl
  · exact Nat.le_of_lt h

/-- If `i + 1 = j`, `mkOfSucc i ≫ δ j` is the morphism `[1] ⟶ [n]` that
sends `0` and `1` to `i` and `i + 2`, respectively. -/
lemma mkOfSucc_δ_eq {n : ℕ} {i : Fin n} {j : Fin (n + 2)}
    (h : j = i.succ.castSucc) :
    mkOfSucc i ≫ δ j = intervalEdge i 2 (by omega) := by
  ext x
  fin_cases x
  · subst h
    simp only [δ, len_mk, Nat.reduceAdd, mkHom, comp_toOrderHom, Hom.toOrderHom_mk,
      Fin.zero_eta, OrderHom.comp_coe, OrderEmbedding.toOrderHom_coe, Function.comp_apply,
      mkOfSucc_homToOrderHom_zero, Fin.succAboveOrderEmb_apply,
      Fin.castSucc_succAbove_castSucc, Fin.succAbove_succ_self]
    rfl
  · simp only [δ, len_mk, Nat.reduceAdd, mkHom, comp_toOrderHom, Hom.toOrderHom_mk, Fin.mk_one,
      OrderHom.comp_coe, OrderEmbedding.toOrderHom_coe, Function.comp_apply,
      mkOfSucc_homToOrderHom_one, Fin.succAboveOrderEmb_apply]
    subst h
    rw [Fin.succAbove_castSucc_self]
    rfl

theorem eq_of_one_to_two (f : ([1] : SimplexCategory) ⟶ [2]) :
    f = (δ (n := 1) 0) ∨ f = (δ (n := 1) 1) ∨ f = (δ (n := 1) 2) ∨
      ∃ a, f = SimplexCategory.const _ _ a := by
  have : f.toOrderHom 0 ≤ f.toOrderHom 1 := f.toOrderHom.monotone (by decide : (0 : Fin 2) ≤ 1)
  match e0 : f.toOrderHom 0, e1 : f.toOrderHom 1 with
  | 1, 2 =>
    left
    ext i : 3
    match i with
    | 0 => exact e0
    | 1 => exact e1
  | 0, 2 =>
    right; left
    ext i : 3
    match i with
    | 0 => exact e0
    | 1 => exact e1
  | 0, 1 =>
    right; right; left
    ext i : 3
    match i with
    | 0 => exact e0
    | 1 => exact e1
  | 0, 0 | 1, 1 | 2, 2 =>
    right; right; right; use f.toOrderHom 0
    ext i : 3
    match i with
    | 0 => rfl
    | 1 => exact e1.trans e0.symm
  | 1, 0 | 2, 0 | 2, 1 =>
    rw [e0, e1] at this
    exact Not.elim (by decide) this

end Generators

section Skeleton

/-- The functor that exhibits `SimplexCategory` as skeleton
of `NonemptyFinLinOrd` -/
@[simps obj map]
def skeletalFunctor : SimplexCategory ⥤ NonemptyFinLinOrd where
  obj a := NonemptyFinLinOrd.of (Fin (a.len + 1))
  map f := f.toOrderHom

theorem skeletalFunctor.coe_map {Δ₁ Δ₂ : SimplexCategory} (f : Δ₁ ⟶ Δ₂) :
    ↑(skeletalFunctor.map f) = f.toOrderHom :=
  rfl

theorem skeletal : Skeletal SimplexCategory := fun X Y ⟨I⟩ => by
  suffices Fintype.card (Fin (X.len + 1)) = Fintype.card (Fin (Y.len + 1)) by
    ext
    simpa
  apply Fintype.card_congr
  exact ((skeletalFunctor ⋙ forget NonemptyFinLinOrd).mapIso I).toEquiv

namespace SkeletalFunctor

instance : skeletalFunctor.Full where
  map_surjective f := ⟨SimplexCategory.Hom.mk f, rfl⟩

instance : skeletalFunctor.Faithful where
  map_injective {_ _ f g} h := by
    ext1
    exact h

instance : skeletalFunctor.EssSurj where
  mem_essImage X :=
    ⟨mk (Fintype.card X - 1 : ℕ),
      ⟨by
        have aux : Fintype.card X = Fintype.card X - 1 + 1 :=
          (Nat.succ_pred_eq_of_pos <| Fintype.card_pos_iff.mpr ⟨⊥⟩).symm
        let f := monoEquivOfFin X aux
        have hf := (Finset.univ.orderEmbOfFin aux).strictMono
        refine
          { hom := ⟨f, hf.monotone⟩
            inv := ⟨f.symm, ?_⟩
            hom_inv_id := by ext1; apply f.symm_apply_apply
            inv_hom_id := by ext1; apply f.apply_symm_apply }
        intro i j h
        show f.symm i ≤ f.symm j
        rw [← hf.le_iff_le]
        show f (f.symm i) ≤ f (f.symm j)
        simpa only [OrderIso.apply_symm_apply]⟩⟩

noncomputable instance isEquivalence : skeletalFunctor.IsEquivalence where

end SkeletalFunctor

/-- The equivalence that exhibits `SimplexCategory` as skeleton
of `NonemptyFinLinOrd` -/
noncomputable def skeletalEquivalence : SimplexCategory ≌ NonemptyFinLinOrd :=
  Functor.asEquivalence skeletalFunctor

end Skeleton

/-- `SimplexCategory` is a skeleton of `NonemptyFinLinOrd`.
-/
lemma isSkeletonOf :
    IsSkeletonOf NonemptyFinLinOrd SimplexCategory skeletalFunctor where
  skel := skeletal
  eqv := SkeletalFunctor.isEquivalence

/-- The truncated simplex category. -/
def Truncated (n : ℕ) :=
  FullSubcategory fun a : SimplexCategory => a.len ≤ n

instance (n : ℕ) : SmallCategory.{0} (Truncated n) :=
  FullSubcategory.category _

namespace Truncated

instance {n} : Inhabited (Truncated n) :=
  ⟨⟨[0], by simp⟩⟩

/-- The fully faithful inclusion of the truncated simplex category into the usual
simplex category.
-/
def inclusion (n : ℕ) : SimplexCategory.Truncated n ⥤ SimplexCategory :=
  fullSubcategoryInclusion _

instance (n : ℕ) : (inclusion n : Truncated n ⥤ _).Full := FullSubcategory.full _
instance (n : ℕ) : (inclusion n : Truncated n ⥤ _).Faithful := FullSubcategory.faithful _

/-- A proof that the full subcategory inclusion is fully faithful.-/
noncomputable def inclusion.fullyFaithful (n : ℕ) :
    (inclusion n : Truncated n ⥤ _).op.FullyFaithful := Functor.FullyFaithful.ofFullyFaithful _

@[ext]
theorem Hom.ext {n} {a b : Truncated n} (f g : a ⟶ b) :
    f.toOrderHom = g.toOrderHom → f = g := SimplexCategory.Hom.ext _ _

<<<<<<< HEAD
section Meta

/-- Some quick and useful attempts to prove `m ≤ n`. -/
macro "leq_tac" : tactic =>
  `(tactic| first | decide | assumption | apply zero_le | apply le_rfl |
    apply Nat.le_add_left | apply Nat.le_add_right |
    apply Nat.le_add_right_of_le; assumption |
    apply Nat.add_le_add_right; assumption | transitivity <;> assumption)

/-- A wrapper for `omega` which first makes some quick attempts to prove that
`[m]` is `n`-truncated (`[m].len ≤ n`). -/
macro "trunc" : tactic =>
  `(tactic| first | leq_tac | dsimp only [SimplexCategory.len_mk]; omega |
=======
/-- Some quick attempts to prove that `[m]` is `n`-truncated (`[m].len ≤ n`). -/
macro "trunc" : tactic =>
  `(tactic| first | decide | assumption |
    dsimp only [SimplexCategory.len_mk]; omega |
>>>>>>> 36b5e84f
    fail "Failed to prove truncation property.")

open Mathlib.Tactic (subscriptTerm) in
/-- For `m ≤ n`, `[m]ₙ` is the `m`-dimensional simplex in `Truncated n`. The
proof `p : m ≤ n` can also be provided using the syntax `[m, p]ₙ`. -/
scoped syntax:max (name := mkNotation) (priority := high)
  "[" term ("," term)? "]" noWs subscriptTerm : term
scoped macro_rules
  | `([$m:term]$n:subscript) =>
    `((⟨SimplexCategory.mk $m, by trunc⟩ : SimplexCategory.Truncated $n))
  | `([$m:term, $p:term]$n:subscript) =>
    `((⟨SimplexCategory.mk $m, $p⟩ : SimplexCategory.Truncated $n))

<<<<<<< HEAD
section Delab
open Lean PrettyPrinter.Delaborator SubExpr
open Mathlib.Tactic.Superscript (Mapping)

/-- Checks that the provided expression can be subscripted. -/
private partial def subscriptable (e : Expr) : DelabM Unit := do
  -- Any number or free variable with a subscriptable name is subscriptable.
  if (← name e).any isSubscriptable || (← delab) matches `($_:num) then return
  -- Addition and subtraction are subscriptable if their operands are.
  guard <| e.isAppOfArity ``HAdd.hAdd 6 || e.isAppOfArity ``HSub.hSub 6
  let #[_, _, _, _, x, y] := e.getAppArgs | failure
  let _ ← withNaryArg 4 <| subscriptable x
  let _ ← withAppArg <| subscriptable y
where
  -- Return the user-facing name of any constant or free variable.
  name : Expr → MetaM (Option Name)
    | Expr.const name _ => pure name
    | Expr.fvar name => name.getUserName
    | _ => pure none
  -- Return `true` if every character in `s` can be subscripted.
  isSubscriptable (s : Name) : Bool :=
    s.toString.toList.all Mapping.subscript.toSpecial.contains

/-- Checks that the provided expression can be subscripted before delaborating. -/
def Meta.subscript (e : Expr) : Delab := subscriptable e >>= fun () ↦ delab

/-- Delaborator for the notation `[m]ₙ`. -/
@[app_delab FullSubcategory.mk]
def delabMkNotation : Delab :=
  whenNotPPOption getPPExplicit <| whenPPOption getPPNotation <| withOverApp 4 do
    let #[cat, .lam x _ body _, simplex, _] := (← getExpr).getAppArgs | failure
    -- check that this is a `FullSubcategory` of `SimplexCategory`
    guard <| cat.isConstOf ``SimplexCategory
    guard <| simplex.isAppOfArity ``SimplexCategory.mk 1
    -- check that the predicate matches `fun x ↦ x.len ≤ n`
    let_expr LE.le _ _ lhs rhs := body | failure
    let_expr SimplexCategory.len simplex := lhs | failure
    guard <| simplex == .bvar 0
    -- if `pp.proofs` is set to `true`, include the proof `p : m ≤ n`
    let n ← withNaryArg 1 <| withBindingBody x <| withAppArg <| Meta.subscript rhs
    let m ← withNaryArg 2 <| withAppArg delab
    if (← getPPOption getPPProofs) then
      let p ← withAppArg delab
      `([$m, $p]$n)
    else `([$m]$n)

end Delab
end Meta

=======
>>>>>>> 36b5e84f
end Truncated

section Concrete

instance : HasForget.{0} SimplexCategory where
  forget :=
    { obj := fun i => Fin (i.len + 1)
      map := fun f => f.toOrderHom }
  forget_faithful := ⟨fun h => by ext : 2; exact h⟩

end Concrete

section EpiMono

/-- A morphism in `SimplexCategory` is a monomorphism precisely when it is an injective function
-/
theorem mono_iff_injective {n m : SimplexCategory} {f : n ⟶ m} :
    Mono f ↔ Function.Injective f.toOrderHom := by
  rw [← Functor.mono_map_iff_mono skeletalEquivalence.functor]
  dsimp only [skeletalEquivalence, Functor.asEquivalence_functor]
  simp only [skeletalFunctor_obj, skeletalFunctor_map,
    NonemptyFinLinOrd.mono_iff_injective, NonemptyFinLinOrd.coe_of]

/-- A morphism in `SimplexCategory` is an epimorphism if and only if it is a surjective function
-/
theorem epi_iff_surjective {n m : SimplexCategory} {f : n ⟶ m} :
    Epi f ↔ Function.Surjective f.toOrderHom := by
  rw [← Functor.epi_map_iff_epi skeletalEquivalence.functor]
  dsimp only [skeletalEquivalence, Functor.asEquivalence_functor]
  simp only [skeletalFunctor_obj, skeletalFunctor_map,
    NonemptyFinLinOrd.epi_iff_surjective, NonemptyFinLinOrd.coe_of]

/-- A monomorphism in `SimplexCategory` must increase lengths -/
theorem len_le_of_mono {x y : SimplexCategory} {f : x ⟶ y} : Mono f → x.len ≤ y.len := by
  intro hyp_f_mono
  have f_inj : Function.Injective f.toOrderHom.toFun := mono_iff_injective.1 hyp_f_mono
  simpa using Fintype.card_le_of_injective f.toOrderHom.toFun f_inj

theorem le_of_mono {n m : ℕ} {f : ([n] : SimplexCategory) ⟶ [m]} : CategoryTheory.Mono f → n ≤ m :=
  len_le_of_mono

/-- An epimorphism in `SimplexCategory` must decrease lengths -/
theorem len_le_of_epi {x y : SimplexCategory} {f : x ⟶ y} : Epi f → y.len ≤ x.len := by
  intro hyp_f_epi
  have f_surj : Function.Surjective f.toOrderHom.toFun := epi_iff_surjective.1 hyp_f_epi
  simpa using Fintype.card_le_of_surjective f.toOrderHom.toFun f_surj

theorem le_of_epi {n m : ℕ} {f : ([n] : SimplexCategory) ⟶ [m]} : Epi f → m ≤ n :=
  len_le_of_epi

instance {n : ℕ} {i : Fin (n + 2)} : Mono (δ i) := by
  rw [mono_iff_injective]
  exact Fin.succAbove_right_injective

instance {n : ℕ} {i : Fin (n + 1)} : Epi (σ i) := by
  rw [epi_iff_surjective]
  intro b
  simp only [σ, mkHom, Hom.toOrderHom_mk, OrderHom.coe_mk]
  by_cases h : b ≤ i
  · use b
    -- This was not needed before https://github.com/leanprover/lean4/pull/2644
    dsimp
    rw [Fin.predAbove_of_le_castSucc i b (by simpa only [Fin.coe_eq_castSucc] using h)]
    simp only [len_mk, Fin.coe_eq_castSucc, Fin.castPred_castSucc]
  · use b.succ
    -- This was not needed before https://github.com/leanprover/lean4/pull/2644
    dsimp
    rw [Fin.predAbove_of_castSucc_lt i b.succ _, Fin.pred_succ]
    rw [not_le] at h
    rw [Fin.lt_iff_val_lt_val] at h ⊢
    simpa only [Fin.val_succ, Fin.coe_castSucc] using Nat.lt.step h

instance : (forget SimplexCategory).ReflectsIsomorphisms :=
  ⟨fun f hf =>
    Iso.isIso_hom
      { hom := f
        inv := Hom.mk
            { toFun := inv ((forget SimplexCategory).map f)
              monotone' := fun y₁ y₂ h => by
                by_cases h' : y₁ < y₂
                · by_contra h''
                  apply not_le.mpr h'
                  convert f.toOrderHom.monotone (le_of_not_ge h'')
                  all_goals
                    exact (congr_hom (Iso.inv_hom_id
                      (asIso ((forget SimplexCategory).map f))) _).symm
                · rw [eq_of_le_of_not_lt h h'] }
        hom_inv_id := by
          ext1
          ext1
          exact Iso.hom_inv_id (asIso ((forget _).map f))
        inv_hom_id := by
          ext1
          ext1
          exact Iso.inv_hom_id (asIso ((forget _).map f)) }⟩

theorem isIso_of_bijective {x y : SimplexCategory} {f : x ⟶ y}
    (hf : Function.Bijective f.toOrderHom.toFun) : IsIso f :=
  haveI : IsIso ((forget SimplexCategory).map f) := (isIso_iff_bijective _).mpr hf
  isIso_of_reflects_iso f (forget SimplexCategory)

/-- An isomorphism in `SimplexCategory` induces an `OrderIso`. -/
@[simp]
def orderIsoOfIso {x y : SimplexCategory} (e : x ≅ y) : Fin (x.len + 1) ≃o Fin (y.len + 1) :=
  Equiv.toOrderIso
    { toFun := e.hom.toOrderHom
      invFun := e.inv.toOrderHom
      left_inv := fun i => by
        simpa only using congr_arg (fun φ => (Hom.toOrderHom φ) i) e.hom_inv_id
      right_inv := fun i => by
        simpa only using congr_arg (fun φ => (Hom.toOrderHom φ) i) e.inv_hom_id }
    e.hom.toOrderHom.monotone e.inv.toOrderHom.monotone

theorem iso_eq_iso_refl {x : SimplexCategory} (e : x ≅ x) : e = Iso.refl x := by
  have h : (Finset.univ : Finset (Fin (x.len + 1))).card = x.len + 1 := Finset.card_fin (x.len + 1)
  have eq₁ := Finset.orderEmbOfFin_unique' h fun i => Finset.mem_univ ((orderIsoOfIso e) i)
  have eq₂ :=
    Finset.orderEmbOfFin_unique' h fun i => Finset.mem_univ ((orderIsoOfIso (Iso.refl x)) i)
  -- Porting note: the proof was rewritten from this point in https://github.com/leanprover-community/mathlib4/pull/3414 (reenableeta)
  -- It could be investigated again to see if the original can be restored.
  ext x
  replace eq₁ := congr_arg (· x) eq₁
  replace eq₂ := congr_arg (· x) eq₂.symm
  simp_all

theorem eq_id_of_isIso {x : SimplexCategory} (f : x ⟶ x) [IsIso f] : f = 𝟙 _ :=
  congr_arg (fun φ : _ ≅ _ => φ.hom) (iso_eq_iso_refl (asIso f))

theorem eq_σ_comp_of_not_injective' {n : ℕ} {Δ' : SimplexCategory} (θ : mk (n + 1) ⟶ Δ')
    (i : Fin (n + 1)) (hi : θ.toOrderHom (Fin.castSucc i) = θ.toOrderHom i.succ) :
    ∃ θ' : mk n ⟶ Δ', θ = σ i ≫ θ' := by
  use δ i.succ ≫ θ
  ext1; ext1; ext1 x
  simp only [len_mk, σ, mkHom, comp_toOrderHom, Hom.toOrderHom_mk, OrderHom.comp_coe,
    OrderHom.coe_mk, Function.comp_apply]
  by_cases h' : x ≤ Fin.castSucc i
  · -- This was not needed before https://github.com/leanprover/lean4/pull/2644
    dsimp
    rw [Fin.predAbove_of_le_castSucc i x h']
    dsimp [δ]
    rw [Fin.succAbove_of_castSucc_lt _ _ _]
    · rw [Fin.castSucc_castPred]
    · exact (Fin.castSucc_lt_succ_iff.mpr h')
  · simp only [not_le] at h'
    let y := x.pred <| by rintro (rfl : x = 0); simp at h'
    have hy : x = y.succ := (Fin.succ_pred x _).symm
    rw [hy] at h' ⊢
    -- This was not needed before https://github.com/leanprover/lean4/pull/2644
    conv_rhs => dsimp
    rw [Fin.predAbove_of_castSucc_lt i y.succ h', Fin.pred_succ]
    by_cases h'' : y = i
    · rw [h'']
      refine hi.symm.trans ?_
      congr 1
      dsimp [δ]
      rw [Fin.succAbove_of_castSucc_lt i.succ]
      exact Fin.lt_succ
    · dsimp [δ]
      rw [Fin.succAbove_of_le_castSucc i.succ _]
      simp only [Fin.lt_iff_val_lt_val, Fin.le_iff_val_le_val, Fin.val_succ, Fin.coe_castSucc,
        Nat.lt_succ_iff, Fin.ext_iff] at h' h'' ⊢
      cases' Nat.le.dest h' with c hc
      cases c
      · exfalso
        simp only [add_zero, len_mk, Fin.coe_pred] at hc
        rw [hc] at h''
        exact h'' rfl
      · rw [← hc]
        simp only [add_le_add_iff_left, Nat.succ_eq_add_one, le_add_iff_nonneg_left, zero_le]

theorem eq_σ_comp_of_not_injective {n : ℕ} {Δ' : SimplexCategory} (θ : mk (n + 1) ⟶ Δ')
    (hθ : ¬Function.Injective θ.toOrderHom) :
    ∃ (i : Fin (n + 1)) (θ' : mk n ⟶ Δ'), θ = σ i ≫ θ' := by
  simp only [Function.Injective, exists_prop, not_forall] at hθ
  -- as θ is not injective, there exists `x<y` such that `θ x = θ y`
  -- and then, `θ x = θ (x+1)`
  have hθ₂ : ∃ x y : Fin (n + 2), (Hom.toOrderHom θ) x = (Hom.toOrderHom θ) y ∧ x < y := by
    rcases hθ with ⟨x, y, ⟨h₁, h₂⟩⟩
    by_cases h : x < y
    · exact ⟨x, y, ⟨h₁, h⟩⟩
    · refine ⟨y, x, ⟨h₁.symm, ?_⟩⟩
      rcases lt_or_eq_of_le (not_lt.mp h) with h' | h'
      · exact h'
      · exfalso
        exact h₂ h'.symm
  rcases hθ₂ with ⟨x, y, ⟨h₁, h₂⟩⟩
  use x.castPred ((Fin.le_last _).trans_lt' h₂).ne
  apply eq_σ_comp_of_not_injective'
  apply le_antisymm
  · exact θ.toOrderHom.monotone (le_of_lt (Fin.castSucc_lt_succ _))
  · rw [Fin.castSucc_castPred, h₁]
    exact θ.toOrderHom.monotone ((Fin.succ_castPred_le_iff _).mpr h₂)

theorem eq_comp_δ_of_not_surjective' {n : ℕ} {Δ : SimplexCategory} (θ : Δ ⟶ mk (n + 1))
    (i : Fin (n + 2)) (hi : ∀ x, θ.toOrderHom x ≠ i) : ∃ θ' : Δ ⟶ mk n, θ = θ' ≫ δ i := by
  by_cases h : i < Fin.last (n + 1)
  · use θ ≫ σ (Fin.castPred i h.ne)
    ext1
    ext1
    ext1 x
    simp only [len_mk, Category.assoc, comp_toOrderHom, OrderHom.comp_coe, Function.comp_apply]
    by_cases h' : θ.toOrderHom x ≤ i
    · simp only [σ, mkHom, Hom.toOrderHom_mk, OrderHom.coe_mk]
      rw [Fin.predAbove_of_le_castSucc _ _ (by rwa [Fin.castSucc_castPred])]
      dsimp [δ]
      rw [Fin.succAbove_of_castSucc_lt i]
      · rw [Fin.castSucc_castPred]
      · rw [(hi x).le_iff_lt] at h'
        exact h'
    · simp only [not_le] at h'
      dsimp [σ, δ]
      rw [Fin.predAbove_of_castSucc_lt _ _ (by rwa [Fin.castSucc_castPred])]
      rw [Fin.succAbove_of_le_castSucc i _]
      · rw [Fin.succ_pred]
      · exact Nat.le_sub_one_of_lt (Fin.lt_iff_val_lt_val.mp h')
  · obtain rfl := le_antisymm (Fin.le_last i) (not_lt.mp h)
    use θ ≫ σ (Fin.last _)
    ext x : 3
    dsimp [δ, σ]
    simp_rw [Fin.succAbove_last, Fin.predAbove_last_apply]
    erw [dif_neg (hi x)]
    rw [Fin.castSucc_castPred]

theorem eq_comp_δ_of_not_surjective {n : ℕ} {Δ : SimplexCategory} (θ : Δ ⟶ mk (n + 1))
    (hθ : ¬Function.Surjective θ.toOrderHom) :
    ∃ (i : Fin (n + 2)) (θ' : Δ ⟶ mk n), θ = θ' ≫ δ i := by
  cases' not_forall.mp hθ with i hi
  use i
  exact eq_comp_δ_of_not_surjective' θ i (not_exists.mp hi)

theorem eq_id_of_mono {x : SimplexCategory} (i : x ⟶ x) [Mono i] : i = 𝟙 _ := by
  suffices IsIso i by
    apply eq_id_of_isIso
  apply isIso_of_bijective
  dsimp
  rw [Fintype.bijective_iff_injective_and_card i.toOrderHom, ← mono_iff_injective,
    eq_self_iff_true, and_true]
  infer_instance

theorem eq_id_of_epi {x : SimplexCategory} (i : x ⟶ x) [Epi i] : i = 𝟙 _ := by
  suffices IsIso i by
    haveI := this
    apply eq_id_of_isIso
  apply isIso_of_bijective
  dsimp
  rw [Fintype.bijective_iff_surjective_and_card i.toOrderHom, ← epi_iff_surjective,
    eq_self_iff_true, and_true]
  infer_instance

theorem eq_σ_of_epi {n : ℕ} (θ : mk (n + 1) ⟶ mk n) [Epi θ] : ∃ i : Fin (n + 1), θ = σ i := by
  rcases eq_σ_comp_of_not_injective θ (by
    by_contra h
    simpa using le_of_mono (mono_iff_injective.mpr h)) with ⟨i, θ', h⟩
  use i
  haveI : Epi (σ i ≫ θ') := by
    rw [← h]
    infer_instance
  haveI := CategoryTheory.epi_of_epi (σ i) θ'
  rw [h, eq_id_of_epi θ', Category.comp_id]

theorem eq_δ_of_mono {n : ℕ} (θ : mk n ⟶ mk (n + 1)) [Mono θ] : ∃ i : Fin (n + 2), θ = δ i := by
  rcases eq_comp_δ_of_not_surjective θ (by
    by_contra h
    simpa using le_of_epi (epi_iff_surjective.mpr h)) with ⟨i, θ', h⟩
  use i
  haveI : Mono (θ' ≫ δ i) := by
    rw [← h]
    infer_instance
  haveI := CategoryTheory.mono_of_mono θ' (δ i)
  rw [h, eq_id_of_mono θ', Category.id_comp]

theorem len_lt_of_mono {Δ' Δ : SimplexCategory} (i : Δ' ⟶ Δ) [hi : Mono i] (hi' : Δ ≠ Δ') :
    Δ'.len < Δ.len := by
  rcases lt_or_eq_of_le (len_le_of_mono hi) with (h | h)
  · exact h
  · exfalso
    exact hi' (by ext; exact h.symm)

noncomputable instance : SplitEpiCategory SimplexCategory :=
  skeletalEquivalence.inverse.splitEpiCategoryImpOfIsEquivalence

instance : HasStrongEpiMonoFactorisations SimplexCategory :=
  Functor.hasStrongEpiMonoFactorisations_imp_of_isEquivalence
    SimplexCategory.skeletalEquivalence.inverse

instance : HasStrongEpiImages SimplexCategory :=
  Limits.hasStrongEpiImages_of_hasStrongEpiMonoFactorisations

instance (Δ Δ' : SimplexCategory) (θ : Δ ⟶ Δ') : Epi (factorThruImage θ) :=
  StrongEpi.epi

theorem image_eq {Δ Δ' Δ'' : SimplexCategory} {φ : Δ ⟶ Δ''} {e : Δ ⟶ Δ'} [Epi e] {i : Δ' ⟶ Δ''}
    [Mono i] (fac : e ≫ i = φ) : image φ = Δ' := by
  haveI := strongEpi_of_epi e
  let e := image.isoStrongEpiMono e i fac
  ext
  exact
    le_antisymm (len_le_of_epi (inferInstance : Epi e.hom))
      (len_le_of_mono (inferInstance : Mono e.hom))

theorem image_ι_eq {Δ Δ'' : SimplexCategory} {φ : Δ ⟶ Δ''} {e : Δ ⟶ image φ} [Epi e]
    {i : image φ ⟶ Δ''} [Mono i] (fac : e ≫ i = φ) : image.ι φ = i := by
  haveI := strongEpi_of_epi e
  rw [← image.isoStrongEpiMono_hom_comp_ι e i fac,
    SimplexCategory.eq_id_of_isIso (image.isoStrongEpiMono e i fac).hom, Category.id_comp]

theorem factorThruImage_eq {Δ Δ'' : SimplexCategory} {φ : Δ ⟶ Δ''} {e : Δ ⟶ image φ} [Epi e]
    {i : image φ ⟶ Δ''} [Mono i] (fac : e ≫ i = φ) : factorThruImage φ = e := by
  rw [← cancel_mono i, fac, ← image_ι_eq fac, image.fac]

end EpiMono

/-- This functor `SimplexCategory ⥤ Cat` sends `[n]` (for `n : ℕ`)
to the category attached to the ordered set `{0, 1, ..., n}` -/
@[simps! obj map]
def toCat : SimplexCategory ⥤ Cat.{0} :=
  SimplexCategory.skeletalFunctor ⋙ forget₂ NonemptyFinLinOrd LinOrd ⋙
      forget₂ LinOrd Lat ⋙ forget₂ Lat PartOrd ⋙
      forget₂ PartOrd Preord ⋙ preordToCat

end SimplexCategory<|MERGE_RESOLUTION|>--- conflicted
+++ resolved
@@ -751,26 +751,12 @@
 theorem Hom.ext {n} {a b : Truncated n} (f g : a ⟶ b) :
     f.toOrderHom = g.toOrderHom → f = g := SimplexCategory.Hom.ext _ _
 
-<<<<<<< HEAD
 section Meta
 
-/-- Some quick and useful attempts to prove `m ≤ n`. -/
-macro "leq_tac" : tactic =>
-  `(tactic| first | decide | assumption | apply zero_le | apply le_rfl |
-    apply Nat.le_add_left | apply Nat.le_add_right |
-    apply Nat.le_add_right_of_le; assumption |
-    apply Nat.add_le_add_right; assumption | transitivity <;> assumption)
-
-/-- A wrapper for `omega` which first makes some quick attempts to prove that
-`[m]` is `n`-truncated (`[m].len ≤ n`). -/
-macro "trunc" : tactic =>
-  `(tactic| first | leq_tac | dsimp only [SimplexCategory.len_mk]; omega |
-=======
 /-- Some quick attempts to prove that `[m]` is `n`-truncated (`[m].len ≤ n`). -/
 macro "trunc" : tactic =>
   `(tactic| first | decide | assumption |
     dsimp only [SimplexCategory.len_mk]; omega |
->>>>>>> 36b5e84f
     fail "Failed to prove truncation property.")
 
 open Mathlib.Tactic (subscriptTerm) in
@@ -784,7 +770,6 @@
   | `([$m:term, $p:term]$n:subscript) =>
     `((⟨SimplexCategory.mk $m, $p⟩ : SimplexCategory.Truncated $n))
 
-<<<<<<< HEAD
 section Delab
 open Lean PrettyPrinter.Delaborator SubExpr
 open Mathlib.Tactic.Superscript (Mapping)
@@ -834,8 +819,6 @@
 end Delab
 end Meta
 
-=======
->>>>>>> 36b5e84f
 end Truncated
 
 section Concrete
