/-
Copyright (c) 2021 Kim Morrison. All rights reserved.
Released under Apache 2.0 license as described in the file LICENSE.
Authors: Johan Commelin, Kim Morrison, Adam Topaz, Joël Riou
-/
import Mathlib.AlgebraicTopology.SimplicialSet.StdSimplex
import Mathlib.CategoryTheory.Subpresheaf.Equalizer

/-!
# Horns

This file introduce horns `Λ[n, i]`.

-/

universe u

open CategoryTheory Simplicial Opposite

namespace SSet

/-- `horn n i` (or `Λ[n, i]`) is the `i`-th horn of the `n`-th standard simplex, where `i : n`.
It consists of all `m`-simplices `α` of `Δ[n]`
for which the union of `{i}` and the range of `α` is not all of `n`
(when viewing `α` as monotone function `m → n`). -/
@[simps (config := .lemmasOnly)]
def subcomplexHorn (n : ℕ) (i : Fin (n + 1)) : (Δ[n] : SSet.{u}).Subcomplex where
  obj _ := setOf (fun s ↦ Set.range (stdSimplex.asOrderHom s) ∪ {i} ≠ Set.univ)
  map φ s hs h := hs (by
    rw [Set.eq_univ_iff_forall] at h ⊢; intro j
    apply Or.imp _ id (h j)
    intro hj
    exact Set.range_comp_subset_range _ _ hj)

/-- The `i`-th horn `Λ[n, i]` of the standard `n`-simplex -/
scoped[Simplicial] notation3 "Λ[" n ", " i "]" => SSet.subcomplexHorn (n : ℕ) i

lemma subcomplexHorn_eq_iSup (n : ℕ) (i : Fin (n + 1)) :
    subcomplexHorn.{u} n i =
      ⨆ (j : ({i}ᶜ : Set (Fin (n + 1)))), stdSimplex.face {j.1}ᶜ := by
  ext m j
  simp [stdSimplex.face_obj, subcomplexHorn, Set.eq_univ_iff_forall]
  rfl

lemma face_le_subcomplexHorn {n : ℕ} (i j : Fin (n + 1)) (h : i ≠ j) :
    stdSimplex.face.{u} {i}ᶜ ≤ subcomplexHorn n j := by
  rw [subcomplexHorn_eq_iSup]
  exact le_iSup (fun (k : ({j}ᶜ : Set (Fin (n + 1)))) ↦ stdSimplex.face.{u} {k.1}ᶜ) ⟨i, h⟩

@[simp]
lemma subcomplexHorn_obj_zero (n : ℕ) (i : Fin (n + 3)) :
    (subcomplexHorn.{u} (n + 2) i).obj (op (.mk 0)) = ⊤ := by
  ext j
  -- this was produced using `simp? [subcomplexHorn_eq_iSup]`
  simp only [subcomplexHorn_eq_iSup, Subpresheaf.iSup_obj, Set.iUnion_coe_set,
    Set.mem_compl_iff, Set.mem_singleton_iff, Set.mem_iUnion, stdSimplex.mem_face_iff,
    Nat.reduceAdd, Finset.mem_compl, Finset.mem_singleton, exists_prop, Set.top_eq_univ,
    Set.mem_univ, iff_true]
  let S : Finset (Fin (n + 3)) := {i, j 0}
  have hS : ¬ (S = Finset.univ) := fun hS ↦ by
    have := Finset.card_le_card hS.symm.le
    simp only [Finset.card_univ, Fintype.card_fin, S] at this
    have := this.trans Finset.card_le_two
    omega
  rw [Finset.eq_univ_iff_forall, not_forall] at hS
  obtain ⟨k, hk⟩ := hS
  simp [S] at hk
  refine ⟨k, hk.1, fun a ↦ ?_⟩
  fin_cases a
  exact Ne.symm hk.2

@[deprecated (since := "2025-01-26")]
alias horn := subcomplexHorn

/-- The inclusion of the boundary of the `n`-th standard simplex into that standard simplex. -/
@[deprecated subcomplexHorn (since := "2025-01-26")]
abbrev hornInclusion (n : ℕ) (i : Fin (n + 1)) : (Λ[n, i] : SSet.{u}) ⟶ Δ[n] := Λ[n, i].ι

namespace horn

open SimplexCategory Finset Opposite

section

variable (n : ℕ) (i k : Fin (n+3))

/-- The (degenerate) subsimplex of `Λ[n+2, i]` concentrated in vertex `k`. -/
def const (m : SimplexCategoryᵒᵖ) : Λ[n+2, i].obj m :=
  SSet.yonedaEquiv (X := Λ[n+2, i])
    (SSet.const ⟨stdSimplex.obj₀Equiv.symm k, by simp⟩)

@[simp]
lemma const_val_apply {m : ℕ} (a : Fin (m + 1)) :
    (const n i k (op (.mk m))).val a = k :=
  rfl

end

/-- The edge of `Λ[n, i]` with endpoints `a` and `b`.

This edge only exists if `{i, a, b}` has cardinality less than `n`. -/
@[simps]
<<<<<<< HEAD
def edge (n : ℕ) (i a b : Fin (n+1)) (hab : a ≤ b) (H : #{i, a, b} ≤ n) :
    (Λ[n, i] : SSet.{u}) _[1] :=
  ⟨stdSimplex.edge n a b hab, by
    simp [subcomplexHorn_eq_iSup]
    have hS : ¬ ({i, a, b} = Finset.univ) := fun hS ↦ by
      have := Finset.card_le_card hS.symm.le
      simp only [card_univ, Fintype.card_fin] at this
      omega
    rw [Finset.eq_univ_iff_forall, not_forall] at hS
    obtain ⟨k, hk⟩ := hS
    simp only [mem_insert, mem_singleton, not_or] at hk
    refine ⟨k, hk.1, fun a ↦ ?_⟩
    fin_cases a
    · exact Ne.symm hk.2.1
    · exact Ne.symm hk.2.2⟩
=======
def edge (n : ℕ) (i a b : Fin (n+1)) (hab : a ≤ b) (H : #{i, a, b} ≤ n) : Λ[n, i] _⦋1⦌ := by
  refine ⟨stdSimplex.edge n a b hab, ?range⟩
  case range =>
    suffices ∃ x, ¬i = x ∧ ¬a = x ∧ ¬b = x by
      simpa only [unop_op, len_mk, Nat.reduceAdd, asOrderHom, yoneda_obj_obj, Set.union_singleton,
        ne_eq, ← Set.univ_subset_iff, Set.subset_def, Set.mem_univ, Set.mem_insert_iff,
        @eq_comm _ _ i, Set.mem_range, forall_const, not_forall, not_or, not_exists,
        Fin.forall_fin_two, Fin.isValue]
    contrapose! H
    replace H : univ ⊆ {i, a, b} :=
      fun x _ ↦ by simpa [or_iff_not_imp_left, eq_comm] using H x
    replace H := card_le_card H
    rwa [card_fin] at H
>>>>>>> 1bcda14d

/-- Alternative constructor for the edge of `Λ[n, i]` with endpoints `a` and `b`,
assuming `3 ≤ n`. -/
@[simps!]
def edge₃ (n : ℕ) (i a b : Fin (n+1)) (hab : a ≤ b) (H : 3 ≤ n) :
<<<<<<< HEAD
    (Λ[n, i] : SSet.{u}) _[1] :=
=======
    Λ[n, i] _⦋1⦌ :=
>>>>>>> 1bcda14d
  horn.edge n i a b hab <| Finset.card_le_three.trans H

/-- The edge of `Λ[n, i]` with endpoints `j` and `j+1`.

This constructor assumes `0 < i < n`,
which is the type of horn that occurs in the horn-filling condition of quasicategories. -/
@[simps!]
def primitiveEdge {n : ℕ} {i : Fin (n+1)}
    (h₀ : 0 < i) (hₙ : i < Fin.last n) (j : Fin n) :
<<<<<<< HEAD
    (Λ[n, i] : SSet.{u}) _[1] := by
=======
    Λ[n, i] _⦋1⦌ := by
>>>>>>> 1bcda14d
  refine horn.edge n i j.castSucc j.succ ?_ ?_
  · simp only [← Fin.val_fin_le, Fin.coe_castSucc, Fin.val_succ, le_add_iff_nonneg_right, zero_le]
  simp only [← Fin.val_fin_lt, Fin.val_zero, Fin.val_last] at h₀ hₙ
  obtain rfl|hn : n = 2 ∨ 2 < n := by
    rw [eq_comm, or_comm, ← le_iff_lt_or_eq]; omega
  · revert i j; decide
  · exact Finset.card_le_three.trans hn

/-- The triangle in the standard simplex with vertices `k`, `k+1`, and `k+2`.

This constructor assumes `0 < i < n`,
which is the type of horn that occurs in the horn-filling condition of quasicategories. -/
@[simps]
def primitiveTriangle {n : ℕ} (i : Fin (n+4))
    (h₀ : 0 < i) (hₙ : i < Fin.last (n+3))
<<<<<<< HEAD
    (k : ℕ) (h : k < n+2) : (Λ[n+3, i] : SSet.{u}) _[2] := by
=======
    (k : ℕ) (h : k < n+2) : Λ[n+3, i] _⦋2⦌ := by
>>>>>>> 1bcda14d
  refine ⟨stdSimplex.triangle
    (n := n+3) ⟨k, by omega⟩ ⟨k+1, by omega⟩ ⟨k+2, by omega⟩ ?_ ?_, ?_⟩
  · simp only [Fin.mk_le_mk, le_add_iff_nonneg_right, zero_le]
  · simp only [Fin.mk_le_mk, add_le_add_iff_left, one_le_two]
<<<<<<< HEAD
  -- this was produced using `simp? [subcomplexHorn_eq_iSup]`
  simp only [subcomplexHorn_eq_iSup, Subpresheaf.iSup_obj, Set.iUnion_coe_set,
    Set.mem_compl_iff, Set.mem_singleton_iff, Set.mem_iUnion, stdSimplex.mem_face_iff,
    Nat.reduceAdd, mem_compl, mem_singleton, exists_prop]
  have hS : ¬ ({i, (⟨k, by omega⟩ : Fin (n + 4)), (⟨k + 1, by omega⟩ : Fin (n + 4)),
      (⟨k + 2, by omega⟩ : Fin (n + 4))} = Finset.univ) := fun hS ↦ by
    obtain ⟨i, hi⟩ := i
    by_cases hk : k = 0
    · subst hk
      have := Finset.mem_univ (Fin.last _ : Fin (n + 4))
      rw [← hS] at this
      -- this was produced using `simp? [Fin.ext_iff] at this`
      simp only [Fin.zero_eta, zero_add, Fin.mk_one, mem_insert, Fin.ext_iff, Fin.val_last,
        Fin.val_zero, AddLeftCancelMonoid.add_eq_zero, OfNat.ofNat_ne_zero, and_false,
        Fin.val_one, Nat.reduceEqDiff, mem_singleton, or_self, or_false] at this
      simp only [Fin.lt_iff_val_lt_val, Fin.val_last] at hₙ
      omega
    · have := Finset.mem_univ (0 : Fin (n + 4))
      rw [← hS] at this
      -- this was produced using `simp? [Fin.ext_iff] at this`
      simp only [mem_insert, Fin.ext_iff, Fin.val_zero, self_eq_add_left,
        AddLeftCancelMonoid.add_eq_zero, one_ne_zero, and_false, mem_singleton,
        OfNat.ofNat_ne_zero, or_self, or_false] at this
      obtain rfl | rfl := this <;> tauto
  rw [Finset.eq_univ_iff_forall, not_forall] at hS
  obtain ⟨l, hl⟩ := hS
  simp only [mem_insert, mem_singleton, not_or] at hl
  refine ⟨l, ?_, fun a ↦ ?_⟩
  · exact hl.1
  · fin_cases a
    · exact Ne.symm hl.2.1
    · exact Ne.symm hl.2.2.1
    · exact Ne.symm hl.2.2.2

/-- The `j`th face of codimension `1` of the `i`-th horn. -/
def face {n : ℕ} (i j : Fin (n+2)) (h : j ≠ i) : (Λ[n+1, i] : SSet.{u}) _[n] :=
  yonedaEquiv (Subpresheaf.lift (stdSimplex.δ j) (by
    simpa using face_le_subcomplexHorn _ _ h))
=======
  simp only [unop_op, SimplexCategory.len_mk, asOrderHom, SimplexCategory.Hom.toOrderHom_mk,
    OrderHom.const_coe_coe, Set.union_singleton, ne_eq, ← Set.univ_subset_iff, Set.subset_def,
    Set.mem_univ, Set.mem_insert_iff, Set.mem_range, Function.const_apply, exists_const,
    forall_true_left, not_forall, not_or, unop_op, not_exists,
    stdSimplex.triangle, OrderHom.coe_mk, @eq_comm _ _ i,
    stdSimplex.objMk, stdSimplex.objEquiv, Equiv.ulift]
  dsimp
  by_cases hk0 : k = 0
  · subst hk0
    use Fin.last (n+3)
    simp only [hₙ.ne, not_false_eq_true, Fin.zero_eta, zero_add, true_and]
    intro j
    fin_cases j <;> simp [Fin.ext_iff]
  · use 0
    simp only [h₀.ne', not_false_eq_true, true_and]
    intro j
    fin_cases j <;> simp [Fin.ext_iff, hk0]

/-- The `j`th subface of the `i`-th horn. -/
@[simps]
def face {n : ℕ} (i j : Fin (n+2)) (h : j ≠ i) : Λ[n+1, i] _⦋n⦌ :=
  ⟨(stdSimplex.objEquiv _ _).symm (SimplexCategory.δ j), by
    simpa [← Set.univ_subset_iff, Set.subset_def, asOrderHom, SimplexCategory.δ, not_or,
      stdSimplex.objEquiv, asOrderHom, Equiv.ulift]⟩
>>>>>>> 1bcda14d

/-- Two morphisms from a horn are equal if they are equal on all suitable faces. -/
protected
lemma hom_ext {n : ℕ} {i : Fin (n+2)} {S : SSet} (σ₁ σ₂ : (Λ[n+1, i] : SSet.{u}) ⟶ S)
    (h : ∀ (j) (h : j ≠ i), σ₁.app _ (face i j h) = σ₂.app _ (face i j h)) :
    σ₁ = σ₂ := by
  rw [← Subpresheaf.equalizer_eq_iff]
  apply le_antisymm (Subpresheaf.equalizer_le σ₁ σ₂)
  simp only [subcomplexHorn_eq_iSup, iSup_le_iff,
    Subtype.forall, Set.mem_compl_iff, Set.mem_singleton_iff,
    ← stdSimplex.ofSimplex_yonedaEquiv_δ, Subcomplex.ofSimplex_le_iff]
  intro j hj
  exact (Subpresheaf.mem_equalizer_iff σ₁ σ₂ (face i j hj)).2 (by apply h)

end horn

end SSet<|MERGE_RESOLUTION|>--- conflicted
+++ resolved
@@ -100,9 +100,8 @@
 
 This edge only exists if `{i, a, b}` has cardinality less than `n`. -/
 @[simps]
-<<<<<<< HEAD
 def edge (n : ℕ) (i a b : Fin (n+1)) (hab : a ≤ b) (H : #{i, a, b} ≤ n) :
-    (Λ[n, i] : SSet.{u}) _[1] :=
+    (Λ[n, i] : SSet.{u}) _⦋1⦌ :=
   ⟨stdSimplex.edge n a b hab, by
     simp [subcomplexHorn_eq_iSup]
     have hS : ¬ ({i, a, b} = Finset.univ) := fun hS ↦ by
@@ -116,31 +115,12 @@
     fin_cases a
     · exact Ne.symm hk.2.1
     · exact Ne.symm hk.2.2⟩
-=======
-def edge (n : ℕ) (i a b : Fin (n+1)) (hab : a ≤ b) (H : #{i, a, b} ≤ n) : Λ[n, i] _⦋1⦌ := by
-  refine ⟨stdSimplex.edge n a b hab, ?range⟩
-  case range =>
-    suffices ∃ x, ¬i = x ∧ ¬a = x ∧ ¬b = x by
-      simpa only [unop_op, len_mk, Nat.reduceAdd, asOrderHom, yoneda_obj_obj, Set.union_singleton,
-        ne_eq, ← Set.univ_subset_iff, Set.subset_def, Set.mem_univ, Set.mem_insert_iff,
-        @eq_comm _ _ i, Set.mem_range, forall_const, not_forall, not_or, not_exists,
-        Fin.forall_fin_two, Fin.isValue]
-    contrapose! H
-    replace H : univ ⊆ {i, a, b} :=
-      fun x _ ↦ by simpa [or_iff_not_imp_left, eq_comm] using H x
-    replace H := card_le_card H
-    rwa [card_fin] at H
->>>>>>> 1bcda14d
 
 /-- Alternative constructor for the edge of `Λ[n, i]` with endpoints `a` and `b`,
 assuming `3 ≤ n`. -/
 @[simps!]
 def edge₃ (n : ℕ) (i a b : Fin (n+1)) (hab : a ≤ b) (H : 3 ≤ n) :
-<<<<<<< HEAD
-    (Λ[n, i] : SSet.{u}) _[1] :=
-=======
-    Λ[n, i] _⦋1⦌ :=
->>>>>>> 1bcda14d
+    (Λ[n, i] : SSet.{u}) _⦋1⦌ :=
   horn.edge n i a b hab <| Finset.card_le_three.trans H
 
 /-- The edge of `Λ[n, i]` with endpoints `j` and `j+1`.
@@ -150,11 +130,7 @@
 @[simps!]
 def primitiveEdge {n : ℕ} {i : Fin (n+1)}
     (h₀ : 0 < i) (hₙ : i < Fin.last n) (j : Fin n) :
-<<<<<<< HEAD
-    (Λ[n, i] : SSet.{u}) _[1] := by
-=======
-    Λ[n, i] _⦋1⦌ := by
->>>>>>> 1bcda14d
+    (Λ[n, i] : SSet.{u}) _⦋1⦌ := by
   refine horn.edge n i j.castSucc j.succ ?_ ?_
   · simp only [← Fin.val_fin_le, Fin.coe_castSucc, Fin.val_succ, le_add_iff_nonneg_right, zero_le]
   simp only [← Fin.val_fin_lt, Fin.val_zero, Fin.val_last] at h₀ hₙ
@@ -170,16 +146,11 @@
 @[simps]
 def primitiveTriangle {n : ℕ} (i : Fin (n+4))
     (h₀ : 0 < i) (hₙ : i < Fin.last (n+3))
-<<<<<<< HEAD
-    (k : ℕ) (h : k < n+2) : (Λ[n+3, i] : SSet.{u}) _[2] := by
-=======
-    (k : ℕ) (h : k < n+2) : Λ[n+3, i] _⦋2⦌ := by
->>>>>>> 1bcda14d
+    (k : ℕ) (h : k < n+2) : (Λ[n+3, i] : SSet.{u}) _⦋2⦌ := by
   refine ⟨stdSimplex.triangle
     (n := n+3) ⟨k, by omega⟩ ⟨k+1, by omega⟩ ⟨k+2, by omega⟩ ?_ ?_, ?_⟩
   · simp only [Fin.mk_le_mk, le_add_iff_nonneg_right, zero_le]
   · simp only [Fin.mk_le_mk, add_le_add_iff_left, one_le_two]
-<<<<<<< HEAD
   -- this was produced using `simp? [subcomplexHorn_eq_iSup]`
   simp only [subcomplexHorn_eq_iSup, Subpresheaf.iSup_obj, Set.iUnion_coe_set,
     Set.mem_compl_iff, Set.mem_singleton_iff, Set.mem_iUnion, stdSimplex.mem_face_iff,
@@ -215,35 +186,9 @@
     · exact Ne.symm hl.2.2.2
 
 /-- The `j`th face of codimension `1` of the `i`-th horn. -/
-def face {n : ℕ} (i j : Fin (n+2)) (h : j ≠ i) : (Λ[n+1, i] : SSet.{u}) _[n] :=
+def face {n : ℕ} (i j : Fin (n+2)) (h : j ≠ i) : (Λ[n+1, i] : SSet.{u}) _⦋n⦌ :=
   yonedaEquiv (Subpresheaf.lift (stdSimplex.δ j) (by
     simpa using face_le_subcomplexHorn _ _ h))
-=======
-  simp only [unop_op, SimplexCategory.len_mk, asOrderHom, SimplexCategory.Hom.toOrderHom_mk,
-    OrderHom.const_coe_coe, Set.union_singleton, ne_eq, ← Set.univ_subset_iff, Set.subset_def,
-    Set.mem_univ, Set.mem_insert_iff, Set.mem_range, Function.const_apply, exists_const,
-    forall_true_left, not_forall, not_or, unop_op, not_exists,
-    stdSimplex.triangle, OrderHom.coe_mk, @eq_comm _ _ i,
-    stdSimplex.objMk, stdSimplex.objEquiv, Equiv.ulift]
-  dsimp
-  by_cases hk0 : k = 0
-  · subst hk0
-    use Fin.last (n+3)
-    simp only [hₙ.ne, not_false_eq_true, Fin.zero_eta, zero_add, true_and]
-    intro j
-    fin_cases j <;> simp [Fin.ext_iff]
-  · use 0
-    simp only [h₀.ne', not_false_eq_true, true_and]
-    intro j
-    fin_cases j <;> simp [Fin.ext_iff, hk0]
-
-/-- The `j`th subface of the `i`-th horn. -/
-@[simps]
-def face {n : ℕ} (i j : Fin (n+2)) (h : j ≠ i) : Λ[n+1, i] _⦋n⦌ :=
-  ⟨(stdSimplex.objEquiv _ _).symm (SimplexCategory.δ j), by
-    simpa [← Set.univ_subset_iff, Set.subset_def, asOrderHom, SimplexCategory.δ, not_or,
-      stdSimplex.objEquiv, asOrderHom, Equiv.ulift]⟩
->>>>>>> 1bcda14d
 
 /-- Two morphisms from a horn are equal if they are equal on all suitable faces. -/
 protected
