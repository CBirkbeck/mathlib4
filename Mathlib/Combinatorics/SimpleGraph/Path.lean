--- conflicted
+++ resolved
@@ -1255,11 +1255,7 @@
   intro w
   have hwc := (c.mem_supp_iff w).mp (Subtype.coe_prop w)
   obtain ⟨p⟩ := ConnectedComponent.exact
-<<<<<<< HEAD
-    (show G.connectedComponentMk c.out = G.connectedComponentMk w from by
-=======
     (show G.connectedComponentMk c.out = G.connectedComponentMk w by
->>>>>>> 7c17fa6d
       simp [← hwc, connectedComponentMk])
   exact c.reachable_induce_supp c.out_eq hwc p
 
