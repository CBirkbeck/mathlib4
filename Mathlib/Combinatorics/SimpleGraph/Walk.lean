--- conflicted
+++ resolved
@@ -1050,10 +1050,6 @@
   | .cons h q =>
     simp only [getVert_cons_succ, tail_cons_eq, getVert_cons]
     exact getVert_copy q n (getVert_zero q).symm rfl
-<<<<<<< HEAD
-
-=======
->>>>>>> 16f9daaf
 end Walk
 
 /-! ### Mapping walks -/
