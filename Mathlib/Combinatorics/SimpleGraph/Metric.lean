/-
Copyright (c) 2022 Kyle Miller. All rights reserved.
Released under Apache 2.0 license as described in the file LICENSE.
Authors: Kyle Miller, Vincent Beffara, Rida Hamadani
-/
import Mathlib.Combinatorics.SimpleGraph.Path
import Mathlib.Data.ENat.Lattice

/-!
# Graph metric

This module defines the `SimpleGraph.edist` function, which takes pairs of vertices to the length of
the shortest walk between them, or `⊤` if they are disconnected. It also defines `SimpleGraph.dist`
which is the `ℕ`-valued version of `SimpleGraph.edist`.

## Main definitions

- `SimpleGraph.edist` is the graph extended metric.
- `SimpleGraph.dist` is the graph metric.

## TODO

- Provide an additional computable version of `SimpleGraph.dist`
  for when `G` is connected.

- When directed graphs exist, a directed notion of distance,
  likely `ENat`-valued.

## Tags

graph metric, distance

-/

assert_not_exists Field

namespace SimpleGraph

variable {V : Type*} (G : SimpleGraph V)

/-! ## Metric -/

section edist

/--
The extended distance between two vertices is the length of the shortest walk between them.
It is `⊤` if no such walk exists.
-/
noncomputable def edist (u v : V) : ℕ∞ :=
  ⨅ w : G.Walk u v, w.length

variable {G} {u v w : V}

theorem edist_eq_sInf : G.edist u v = sInf (Set.range fun w : G.Walk u v ↦ (w.length : ℕ∞)) := rfl

protected theorem Reachable.exists_walk_length_eq_edist (hr : G.Reachable u v) :
    ∃ p : G.Walk u v, p.length = G.edist u v :=
  csInf_mem <| Set.range_nonempty_iff_nonempty.mpr hr

protected theorem Connected.exists_walk_length_eq_edist (hconn : G.Connected) (u v : V) :
    ∃ p : G.Walk u v, p.length = G.edist u v :=
  (hconn u v).exists_walk_length_eq_edist

theorem edist_le (p : G.Walk u v) :
    G.edist u v ≤ p.length :=
  sInf_le ⟨p, rfl⟩
protected alias Walk.edist_le := edist_le

@[simp]
theorem edist_eq_zero_iff :
    G.edist u v = 0 ↔ u = v := by
  apply Iff.intro <;> simp [edist, ENat.iInf_eq_zero]

@[simp]
theorem edist_self : edist G v v = 0 :=
  edist_eq_zero_iff.mpr rfl

theorem edist_pos_of_ne (hne : u ≠ v) :
    0 < G.edist u v :=
  pos_iff_ne_zero.mpr <| edist_eq_zero_iff.ne.mpr hne

lemma edist_eq_top_of_not_reachable (h : ¬G.Reachable u v) :
    G.edist u v = ⊤ := by
  simp [edist, not_reachable_iff_isEmpty_walk.mp h]

theorem reachable_of_edist_ne_top (h : G.edist u v ≠ ⊤) :
    G.Reachable u v :=
  not_not.mp <| edist_eq_top_of_not_reachable.mt h

lemma exists_walk_of_edist_ne_top (h : G.edist u v ≠ ⊤) :
    ∃ p : G.Walk u v, p.length = G.edist u v :=
  (reachable_of_edist_ne_top h).exists_walk_length_eq_edist

protected theorem edist_triangle : G.edist u w ≤ G.edist u v + G.edist v w := by
  cases eq_or_ne (G.edist u v) ⊤ with
  | inl huv => simp [huv]
  | inr huv =>
    cases eq_or_ne (G.edist v w) ⊤ with
    | inl hvw => simp [hvw]
    | inr hvw =>
      obtain ⟨p, hp⟩ := exists_walk_of_edist_ne_top huv
      obtain ⟨q, hq⟩ := exists_walk_of_edist_ne_top hvw
      rw [← hp, ← hq, ← Nat.cast_add, ← Walk.length_append]
      exact edist_le _

theorem edist_comm : G.edist u v = G.edist v u := by
  rw [edist_eq_sInf, ← Set.image_univ, ← Set.image_univ_of_surjective Walk.reverse_surjective,
    ← Set.image_comp, Set.image_univ, Function.comp_def]
  simp_rw [Walk.length_reverse, ← edist_eq_sInf]

lemma exists_walk_of_edist_eq_coe {k : ℕ} (h : G.edist u v = k) :
    ∃ p : G.Walk u v, p.length = k :=
  have : G.edist u v ≠ ⊤ := by rw [h]; exact ENat.coe_ne_top _
  have ⟨p, hp⟩ := exists_walk_of_edist_ne_top this
  ⟨p, Nat.cast_injective (hp.trans h)⟩

lemma edist_ne_top_iff_reachable : G.edist u v ≠ ⊤ ↔ G.Reachable u v := by
  refine ⟨reachable_of_edist_ne_top, fun h ↦ ?_⟩
  by_contra hx
  simp only [edist, iInf_eq_top, ENat.coe_ne_top] at hx
  exact h.elim hx

/--
The extended distance between vertices is equal to `1` if and only if these vertices are adjacent.
-/
@[simp]
theorem edist_eq_one_iff_adj : G.edist u v = 1 ↔ G.Adj u v := by
  refine ⟨fun h ↦ ?_, fun h ↦ ?_⟩
  · obtain ⟨w, hw⟩ := exists_walk_of_edist_ne_top <| by rw [h]; simp
    exact w.adj_of_length_eq_one <| Nat.cast_eq_one.mp <| h ▸ hw
  · exact le_antisymm (edist_le h.toWalk) (Order.one_le_iff_pos.mpr <| edist_pos_of_ne h.ne)

lemma edist_bot_of_ne (h : u ≠ v) : (⊥ : SimpleGraph V).edist u v = ⊤ := by
  rwa [ne_eq, ← reachable_bot.not, ← edist_ne_top_iff_reachable.not, not_not] at h

lemma edist_bot [DecidableEq V] : (⊥ : SimpleGraph V).edist u v = (if u = v then 0 else ⊤) := by
  by_cases h : u = v <;> simp [h, edist_bot_of_ne]

lemma edist_top_of_ne (h : u ≠ v) : (⊤ : SimpleGraph V).edist u v = 1 := by
  simp [h]

lemma edist_top [DecidableEq V] : (⊤ : SimpleGraph V).edist u v = (if u = v then 0 else 1) := by
  by_cases h : u = v <;> simp [h]

/-- Supergraphs have smaller or equal extended distances to their subgraphs. -/
@[gcongr]
theorem edist_anti {G' : SimpleGraph V} (h : G ≤ G') :
    G'.edist u v ≤ G.edist u v := by
  by_cases hr : G.Reachable u v
  · obtain ⟨_, hw⟩ := hr.exists_walk_length_eq_edist
    rw [← hw, ← Walk.length_map (.ofLE h)]
    apply edist_le
  · exact edist_eq_top_of_not_reachable hr ▸ le_top

end edist

section dist

/--
The distance between two vertices is the length of the shortest walk between them.
If no such walk exists, this uses the junk value of `0`.
-/
noncomputable def dist (u v : V) : ℕ :=
  (G.edist u v).toNat

variable {G} {u v w : V}

theorem dist_eq_sInf : G.dist u v = sInf (Set.range (Walk.length : G.Walk u v → ℕ)) :=
  ENat.iInf_toNat

protected theorem Reachable.exists_walk_length_eq_dist (hr : G.Reachable u v) :
    ∃ p : G.Walk u v, p.length = G.dist u v :=
  dist_eq_sInf ▸ Nat.sInf_mem (Set.range_nonempty_iff_nonempty.mpr hr)

protected theorem Connected.exists_walk_length_eq_dist (hconn : G.Connected) (u v : V) :
    ∃ p : G.Walk u v, p.length = G.dist u v :=
  dist_eq_sInf ▸ (hconn u v).exists_walk_length_eq_dist

theorem dist_le (p : G.Walk u v) : G.dist u v ≤ p.length :=
  dist_eq_sInf ▸ Nat.sInf_le ⟨p, rfl⟩

@[simp]
theorem dist_eq_zero_iff_eq_or_not_reachable :
    G.dist u v = 0 ↔ u = v ∨ ¬G.Reachable u v := by simp [dist_eq_sInf, Nat.sInf_eq_zero, Reachable]

theorem dist_self : dist G v v = 0 := by simp

protected theorem Reachable.dist_eq_zero_iff (hr : G.Reachable u v) :
    G.dist u v = 0 ↔ u = v := by simp [hr]

protected theorem Reachable.pos_dist_of_ne (h : G.Reachable u v) (hne : u ≠ v) :
    0 < G.dist u v :=
  Nat.pos_of_ne_zero (by simp [h, hne])

protected theorem Reachable.one_lt_dist_of_ne_of_not_adj (h : G.Reachable u v) (hne : u ≠ v)
<<<<<<< HEAD
    (hnadj : ¬G.Adj u v) : 1 < G.dist u v := Nat.lt_of_le_of_ne (h.pos_dist_of_ne hne) (by
=======
    (hnadj : ¬G.Adj u v) : 1 < G.dist u v :=
  Nat.lt_of_le_of_ne (h.pos_dist_of_ne hne) (by
>>>>>>> 7c17fa6d
    by_contra! hc
    obtain ⟨p, hp⟩ := Reachable.exists_walk_length_eq_dist h
    exact hnadj (Walk.exists_length_eq_one_iff.mp ⟨p, hc ▸ hp⟩))

protected theorem Connected.dist_eq_zero_iff (hconn : G.Connected) :
    G.dist u v = 0 ↔ u = v := by simp [hconn u v]

protected theorem Connected.pos_dist_of_ne (hconn : G.Connected) (hne : u ≠ v) :
    0 < G.dist u v :=
  Nat.pos_of_ne_zero fun h ↦ False.elim <| hne <| (hconn.dist_eq_zero_iff).mp h

protected theorem Connected.one_lt_dist_of_ne_of_not_adj (h : G.Connected) (hne : u ≠ v)
    (hnadj : ¬G.Adj u v) : 1 < G.dist u v :=
  Reachable.one_lt_dist_of_ne_of_not_adj (h u v) hne hnadj

theorem dist_eq_zero_of_not_reachable (h : ¬G.Reachable u v) : G.dist u v = 0 := by
  simp [h]

theorem nonempty_of_pos_dist (h : 0 < G.dist u v) :
    (Set.univ : Set (G.Walk u v)).Nonempty := by
  rw [dist_eq_sInf] at h
  simpa [Set.range_nonempty_iff_nonempty, Set.nonempty_iff_univ_nonempty] using
    Nat.nonempty_of_pos_sInf h

protected theorem Connected.dist_triangle (hconn : G.Connected) :
    G.dist u w ≤ G.dist u v + G.dist v w := by
  obtain ⟨p, hp⟩ := hconn.exists_walk_length_eq_dist u v
  obtain ⟨q, hq⟩ := hconn.exists_walk_length_eq_dist v w
  rw [← hp, ← hq, ← Walk.length_append]
  apply dist_le

theorem dist_comm : G.dist u v = G.dist v u := by
  rw [dist, dist, edist_comm]

lemma dist_ne_zero_iff_ne_and_reachable : G.dist u v ≠ 0 ↔ u ≠ v ∧ G.Reachable u v := by
  rw [ne_eq, dist_eq_zero_iff_eq_or_not_reachable.not]
  push_neg; rfl

lemma Reachable.of_dist_ne_zero (h : G.dist u v ≠ 0) : G.Reachable u v :=
  (dist_ne_zero_iff_ne_and_reachable.mp h).2

lemma exists_walk_of_dist_ne_zero (h : G.dist u v ≠ 0) :
    ∃ p : G.Walk u v, p.length = G.dist u v :=
  (Reachable.of_dist_ne_zero h).exists_walk_length_eq_dist

/--
The distance between vertices is equal to `1` if and only if these vertices are adjacent.
-/
@[simp]
theorem dist_eq_one_iff_adj : G.dist u v = 1 ↔ G.Adj u v := by
  rw [dist, ENat.toNat_eq_iff, ENat.coe_one, edist_eq_one_iff_adj]
  decide

theorem Walk.isPath_of_length_eq_dist (p : G.Walk u v) (hp : p.length = G.dist u v) :
    p.IsPath := by
  classical
  have : p.bypass = p := by
    apply Walk.bypass_eq_self_of_length_le
    calc p.length
      _ = G.dist u v := hp
      _ ≤ p.bypass.length := dist_le p.bypass
  rw [← this]
  apply Walk.bypass_isPath

lemma Reachable.exists_path_of_dist (hr : G.Reachable u v) :
    ∃ (p : G.Walk u v), p.IsPath ∧ p.length = G.dist u v := by
  obtain ⟨p, h⟩ := hr.exists_walk_length_eq_dist
  exact ⟨p, p.isPath_of_length_eq_dist h, h⟩

lemma Connected.exists_path_of_dist (hconn : G.Connected) (u v : V) :
    ∃ (p : G.Walk u v), p.IsPath ∧ p.length = G.dist u v := by
  obtain ⟨p, h⟩ := hconn.exists_walk_length_eq_dist  u v
  exact ⟨p, p.isPath_of_length_eq_dist h, h⟩

@[simp]
lemma dist_bot : (⊥ : SimpleGraph V).dist u v = 0 := by
  by_cases h : u = v <;> simp [h]

lemma dist_top_of_ne (h : u ≠ v) : (⊤ : SimpleGraph V).dist u v = 1 := by
  simp [h]

lemma dist_top [DecidableEq V] : (⊤ : SimpleGraph V).dist u v = (if u = v then 0 else 1) := by
  by_cases h : u = v <;> simp [h]

/-- Supergraphs have smaller or equal distances to their subgraphs. -/
@[gcongr]
protected theorem Reachable.dist_anti {G' : SimpleGraph V} (h : G ≤ G') (hr : G.Reachable u v) :
    G'.dist u v ≤ G.dist u v := by
  obtain ⟨_, hw⟩ := hr.exists_walk_length_eq_dist
  rw [← hw, ← Walk.length_map (.ofLE h)]
  apply dist_le

/-- This bundles and abstracts some facts about the first three vertices of a shortest walk
of length at least two: the first and third nodes are different and not connected. -/
lemma Walk.exists_adj_adj_not_adj_ne {p : G.Walk v w} (hp : p.length = G.dist v w)
    (hl : 1 < G.dist v w) : ∃ (x a b : V), G.Adj x a ∧ G.Adj a b ∧ ¬ G.Adj x b ∧ x ≠ b := by
  use v, p.getVert 1, p.getVert 2
<<<<<<< HEAD
  have hnp : ¬p.Nil := by simpa [nil_iff_length_eq, hp] using Nat.not_eq_zero_of_lt hl
=======
  have hnp : ¬p.Nil := by simpa [nil_iff_length_eq, hp] using Nat.ne_zero_of_lt hl
>>>>>>> 7c17fa6d
  have : p.tail.tail.length < p.tail.length := by
    rw [← p.tail.length_tail_add_one (by
      simp only [not_nil_iff_lt_length, ← p.length_tail_add_one hnp] at hp ⊢
      omega)]
    omega
  have : p.tail.length < p.length := by rw [← p.length_tail_add_one hnp]; omega
  by_cases hv : v = p.getVert 2
  · have : G.dist v w ≤ p.tail.tail.length := by
      simpa [hv, p.getVert_tail] using dist_le p.tail.tail
    omega
  by_cases hadj : G.Adj v (p.getVert 2)
  · have : G.dist v w ≤ p.tail.tail.length + 1 :=
      dist_le <| p.tail.tail.cons <| p.getVert_tail ▸ hadj
    omega
  exact ⟨p.adj_snd hnp, p.adj_getVert_succ (hp ▸ hl), hadj, hv⟩

end dist

end SimpleGraph<|MERGE_RESOLUTION|>--- conflicted
+++ resolved
@@ -193,12 +193,8 @@
   Nat.pos_of_ne_zero (by simp [h, hne])
 
 protected theorem Reachable.one_lt_dist_of_ne_of_not_adj (h : G.Reachable u v) (hne : u ≠ v)
-<<<<<<< HEAD
-    (hnadj : ¬G.Adj u v) : 1 < G.dist u v := Nat.lt_of_le_of_ne (h.pos_dist_of_ne hne) (by
-=======
     (hnadj : ¬G.Adj u v) : 1 < G.dist u v :=
   Nat.lt_of_le_of_ne (h.pos_dist_of_ne hne) (by
->>>>>>> 7c17fa6d
     by_contra! hc
     obtain ⟨p, hp⟩ := Reachable.exists_walk_length_eq_dist h
     exact hnadj (Walk.exists_length_eq_one_iff.mp ⟨p, hc ▸ hp⟩))
@@ -296,11 +292,7 @@
 lemma Walk.exists_adj_adj_not_adj_ne {p : G.Walk v w} (hp : p.length = G.dist v w)
     (hl : 1 < G.dist v w) : ∃ (x a b : V), G.Adj x a ∧ G.Adj a b ∧ ¬ G.Adj x b ∧ x ≠ b := by
   use v, p.getVert 1, p.getVert 2
-<<<<<<< HEAD
-  have hnp : ¬p.Nil := by simpa [nil_iff_length_eq, hp] using Nat.not_eq_zero_of_lt hl
-=======
   have hnp : ¬p.Nil := by simpa [nil_iff_length_eq, hp] using Nat.ne_zero_of_lt hl
->>>>>>> 7c17fa6d
   have : p.tail.tail.length < p.tail.length := by
     rw [← p.tail.length_tail_add_one (by
       simp only [not_nil_iff_lt_length, ← p.length_tail_add_one hnp] at hp ⊢
