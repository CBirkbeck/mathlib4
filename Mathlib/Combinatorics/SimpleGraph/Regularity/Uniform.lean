--- conflicted
+++ resolved
@@ -235,12 +235,7 @@
   rw [IsUniform, mul_one, Nat.cast_le]
   refine (card_filter_le _
     (fun uv => ¬SimpleGraph.IsUniform G 1 (Prod.fst uv) (Prod.snd uv))).trans ?_
-<<<<<<< HEAD
   rw [card_offDiag, Nat.mul_sub_left_distrib, mul_one]
-#align finpartition.is_uniform_one Finpartition.isUniform_one
-=======
-  rw [offDiag_card, Nat.mul_sub_left_distrib, mul_one]
->>>>>>> e318dc80
 
 variable {P G}
 
