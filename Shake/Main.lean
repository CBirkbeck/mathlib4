/-
Copyright (c) 2023 Mario Carneiro. All rights reserved.
Released under Apache 2.0 license as described in the file LICENSE.
Authors: Mario Carneiro
-/
import Lake.CLI.Main

/-! # `lake exe shake` command

This command will check mathlib (or the specified modules) and all their dependency for unused
imports. This works by looking at generated `.olean` files to deduce required imports and ensuring
that every import is used to contribute some constant. Because recompilation is not needed this
is quite fast (about 8 seconds to check `Mathlib` and all dependencies), but it has some known
limitations:

* Tactics that are used during elaboration generally leave no trace in the proof term, so
  they will be incorrectly marked as unused.
* Similarly, files that contribute only notations will not be detected.
* Conversely, files that define tactics and notations are also likely to have false positives
  because the notation itself does not depend on the referenced constant (it elaborates to a
  name literal rather than an actual reference to the target constant).

To mitigate this, the `scripts/noshake.json` file is used to suppress known false positives. See
`ShakeCfg` for information regarding the file format.

-/

def help : String := "Lean project tree shaking tool
Usage: lake exe shake [OPTIONS] <MODULE>..

Arguments:
  <MODULE>
    A module path like `Mathlib`. All files transitively reachable from the
    provided module(s) will be checked.

Options:
  --force
    Skips the `lake build --no-build` sanity check

  --fix
    Apply the suggested fixes directly. Make sure you have a clean checkout
    before running this, so you can review the changes.

  --cfg <FILE>   (default: scripts/noshake.json)
    Use FILE to specify which imports we should ignore.

  --update
    Assume that all issues we find are false positives and update the config
    file to include them.

  --no-downstream
    Unless disabled, shake will check downstream files that were transitively
    depending on the import we want to remove and re-add the import to these
    downstream files.

# The noshake.json file

The file passed in the --cfg argument is a JSON file with the following
structure:

  {
    \"ignoreAll\": [NAME],
    \"ignoreImport\": [NAME],
    \"ignore\": {NAME: [NAME]}
  }

The fields can be omitted if empty. They have the following interpretation:

* ignoreAll:
  All imports in these files should be treated as necessary
* ignore[X]:
  All imports in the list should be treated as necessary when processing X
* ignoreImport:
  These files should be treated as necessary when imported into any other file.
"

open Lean

/-- We use `Nat` as a bitset for doing efficient set operations.
The bit indexes will usually be a module index. -/
abbrev Bitset := Nat

/-- The main state of the checker, containing information on all loaded modules. -/
structure State where
  /-- Maps a module name to its index in the module list. -/
  toIdx : Std.HashMap Name USize := {}
  /-- Maps a module index to the module name. -/
  modNames : Array Name := #[]
  /-- Maps a module index to the module data. -/
  mods : Array ModuleData := #[]
  /-- `j ∈ deps[i]` if module `j` is a direct dependency of module `i` -/
  deps : Array (Array USize) := #[]
  /-- `j ∈ transDeps[i]` is the reflexive transitive closure of `deps` -/
  transDeps : Array Bitset := #[]
  /-- `j ∈ needs[i]` if module `i` uses a constant declared in module `j`.
  Note: this is left empty if `args.downstream` is false, we calculate `needs` on demand -/
  needs : Array Bitset := #[]
  /-- Maps a constant name to the module index containing it.
  A value of `none` means the constant was found in multiple modules,
  in which case we do not track it. -/
  constToIdx : Std.HashMap Name (Option USize) := {}

/-- Returns `true` if this is a constant whose body should not be considered for dependency
tracking purposes. -/
def isBlacklisted (name : Name) : Bool :=
  -- Compiler-produced definitions are skipped, because they can sometimes pick up spurious
  -- dependencies due to specializations in unrelated files. Even if we remove these modules
  -- from the import path, the compiler will still just find another way to compile the definition.
  if let .str _ "_cstage2" := name then true else
  if let .str _ "_cstage1" := name then true else
  false

/-- Calculates the value of the `needs[i]` bitset for a given module `mod`.
Bit `j` is set in the result if some constant from module `j` is used in this module. -/
def calcNeeds (constToIdx : Std.HashMap Name (Option USize)) (mod : ModuleData) : Bitset :=
  mod.constants.foldl (init := 0) fun deps ci =>
    if isBlacklisted ci.name then deps else
    let deps := visitExpr ci.type deps
    match ci.value? with
    | some e => visitExpr e deps
    | none => deps
where
  /-- Accumulate the results from expression `e` into `deps`. -/
  visitExpr e deps :=
    Lean.Expr.foldConsts e deps fun c deps => match constToIdx[c]? with
      | some (some i) => deps ||| (1 <<< i.toNat)
      | _ => deps

/-- Calculates the same as `calcNeeds` but tracing each module to a specific constant. -/
def getExplanations (constToIdx : Std.HashMap Name (Option USize)) (mod : ModuleData) :
    Std.HashMap USize (Name × Name) :=
  mod.constants.foldl (init := {}) fun deps ci =>
    if isBlacklisted ci.name then deps else
    let deps := visitExpr ci.name ci.type deps
    match ci.value? with
    | some e => visitExpr ci.name e deps
    | none => deps
where
  /-- Accumulate the results from expression `e` into `deps`. -/
  visitExpr name e deps :=
    Lean.Expr.foldConsts e deps fun c deps => match constToIdx[c]? with
      | some (some i) =>
        if
          if let some (name', _) := deps[i]? then
            decide (name.toString.length < name'.toString.length)
          else true
        then
          deps.insert i (name, c)
        else
          deps
      | _ => deps

/-- Load all the modules in `imports` into the `State`, as well as their transitive dependencies.
Returns a pair `(imps, transImps)` where:

* `j ∈ imps` if `j` is one of the module indexes in `imports`
* `j ∈ transImps` if module `j` is transitively reachable from `imports`
-/
partial def loadModules (imports : Array Import) : StateT State IO (Array USize × Bitset) := do
  let mut imps := #[]
  let mut transImps := 0
  for imp in imports do
    let s ← get
    if let some i := s.toIdx[imp.module]? then
      imps := imps.push i
      transImps := transImps ||| s.transDeps[i]!
    else
      let mFile ← findOLean imp.module
      unless (← mFile.pathExists) do
        throw <| IO.userError s!"object file '{mFile}' of module {imp.module} does not exist"
      let (mod, _) ← readModuleData mFile
      let (deps, transDeps) ← loadModules mod.imports
      let s ← get
      let n := s.mods.size.toUSize
      let transDeps := transDeps ||| (1 <<< n.toNat)
      imps := imps.push n
      transImps := transImps ||| transDeps
      set (σ := State) {
        toIdx := s.toIdx.insert imp.module n
        modNames := s.modNames.push imp.module
        mods := s.mods.push mod
        deps := s.deps.push deps
        transDeps := s.transDeps.push transDeps
        needs := s.needs
        constToIdx := mod.constNames.foldl (init := s.constToIdx) fun m a =>
          match m.getThenInsertIfNew? a n with
          | (some (some _), m) =>
            -- Note: If a constant is found in multiple modules, we assume it is an auto-generated
            -- definition which is created on demand, and therefore it is safe to ignore any
            -- dependencies via this definition because it will just be re-created in the current
            -- module if we don't import it.
            m.insert a none
          | (_, m) => m
      }
  return (imps, transImps)

/-- The list of edits that will be applied in `--fix`. `edits[i] = (removed, added)` where:

* If `j ∈ removed` then we want to delete module named `j` from the imports of `i`
* If `j ∈ added` then we want to add module index `j` to the imports of `i`.
  We keep this as a bitset because we will do transitive reduction before applying it
-/
abbrev Edits := Std.HashMap Name (NameSet × Bitset)

/-- Register that we want to remove `tgt` from the imports of `src`. -/
def Edits.remove (ed : Edits) (src tgt : Name) : Edits :=
  match ed.get? src with
  | none => ed.insert src (RBTree.insert ∅ tgt, 0)
  | some (a, b) => ed.insert src (a.insert tgt, b)

/-- Register that we want to add `tgt` to the imports of `src`. -/
def Edits.add (ed : Edits) (src : Name) (tgt : Nat) : Edits :=
  match ed.get? src with
  | none => ed.insert src (∅, 1 <<< tgt)
  | some (a, b) => ed.insert src (a, b ||| (1 <<< tgt))

/-- Parse a source file to extract the location of the import lines, for edits and error messages.

Returns `(path, inputCtx, imports, endPos)` where `imports` is the `Lean.Parser.Module.import` list
and `endPos` is the position of the end of the header.
-/
def parseHeaderFromString (text path : String) :
    IO (System.FilePath × Parser.InputContext ×
      TSyntaxArray ``Parser.Module.import × String.Pos) := do
  let inputCtx := Parser.mkInputContext text path
  let (header, parserState, msgs) ← Parser.parseHeader inputCtx
  if !msgs.toList.isEmpty then -- skip this file if there are parse errors
    msgs.forM fun msg => msg.toString >>= IO.println
    throw <| .userError "parse errors in file"
  -- the insertion point for `add` is the first newline after the imports
  let insertion := header.raw.getTailPos?.getD parserState.pos
  let insertion := text.findAux (· == '\n') text.endPos insertion + ⟨1⟩
  pure (path, inputCtx, .mk header.raw[2].getArgs, insertion)

/-- Parse a source file to extract the location of the import lines, for edits and error messages.

Returns `(path, inputCtx, imports, endPos)` where `imports` is the `Lean.Parser.Module.import` list
and `endPos` is the position of the end of the header.
-/
def parseHeader (srcSearchPath : SearchPath) (mod : Name) :
    IO (System.FilePath × Parser.InputContext ×
      TSyntaxArray ``Parser.Module.import × String.Pos) := do
  -- Parse the input file
  let some path ← srcSearchPath.findModuleWithExt "lean" mod
    | throw <| .userError "error: failed to find source file for {mod}"
  let text ← IO.FS.readFile path
  parseHeaderFromString text path.toString

/-- Gets the name `Foo` in `import Foo`. -/
<<<<<<< HEAD
def importId : TSyntax ``Parser.Module.import → Name
  | `(Parser.Module.import| import $id) => id.getId
  | stx => panic! s!"unexpected syntax {stx}"
=======
def importId (stx : TSyntax ``Parser.Module.import) : Name := stx.raw[4].getId
>>>>>>> ec623385

/-- Analyze and report issues from module `i`. Arguments:

* `s`: The main state (contains all the modules and dependency information)
* `srcSearchPath`: Used to find the path for error reporting purposes
* `ignoreImps`: if `j ∈ ignoreImps` then it will be treated as used
* `i`: the module index
* `needs`: this is the same as `s.needs[i]`, except that this array may not
  be initialized if `downstream` mode is disabled so we pass it in here
* `edits`: accumulates the list of edits to apply if `--fix` is true
* `downstream`: if true, then we report downstream files that need to be fixed too
-/
def visitModule (s : State) (srcSearchPath : SearchPath) (ignoreImps : Bitset)
    (i : Nat) (needs : Bitset) (edits : Edits)
    (downstream := true) (githubStyle := false) (explain := false) : IO Edits := do
  -- Do transitive reduction of `needs` in `deps` and transitive closure in `transDeps`.
  -- Include the `ignoreImps` in `transDeps`
  let mut deps := needs
  let mut transDeps := needs ||| ignoreImps
  for j in [0:s.mods.size] do
    if deps &&& (1 <<< j) != 0 then
      let deps2 := s.transDeps[j]!
      deps := deps ^^^ (deps &&& deps2) ^^^ (1 <<< j)
      transDeps := transDeps ||| deps2

  -- Any import which is not in `transDeps` was unused.
  -- Also accumulate `newDeps` which is the transitive closure of the remaining imports
  let mut toRemove := #[]
  let mut newDeps := 0
  for imp in s.mods[i]!.imports do
    let j := s.toIdx[imp.module]!
    if transDeps &&& (1 <<< j.toNat) == 0 then
      toRemove := toRemove.push j
    else
      newDeps := newDeps ||| s.transDeps[j]!

  if toRemove.isEmpty then return edits -- nothing to do

  -- If `newDeps` does not cover `needs`, then we have to add back some imports until it does.
  -- To minimize new imports we pick only new imports which are not transitively implied by
  -- another new import
  let mut toAdd := #[]
  for j in [0:s.mods.size] do
    if deps &&& (1 <<< j) != 0 && newDeps &&& (1 <<< j) == 0 then
      toAdd := toAdd.push j
      newDeps := newDeps ||| s.transDeps[j]!

  -- mark and report the removals
  let mut edits := toRemove.foldl (init := edits) fun edits n =>
    edits.remove s.modNames[i]! s.modNames[n]!
  if githubStyle then
    try
      let (path, inputCtx, imports, endHeader) ← parseHeader srcSearchPath s.modNames[i]!
      for stx in imports do
        if toRemove.any fun i => s.modNames[i]! == importId stx then
          let pos := inputCtx.fileMap.toPosition stx.raw.getPos?.get!
          println! "{path}:{pos.line}:{pos.column+1}: warning: unused import \
            (use `lake exe shake --fix` to fix this, or `lake exe shake --update` to ignore)"
      if !toAdd.isEmpty then
        -- we put the insert message on the beginning of the last import line
        let pos := inputCtx.fileMap.toPosition endHeader
        println! "{path}:{pos.line-1}:1: warning: \
          import {toAdd.map (s.modNames[·]!)} instead"
    catch _ => pure ()
  if let some path ← srcSearchPath.findModuleWithExt "lean" s.modNames[i]! then
    println! "{path}:"
  else
    println! "{s.modNames[i]!}:"
  println! "  remove {toRemove.map (s.modNames[·]!)}"

  -- mark and report the additions
  if !toAdd.isEmpty then
    edits := toAdd.foldl (init := edits) fun edits n =>
      edits.add s.modNames[i]! n
    println! "  add {toAdd.map (s.modNames[·]!)}"

  if downstream && !toRemove.isEmpty then
    -- In `downstream` mode, we should also check all the other modules to find out if
    -- we have a situation like `A -> B -/> C -> D`, where we are removing the `B -> C` import
    -- but `D` depends on `A` and only directly imports `C`.
    -- This situation occurs when `A ∈ needs[D]`, `C ∈ transDeps[D]`, and `A ∉ newTransDeps[D]`,
    -- where `newTransDeps` is the result of recalculating `transDeps` after breaking the `B -> C`
    -- link.

    -- calculate `newTransDeps[C]`, removing all `B -> C` links from `toRemove` and adding `toAdd`
    let mut newTransDepsI := 1 <<< i
    for j in s.deps[i]! do
      if !toRemove.contains j then
        newTransDepsI := newTransDepsI ||| s.transDeps[j]!
    for j in toAdd do
      newTransDepsI := newTransDepsI ||| s.transDeps[j]!

    let mut newTransDeps := s.transDeps.set! i newTransDepsI -- deep copy
    let mut reAdded := #[]
    for j in [i+1:s.mods.size] do -- for each module `D`
      if s.transDeps[j]! &&& (1 <<< i) != 0 then -- which imports `C`
        -- calculate `newTransDeps[D]` assuming no change to the imports of `D`
        let mut newTransDepsJ := s.deps[j]!.foldl (init := 1 <<< j) fun d k =>
          d ||| newTransDeps[k]!
        let diff := s.transDeps[j]! ^^^ newTransDepsJ
        if diff != 0 then -- if the dependency closure of `D` changed
          let mut reAdd := diff &&& s.needs[j]!
          if reAdd != 0 then -- and there are things from `needs[D]` which were lost:
            -- Add them back.
            -- `reAdd` is the set of all files `A` which have to be added back
            -- to the closure of `D`, but some of them might be importing others,
            -- so we take the transitive reduction of `reAdd`.
            let mut reAddArr := []
            let mut k := j
            while reAdd != 0 do -- note: this loop terminates because `reAdd ⊆ [0:k]`
              k := k - 1
              if reAdd &&& (1 <<< k) != 0 then
                reAddArr := k :: reAddArr
                reAdd := reAdd ^^^ (reAdd &&& newTransDeps[k]!)
                -- add these to `newTransDeps[D]` so that files downstream of `D`
                -- (later in the `for j` loop) will take this into account
                newTransDepsJ := newTransDepsJ ||| newTransDeps[k]!
            edits := reAddArr.foldl (init := edits) (·.add s.modNames[j]! ·)
            reAdded := reAdded.push (j, reAddArr)
          newTransDeps := newTransDeps.set! j newTransDepsJ
    if !reAdded.isEmpty then
      println! "  instead"
      for (j, reAddArr) in reAdded do
        println! "    import {reAddArr.map (s.modNames[·]!)} in {s.modNames[j]!}"

  if explain then
    let explanation := getExplanations s.constToIdx s.mods[i]!
    let sanitize n := if n.hasMacroScopes then (sanitizeName n).run' { options := {} } else n
    let run (j : USize) := do
      if let some (n, c) := explanation[j]? then
        println! "  note: {s.modNames[i]!} requires {s.modNames[j]!}\
          \n    because {sanitize n} refers to {sanitize c}"
    for imp in s.mods[i]!.imports do run <| s.toIdx[imp.module]!
    for i in toAdd do run i.toUSize

  return edits

/-- Convert a list of module names to a bitset of module indexes -/
def toBitset (s : State) (ns : List Name) : Bitset :=
  ns.foldl (init := 0) fun c name =>
    match s.toIdx[name]? with
    | some i => c ||| (1 <<< i.toNat)
    | none => c

/-- The parsed CLI arguments. See `help` for more information -/
structure Args where
  /-- `--help`: shows the help -/
  help : Bool := false
  /-- `--force`: skips the `lake build --no-build` sanity check -/
  force : Bool := false
  /-- `--no-downstream`: disables downstream mode -/
  downstream : Bool := true
  /-- `--gh-style`: output messages that can be parsed by `gh-problem-matcher-wrap` -/
  githubStyle : Bool := false
  /-- `--explain`: give constants explaining why each module is needed -/
  explain : Bool := false
  /-- `--fix`: apply the fixes directly -/
  fix : Bool := false
  /-- `--update`: update the config file -/
  update : Bool := false
  /-- `--global`: with `--update`, add imports to `ignoreImport` instead of `ignore` -/
  global : Bool := false
  /-- `--cfg FILE`: choose a custom location for the config file -/
  cfg : Option String := none
  /-- `<MODULE>..`: the list of root modules to check -/
  mods : Array Name := #[]

instance {α} [FromJson α] : FromJson (NameMap α) where
  fromJson? j := do
    (← j.getObj?).foldM (init := mkNameMap _) fun m a b => do
      m.insert a.toName <$> fromJson? b
instance {α} [ToJson α] : ToJson (NameMap α) where
  toJson m := Json.obj <| m.fold (init := ∅) fun m a b =>
      m.insert compare (toString a) (toJson b)

/-- The config file format, which we both read and write. -/
structure ShakeCfg where
  /-- All imports from modules in this list will be ignored -/
  ignoreAll? : Option (List Name) := none
  /-- The modules in this list will be ignored as imports of any other file -/
  ignoreImport? : Option (List Name) := [`Init, `Lean]
  /-- If `X` maps to `Y` then an import of `Y` in module `X` will be ignored -/
  ignore? : Option (NameMap (Array Name)) := none
  deriving FromJson, ToJson

/-- The main entry point. See `help` for more information on arguments. -/
def main (args : List String) : IO UInt32 := do
  initSearchPath (← findSysroot)
  -- Parse the arguments
  let rec parseArgs (args : Args) : List String → Args
    | [] => args
    | "--help" :: rest => parseArgs { args with help := true } rest
    | "--force" :: rest => parseArgs { args with force := true } rest
    | "--no-downstream" :: rest => parseArgs { args with downstream := false } rest
    | "--fix" :: rest => parseArgs { args with fix := true } rest
    | "--explain" :: rest => parseArgs { args with explain := true } rest
    | "--gh-style" :: rest => parseArgs { args with githubStyle := true } rest
    | "--update" :: rest => parseArgs { args with update := true } rest
    | "--global" :: rest => parseArgs { args with global := true } rest
    | "--cfg" :: cfg :: rest => parseArgs { args with cfg := cfg } rest
    | "--" :: rest => { args with mods := args.mods ++ rest.map (·.toName) }
    | other :: rest => parseArgs { args with mods := args.mods.push other.toName } rest
  let args := parseArgs {} args

  -- Bail if `--help` is passed
  if args.help then
    IO.println help
    IO.Process.exit 0

  if !args.force then
    if (← IO.Process.output { cmd := "lake", args := #["build", "--no-build"] }).exitCode != 0 then
      IO.println "There are out of date oleans. Run `lake build` or `lake exe cache get` first"
      IO.Process.exit 1

  -- Determine default module(s) to run shake on
  let defaultTargetModules : Array Name ← try
    let (elanInstall?, leanInstall?, lakeInstall?) ← Lake.findInstall?
    let config ← Lake.MonadError.runEIO <| Lake.mkLoadConfig { elanInstall?, leanInstall?, lakeInstall? }
    let some workspace ← Lake.loadWorkspace config |>.toBaseIO
      | throw <| IO.userError "failed to load Lake workspace"
    let defaultTargetModules := workspace.root.defaultTargets.flatMap fun target =>
      if let some lib := workspace.root.findLeanLib? target then
        lib.roots
      else if let some exe := workspace.root.findLeanExe? target then
        #[exe.config.root]
      else
        #[]
    pure defaultTargetModules
  catch _ =>
    pure #[]

  -- Parse the `--cfg` argument
  let srcSearchPath ← getSrcSearchPath
  let cfgFile ← if let some cfg := args.cfg then
    pure (some ⟨cfg⟩)
  else if let some mod := defaultTargetModules[0]? then
    if let some path ← srcSearchPath.findModuleWithExt "lean" mod then
      pure (some (path.parent.get! / "scripts" / "noshake.json"))
    else
      pure none
  else pure none

  -- Read the config file
  -- `isValidCfgFile` is `false` if and only if the config file is present and invalid.
  let (cfg, isValidCfgFile) ← if let some file := cfgFile then
    try
      pure (← IO.ofExcept (Json.parse (← IO.FS.readFile file) >>= fromJson? (α := ShakeCfg)), true)
    catch e =>
      -- The `cfgFile` is invalid, so we print the error and return `isValidCfgFile = false`.
      println! "{e.toString}"
      pure ({}, false)
    else pure ({}, true)
  if !isValidCfgFile then
    IO.println s!"Invalid config file '{cfgFile.get!}'"
    IO.Process.exit 1
  else
  -- the list of root modules
  let mods := if args.mods.isEmpty then defaultTargetModules else args.mods
  -- Only submodules of `pkg` will be edited or have info reported on them
  let pkg := mods[0]!.components.head!

  -- Load all the modules
  let mut (_, s) ← (loadModules (mods.map ({module := ·}))).run {}

  -- Parse the config file
  let ignoreMods := toBitset s (cfg.ignoreAll?.getD [])
  let ignoreImps := toBitset s (cfg.ignoreImport?.getD [])
  let ignore := (cfg.ignore?.getD {}).fold (init := (∅ : Std.HashMap _ _)) fun m a v =>
    m.insert a (toBitset s v.toList)

  let noIgnore (i : Nat) :=
    !s.mods[i]!.constNames.isEmpty && -- skip import-only mods
    ignoreMods &&& (1 <<< i) == 0 &&
    pkg.isPrefixOf s.modNames[i]!

  -- Run the calculation of the `needs` array in parallel
  let needs := s.mods.mapIdx fun i mod =>
    if args.downstream || noIgnore i then
      some <| Task.spawn fun _ =>
        -- remove the module from its own `needs`
        (calcNeeds s.constToIdx mod ||| (1 <<< i)) ^^^ (1 <<< i)
    else
      none
  if args.downstream then
    s := { s with needs := needs.map (·.get!.get) }

  if args.fix then
    println! "The following changes will be made automatically:"

  -- Check all selected modules
  let mut edits : Edits := ∅
  for i in [0:s.mods.size], t in needs do
    if let some t := t then
      if noIgnore i then
        let ignoreImps := ignoreImps ||| ignore.getD s.modNames[i]! 0
        edits ← visitModule s srcSearchPath ignoreImps i t.get edits
          args.downstream args.githubStyle args.explain

  -- Write the config file
  if args.update then
    if let some cfgFile := cfgFile then
      let mut ignore := cfg.ignore?.getD {}
      let ignoreImport := cfg.ignoreImport?.getD {}
      let mut ignoreImportSet : NameSet := ignoreImport.foldl .insert {}
      -- if `args.fix` is true then we assume the errors will be fixed after,
      -- so it's just reformatting the existing file
      if !args.fix then
        if args.global then
          -- in global mode all the edits are added to `ignoreImport`
          ignoreImportSet := edits.fold (init := ignoreImportSet)
            (fun ignore _ (remove, _) => ignore.union remove)
        else
          -- in local mode all the edits are added to `ignore`
          ignore := edits.fold (init := ignore) fun ignore mod (remove, _) =>
            let ns := (ignore.findD mod #[]).foldl (init := remove) (·.insert ·)
            if ns.isEmpty then ignore.erase mod else
              ignore.insert mod ns.toArray
      -- If an entry is in `ignoreAll`, the `ignore` key is redundant
      for i in cfg.ignoreAll?.getD {} do
        if ignore.contains i then
          ignore := ignore.erase i
      -- If an entry is in `ignoreImport`, the `ignore` value is redundant
      ignore := ignore.fold (init := {}) fun ignore mod ns =>
        let ns := ns.filter (!ignoreImportSet.contains ·)
        if ns.isEmpty then ignore else ignore.insert mod (ns.qsort (·.toString < ·.toString))
      -- Sort the lists alphabetically
      let ignoreImport := (ignoreImportSet.toArray.qsort (·.toString < ·.toString)).toList
      let cfg : ShakeCfg := {
        ignoreAll? := cfg.ignoreAll?.filter (!·.isEmpty)
        ignoreImport? := (some ignoreImport).filter (!·.isEmpty)
        ignore? := (some ignore).filter (!·.isEmpty)
      }
      IO.FS.writeFile cfgFile <| toJson cfg |>.pretty.push '\n'

  if !args.fix then
    -- return error if any issues were found
    return if edits.isEmpty then 0 else 1

  -- Apply the edits to existing files
  let count ← edits.foldM (init := 0) fun count mod (remove, add) => do
    -- Only edit files in the current package
    if !pkg.isPrefixOf mod then
      return count
    -- Compute the transitive reduction of `add` and convert to a list of names
    let add := if add == 0 then #[] else Id.run do
      let mut val := add
      for i in [0:s.mods.size] do
        if val &&& (1 <<< i) != 0 then
          val := val ^^^ (val &&& s.transDeps[i]!) ^^^ (1 <<< i)
      let mut out := #[]
      for i in [0:s.mods.size] do
        if val &&& (1 <<< i) != 0 then
          out := out.push s.modNames[i]!
      out.qsort Name.lt

    -- Parse the input file
    let (path, inputCtx, imports, insertion) ←
      try parseHeader srcSearchPath mod
      catch e => println! e.toString; return count
    let text := inputCtx.input

    -- Calculate the edit result
    let mut pos : String.Pos := 0
    let mut out : String := ""
    let mut seen : NameSet := {}
    for stx in imports do
      let mod := importId stx
      if remove.contains mod || seen.contains mod then
        out := out ++ text.extract pos stx.raw.getPos?.get!
        -- We use the end position of the syntax, but include whitespace up to the first newline
        pos := text.findAux (· == '\n') text.endPos stx.raw.getTailPos?.get! + ⟨1⟩
      seen := seen.insert mod
    out := out ++ text.extract pos insertion
    for mod in add do
      if !seen.contains mod then
        seen := seen.insert mod
        out := out ++ s!"import {mod}\n"
    out := out ++ text.extract insertion text.endPos

    IO.FS.writeFile path out
    return count + 1

  -- Since we throw an error upon encountering issues, we can be sure that everything worked
  -- if we reach this point of the script.
  if count > 0 then
    println! "Successfully applied {count} suggestions."
  else
    println! "No edits required."
  return 0

-- self-test so that future grammar changes cause a build failure
/-- info: #[`Lake.CLI.Main] -/
#guard_msgs (whitespace := lax) in
#eval show MetaM _ from do
  let (_, _, imports, _) ← parseHeaderFromString (← getFileMap).source (← getFileName)
  return imports.map importId<|MERGE_RESOLUTION|>--- conflicted
+++ resolved
@@ -1,6 +1,6 @@
 /-
-Copyright (c) 2023 Mario Carneiro. All rights reserved.
-Released under Apache 2.0 license as described in the file LICENSE.
+      Copyright (c) 2023 Mario Carneiro. All rights reserved.
+  Released under Apache 2.0 license as described in the file LICENSE.
 Authors: Mario Carneiro
 -/
 import Lake.CLI.Main
@@ -247,13 +247,9 @@
   parseHeaderFromString text path.toString
 
 /-- Gets the name `Foo` in `import Foo`. -/
-<<<<<<< HEAD
 def importId : TSyntax ``Parser.Module.import → Name
   | `(Parser.Module.import| import $id) => id.getId
   | stx => panic! s!"unexpected syntax {stx}"
-=======
-def importId (stx : TSyntax ``Parser.Module.import) : Name := stx.raw[4].getId
->>>>>>> ec623385
 
 /-- Analyze and report issues from module `i`. Arguments:
 
