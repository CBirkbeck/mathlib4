import Mathlib.Tactic.Positivity
import Mathlib.Data.Complex.Trigonometric
import Mathlib.Data.Real.Sqrt
import Mathlib.Analysis.Normed.Group.Basic
import Mathlib.Analysis.SpecialFunctions.Pow.Real
import Mathlib.Analysis.SpecialFunctions.Log.Basic
import Mathlib.MeasureTheory.Integral.Bochner.Basic
import Mathlib.Topology.Algebra.InfiniteSum.Order

/-! # Tests for the `positivity` tactic

This tactic proves goals of the form `0 ≤ a` and `0 < a`.
-/
set_option autoImplicit true

open Finset Function Nat NNReal ENNReal

variable {ι α β E : Type*}

/- ## Numeric goals -/

example : 0 ≤ 0 := by positivity

example : 0 ≤ 3 := by positivity

example : 0 < 3 := by positivity

example : (0 : ℝ≥0∞) < 1 := by positivity
example : (0 : ℝ≥0∞) < 2 := by positivity

/- ## Goals working directly from a hypothesis -/
-- set_option trace.Meta.debug true
-- sudo set_option trace.Tactic.positivity true
example {a : ℤ} (ha : 0 < a) : 0 < a := by positivity
example {a : ℤ} (ha : 0 < a) : 0 ≤ a := by positivity
example {a : ℤ} (ha : 0 < a) : a ≠ 0 := by positivity
example {a : ℤ} (ha : 0 ≤ a) : 0 ≤ a := by positivity
example {a : ℤ} (ha : a ≠ 0) : a ≠ 0 := by positivity
example {a : ℤ} (ha : a = 0) : 0 ≤ a := by positivity

section

variable [Zero α] [PartialOrder α] {a : α}

example (ha : 0 < a) : 0 < a := by positivity
example (ha : 0 < a) : 0 ≤ a := by positivity
example (ha : 0 < a) : a ≠ 0 := by positivity
example (ha : 0 ≤ a) : 0 ≤ a := by positivity
example (ha : a ≠ 0) : a ≠ 0 := by positivity
example (ha : a = 0) : 0 ≤ a := by positivity

end

/- ### Reversing hypotheses -/

example {a : ℤ} (ha : a > 0) : 0 < a := by positivity
example {a : ℤ} (ha : a > 0) : 0 ≤ a := by positivity
example {a : ℤ} (ha : a > 0) : a ≠ 0 := by positivity
example {a : ℤ} (ha : a ≥ 0) : 0 ≤ a := by positivity
example {a : ℤ} (ha : 0 ≠ a) : a ≠ 0 := by positivity
example {a : ℤ} (ha : 0 < a) : a > 0 := by positivity
example {a : ℤ} (ha : 0 < a) : a ≥ 0 := by positivity
example {a : ℤ} (ha : 0 < a) : 0 ≠ a := by positivity
example {a : ℤ} (ha : 0 ≤ a) : a ≥ 0 := by positivity
example {a : ℤ} (ha : a ≠ 0) : 0 ≠ a := by positivity
example {a : ℤ} (ha : a = 0) : a ≥ 0 := by positivity
example {a : ℤ} (ha : 0 = a) : 0 ≤ a := by positivity
example {a : ℤ} (ha : 0 = a) : a ≥ 0 := by positivity

/- ### Calling `norm_num` -/

example {a : ℤ} (ha : 3 = a) : 0 ≤ a := by positivity
example {a : ℤ} (ha : 3 = a) : a ≠ 0 := by positivity
example {a : ℤ} (ha : 3 = a) : 0 < a := by positivity
example {a : ℤ} (ha : a = -1) : a ≠ 0 := by positivity

example {a : ℤ} (ha : 3 ≤ a) : 0 ≤ a := by positivity
example {a : ℤ} (ha : 3 ≤ a) : a ≠ 0 := by positivity
example {a : ℤ} (ha : 3 ≤ a) : 0 < a := by positivity

example {a : ℤ} (ha : 3 < a) : 0 ≤ a := by positivity
example {a : ℤ} (ha : 3 < a) : a ≠ 0 := by positivity
example {a : ℤ} (ha : 3 < a) : 0 < a := by positivity

example {a b : ℤ} (h : 0 ≤ a + b) : 0 ≤ a + b := by positivity

example {a : ℤ} (hlt : 0 ≤ a) (hne : a ≠ 0) : 0 < a := by positivity

section

variable [Field α] [LinearOrder α] [IsStrictOrderedRing α]

example : (1/4 - 2/3 : ℚ) ≠ 0 := by positivity
example : (1/4 - 2/3 : α) ≠ 0 := by positivity

end

/- ## Tests of the @[positivity] plugin tactics (addition, multiplication, division) -/

-- example [Nonempty ι] [Zero α] {a : α} (ha : a ≠ 0) : const ι a ≠ 0 := by positivity
-- example [Zero α] [PartialOrder α] {a : α} (ha : 0 < a) : 0 ≤ const ι a := by positivity
-- example [Zero α] [PartialOrder α] {a : α} (ha : 0 ≤ a) : 0 ≤ const ι a := by positivity
-- example [Nonempty ι] [Zero α] [PartialOrder α] {a : α} (ha : 0 < a) : 0 < const ι a := by
--  positivity

section ite
variable {p : Prop} [Decidable p] {a b : ℤ}

example (ha : 0 < a) (hb : 0 < b) : 0 < ite p a b := by positivity
example (ha : 0 < a) (hb : 0 ≤ b) : 0 ≤ ite p a b := by positivity
example (ha : 0 ≤ a) (hb : 0 < b) : 0 ≤ ite p a b := by positivity
example (ha : 0 < a) (hb : b ≠ 0) : ite p a b ≠ 0 := by positivity
example (ha : a ≠ 0) (hb : 0 < b) : ite p a b ≠ 0 := by positivity
example (ha : a ≠ 0) (hb : b ≠ 0) : ite p a b ≠ 0 := by positivity

end ite

example {a b : ℚ} (ha : 0 < a) (hb : 0 < b) : 0 < min a b := by positivity
example {a b : ℚ} (ha : 0 < a) (hb : 0 ≤ b) : 0 ≤ min a b := by positivity
example {a b : ℚ} (ha : 0 ≤ a) (hb : 0 < b) : 0 ≤ min a b := by positivity
example {a b : ℚ} (ha : 0 ≤ a) (hb : 0 ≤ b) : 0 ≤ min a b := by positivity
example {a b : ℚ} (ha : 0 < a) (hb : b ≠ 0) : min a b ≠ 0 := by positivity
example {a b : ℚ} (ha : a ≠ 0) (hb : 0 < b) : min a b ≠ 0 := by positivity
example {a b : ℚ} (ha : a ≠ 0) (hb : b ≠ 0) : min a b ≠ 0 := by positivity

example {a b : ℚ} (ha : 0 < a) : 0 < max a b := by positivity
example {a b : ℚ} (hb : 0 < b) : 0 < max a b := by positivity
example {a b : ℚ} (ha : 0 ≤ a) : 0 ≤ max a b := by positivity
example {a b : ℚ} (hb : 0 ≤ b) : 0 ≤ max a b := by positivity
example {a b : ℚ} (ha : a ≠ 0) (hb : b ≠ 0) : max a b ≠ 0 := by positivity

example {a b : ℚ} (ha : 0 < a) (hb : 0 < b) : 0 < a * b := by positivity
example {a b : ℚ} (ha : 0 < a) (hb : 0 ≤ b) : 0 ≤ a * b := by positivity
example {a b : ℚ} (ha : 0 ≤ a) (hb : 0 < b) : 0 ≤ a * b := by positivity
example {a b : ℚ} (ha : 0 < a) (hb : b ≠ 0) : a * b ≠ 0 := by positivity
example {a b : ℚ} (ha : a ≠ 0) (hb : 0 < b) : a * b ≠ 0 := by positivity
example {a b : ℚ} (ha : a ≠ 0) (hb : b ≠ 0) : a * b ≠ 0 := by positivity

example {a b : ℚ} (ha : 0 < a) (hb : 0 < b) : 0 < a / b := by positivity
example {a b : ℚ} (ha : 0 < a) (hb : 0 ≤ b) : 0 ≤ a / b := by positivity
example {a b : ℚ} (ha : 0 ≤ a) (hb : 0 < b) : 0 ≤ a / b := by positivity
example {a b : ℚ} (ha : 0 ≤ a) (hb : 0 ≤ b) : 0 ≤ a / b := by positivity
example {a b : ℚ} (ha : 0 < a) (hb : b ≠ 0) : a / b ≠ 0 := by positivity
example {a b : ℚ} (ha : a ≠ 0) (hb : 0 < b) : a / b ≠ 0 := by positivity
example {a b : ℚ} (ha : a ≠ 0) (hb : b ≠ 0) : a / b ≠ 0 := by positivity

example {a b : ℤ} (ha : 0 < a) (hb : 0 < b) : 0 ≤ a / b := by positivity
example {a : ℤ} (ha : 0 < a) : 0 < a / a := by positivity
example {a b : ℤ} (ha : 0 < a) (hb : 0 ≤ b) : 0 ≤ a / b := by positivity
example {a b : ℤ} (ha : 0 ≤ a) (hb : 0 < b) : 0 ≤ a / b := by positivity
example {a b : ℤ} (ha : 0 ≤ a) (hb : 0 ≤ b) : 0 ≤ a / b := by positivity

example {a : ℚ} (ha : 0 < a) : 0 < a⁻¹ := by positivity
example {a : ℚ} (ha : 0 ≤ a) : 0 ≤ a⁻¹ := by positivity
example {a : ℚ} (ha : a ≠ 0) : a⁻¹ ≠ 0 := by positivity

example {a : ℚ} (n : ℕ) (ha : 0 < a) : 0 < a ^ n := by positivity
example {a : ℚ} (n : ℕ) (ha : 0 ≤ a) : 0 ≤ a ^ n := by positivity
example {a : ℚ} (n : ℕ) (ha : a ≠ 0) : a ^ n ≠ 0 := by positivity
example {a : ℚ} : 0 ≤ a ^ 18 := by positivity
example {a : ℚ} (ha : a ≠ 0) : 0 < a ^ 18 := by positivity

example {a : ℚ} (ha : 0 < a) : 0 < |a| := by positivity
example {a : ℚ} (ha : a ≠ 0) : 0 < |a| := by positivity
example (a : ℚ) : 0 ≤ |a| := by positivity

example {a : ℤ} {b : ℚ} (ha : 0 < a) (hb : 0 < b) : 0 < a • b := by positivity
example {a : ℤ} {b : ℚ} (ha : 0 < a) (hb : 0 ≤ b) : 0 ≤ a • b := by positivity
example {a : ℤ} {b : ℚ} (ha : 0 ≤ a) (hb : 0 < b) : 0 ≤ a • b := by positivity
example {a : ℤ} {b : ℚ} (ha : 0 ≤ a) (hb : 0 ≤ b) : 0 ≤ a • b := by positivity
example {a : ℤ} {b : ℚ} (ha : 0 < a) (hb : b ≠ 0) : a • b ≠ 0 := by positivity
example {a : ℤ} {b : ℚ} (ha : a ≠ 0) (hb : 0 < b) : a • b ≠ 0 := by positivity
example {a : ℤ} {b : ℚ} (ha : a ≠ 0) (hb : b ≠ 0) : a • b ≠ 0 := by positivity

-- Test that the positivity extension for `a • b` can handle universe polymorphism.
example {R M : Type*} [Semiring R] [PartialOrder R] [IsOrderedRing R]
    [Semiring M] [PartialOrder M] [IsStrictOrderedRing M]
    [SMulWithZero R M] [OrderedSMul R M] {a : R} {b : M} (ha : 0 < a) (hb : 0 < b) :
    0 < a • b := by positivity

example {a : ℤ} (ha : 3 < a) : 0 ≤ a + a := by positivity

example {a b : ℤ} (ha : 3 < a) (hb : 4 ≤ b) : 0 ≤ 3 + a + b + b + 14 := by positivity

-- example {H : Type _} [LinearOrderedAddCommGroup H] {a b : H} (ha : 0 < a) (hb : 0 ≤ b) :
--   0 ≤ a + a + b :=
-- by positivity

example {a : ℤ} (ha : 3 < a) : 0 < a + a := by positivity

example {a b : ℚ} (ha : 3 < a) (hb : 4 ≤ b) : 0 < 3 + a * b / 7 + b + 7 + 14 := by positivity

example {a b : ℤ} (ha : 3 < a) (hb : 4 ≤ b) : 0 < 3 + a * b / 7 + b + 7 + 14 := by positivity

section
variable {q : ℚ}

example (hq : q ≠ 0) : q.num ≠ 0 := by positivity
example : 0 < q.den := by positivity
example (hq : 0 < q) : 0 < q := by positivity
example (hq : 0 ≤ q) : 0 ≤ q.num := by positivity

end

example (a : ℤ) : 0 ≤ a⁺ := by positivity
example (a : ℤ) (ha : 0 < a) : 0 < a⁺ := by positivity
example (a : ℤ) : 0 ≤ a⁻ := by positivity

/-! ### Exponentiation -/

example [Semiring α] [PartialOrder α] [IsOrderedRing α] [Nontrivial α]
    (a : α) : 0 < a ^ 0 := by positivity
example [Ring α] [LinearOrder α] [IsStrictOrderedRing α]
    (a : α) : 0 ≤ a ^ 18 := by positivity
example [Semiring α] [PartialOrder α] [IsOrderedRing α]
    {a : α} {n : ℕ} (ha : 0 ≤ a) : 0 ≤ a ^ n := by positivity
example [Semiring α] [PartialOrder α] [IsStrictOrderedRing α]
    {a : α} {n : ℕ} (ha : 0 < a) : 0 < a ^ n := by positivity

example [Semifield α] [LinearOrder α] [IsStrictOrderedRing α]
    (a : α) : 0 < a ^ (0 : ℤ) := by positivity
example [Field α] [LinearOrder α] [IsStrictOrderedRing α]
    (a : α) : 0 ≤ a ^ (18 : ℤ) := by positivity
example [Field α] [LinearOrder α] [IsStrictOrderedRing α]
    (a : α) : 0 ≤ a ^ (-34 : ℤ) := by positivity
example [Semifield α] [LinearOrder α] [IsStrictOrderedRing α]
    {a : α} {n : ℤ} (ha : 0 ≤ a) : 0 ≤ a ^ n := by positivity
example [Semifield α] [LinearOrder α] [IsStrictOrderedRing α]
    {a : α} {n : ℤ} (ha : 0 < a) : 0 < a ^ n := by positivity

-- example {a b : Cardinal.{u}} (ha : 0 < a) : 0 < a ^ b := by positivity
-- example {a b : Ordinal.{u}} (ha : 0 < a) : 0 < a ^ b := by positivity

example {a b : ℝ} (ha : 0 ≤ a) : 0 ≤ a ^ b := by positivity
example {a b : ℝ} (ha : 0 < a) : 0 < a ^ b := by positivity
example {a : ℝ≥0} {b : ℝ} (ha : 0 < a) : 0 < (a : ℝ) ^ b := by positivity
-- example {a : ℝ≥0∞} {b : ℝ} (ha : 0 < a) (hb : 0 ≤ b) : 0 < a ^ b := by positivity
-- example {a : ℝ≥0∞} {b : ℝ} (ha : 0 < a) (hb : 0 < b) : 0 < a ^ b := by positivity
example {a : ℝ} : 0 < a ^ 0 := by positivity

example {a : ℝ} (ha : 0 < a) : 0 ≤ ⌊a⌋ := by positivity
example {a : ℝ} (ha : 0 ≤ a) : 0 ≤ ⌊a⌋ := by positivity

example {a : ℝ} (ha : 0 < a) : 0 < ⌈a⌉₊ := by positivity
example {a : ℝ} (ha : 0 < a) : 0 < ⌈a⌉ := by positivity
example {a : ℝ} (ha : 0 ≤ a) : 0 ≤ ⌈a⌉ := by positivity

example {a : ℤ} (ha : 3 < a) : 0 ≤ a ^ 2 + a := by positivity

example {a : ℤ} (ha : 3 < a) : 0 ≤ a ^ 3 + a := by positivity

example {a : ℤ} (ha : 3 < a) : 0 < a ^ 2 + a := by positivity

example {a b : ℤ} (ha : 3 < a) (hb : b ≥ 4) : 0 ≤ 3 * a ^ 2 * b + b * 7 + 14 := by positivity

example {a b : ℤ} (ha : 3 < a) (hb : b ≥ 4) : 0 < 3 * a ^ 2 * b + b * 7 + 14 := by positivity

example {a : ℤ} : 0 ≤ |a| := by positivity

example {a : ℤ} : 0 < |a| + 3 := by positivity

example {n : ℤ} (hn : 0 < n) : 0 < n.natAbs := by positivity
example {n : ℤ} (hn : n ≠ 0) : 0 < n.natAbs := by positivity
example {n : ℤ} : 0 ≤ n.natAbs := by positivity

example {a : ℤ} (ha : 1 < a) : 0 < |(3:ℤ) + a| := by positivity

example : 0 < NNReal.sqrt 5 := by positivity
example : 0 ≤ Real.sqrt (-5) := by positivity
example (x : ℝ) : 0 ≤ Real.sqrt x := by positivity
example : 0 < Real.sqrt 5 := by positivity

example {a : ℝ} (_ha : 0 ≤ a) : 0 ≤ Real.sqrt a := by positivity

example {a : ℝ} (ha : 0 ≤ a) : 0 < Real.sqrt (a + 3) := by positivity

example {a b : ℤ} (ha : 3 < a) : 0 ≤ min a (b ^ 2) := by positivity

-- -- test that the tactic can ignore arithmetic operations whose associated extension tactic
-- -- requires more typeclass assumptions than are available
-- example {R : Type _} [Zero R] [Div R] [LinearOrder R] {a b c : R} (h1 : 0 < a) (h2 : 0 < b)
--   (h3 : 0 < c) :
--   0 < max (a / b) c :=
-- by positivity

example : 0 ≤ max 3 4 := by positivity

example {b : ℤ} : 0 ≤ max (-3) (b ^ 2) := by positivity

example {b : ℤ} : 0 ≤ max (b ^ 2) 0 := by positivity

example : 0 ≤ max (0:ℤ) (-3) := by positivity

example : 0 ≤ max (-3 : ℤ) 5 := by positivity

-- example [OrderedSemiring α] [OrderedAddCommMonoid β] [SMulWithZero α β]
--   [OrderedSMul α β] {a : α} (ha : 0 < a) {b : β} (hb : 0 < b) : 0 ≤ a • b := by positivity

example (n : ℕ) : 0 < n.succ := by positivity
example (n : ℕ+) : 0 < (↑n : ℕ) := by positivity
example (n : ℕ) : 0 < n ! := by positivity
example (n k : ℕ) : 0 < (n+1).ascFactorial k := by positivity

example {α : Type _} (s : Finset α) (hs : s.Nonempty) : 0 < #s := by positivity
example {α : Type _} [Fintype α] [Nonempty α] : 0 < Fintype.card α := by positivity

example {r : ℝ} : 0 < Real.exp r := by positivity

example {n : ℕ} : 0 ≤ Real.log n := by positivity
example {n : ℤ} : 0 ≤ Real.log n := by positivity
example : 0 < Real.log 2 := by positivity
example : 0 < Real.log 1.01 := by positivity
example : 0 ≠ Real.log 0.99 := by positivity
example : 0 < Real.log (-2) := by positivity
example : 0 < Real.log (-1.01) := by positivity
example : 0 ≠ Real.log (-0.99) := by positivity
example : 0 ≤ Real.log 1 := by positivity
example : 0 ≤ Real.log 0 := by positivity
example : 0 ≤ Real.log (-1) := by positivity

example [SeminormedGroup E] {a : E} (_ha : a ≠ 1) : 0 ≤ ‖a‖ := by positivity
example [NormedGroup E] {a : E} : 0 ≤ ‖a‖ := by positivity
example [NormedGroup E] {a : E} (ha : a ≠ 1) : 0 < ‖a‖ := by positivity

example [SeminormedAddGroup E] {a : E} (_ha : a ≠ 0) : 0 ≤ ‖a‖ := by positivity
example [NormedAddGroup E] {a : E} : 0 ≤ ‖a‖ := by positivity
example [NormedAddGroup E] {a : E} (ha : a ≠ 0) : 0 < ‖a‖ := by positivity

example [MetricSpace α] (x y : α) : 0 ≤ dist x y := by positivity
example [MetricSpace α] {s : Set α} : 0 ≤ Metric.diam s := by positivity

-- example {E : Type _} [AddGroup E] {p : AddGroupSeminorm E} {x : E} : 0 ≤ p x := by positivity
-- example {E : Type _} [Group E] {p : GroupSeminorm E} {x : E} : 0 ≤ p x := by positivity

-- example {r : α → β → Prop} [∀ a, DecidablePred (r a)] {s : Finset α} {t : Finset β} :
--   0 ≤ Rel.edgeDensity r s t := by positivity
-- example {G : SimpleGraph α} [DecidableRel G.adj] {s t : finset α} :
--   0 ≤ G.edgeDensity s t := by positivity

/- ### Canonical orders -/

example {a : ℕ} : 0 ≤ a := by positivity
example {a : ℚ≥0} : 0 ≤ a := by positivity
example {a : ℝ≥0} : 0 ≤ a := by positivity
example {a : ℝ≥0∞} : 0 ≤ a := by positivity

/- ### Coercions -/

example {a : ℕ} : (0 : ℤ) ≤ a := by positivity
example {a : ℕ} : (0 : ℚ) ≤ a := by positivity
example {a : ℕ} (ha : 0 < a) : (0 : ℤ) < a := by positivity
example {a : ℕ} (ha : 0 < a) : (0 : ℚ) < a := by positivity
example {a : ℤ} (ha : a ≠ 0) : (a : ℚ) ≠ 0 := by positivity
example {a : ℤ} (ha : 0 ≤ a) : (0 : ℚ) ≤ a := by positivity
example {a : ℤ} (ha : 0 < a) : (0 : ℚ) < a := by positivity
example {a : ℚ} (ha : a ≠ 0) : (a : ℝ) ≠ 0 := by positivity
example {a : ℚ} (ha : 0 ≤ a) : (0 : ℝ) ≤ a := by positivity
example {a : ℚ} (ha : 0 < a) : (0 : ℝ) < a := by positivity
example {a : ℚ≥0} (ha : a ≠ 0) : (a : ℝ≥0) ≠ 0 := by positivity
example {a : ℚ≥0} : (0 : ℝ≥0) ≤ a := by positivity
example {a : ℚ≥0} (ha : 0 < a) : (0 : ℝ≥0) < a := by positivity
example {r : ℝ≥0} : (0 : ℝ) ≤ r := by positivity
example {r : ℝ≥0} (hr : 0 < r) : (0 : ℝ) < r := by positivity
-- example {r : ℝ≥0} (hr : 0 < r) : (0 : ℝ≥0∞) < r := by positivity
-- -- example {r : ℝ≥0} : (0 : ereal) ≤ r := by positivity -- TODO: Handle `coe_trans`
-- -- example {r : ℝ≥0} (hr : 0 < r) : (0 : ereal) < r := by positivity
-- example {r : ℝ} (hr : 0 ≤ r) : (0 : ereal) ≤ r := by positivity
-- example {r : ℝ} (hr : 0 < r) : (0 : ereal) < r := by positivity
-- example {r : ℝ} (hr : 0 ≤ r) : (0 : hyperreal) ≤ r := by positivity
-- example {r : ℝ} (hr : 0 < r) : (0 : hyperreal) < r := by positivity
-- example {r : ℝ≥0∞} : (0 : ereal) ≤ r := by positivity
-- example {r : ℝ≥0∞} (hr : 0 < r) : (0 : ereal) < r := by positivity

-- example {α : Type _} [OrderedRing α] {n : ℤ} : 0 ≤ ((n ^ 2 : ℤ) : α) := by positivity
-- example {r : ℝ≥0} : 0 ≤ ((r : ℝ) : ereal) := by positivity
-- example {r : ℝ≥0} : 0 < ((r + 1 : ℝ) : ereal) := by positivity

/- ## Integrals -/

section Integral

open MeasureTheory

variable {D : Type*} [NormedAddCommGroup D] [NormedSpace ℝ D]
  {E : Type*} [NormedAddCommGroup E] [NormedSpace ℝ E] [MeasurableSpace D] [BorelSpace D]
  (μ : Measure D)

example (f : D → E) : 0 ≤ ∫ x, ‖f x‖ ∂μ := by positivity
example (f g : D → E) : 0 ≤ ∫ x, ‖f x‖ + ‖g x‖ ∂μ := by positivity
example (f : D → E) (c : ℝ) (hc : 0 < c): 0 ≤ ∫ x, c * ‖f x‖ ∂μ := by positivity

end Integral

/-! ## Infinite Sums -/

example (f : ℕ → ℝ) : 0 ≤ ∑' n, f n ^ 2 := by positivity
<<<<<<< HEAD
example  (f : ℕ → ℝ≥0) (c : ℝ) (hc : 0 < c) : 0 ≤ ∑' n, c * f n := by positivity
example [Field α] [LinearOrder α] [IsStrictOrderedRing α]
    [TopologicalSpace α] [OrderClosedTopology α] (f : ℚ → α) :
=======
example (f : ℕ → ℝ≥0) (c : ℝ) (hc : 0 < c) : 0 ≤ ∑' n, c * f n := by positivity
example [LinearOrderedField α] [TopologicalSpace α] [OrderClosedTopology α] (f : ℚ → α) :
>>>>>>> 1442afe1
    0 ≤ ∑' q, (f q)^2 := by
  positivity

-- Make sure that the extension doesn't produce an invalid term by accidentally unifying `?n` with
-- `0` because of the `hf` assumption
set_option linter.unusedVariables false in
example (f : ℕ → ℕ) (hf : 0 ≤ f 0) : 0 ≤ ∑' n, f n := by positivity

/-! ## Big operators -/

example (n : ℕ) (f : ℕ → ℤ) : 0 ≤ ∑ j ∈ range n, f j ^ 2 := by positivity
example (f : ULift.{2} ℕ → ℤ) (s : Finset (ULift.{2} ℕ)) : 0 ≤ ∑ j ∈ s, f j ^ 2 := by positivity
example (n : ℕ) (f : ℕ → ℤ) : 0 ≤ ∑ j : Fin 8, ∑ i ∈ range n, (f j ^ 2 + i ^ 2) := by positivity
example (n : ℕ) (f : ℕ → ℤ) : 0 < ∑ j : Fin (n + 1), (f j ^ 2 + 1) := by positivity
example (f : Empty → ℤ) : 0 ≤ ∑ j : Empty, f j ^ 2 := by positivity
example (f : ℕ → ℤ) : 0 < ∑ j ∈ ({1} : Finset ℕ), (f j ^ 2 + 1) := by
  have : Finset.Nonempty {1} := singleton_nonempty 1
  positivity
example (s : Finset ℕ) : 0 ≤ ∑ j ∈ s, j := by positivity
example (s : Finset ℕ) : 0 ≤ s.sum id := by positivity
example (s : Finset ℕ) (f : ℕ → ℕ) (a : ℕ) : 0 ≤ s.sum (f a) := by positivity

-- Make sure that the extension doesn't produce an invalid term by accidentally unifying `?n` with
-- `0` because of the `hf` assumption
set_option linter.unusedVariables false in
example (f : ℕ → ℕ) (hf : 0 ≤ f 0) : 0 ≤ ∑ n ∈ Finset.range 10, f n := by positivity

set_option linter.unusedVariables false in
example (n : ℕ) : ∏ j ∈ range n, (-1) ≠ 0 := by positivity
example (n : ℕ) (a : ℕ → ℤ) : 0 ≤ ∏ j ∈ range n, a j^2 := by positivity
example (a : ULift.{2} ℕ → ℤ) (s : Finset (ULift.{2} ℕ)) : 0 ≤ ∏ j ∈ s, a j^2 := by positivity
example (n : ℕ) (a : ℕ → ℤ) : 0 ≤ ∏ j : Fin 8, ∏ i ∈ range n, (a j^2 + i ^ 2) := by positivity
example (n : ℕ) (a : ℕ → ℤ) : 0 < ∏ j : Fin (n + 1), (a j^2 + 1) := by positivity
example (a : ℕ → ℤ) : 0 < ∏ j ∈ ({1} : Finset ℕ), (a j^2 + 1) := by
  have : Finset.Nonempty {1} := singleton_nonempty 1
  positivity
example (s : Finset ℕ) : 0 ≤ ∏ j ∈ s, j := by positivity
example (s : Finset ℕ) : 0 ≤ s.sum id := by positivity
example (s : Finset ℕ) (f : ℕ → ℕ) (a : ℕ) : 0 ≤ s.sum (f a) := by positivity

-- Make sure that the extension doesn't produce an invalid term by accidentally unifying `?n` with
-- `0` because of the `hf` assumption
set_option linter.unusedVariables false in
example (f : ℕ → ℕ) (hf : 0 ≤ f 0) : 0 ≤ ∏ n ∈ Finset.range 10, f n := by positivity

-- Make sure that `positivity` isn't too greedy by trying to prove that a product is positive
-- because its body is even if multiplication isn't strictly monotone
example [CommSemiring α] [PartialOrder α] [IsOrderedRing α]
    {a : α} (ha : 0 < a) : 0 ≤ ∏ _i ∈ {(0 : α)}, a := by positivity

/- ## Other extensions -/

example [Zero β] [PartialOrder β] [FunLike F α β] [NonnegHomClass F α β]
    (f : F) (x : α) : 0 ≤ f x := by positivity

example [Semiring S] [PartialOrder S] [IsOrderedRing S] [Semiring R]
    (abv : R → S) [IsAbsoluteValue abv] (x : R) :
    0 ≤ abv x := by
  positivity

example : (0 : ℝ) < ↑(3 : ℝ≥0) := by positivity
example (x : ℝ≥0) : (0:ℝ) ≤ ↑x := by positivity

/- ## Tests that the tactic is agnostic on reversed inequalities -/

example {a : ℤ} (ha : a > 0) : 0 ≤ a := by positivity

example {a : ℤ} (ha : 0 < a) : a ≥ 0 := by positivity

example {a : ℤ} (ha : a > 0) : a ≥ 0 := by positivity

/-
## Test for meta-variable instantiation

Reported on
https://leanprover.zulipchat.com/#narrow/stream/239415-metaprogramming-.2F-tactics/topic/New.20tactic.3A.20.60positivity.60/near/300639970
-/

example : 0 ≤ 0 := by apply le_trans _ (le_refl _); positivity<|MERGE_RESOLUTION|>--- conflicted
+++ resolved
@@ -394,14 +394,9 @@
 /-! ## Infinite Sums -/
 
 example (f : ℕ → ℝ) : 0 ≤ ∑' n, f n ^ 2 := by positivity
-<<<<<<< HEAD
-example  (f : ℕ → ℝ≥0) (c : ℝ) (hc : 0 < c) : 0 ≤ ∑' n, c * f n := by positivity
+example (f : ℕ → ℝ≥0) (c : ℝ) (hc : 0 < c) : 0 ≤ ∑' n, c * f n := by positivity
 example [Field α] [LinearOrder α] [IsStrictOrderedRing α]
     [TopologicalSpace α] [OrderClosedTopology α] (f : ℚ → α) :
-=======
-example (f : ℕ → ℝ≥0) (c : ℝ) (hc : 0 < c) : 0 ≤ ∑' n, c * f n := by positivity
-example [LinearOrderedField α] [TopologicalSpace α] [OrderClosedTopology α] (f : ℚ → α) :
->>>>>>> 1442afe1
     0 ≤ ∑' q, (f q)^2 := by
   positivity
 
