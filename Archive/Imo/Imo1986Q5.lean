/-
Copyright (c) 2024 Yury Kudryashov. All rights reserved.
Released under Apache 2.0 license as described in the file LICENSE.
Authors: Yury Kudryashov
-/
import Mathlib.Data.NNReal.Basic

/-!
# IMO 1986 Q5

Find all functions `f`, defined on the non-negative real numbers and taking nonnegative real values,
such that:

- $f(xf(y))f(y) = f(x + y)$ for all $x, y \ge 0$,
- $f(2) = 0$,
- $f(x) \ne 0$ for $0 \le x < 2$.

We formalize the assumptions on `f` in `Imo1986Q5.IsGood` predicate,
then prove `Imo1986Q5.IsGood f ↔ f = fun x ↦ 2 / (2 - x)`.

Note that this formalization relies on the fact that Mathlib uses 0 as the "garbage value",
namely for `2 ≤ x` we have `2 - x = 0` and `2 / (2 - x) = 0`.

Formalization is based on
[Art of Problem Solving](https://artofproblemsolving.com/wiki/index.php/1986_IMO_Problems/Problem_5)
with minor modifications.
-/

open NNReal

namespace Imo1986Q5

structure IsGood (f : ℝ≥0 → ℝ≥0) : Prop where
  map_add_rev x y : f (x * f y) * f y = f (x + y)
  map_two : f 2 = 0
  map_ne_zero : ∀ x < 2, f x ≠ 0

namespace IsGood

variable {f : ℝ≥0 → ℝ≥0} (hf : IsGood f) {x y : ℝ≥0}
include hf

theorem map_add (x y : ℝ≥0) : f (x + y) = f (x * f y) * f y :=
  (hf.map_add_rev x y).symm

theorem map_eq_zero : f x = 0 ↔ 2 ≤ x := by
  refine ⟨fun hx₀ ↦ not_lt.1 fun hlt ↦ hf.map_ne_zero x hlt hx₀, fun hle ↦ ?_⟩
  rcases exists_add_of_le hle with ⟨x, rfl⟩
  rw [add_comm, hf.map_add, hf.map_two, mul_zero]

theorem map_ne_zero_iff : f x ≠ 0 ↔ x < 2 := by simp [hf.map_eq_zero]

theorem map_of_lt_two (hx : x < 2) : f x = 2 / (2 - x) := by
  have hx' : 0 < 2 - x := tsub_pos_of_lt hx
  have hfx : f x ≠ 0 := hf.map_ne_zero_iff.2 hx
  apply le_antisymm
<<<<<<< HEAD
  · rw [le_div_iff₀ hx', ← NNReal.le_div_iff' hfx, tsub_le_iff_right, ← hf.map_eq_zero,
=======
  · rw [le_div_iff₀ hx', ← le_div_iff₀' hfx.bot_lt, tsub_le_iff_right, ← hf.map_eq_zero,
>>>>>>> d0df76bd
     hf.map_add, div_mul_cancel₀ _ hfx, hf.map_two, zero_mul]
  · rw [div_le_iff₀' hx', ← hf.map_eq_zero]
    refine (mul_eq_zero.1 ?_).resolve_right hfx
    rw [hf.map_add_rev, hf.map_eq_zero, tsub_add_cancel_of_le hx.le]

theorem map_eq (x : ℝ≥0) : f x = 2 / (2 - x) :=
  match lt_or_le x 2 with
  | .inl hx => hf.map_of_lt_two hx
  | .inr hx => by rwa [tsub_eq_zero_of_le hx, div_zero, hf.map_eq_zero]

end IsGood

theorem isGood_iff {f : ℝ≥0 → ℝ≥0} : IsGood f ↔ f = fun x ↦ 2 / (2 - x) := by
  refine ⟨fun hf ↦ funext hf.map_eq, ?_⟩
  rintro rfl
  constructor
  case map_two => simp [tsub_self]
  case map_ne_zero => intro x hx; simpa [tsub_eq_zero_iff_le]
  case map_add_rev =>
    intro x y
    cases lt_or_le y 2 with
    | inl hy =>
      have hy' : 2 - y ≠ 0 := (tsub_pos_of_lt hy).ne'
      rw [div_mul_div_comm, tsub_mul, mul_assoc, div_mul_cancel₀ _ hy', mul_comm x,
        ← mul_tsub, tsub_add_eq_tsub_tsub_swap, mul_div_mul_left _ _ two_ne_zero]
    | inr hy =>
      have : 2 ≤ x + y := le_add_left hy
      simp [tsub_eq_zero_of_le, *]

end Imo1986Q5<|MERGE_RESOLUTION|>--- conflicted
+++ resolved
@@ -54,11 +54,7 @@
   have hx' : 0 < 2 - x := tsub_pos_of_lt hx
   have hfx : f x ≠ 0 := hf.map_ne_zero_iff.2 hx
   apply le_antisymm
-<<<<<<< HEAD
-  · rw [le_div_iff₀ hx', ← NNReal.le_div_iff' hfx, tsub_le_iff_right, ← hf.map_eq_zero,
-=======
   · rw [le_div_iff₀ hx', ← le_div_iff₀' hfx.bot_lt, tsub_le_iff_right, ← hf.map_eq_zero,
->>>>>>> d0df76bd
      hf.map_add, div_mul_cancel₀ _ hfx, hf.map_two, zero_mul]
   · rw [div_le_iff₀' hx', ← hf.map_eq_zero]
     refine (mul_eq_zero.1 ?_).resolve_right hfx
