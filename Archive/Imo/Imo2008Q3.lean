--- conflicted
+++ resolved
@@ -62,13 +62,8 @@
   have hreal₅ : (k : ℝ) > 4 := by
     refine lt_of_pow_lt_pow_left₀ 2 k.cast_nonneg ?_
     linarith only [hreal₂, hreal₃]
-<<<<<<< HEAD
   have hreal₆ : (k : ℝ) > √(2 * n : ℝ) := by
-    refine lt_of_pow_lt_pow_left 2 k.cast_nonneg ?_
-=======
-  have hreal₆ : (k : ℝ) > sqrt (2 * n) := by
     refine lt_of_pow_lt_pow_left₀ 2 k.cast_nonneg ?_
->>>>>>> 554d794c
     rw [sq_sqrt (mul_nonneg zero_le_two n.cast_nonneg)]
     linarith only [hreal₁, hreal₃, hreal₅]
   exact ⟨n, hnat₁, by linarith only [hreal₆, hreal₁]⟩
