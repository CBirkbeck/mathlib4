{"version": "1.1.0",
 "packagesDir": ".lake/packages",
 "packages":
 [{"url": "https://github.com/leanprover-community/batteries",
   "type": "git",
   "subDir": null,
   "scope": "leanprover-community",
   "rev": "8b46c348315b3b281219bf6e19fec66f0933f401",
   "name": "batteries",
   "manifestFile": "lake-manifest.json",
   "inputRev": "nightly-testing",
   "inherited": false,
   "configFile": "lakefile.lean"},
  {"url": "https://github.com/leanprover-community/quote4",
   "type": "git",
   "subDir": null,
   "scope": "leanprover-community",
   "rev": "61cc01564763dc5650ff5576575eb7bc5d84809f",
   "name": "Qq",
   "manifestFile": "lake-manifest.json",
   "inputRev": "nightly-testing",
   "inherited": false,
   "configFile": "lakefile.lean"},
  {"url": "https://github.com/leanprover-community/aesop",
   "type": "git",
   "subDir": null,
   "scope": "leanprover-community",
<<<<<<< HEAD
   "rev": "ed1c351d261df66c33b6739b753102550017dbce",
=======
   "rev": "adaeb6b4d4bf02f60ba3ff6717486a7e895eba77",
>>>>>>> 0935a3ef
   "name": "aesop",
   "manifestFile": "lake-manifest.json",
   "inputRev": "nightly-testing",
   "inherited": false,
   "configFile": "lakefile.toml"},
  {"url": "https://github.com/leanprover-community/ProofWidgets4",
   "type": "git",
   "subDir": null,
   "scope": "leanprover-community",
   "rev": "6f9a1b99e76899a578a6ca0fd1d435f00428014b",
   "name": "proofwidgets",
   "manifestFile": "lake-manifest.json",
   "inputRev": "v0.0.42-pre2",
   "inherited": false,
   "configFile": "lakefile.lean"},
  {"url": "https://github.com/leanprover/lean4-cli",
   "type": "git",
   "subDir": null,
   "scope": "",
   "rev": "2cf1030dc2ae6b3632c84a09350b675ef3e347d0",
   "name": "Cli",
   "manifestFile": "lake-manifest.json",
   "inputRev": "main",
   "inherited": true,
   "configFile": "lakefile.toml"},
  {"url": "https://github.com/leanprover-community/import-graph",
   "type": "git",
   "subDir": null,
   "scope": "leanprover-community",
   "rev": "57bd2065f1dbea5e9235646fb836c7cea9ab03b6",
   "name": "importGraph",
   "manifestFile": "lake-manifest.json",
   "inputRev": "main",
   "inherited": false,
   "configFile": "lakefile.toml"}],
 "name": "mathlib",
 "lakeDir": ".lake"}<|MERGE_RESOLUTION|>--- conflicted
+++ resolved
@@ -25,11 +25,7 @@
    "type": "git",
    "subDir": null,
    "scope": "leanprover-community",
-<<<<<<< HEAD
-   "rev": "ed1c351d261df66c33b6739b753102550017dbce",
-=======
-   "rev": "adaeb6b4d4bf02f60ba3ff6717486a7e895eba77",
->>>>>>> 0935a3ef
+   "rev": "5213a3e196318bd54fac58efe00ea986e3baadcc",
    "name": "aesop",
    "manifestFile": "lake-manifest.json",
    "inputRev": "nightly-testing",
