--- conflicted
+++ resolved
@@ -65,17 +65,10 @@
    "type": "git",
    "subDir": null,
    "scope": "leanprover-community",
-<<<<<<< HEAD
-   "rev": "6fb5084964f7b70493dfad4d48e9940ff3bbbb1c",
+   "rev": "9aad395ab78675e2c9466e0921311c5edc09f207",
    "name": "batteries",
    "manifestFile": "lake-manifest.json",
    "inputRev": "lean-pr-testing-7504",
-=======
-   "rev": "bd3a024545ca951b7fc416bcf1340eab24f2065d",
-   "name": "batteries",
-   "manifestFile": "lake-manifest.json",
-   "inputRev": "lean-pr-testing-5182",
->>>>>>> 390f4edd
    "inherited": false,
    "configFile": "lakefile.toml"},
   {"url": "https://github.com/leanprover/lean4-cli",
