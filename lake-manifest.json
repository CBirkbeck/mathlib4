--- conflicted
+++ resolved
@@ -4,11 +4,7 @@
  [{"url": "https://github.com/JamesGallicchio/std4",
    "type": "git",
    "subDir": null,
-<<<<<<< HEAD
-   "rev": "c78df35a96455d1da7668fe7dfd01266b0ef4a3c",
-=======
-   "rev": "9e37a01f8590f81ace095b56710db694b5bf8ca0",
->>>>>>> c6ea155e
+   "rev": "4a9c74d3350d775fb1af597d74766a1bdd433d95",
    "name": "std",
    "manifestFile": "lake-manifest.json",
    "inputRev": "perm-move",
