{"version": "1.1.0",
 "packagesDir": ".lake/packages",
 "packages":
 [{"url": "https://github.com/leanprover-community/batteries",
   "type": "git",
   "subDir": null,
   "scope": "leanprover-community",
<<<<<<< HEAD
   "rev": "cd404b26c6ea643b9fdf5fb004d83a88c0f00f3e",
=======
   "rev": "c57ab80c8dd20b345b29c81c446c78a6b3677d20",
>>>>>>> 3874c4e1
   "name": "batteries",
   "manifestFile": "lake-manifest.json",
   "inputRev": "nightly-testing",
   "inherited": false,
   "configFile": "lakefile.lean"},
  {"url": "https://github.com/leanprover-community/quote4",
   "type": "git",
   "subDir": null,
   "scope": "leanprover-community",
   "rev": "2c8ae451ce9ffc83554322b14437159c1a9703f9",
   "name": "Qq",
   "manifestFile": "lake-manifest.json",
   "inputRev": "master",
   "inherited": false,
   "configFile": "lakefile.lean"},
  {"url": "https://github.com/leanprover-community/aesop",
   "type": "git",
   "subDir": null,
   "scope": "leanprover-community",
   "rev": "a895713f7701e295a015b1087f3113fd3d615272",
   "name": "aesop",
   "manifestFile": "lake-manifest.json",
   "inputRev": "master",
   "inherited": false,
   "configFile": "lakefile.toml"},
  {"url": "https://github.com/leanprover-community/ProofWidgets4",
   "type": "git",
   "subDir": null,
   "scope": "leanprover-community",
   "rev": "eb08eee94098fe530ccd6d8751a86fe405473d4c",
   "name": "proofwidgets",
   "manifestFile": "lake-manifest.json",
   "inputRev": "v0.0.42",
   "inherited": false,
   "configFile": "lakefile.lean"},
  {"url": "https://github.com/leanprover/lean4-cli",
   "type": "git",
   "subDir": null,
   "scope": "",
   "rev": "2cf1030dc2ae6b3632c84a09350b675ef3e347d0",
   "name": "Cli",
   "manifestFile": "lake-manifest.json",
   "inputRev": "main",
   "inherited": true,
   "configFile": "lakefile.toml"},
  {"url": "https://github.com/leanprover-community/import-graph",
   "type": "git",
   "subDir": null,
   "scope": "leanprover-community",
   "rev": "fb7841a6f4fb389ec0e47dd4677844d49906af3c",
   "name": "importGraph",
   "manifestFile": "lake-manifest.json",
   "inputRev": "main",
   "inherited": false,
   "configFile": "lakefile.toml"},
  {"url": "https://github.com/leanprover-community/LeanSearchClient",
   "type": "git",
   "subDir": null,
   "scope": "leanprover-community",
   "rev": "2ba60fa2c384a94735454db11a2d523612eaabff",
   "name": "LeanSearchClient",
   "manifestFile": "lake-manifest.json",
   "inputRev": "main",
   "inherited": false,
   "configFile": "lakefile.toml"}],
 "name": "mathlib",
 "lakeDir": ".lake"}<|MERGE_RESOLUTION|>--- conflicted
+++ resolved
@@ -5,11 +5,7 @@
    "type": "git",
    "subDir": null,
    "scope": "leanprover-community",
-<<<<<<< HEAD
-   "rev": "cd404b26c6ea643b9fdf5fb004d83a88c0f00f3e",
-=======
-   "rev": "c57ab80c8dd20b345b29c81c446c78a6b3677d20",
->>>>>>> 3874c4e1
+   "rev": "dd8ec7fa3246d16baf8d17d81d70bcaae8546f27",
    "name": "batteries",
    "manifestFile": "lake-manifest.json",
    "inputRev": "nightly-testing",
