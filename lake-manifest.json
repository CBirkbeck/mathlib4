--- conflicted
+++ resolved
@@ -5,11 +5,7 @@
    "type": "git",
    "subDir": null,
    "scope": "leanprover-community",
-<<<<<<< HEAD
    "rev": "905081cf56230efae4bc7ed10f1add9a76661a34",
-=======
-   "rev": "c0efc1fd2a0bec51bd55c5b17348af13d7419239",
->>>>>>> 984c68d7
    "name": "batteries",
    "manifestFile": "lake-manifest.json",
    "inputRev": "nightly-testing",
@@ -29,7 +25,7 @@
    "type": "git",
    "subDir": null,
    "scope": "leanprover-community",
-   "rev": "deb5bd446a108da8aa8c1a1b62dd50722b961b73",
+   "rev": "cf30d04b6448dbb5a5b30a7d031e3949e74b9dd1",
    "name": "aesop",
    "manifestFile": "lake-manifest.json",
    "inputRev": "master",
