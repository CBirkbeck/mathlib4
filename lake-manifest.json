{"version": "1.1.0",
 "packagesDir": ".lake/packages",
 "packages":
 [{"url": "https://github.com/leanprover-community/batteries",
   "type": "git",
   "subDir": null,
   "scope": "leanprover-community",
<<<<<<< HEAD
   "rev": "389fb58a2ff92e1ede0db37b1fedcb9a6162df94",
=======
   "rev": "0c9c4dc912dcfabebbc0d4127de3da778a4c64dc",
>>>>>>> f2b345dd
   "name": "batteries",
   "manifestFile": "lake-manifest.json",
   "inputRev": "lean-pr-testing-5740",
   "inherited": false,
   "configFile": "lakefile.lean"},
  {"url": "https://github.com/leanprover-community/quote4",
   "type": "git",
   "subDir": null,
   "scope": "leanprover-community",
   "rev": "0495948fee4b49f9e4757134f6c3c13c6a8d9fa4",
   "name": "Qq",
   "manifestFile": "lake-manifest.json",
   "inputRev": "nightly-testing",
   "inherited": false,
   "configFile": "lakefile.lean"},
  {"url": "https://github.com/leanprover-community/aesop",
   "type": "git",
   "subDir": null,
   "scope": "leanprover-community",
   "rev": "068d4e4dc7cec9a9a724311db12d0138316c1005",
   "name": "aesop",
   "manifestFile": "lake-manifest.json",
   "inputRev": "nightly-testing",
   "inherited": false,
   "configFile": "lakefile.toml"},
  {"url": "https://github.com/leanprover-community/ProofWidgets4",
   "type": "git",
   "subDir": null,
   "scope": "leanprover-community",
   "rev": "032cf93147e1fc5af7cbddc1075acea78c89a075",
   "name": "proofwidgets",
   "manifestFile": "lake-manifest.json",
   "inputRev": "v0.0.44-pre",
   "inherited": false,
   "configFile": "lakefile.lean"},
  {"url": "https://github.com/leanprover/lean4-cli",
   "type": "git",
   "subDir": null,
   "scope": "leanprover",
   "rev": "2cf1030dc2ae6b3632c84a09350b675ef3e347d0",
   "name": "Cli",
   "manifestFile": "lake-manifest.json",
   "inputRev": "main",
   "inherited": true,
   "configFile": "lakefile.toml"},
  {"url": "https://github.com/leanprover-community/import-graph",
   "type": "git",
   "subDir": null,
   "scope": "leanprover-community",
   "rev": "6b657150b3c7294404ba85f0185391a898432a78",
   "name": "importGraph",
   "manifestFile": "lake-manifest.json",
   "inputRev": "nightly-testing",
   "inherited": false,
   "configFile": "lakefile.toml"},
  {"url": "https://github.com/leanprover-community/LeanSearchClient",
   "type": "git",
   "subDir": null,
   "scope": "leanprover-community",
   "rev": "7bedaed1ef024add1e171cc17706b012a9a37802",
   "name": "LeanSearchClient",
   "manifestFile": "lake-manifest.json",
   "inputRev": "main",
   "inherited": false,
   "configFile": "lakefile.toml"}],
 "name": "mathlib",
 "lakeDir": ".lake"}<|MERGE_RESOLUTION|>--- conflicted
+++ resolved
@@ -5,11 +5,7 @@
    "type": "git",
    "subDir": null,
    "scope": "leanprover-community",
-<<<<<<< HEAD
    "rev": "389fb58a2ff92e1ede0db37b1fedcb9a6162df94",
-=======
-   "rev": "0c9c4dc912dcfabebbc0d4127de3da778a4c64dc",
->>>>>>> f2b345dd
    "name": "batteries",
    "manifestFile": "lake-manifest.json",
    "inputRev": "lean-pr-testing-5740",
