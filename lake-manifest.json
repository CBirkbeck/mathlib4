{"version": "1.1.0",
 "packagesDir": ".lake/packages",
 "packages":
 [{"url": "https://github.com/leanprover-community/plausible",
   "type": "git",
   "subDir": null,
   "scope": "leanprover-community",
   "rev": "4dfba8b20a5ce570b9ef8bae969dd163782f9793",
   "name": "plausible",
   "manifestFile": "lake-manifest.json",
   "inputRev": "nightly-testing",
   "inherited": false,
   "configFile": "lakefile.toml"},
  {"url": "https://github.com/leanprover-community/LeanSearchClient",
   "type": "git",
   "subDir": null,
   "scope": "leanprover-community",
   "rev": "8d29bc2c3ebe1f863c2f02df816b4f3dd1b65226",
   "name": "LeanSearchClient",
   "manifestFile": "lake-manifest.json",
   "inputRev": "main",
   "inherited": false,
   "configFile": "lakefile.toml"},
  {"url": "https://github.com/leanprover-community/import-graph",
   "type": "git",
   "subDir": null,
   "scope": "leanprover-community",
   "rev": "c20832d6f0b3186a97ea9361cec0a5b87dd152a3",
   "name": "importGraph",
   "manifestFile": "lake-manifest.json",
   "inputRev": "main",
   "inherited": false,
   "configFile": "lakefile.toml"},
  {"url": "https://github.com/leanprover-community/ProofWidgets4",
   "type": "git",
   "subDir": null,
   "scope": "leanprover-community",
   "rev": "ea953247aac573c9b5adea60bacd3e085f58aca4",
   "name": "proofwidgets",
   "manifestFile": "lake-manifest.json",
   "inputRev": "v0.0.56",
   "inherited": false,
   "configFile": "lakefile.lean"},
  {"url": "https://github.com/leanprover-community/aesop",
   "type": "git",
   "subDir": null,
   "scope": "leanprover-community",
   "rev": "5d3d6317013bd85eecd3be10d0c0741ea96e7bc4",
   "name": "aesop",
   "manifestFile": "lake-manifest.json",
   "inputRev": "nightly-testing",
   "inherited": false,
   "configFile": "lakefile.toml"},
  {"url": "https://github.com/leanprover-community/quote4",
   "type": "git",
   "subDir": null,
   "scope": "leanprover-community",
   "rev": "aa4c87abed970d9dfad2506000d99d30b02f476b",
   "name": "Qq",
   "manifestFile": "lake-manifest.json",
   "inputRev": "master",
   "inherited": false,
   "configFile": "lakefile.toml"},
  {"url": "https://github.com/leanprover-community/batteries",
   "type": "git",
   "subDir": null,
   "scope": "leanprover-community",
<<<<<<< HEAD
   "rev": "97d5a3147c25757625c844cb12226ce4564f6dbc",
=======
   "rev": "d23d8628ba1b0533d01486e28f1c3e43c92e2620",
>>>>>>> b4d11241
   "name": "batteries",
   "manifestFile": "lake-manifest.json",
   "inputRev": "lean-pr-testing-7499",
   "inherited": false,
   "configFile": "lakefile.toml"},
  {"url": "https://github.com/leanprover/lean4-cli",
   "type": "git",
   "subDir": null,
   "scope": "leanprover",
   "rev": "aff4176e5c41737a0d73be74ad9feb6a889bfa98",
   "name": "Cli",
   "manifestFile": "lake-manifest.json",
   "inputRev": "main",
   "inherited": true,
   "configFile": "lakefile.toml"}],
 "name": "mathlib",
 "lakeDir": ".lake"}<|MERGE_RESOLUTION|>--- conflicted
+++ resolved
@@ -65,11 +65,7 @@
    "type": "git",
    "subDir": null,
    "scope": "leanprover-community",
-<<<<<<< HEAD
-   "rev": "97d5a3147c25757625c844cb12226ce4564f6dbc",
-=======
-   "rev": "d23d8628ba1b0533d01486e28f1c3e43c92e2620",
->>>>>>> b4d11241
+   "rev": "73f6780d9cbe01a68a4cf8c6edb7b175b4d89820",
    "name": "batteries",
    "manifestFile": "lake-manifest.json",
    "inputRev": "lean-pr-testing-7499",
