--- conflicted
+++ resolved
@@ -65,11 +65,7 @@
    "type": "git",
    "subDir": null,
    "scope": "leanprover-community",
-<<<<<<< HEAD
-   "rev": "08681ddeb7536a50dea8026c6693cb9b07f01717",
-=======
    "rev": "795ab4977cc1b41273258b736585b9b3def9081c",
->>>>>>> 06d29195
    "name": "batteries",
    "manifestFile": "lake-manifest.json",
    "inputRev": "main",
