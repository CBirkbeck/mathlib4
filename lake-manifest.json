--- conflicted
+++ resolved
@@ -65,11 +65,7 @@
    "type": "git",
    "subDir": null,
    "scope": "leanprover-community",
-<<<<<<< HEAD
-   "rev": "bc860ed0f39ca75acf022723aa69a2024a9b4ab0",
-=======
-   "rev": "13b6a5497059a6c2e548b7ed5d93c6cef7e00f01",
->>>>>>> 9bdd95bd
+   "rev": "850a1c1e3a3099088b0214714b0743029c3ddbb0",
    "name": "batteries",
    "manifestFile": "lake-manifest.json",
    "inputRev": "lean-pr-testing-6744",
