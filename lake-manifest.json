--- conflicted
+++ resolved
@@ -65,11 +65,7 @@
    "type": "git",
    "subDir": null,
    "scope": "leanprover-community",
-<<<<<<< HEAD
-   "rev": "62398edfce9977467f273b8d104f1591aae16843",
-=======
-   "rev": "61dd72099e98719d33239933316e12894677a843",
->>>>>>> 956d5148
+   "rev": "b198ae51d27902453b27d01fc0ac07eeadcbe2e6",
    "name": "batteries",
    "manifestFile": "lake-manifest.json",
    "inputRev": "fin-find",
