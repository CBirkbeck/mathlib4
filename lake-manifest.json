--- conflicted
+++ resolved
@@ -5,11 +5,7 @@
    "type": "git",
    "subDir": null,
    "scope": "leanprover-community",
-<<<<<<< HEAD
    "rev": "de4e7d2aa81879ff79cda6a489e6541e114a26bb",
-=======
-   "rev": "4e8a24224fb0a2155547e2d96a875215829afdc0",
->>>>>>> 022e83a3
    "name": "batteries",
    "manifestFile": "lake-manifest.json",
    "inputRev": "nightly-testing",
@@ -39,10 +35,10 @@
    "type": "git",
    "subDir": null,
    "scope": "leanprover-community",
-   "rev": "5632ca0c8675a572e875e501c19575d7785b9b38",
+   "rev": "23268f52d3505955de3c26a42032702c25cfcbf8",
    "name": "proofwidgets",
    "manifestFile": "lake-manifest.json",
-   "inputRev": "v0.0.44-pre3",
+   "inputRev": "v0.0.44",
    "inherited": false,
    "configFile": "lakefile.lean"},
   {"url": "https://github.com/leanprover/lean4-cli",
@@ -79,11 +75,7 @@
    "type": "git",
    "subDir": null,
    "scope": "leanprover-community",
-<<<<<<< HEAD
-   "rev": "3b0b954f62792681076389108fa9305b9892d394",
-=======
    "rev": "e17cfec10ceac150adcc32f45feafd359246b67a",
->>>>>>> 022e83a3
    "name": "plausible",
    "manifestFile": "lake-manifest.json",
    "inputRev": "nightly-testing",
