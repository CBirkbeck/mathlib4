--- conflicted
+++ resolved
@@ -5,11 +5,7 @@
    "type": "git",
    "subDir": null,
    "scope": "leanprover-community",
-<<<<<<< HEAD
-   "rev": "14eda6b988b702d19b8fe8913c4b8d8f0fcea73e",
-=======
    "rev": "1a8f1671900589571ab6000703b76c07061a2a77",
->>>>>>> 2b617ccc
    "name": "batteries",
    "manifestFile": "lake-manifest.json",
    "inputRev": "nightly-testing-2024-08-22",
