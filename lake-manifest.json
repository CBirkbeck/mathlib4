{"version": "1.1.0",
 "packagesDir": ".lake/packages",
 "packages":
 [{"url": "https://github.com/leanprover-community/batteries",
   "type": "git",
   "subDir": null,
   "scope": "leanprover-community",
<<<<<<< HEAD
   "rev": "c48acc449497a7c2749bbb9d29fca9e13a2346dc",
=======
   "rev": "b81bcb1f44eb7623ff49e71f4da58e473ae9d4c4",
>>>>>>> 504d5b0f
   "name": "batteries",
   "manifestFile": "lake-manifest.json",
   "inputRev": "lean-pr-testing-5520",
   "inherited": false,
   "configFile": "lakefile.lean"},
  {"url": "https://github.com/leanprover-community/quote4",
   "type": "git",
   "subDir": null,
   "scope": "leanprover-community",
   "rev": "2c8ae451ce9ffc83554322b14437159c1a9703f9",
   "name": "Qq",
   "manifestFile": "lake-manifest.json",
   "inputRev": "master",
   "inherited": false,
   "configFile": "lakefile.lean"},
  {"url": "https://github.com/leanprover-community/aesop",
   "type": "git",
   "subDir": null,
   "scope": "leanprover-community",
   "rev": "50aaaf78b7db5bd635c19c660d59ed31b9bc9b5a",
   "name": "aesop",
   "manifestFile": "lake-manifest.json",
   "inputRev": "master",
   "inherited": false,
   "configFile": "lakefile.toml"},
  {"url": "https://github.com/leanprover-community/ProofWidgets4",
   "type": "git",
   "subDir": null,
   "scope": "leanprover-community",
   "rev": "eb08eee94098fe530ccd6d8751a86fe405473d4c",
   "name": "proofwidgets",
   "manifestFile": "lake-manifest.json",
   "inputRev": "v0.0.42",
   "inherited": false,
   "configFile": "lakefile.lean"},
  {"url": "https://github.com/leanprover/lean4-cli",
   "type": "git",
   "subDir": null,
   "scope": "",
   "rev": "2cf1030dc2ae6b3632c84a09350b675ef3e347d0",
   "name": "Cli",
   "manifestFile": "lake-manifest.json",
   "inputRev": "main",
   "inherited": true,
   "configFile": "lakefile.toml"},
  {"url": "https://github.com/leanprover-community/import-graph",
   "type": "git",
   "subDir": null,
   "scope": "leanprover-community",
   "rev": "fb7841a6f4fb389ec0e47dd4677844d49906af3c",
   "name": "importGraph",
   "manifestFile": "lake-manifest.json",
   "inputRev": "main",
   "inherited": false,
   "configFile": "lakefile.toml"},
  {"url": "https://github.com/leanprover-community/LeanSearchClient",
   "type": "git",
   "subDir": null,
   "scope": "leanprover-community",
   "rev": "2ba60fa2c384a94735454db11a2d523612eaabff",
   "name": "LeanSearchClient",
   "manifestFile": "lake-manifest.json",
   "inputRev": "main",
   "inherited": false,
   "configFile": "lakefile.toml"}],
 "name": "mathlib",
 "lakeDir": ".lake"}<|MERGE_RESOLUTION|>--- conflicted
+++ resolved
@@ -5,11 +5,7 @@
    "type": "git",
    "subDir": null,
    "scope": "leanprover-community",
-<<<<<<< HEAD
-   "rev": "c48acc449497a7c2749bbb9d29fca9e13a2346dc",
-=======
    "rev": "b81bcb1f44eb7623ff49e71f4da58e473ae9d4c4",
->>>>>>> 504d5b0f
    "name": "batteries",
    "manifestFile": "lake-manifest.json",
    "inputRev": "lean-pr-testing-5520",
