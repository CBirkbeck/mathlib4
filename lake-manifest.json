{"version": "1.1.0",
 "packagesDir": ".lake/packages",
 "packages":
 [{"url": "https://github.com/leanprover-community/plausible",
   "type": "git",
   "subDir": null,
   "scope": "leanprover-community",
   "rev": "59a8514bb0ee5bae2689d8be717b5272c9b3dc1c",
   "name": "plausible",
   "manifestFile": "lake-manifest.json",
   "inputRev": "main",
   "inherited": false,
   "configFile": "lakefile.toml"},
  {"url": "https://github.com/leanprover-community/LeanSearchClient",
   "type": "git",
   "subDir": null,
   "scope": "leanprover-community",
   "rev": "003ff459cdd85de551f4dcf95cdfeefe10f20531",
   "name": "LeanSearchClient",
   "manifestFile": "lake-manifest.json",
   "inputRev": "main",
   "inherited": false,
   "configFile": "lakefile.toml"},
  {"url": "https://github.com/leanprover-community/import-graph",
   "type": "git",
   "subDir": null,
   "scope": "leanprover-community",
   "rev": "5013810061a18ca1f5510106172b94c6fbd0a2fc",
   "name": "importGraph",
   "manifestFile": "lake-manifest.json",
   "inputRev": "main",
   "inherited": false,
   "configFile": "lakefile.toml"},
  {"url": "https://github.com/leanprover-community/ProofWidgets4",
   "type": "git",
   "subDir": null,
   "scope": "leanprover-community",
   "rev": "8fff3f074da9237cd4e179fd6dd89be6c4022d41",
   "name": "proofwidgets",
   "manifestFile": "lake-manifest.json",
   "inputRev": "v0.0.52-pre",
   "inherited": false,
   "configFile": "lakefile.lean"},
  {"url": "https://github.com/leanprover-community/aesop",
   "type": "git",
   "subDir": null,
   "scope": "leanprover-community",
   "rev": "ba9a63be53f16b3b6e4043641c6bad4883e650b4",
   "name": "aesop",
   "manifestFile": "lake-manifest.json",
   "inputRev": "master",
   "inherited": false,
   "configFile": "lakefile.toml"},
  {"url": "https://github.com/leanprover-community/quote4",
   "type": "git",
   "subDir": null,
   "scope": "leanprover-community",
   "rev": "7b3b0c8327b3c0214ac49ca6d6922edbb81ab8c9",
   "name": "Qq",
   "manifestFile": "lake-manifest.json",
   "inputRev": "master",
   "inherited": false,
   "configFile": "lakefile.toml"},
  {"url": "https://github.com/leanprover-community/batteries",
   "type": "git",
   "subDir": null,
   "scope": "leanprover-community",
<<<<<<< HEAD
   "rev": "40eaac3108ab30c91732fa2962d26d849ebc8242",
=======
   "rev": "fcc3faa429c1ab53c0504b076e03c852512a04e3",
>>>>>>> 370e197c
   "name": "batteries",
   "manifestFile": "lake-manifest.json",
   "inputRev": "nightly-testing",
   "inherited": false,
   "configFile": "lakefile.toml"},
  {"url": "https://github.com/leanprover/lean4-cli",
   "type": "git",
   "subDir": null,
   "scope": "leanprover",
   "rev": "a2eb24a3dbf681f2b655f82ba5ee5b139d4a5abc",
   "name": "Cli",
   "manifestFile": "lake-manifest.json",
   "inputRev": "main",
   "inherited": true,
   "configFile": "lakefile.toml"}],
 "name": "mathlib",
 "lakeDir": ".lake"}<|MERGE_RESOLUTION|>--- conflicted
+++ resolved
@@ -65,11 +65,7 @@
    "type": "git",
    "subDir": null,
    "scope": "leanprover-community",
-<<<<<<< HEAD
-   "rev": "40eaac3108ab30c91732fa2962d26d849ebc8242",
-=======
    "rev": "fcc3faa429c1ab53c0504b076e03c852512a04e3",
->>>>>>> 370e197c
    "name": "batteries",
    "manifestFile": "lake-manifest.json",
    "inputRev": "nightly-testing",
