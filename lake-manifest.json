{"version": "1.1.0",
 "packagesDir": ".lake/packages",
 "packages":
 [{"url": "https://github.com/leanprover-community/plausible",
   "type": "git",
   "subDir": null,
   "scope": "leanprover-community",
   "rev": "304c5e2f490d546134c06bf8919e13b175272084",
   "name": "plausible",
   "manifestFile": "lake-manifest.json",
   "inputRev": "main",
   "inherited": false,
   "configFile": "lakefile.toml"},
  {"url": "https://github.com/leanprover-community/LeanSearchClient",
   "type": "git",
   "subDir": null,
   "scope": "leanprover-community",
   "rev": "25078369972d295301f5a1e53c3e5850cf6d9d4c",
   "name": "LeanSearchClient",
   "manifestFile": "lake-manifest.json",
   "inputRev": "main",
   "inherited": false,
   "configFile": "lakefile.toml"},
  {"url": "https://github.com/leanprover-community/import-graph",
   "type": "git",
   "subDir": null,
   "scope": "leanprover-community",
   "rev": "f5e58ef1f58fc0cbd92296d18951f45216309e48",
   "name": "importGraph",
   "manifestFile": "lake-manifest.json",
   "inputRev": "main",
   "inherited": false,
   "configFile": "lakefile.toml"},
  {"url": "https://github.com/leanprover-community/ProofWidgets4",
   "type": "git",
   "subDir": null,
   "scope": "leanprover-community",
   "rev": "632ca63a94f47dbd5694cac3fd991354b82b8f7a",
   "name": "proofwidgets",
   "manifestFile": "lake-manifest.json",
   "inputRev": "v0.0.59",
   "inherited": false,
   "configFile": "lakefile.lean"},
  {"url": "https://github.com/leanprover-community/aesop",
   "type": "git",
   "subDir": null,
   "scope": "leanprover-community",
   "rev": "5d3d6317013bd85eecd3be10d0c0741ea96e7bc4",
   "name": "aesop",
   "manifestFile": "lake-manifest.json",
   "inputRev": "nightly-testing",
   "inherited": false,
   "configFile": "lakefile.toml"},
  {"url": "https://github.com/leanprover-community/quote4",
   "type": "git",
   "subDir": null,
   "scope": "leanprover-community",
   "rev": "36ce5e17d6ab3c881e0cb1bb727982507e708130",
   "name": "Qq",
   "manifestFile": "lake-manifest.json",
   "inputRev": "master",
   "inherited": false,
   "configFile": "lakefile.toml"},
  {"url": "https://github.com/leanprover-community/batteries",
   "type": "git",
   "subDir": null,
   "scope": "leanprover-community",
<<<<<<< HEAD
   "rev": "4f457b5eef36a42b4426022d9b0b956c397ccf5e",
=======
   "rev": "13a5d8771de5f07cf94261e6aa6d5a77d805b472",
>>>>>>> 551c7184
   "name": "batteries",
   "manifestFile": "lake-manifest.json",
   "inputRev": "lean-pr-testing-8264",
   "inherited": false,
   "configFile": "lakefile.toml"},
  {"url": "https://github.com/leanprover/lean4-cli",
   "type": "git",
   "subDir": null,
   "scope": "leanprover",
   "rev": "4f22c09e7ded721e6ecd3cf59221c4647ca49664",
   "name": "Cli",
   "manifestFile": "lake-manifest.json",
   "inputRev": "main",
   "inherited": true,
   "configFile": "lakefile.toml"}],
 "name": "mathlib",
 "lakeDir": ".lake"}<|MERGE_RESOLUTION|>--- conflicted
+++ resolved
@@ -65,14 +65,10 @@
    "type": "git",
    "subDir": null,
    "scope": "leanprover-community",
-<<<<<<< HEAD
-   "rev": "4f457b5eef36a42b4426022d9b0b956c397ccf5e",
-=======
-   "rev": "13a5d8771de5f07cf94261e6aa6d5a77d805b472",
->>>>>>> 551c7184
+   "rev": "bd8390c8bba0d91ffe34e42fc791c10d7f3b29c1",
    "name": "batteries",
    "manifestFile": "lake-manifest.json",
-   "inputRev": "lean-pr-testing-8264",
+   "inputRev": "nightly-testing",
    "inherited": false,
    "configFile": "lakefile.toml"},
   {"url": "https://github.com/leanprover/lean4-cli",
