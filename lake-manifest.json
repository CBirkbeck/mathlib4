--- conflicted
+++ resolved
@@ -65,11 +65,7 @@
    "type": "git",
    "subDir": null,
    "scope": "leanprover-community",
-<<<<<<< HEAD
-   "rev": "98a1bcbe59db26bf1e31a4a27296283bf5ebfa3d",
-=======
    "rev": "df80b107a49ce399ee9bd37d7aefeb3b8c8356ae",
->>>>>>> 5eae4dcb
    "name": "batteries",
    "manifestFile": "lake-manifest.json",
    "inputRev": "nightly-testing",
