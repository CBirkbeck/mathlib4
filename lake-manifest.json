--- conflicted
+++ resolved
@@ -4,11 +4,7 @@
  [{"url": "https://github.com/leanprover-community/batteries",
    "type": "git",
    "subDir": null,
-<<<<<<< HEAD
-   "rev": "59d6b63bcc25aad35411eb718e2e08e04dfa61fa",
-=======
    "rev": "85a351acbdb8370d1cc987841e1ce78e70d28e69",
->>>>>>> fe2fbb1d
    "name": "batteries",
    "manifestFile": "lake-manifest.json",
    "inputRev": "nightly-testing",
