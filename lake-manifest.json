--- conflicted
+++ resolved
@@ -65,14 +65,10 @@
    "type": "git",
    "subDir": null,
    "scope": "leanprover-community",
-<<<<<<< HEAD
-   "rev": "235dbf952fefb900c93d0eeffa9e6455aa5d89d0",
-=======
-   "rev": "ab799f695e7b7a59ad9a98e266602c1fd55939a5",
->>>>>>> 0dc549a1
+   "rev": "e3a80820ad8cb9c5efcd879b26df954346fc5501",
    "name": "batteries",
    "manifestFile": "lake-manifest.json",
-   "inputRev": "lean-pr-testing-8504",
+   "inputRev": "nightly-testing",
    "inherited": false,
    "configFile": "lakefile.toml"},
   {"url": "https://github.com/leanprover/lean4-cli",
