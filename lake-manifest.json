{"version": "1.1.0",
 "packagesDir": ".lake/packages",
 "packages":
 [{"url": "https://github.com/leanprover-community/plausible",
   "type": "git",
   "subDir": null,
   "scope": "leanprover-community",
   "rev": "7a6030b92f001a0e08c59c8f39a97cdf32f627ed",
   "name": "plausible",
   "manifestFile": "lake-manifest.json",
   "inputRev": "nightly-testing",
   "inherited": false,
   "configFile": "lakefile.toml"},
  {"url": "https://github.com/leanprover-community/LeanSearchClient",
   "type": "git",
   "subDir": null,
   "scope": "leanprover-community",
   "rev": "003ff459cdd85de551f4dcf95cdfeefe10f20531",
   "name": "LeanSearchClient",
   "manifestFile": "lake-manifest.json",
   "inputRev": "main",
   "inherited": false,
   "configFile": "lakefile.toml"},
  {"url": "https://github.com/leanprover-community/import-graph",
   "type": "git",
   "subDir": null,
   "scope": "leanprover-community",
   "rev": "62b4ae0e4a9485c999291fac629cd301a4eca723",
   "name": "importGraph",
   "manifestFile": "lake-manifest.json",
   "inputRev": "nightly-testing",
   "inherited": false,
   "configFile": "lakefile.toml"},
  {"url": "https://github.com/leanprover-community/ProofWidgets4",
   "type": "git",
   "subDir": null,
   "scope": "leanprover-community",
   "rev": "d090902c07ed6741b249097bb493df74042330ae",
   "name": "proofwidgets",
   "manifestFile": "lake-manifest.json",
   "inputRev": "v0.0.51-pre",
   "inherited": false,
   "configFile": "lakefile.lean"},
  {"url": "https://github.com/leanprover-community/aesop",
   "type": "git",
   "subDir": null,
   "scope": "leanprover-community",
   "rev": "79402ad9ab4be9a2286701a9880697e2351e4955",
   "name": "aesop",
   "manifestFile": "lake-manifest.json",
   "inputRev": "v4.16.0-rc1",
   "inherited": false,
   "configFile": "lakefile.toml"},
  {"url": "https://github.com/leanprover-community/quote4",
   "type": "git",
   "subDir": null,
   "scope": "leanprover-community",
   "rev": "f0c584bcb14c5adfb53079781eeea75b26ebbd32",
   "name": "Qq",
   "manifestFile": "lake-manifest.json",
   "inputRev": "v4.15.0",
   "inherited": false,
   "configFile": "lakefile.toml"},
  {"url": "https://github.com/leanprover-community/batteries",
   "type": "git",
   "subDir": null,
   "scope": "leanprover-community",
<<<<<<< HEAD
   "rev": "2c89c4e76168132c48e04c6fb92bf0228fd23bd6",
=======
   "rev": "0762b6273f067d8efebd94ee5cd73a151c95a165",
>>>>>>> a94c6d1c
   "name": "batteries",
   "manifestFile": "lake-manifest.json",
   "inputRev": "nightly-testing",
   "inherited": false,
   "configFile": "lakefile.toml"},
  {"url": "https://github.com/leanprover/lean4-cli",
   "type": "git",
   "subDir": null,
   "scope": "leanprover",
   "rev": "d835296a6149acb9bd2ff65ec01b728b9cc99a1c",
   "name": "Cli",
   "manifestFile": "lake-manifest.json",
   "inputRev": "main",
   "inherited": true,
   "configFile": "lakefile.toml"}],
 "name": "mathlib",
 "lakeDir": ".lake"}<|MERGE_RESOLUTION|>--- conflicted
+++ resolved
@@ -65,11 +65,7 @@
    "type": "git",
    "subDir": null,
    "scope": "leanprover-community",
-<<<<<<< HEAD
-   "rev": "2c89c4e76168132c48e04c6fb92bf0228fd23bd6",
-=======
    "rev": "0762b6273f067d8efebd94ee5cd73a151c95a165",
->>>>>>> a94c6d1c
    "name": "batteries",
    "manifestFile": "lake-manifest.json",
    "inputRev": "nightly-testing",
