--- conflicted
+++ resolved
@@ -65,11 +65,7 @@
    "type": "git",
    "subDir": null,
    "scope": "leanprover-community",
-<<<<<<< HEAD
-   "rev": "95aaab0269b71420f4c4cc8245c3abf99ea1410d",
-=======
-   "rev": "5a7f12e78c70159bbf4e7d538f9cb67abe562996",
->>>>>>> 1c152566
+   "rev": "187aeb3b323ef7168a50e3490c47fb90b594fee7",
    "name": "batteries",
    "manifestFile": "lake-manifest.json",
    "inputRev": "hashmap_as_shim",
