{"version": "1.1.0",
 "packagesDir": ".lake/packages",
 "packages":
 [{"url": "https://github.com/leanprover-community/plausible",
   "type": "git",
   "subDir": null,
   "scope": "leanprover-community",
   "rev": "8cee626a680fe217814c4bd444b94ceb31efd6b6",
   "name": "plausible",
   "manifestFile": "lake-manifest.json",
   "inputRev": "main",
   "inherited": false,
   "configFile": "lakefile.toml"},
  {"url": "https://github.com/leanprover-community/LeanSearchClient",
   "type": "git",
   "subDir": null,
   "scope": "leanprover-community",
   "rev": "8d29bc2c3ebe1f863c2f02df816b4f3dd1b65226",
   "name": "LeanSearchClient",
   "manifestFile": "lake-manifest.json",
   "inputRev": "main",
   "inherited": false,
   "configFile": "lakefile.toml"},
  {"url": "https://github.com/leanprover-community/import-graph",
   "type": "git",
   "subDir": null,
   "scope": "leanprover-community",
   "rev": "c20832d6f0b3186a97ea9361cec0a5b87dd152a3",
   "name": "importGraph",
   "manifestFile": "lake-manifest.json",
   "inputRev": "main",
   "inherited": false,
   "configFile": "lakefile.toml"},
  {"url": "https://github.com/leanprover-community/ProofWidgets4",
   "type": "git",
   "subDir": null,
   "scope": "leanprover-community",
   "rev": "ea953247aac573c9b5adea60bacd3e085f58aca4",
   "name": "proofwidgets",
   "manifestFile": "lake-manifest.json",
   "inputRev": "v0.0.56",
   "inherited": false,
   "configFile": "lakefile.lean"},
  {"url": "https://github.com/leanprover-community/aesop",
   "type": "git",
   "subDir": null,
   "scope": "leanprover-community",
   "rev": "5d3d6317013bd85eecd3be10d0c0741ea96e7bc4",
   "name": "aesop",
   "manifestFile": "lake-manifest.json",
   "inputRev": "nightly-testing",
   "inherited": false,
   "configFile": "lakefile.toml"},
  {"url": "https://github.com/leanprover-community/quote4",
   "type": "git",
   "subDir": null,
   "scope": "leanprover-community",
   "rev": "aa4c87abed970d9dfad2506000d99d30b02f476b",
   "name": "Qq",
   "manifestFile": "lake-manifest.json",
   "inputRev": "master",
   "inherited": false,
   "configFile": "lakefile.toml"},
  {"url": "https://github.com/leanprover-community/batteries",
   "type": "git",
   "subDir": null,
   "scope": "leanprover-community",
<<<<<<< HEAD
   "rev": "57806e08e250388b58d8db0a9c0d9571bf1cf03e",
=======
   "rev": "50fa22b726602c96c8aac4cb42b531e9108ba08a",
>>>>>>> 157a6807
   "name": "batteries",
   "manifestFile": "lake-manifest.json",
   "inputRev": "nightly-testing",
   "inherited": false,
   "configFile": "lakefile.toml"},
  {"url": "https://github.com/leanprover/lean4-cli",
   "type": "git",
   "subDir": null,
   "scope": "leanprover",
   "rev": "aff4176e5c41737a0d73be74ad9feb6a889bfa98",
   "name": "Cli",
   "manifestFile": "lake-manifest.json",
   "inputRev": "main",
   "inherited": true,
   "configFile": "lakefile.toml"}],
 "name": "mathlib",
 "lakeDir": ".lake"}<|MERGE_RESOLUTION|>--- conflicted
+++ resolved
@@ -65,11 +65,7 @@
    "type": "git",
    "subDir": null,
    "scope": "leanprover-community",
-<<<<<<< HEAD
-   "rev": "57806e08e250388b58d8db0a9c0d9571bf1cf03e",
-=======
    "rev": "50fa22b726602c96c8aac4cb42b531e9108ba08a",
->>>>>>> 157a6807
    "name": "batteries",
    "manifestFile": "lake-manifest.json",
    "inputRev": "nightly-testing",
