{"version": "1.1.0",
 "packagesDir": ".lake/packages",
 "packages":
 [{"url": "https://github.com/leanprover-community/plausible",
   "type": "git",
   "subDir": null,
   "scope": "leanprover-community",
   "rev": "fde3fc21dd68a10791dea22b6f5b53c5a5a5962d",
   "name": "plausible",
   "manifestFile": "lake-manifest.json",
   "inputRev": "nightly-testing",
   "inherited": false,
   "configFile": "lakefile.toml"},
  {"url": "https://github.com/leanprover-community/LeanSearchClient",
   "type": "git",
   "subDir": null,
   "scope": "leanprover-community",
   "rev": "6c62474116f525d2814f0157bb468bf3a4f9f120",
   "name": "LeanSearchClient",
   "manifestFile": "lake-manifest.json",
   "inputRev": "main",
   "inherited": false,
   "configFile": "lakefile.toml"},
  {"url": "https://github.com/leanprover-community/import-graph",
   "type": "git",
   "subDir": null,
   "scope": "leanprover-community",
   "rev": "e25fe66cf13e902ba550533ef681cc35a9f18dc2",
   "name": "importGraph",
   "manifestFile": "lake-manifest.json",
   "inputRev": "main",
   "inherited": false,
   "configFile": "lakefile.toml"},
  {"url": "https://github.com/leanprover-community/ProofWidgets4",
   "type": "git",
   "subDir": null,
   "scope": "leanprover-community",
<<<<<<< HEAD
   "rev": "6980f6ca164de593cb77cd03d8eac549cc444156",
   "name": "proofwidgets",
   "manifestFile": "lake-manifest.json",
   "inputRev": "v0.0.62",
=======
   "rev": "2d6d124aedc3023506a67e50bfd5582384d6bd17",
   "name": "proofwidgets",
   "manifestFile": "lake-manifest.json",
   "inputRev": "v0.0.63-pre",
>>>>>>> 03daea22
   "inherited": false,
   "configFile": "lakefile.lean"},
  {"url": "https://github.com/leanprover-community/aesop",
   "type": "git",
   "subDir": null,
   "scope": "leanprover-community",
   "rev": "c37af3a23d5798c560bce190bfd779710eaff1e1",
   "name": "aesop",
   "manifestFile": "lake-manifest.json",
   "inputRev": "nightly-testing",
   "inherited": false,
   "configFile": "lakefile.toml"},
  {"url": "https://github.com/leanprover-community/quote4",
   "type": "git",
   "subDir": null,
   "scope": "leanprover-community",
   "rev": "e1d2994e0acdee2f0c03c9d84d28a5df34aa0020",
   "name": "Qq",
   "manifestFile": "lake-manifest.json",
   "inputRev": "master",
   "inherited": false,
   "configFile": "lakefile.toml"},
  {"url": "https://github.com/leanprover-community/batteries",
   "type": "git",
   "subDir": null,
   "scope": "leanprover-community",
<<<<<<< HEAD
   "rev": "15d5a4b31f725470e2948ad3991ffac1007a9eaf",
=======
   "rev": "3253675d6329e9c1ad6f762e8989f4b8a28ffa8f",
>>>>>>> 03daea22
   "name": "batteries",
   "manifestFile": "lake-manifest.json",
   "inputRev": "lean-pr-testing-8598",
   "inherited": false,
   "configFile": "lakefile.toml"},
  {"url": "https://github.com/leanprover/lean4-cli",
   "type": "git",
   "subDir": null,
   "scope": "leanprover",
   "rev": "a0abd472348dd725adbb26732e79b26e7e220913",
   "name": "Cli",
   "manifestFile": "lake-manifest.json",
   "inputRev": "main",
   "inherited": true,
   "configFile": "lakefile.toml"}],
 "name": "mathlib",
 "lakeDir": ".lake"}<|MERGE_RESOLUTION|>--- conflicted
+++ resolved
@@ -35,17 +35,10 @@
    "type": "git",
    "subDir": null,
    "scope": "leanprover-community",
-<<<<<<< HEAD
    "rev": "6980f6ca164de593cb77cd03d8eac549cc444156",
    "name": "proofwidgets",
    "manifestFile": "lake-manifest.json",
    "inputRev": "v0.0.62",
-=======
-   "rev": "2d6d124aedc3023506a67e50bfd5582384d6bd17",
-   "name": "proofwidgets",
-   "manifestFile": "lake-manifest.json",
-   "inputRev": "v0.0.63-pre",
->>>>>>> 03daea22
    "inherited": false,
    "configFile": "lakefile.lean"},
   {"url": "https://github.com/leanprover-community/aesop",
@@ -72,11 +65,7 @@
    "type": "git",
    "subDir": null,
    "scope": "leanprover-community",
-<<<<<<< HEAD
-   "rev": "15d5a4b31f725470e2948ad3991ffac1007a9eaf",
-=======
-   "rev": "3253675d6329e9c1ad6f762e8989f4b8a28ffa8f",
->>>>>>> 03daea22
+   "rev": "8acb807802e83b86b1e57f7470874a7a86dc6e6e",
    "name": "batteries",
    "manifestFile": "lake-manifest.json",
    "inputRev": "lean-pr-testing-8598",
