/-
Copyright (c) 2023 Arthur Paulino. All rights reserved.
Released under Apache 2.0 license as described in the file LICENSE.
Authors: Arthur Paulino, Jon Eugster
-/

import Cache.Lean

variable {α : Type}

open Lean

namespace Cache.IO

open System (FilePath)

/-- Target directory for build files -/
def LIBDIR : FilePath :=
  ".lake" / "build" / "lib"

/-- Target directory for IR files -/
def IRDIR : FilePath :=
  ".lake" / "build" / "ir"

/--
TODO: is there a better test to see if a module is part of Lean core?
-/
def isInLeanCore (mod : Name) := #[
  `Init,
  `Lean,
  `Std,
  `Lake ].contains mod.getRoot

/--
TODO: write a better test which modules are part of the mathlib cache
-/
def isPartOfMathlibCache (mod : Name) := #[
  `Mathlib,
  `Batteries,
  `Aesop,
  `Cli,
  `ImportGraph,
  `LeanSearchClient,
  `Plausible,
  `Qq,
  `ProofWidgets,
  `Archive,
  `Counterexamples,
  `MathlibTest ].contains mod.getRoot

/-- Target directory for caching -/
initialize CACHEDIR : FilePath ← do
  match ← IO.getEnv "MATHLIB_CACHE_DIR" with
  | some path => return path
  | none =>
    match ← IO.getEnv "XDG_CACHE_HOME" with
    | some path => return path / "mathlib"
    | none =>
      let home ← if System.Platform.isWindows then
        let drive ← IO.getEnv "HOMEDRIVE"
        let path ← IO.getEnv "HOMEPATH"
        pure <| return (← drive) ++ (← path)
      else IO.getEnv "HOME"
      match home with
      | some path => return path / ".cache" / "mathlib"
      | none => pure ⟨".cache"⟩

/-- Target file path for `curl` configurations -/
def CURLCFG :=
  IO.CACHEDIR / "curl.cfg"

/-- curl version at https://github.com/leanprover-community/static-curl -/
def CURLVERSION :=
  "7.88.1"

def CURLBIN :=
  -- change file name if we ever need a more recent version to trigger re-download
  IO.CACHEDIR / s!"curl-{CURLVERSION}"

/-- leantar version at https://github.com/digama0/leangz -/
def LEANTARVERSION :=
  "0.1.14"

def EXE := if System.Platform.isWindows then ".exe" else ""

def LEANTARBIN :=
  -- change file name if we ever need a more recent version to trigger re-download
  IO.CACHEDIR / s!"leantar-{LEANTARVERSION}{EXE}"

def LAKEPACKAGESDIR : FilePath :=
  ".lake" / "packages"

def getCurl : IO String := do
  return if (← CURLBIN.pathExists) then CURLBIN.toString else "curl"

def getLeanTar : IO String := do
  return if (← LEANTARBIN.pathExists) then LEANTARBIN.toString else "leantar"

/--
`CacheM` stores the following information:
* the source directory where `Mathlib.lean` lies
* the Lean search path. This contains
  paths to the source directory of each imported package. The build files (e.g. `.olean`)
  of a package should then be in a `.lake`-folder inside this root directory
  (see `LIBDIR` and `IRDIR`).
* the build directory for proofwidgets
-/
structure CacheM.Context where
  /-- source directory for mathlib files -/
  mathlibDepPath : FilePath
  /-- the Lean source search path -/
  srcSearchPath : SearchPath
  /-- build directory for proofwidgets -/
  proofWidgetsBuildDir : FilePath

@[inherit_doc CacheM.Context]
abbrev CacheM := ReaderT CacheM.Context IO

/-- Whether this is running on Mathlib repo or not -/
def isMathlibRoot : IO Bool :=
  FilePath.mk "Mathlib" |>.pathExists

section

/-- Find path to `Mathlib` source directory -/
private def CacheM.mathlibDepPath (sp : SearchPath) : IO FilePath := do
  let mathlibSourceFile ← Lean.findLean sp `Mathlib
  let some mathlibSource ← pure mathlibSourceFile.parent
    | throw <| IO.userError s!"Mathlib not found in dependencies"
  return mathlibSource

private def CacheM.getContext : IO CacheM.Context := do
  let sp ← initSrcSearchPath
  let mathlibSource ← CacheM.mathlibDepPath sp
  return {
    mathlibDepPath := mathlibSource,
    srcSearchPath := sp,
    proofWidgetsBuildDir := LAKEPACKAGESDIR / "proofwidgets" / ".lake" / "build"}

/-- Run a `CacheM` in `IO` by loading the context from `LEAN_SRC_PATH`. -/
def CacheM.run (f : CacheM α) : IO α := do ReaderT.run f (← getContext)

end

/--
Find the package directory of a module.
-/
def getPackageDir (mod : Name) : CacheM FilePath := do
  let sp := (← read).srcSearchPath

  let .some packageDir ← sp.findWithExtBase "lean" mod |
    throw <| IO.userError s!"Unknown package directory for {mod}\nsearch paths: {sp}"
  return packageDir

/-- Runs a terminal command and retrieves its output, passing the lines to `processLine` -/
partial def runCurlStreaming (args : Array String) (init : α)
    (processLine : α → String → IO α) : IO α := do
  let child ← IO.Process.spawn { cmd := ← getCurl, args, stdout := .piped, stderr := .piped }
  loop child.stdout init
where
  loop (h : IO.FS.Handle) (a : α) : IO α := do
    let line ← h.getLine
    if line.isEmpty then
      return a
    else
      loop h (← processLine a line)

/-- Runs a terminal command and retrieves its output -/
def runCmd (cmd : String) (args : Array String) (throwFailure stderrAsErr := true) : IO String := do
  let out ← IO.Process.output { cmd := cmd, args := args }
  if (out.exitCode != 0 || stderrAsErr && !out.stderr.isEmpty) && throwFailure then
    throw <| IO.userError s!"failure in {cmd} {args}:\n{out.stderr}"
  else if !out.stderr.isEmpty then
    IO.eprintln out.stderr
  return out.stdout

def runCurl (args : Array String) (throwFailure stderrAsErr := true) : IO String := do
  runCmd (← getCurl) (#["--no-progress-meter"] ++ args) throwFailure stderrAsErr

def validateCurl : IO Bool := do
  if (← CURLBIN.pathExists) then return true
  match (← runCmd "curl" #["--version"]).splitOn " " with
  | "curl" :: v :: _ => match v.splitOn "." with
    | maj :: min :: _ =>
      let version := (maj.toNat!, min.toNat!)
      let _ := @lexOrd
      let _ := @leOfOrd
      if version >= (7, 81) then return true
      -- TODO: support more platforms if the need arises
      let arch ← (·.trim) <$> runCmd "uname" #["-m"] false
      let kernel ← (·.trim) <$> runCmd "uname" #["-s"] false
      if kernel == "Linux" && arch ∈ ["x86_64", "aarch64"] then
        IO.println s!"curl is too old; downloading more recent version"
        IO.FS.createDirAll IO.CACHEDIR
        let _ ← runCmd "curl" (stderrAsErr := false) #[
          s!"https://github.com/leanprover-community/static-curl/releases/download/v{CURLVERSION}/curl-{arch}-linux-static",
          "-L", "-o", CURLBIN.toString]
        let _ ← runCmd "chmod" #["u+x", CURLBIN.toString]
        return true
      if version >= (7, 70) then
        IO.println s!"Warning: recommended `curl` version ≥7.81. Found {v}"
        return true
      else
        IO.println s!"Warning: recommended `curl` version ≥7.70. Found {v}. Can't use `--parallel`."
        return false
    | _ => throw <| IO.userError "Invalidly formatted version of `curl`"
  | _ => throw <| IO.userError "Invalidly formatted response from `curl --version`"

def Version := Nat × Nat × Nat
  deriving Inhabited, DecidableEq

instance : Ord Version := let _ := @lexOrd; lexOrd
instance : LE Version := leOfOrd

def parseVersion (s : String) : Option Version := do
  let [maj, min, patch] := s.splitOn "." | none
  some (maj.toNat!, min.toNat!, patch.toNat!)

def validateLeanTar : IO Unit := do
  if (← LEANTARBIN.pathExists) then return
  if let some version ← some <$> runCmd "leantar" #["--version"] <|> pure none then
    let "leantar" :: v :: _ := version.splitOn " "
      | throw <| IO.userError "Invalidly formatted response from `leantar --version`"
    let some v := parseVersion v | throw <| IO.userError "Invalidly formatted version of `leantar`"
    -- currently we need exactly one version of leantar, change this to reflect compatibility
    if v = (parseVersion LEANTARVERSION).get! then return
  let win := System.Platform.getIsWindows ()
  let target ← if win then
    pure "x86_64-pc-windows-msvc"
  else
    let mut arch ← (·.trim) <$> runCmd "uname" #["-m"] false
    if arch = "arm64" then arch := "aarch64"
    unless arch ∈ ["x86_64", "aarch64"] do
      throw <| IO.userError s!"unsupported architecture {arch}"
    pure <|
      if System.Platform.getIsOSX () then s!"{arch}-apple-darwin"
      else s!"{arch}-unknown-linux-musl"
  IO.println s!"installing leantar {LEANTARVERSION}"
  IO.FS.createDirAll IO.CACHEDIR
  let ext := if win then "zip" else "tar.gz"
  let _ ← runCmd "curl" (stderrAsErr := false) #[
    s!"https://github.com/digama0/leangz/releases/download/v{LEANTARVERSION}/leantar-v{LEANTARVERSION}-{target}.{ext}",
    "-L", "-o", s!"{LEANTARBIN}.{ext}"]
  let _ ← runCmd "tar" #["-xf", s!"{LEANTARBIN}.{ext}",
    "-C", IO.CACHEDIR.toString, "--strip-components=1"]
  IO.FS.rename (IO.CACHEDIR / s!"leantar{EXE}").toString LEANTARBIN.toString

/-- Recursively gets all files from a directory with a certain extension -/
partial def getFilesWithExtension
  (fp : FilePath) (extension : String) (acc : Array FilePath := #[]) :
    IO <| Array FilePath := do
  if ← fp.isDir then
    (← fp.readDir).foldlM (fun acc dir => getFilesWithExtension dir.path extension acc) acc
  else return if fp.extension == some extension then acc.push fp else acc

/--
The Hash map of the cache.
-/
abbrev ModuleHashMap := Std.HashMap Name UInt64

namespace ModuleHashMap

/-- Filter the hashmap by whether the entries exist as files in the cache directory.

If `keep` is true, the result will contain the entries that do exist;
if `keep` is false, the result will contain the entries that do not exist.
-/
def filterExists (hashMap : ModuleHashMap) (keep : Bool) : IO ModuleHashMap :=
  hashMap.foldM (init := ∅) fun acc mod hash => do
    let exist ← (CACHEDIR / hash.asLTar).pathExists
    let add := if keep then exist else !exist
    if add then return acc.insert mod hash else return acc

def hashes (hashMap : ModuleHashMap) : Lean.RBTree UInt64 compare :=
  hashMap.fold (init := ∅) fun acc _ hash => acc.insert hash

end ModuleHashMap

/--
Given a path to a Lean file, concatenates the paths to its build files.
Each build file also has a `Bool` indicating whether that file is required for caching to proceed.
-/
def mkBuildPaths (mod : Name) : CacheM <| List (FilePath × Bool) := do
  let packageDir ← getPackageDir mod
  let path := (System.mkFilePath <| mod.components.map toString)
  return [
    -- Note that `packCache` below requires that the `.trace` file is first in this list.
    (packageDir / LIBDIR / path.withExtension "trace", true),
    (packageDir / LIBDIR / path.withExtension "olean", true),
    (packageDir / LIBDIR / path.withExtension "olean.hash", true),
    (packageDir / LIBDIR / path.withExtension "ilean", true),
    (packageDir / LIBDIR / path.withExtension "ilean.hash", true),
    (packageDir / IRDIR  / path.withExtension "c", true),
    (packageDir / IRDIR  / path.withExtension "c.hash", true),
    (packageDir / LIBDIR / path.withExtension "extra", false)]

/-- Check that all required build files exist. -/
def allExist (paths : List (FilePath × Bool)) : IO Bool := do
  for (path, required) in paths do
    if required then if !(← path.pathExists) then return false
  pure true

/-- Compresses build files into the local cache and returns an array with the compressed files -/
def packCache (hashMap : ModuleHashMap) (overwrite verbose unpackedOnly : Bool)
    (comment : Option String := none) :
    CacheM <| Array String := do
  IO.FS.createDirAll CACHEDIR
  IO.println "Compressing cache"
  let sp := (← read).srcSearchPath
  let mut acc := #[]
  let mut tasks := #[]
  for (mod, hash) in hashMap.toList do
    let sourceFile ← Lean.findLean sp mod
    let zip := hash.asLTar
    let zipPath := CACHEDIR / zip
    let buildPaths ← mkBuildPaths mod
    if ← allExist buildPaths then
      if overwrite || !(← zipPath.pathExists) then
        acc := acc.push (sourceFile, zip)
        tasks := tasks.push <| ← IO.asTask do
          -- Note here we require that the `.trace` file is first
          -- in the list generated by `mkBuildPaths`.
          let trace :: args := (← buildPaths.filterM (·.1.pathExists)) |>.map (·.1.toString)
            | unreachable!
          runCmd (← getLeanTar) <| #[zipPath.toString, trace] ++
            (if let some c := comment then #["-c", s!"git=mathlib4@{c}"] else #[]) ++ args
      else if !unpackedOnly then
        acc := acc.push (sourceFile, zip)
  for task in tasks do
    _ ← IO.ofExcept task.get
  acc := acc.qsort (·.1.1 < ·.1.1)
  if verbose then
    for (path, zip) in acc do
      println! "packing {path} as {zip}"
  return acc.map (·.2)

/-- Gets the set of all cached files -/
def getLocalCacheSet : IO <| Lean.RBTree String compare := do
  let paths ← getFilesWithExtension CACHEDIR "ltar"
  return .fromList (paths.toList.map (·.withoutParent CACHEDIR |>.toString)) _

def isFromMathlib (mod : Name) : Bool :=
  mod.getRoot == `Mathlib

/-- Decompresses build files into their respective folders -/
def unpackCache (hashMap : ModuleHashMap) (force : Bool) : CacheM Unit := do
  let hashMap ← hashMap.filterExists true
  let size := hashMap.size
  if size > 0 then
    let now ← IO.monoMsNow
    IO.println s!"Decompressing {size} file(s)"
    let isMathlibRoot ← isMathlibRoot
    let args := (if force then #["-f"] else #[]) ++ #["-x", "--delete-corrupted", "-j", "-"]
    let child ← IO.Process.spawn { cmd := ← getLeanTar, args, stdin := .piped }
    let (stdin, child) ← child.takeStdin
    let mathlibDepPath := (← read).mathlibDepPath.toString
    let config : Array Lean.Json := hashMap.fold (init := #[]) fun config mod hash =>
      let pathStr := s!"{CACHEDIR / hash.asLTar}"
      if isMathlibRoot || !isFromMathlib mod then
        config.push <| .str pathStr
      else -- only mathlib files, when not in the mathlib4 repo, need to be redirected
        config.push <| .mkObj [("file", pathStr), ("base", mathlibDepPath)]
    stdin.putStr <| Lean.Json.compress <| .arr config
    let exitCode ← child.wait
    if exitCode != 0 then throw <| IO.userError s!"leantar failed with error code {exitCode}"
    IO.println s!"Unpacked in {(← IO.monoMsNow) - now} ms"
    IO.println "Completed successfully!"
  else IO.println "No cache files to decompress"

instance : Ord FilePath where
  compare x y := compare x.toString y.toString

/-- Removes all cache files except for what's in the `keep` set -/
def cleanCache (keep : Lean.RBTree FilePath compare := ∅) : IO Unit := do
  for path in ← getFilesWithExtension CACHEDIR "ltar" do
    if !keep.contains path then IO.FS.removeFile path

/-- Prints the LTAR file and embedded comments (in particular, the mathlib commit that built the
file) regarding the specified modules. -/
def lookup (hashMap : ModuleHashMap) (modules : List Name) : IO Unit := do
  let mut err := false
  for mod in modules do
    let some hash := hashMap[mod]? | err := true
    let ltar := CACHEDIR / hash.asLTar
    IO.println s!"{mod}: {ltar}"
    for line in (← runCmd (← getLeanTar) #["-k", ltar.toString]).splitOn "\n" |>.dropLast do
      println! "  comment: {line}"
  if err then IO.Process.exit 1

/--
Parse command line arguments.
Position `0` (i.e. the command `get`, `clean`, etc.) is ignored.
The remaining arguments take one of the following forms:
1. `Mathlib.Algebra.Fields.Basic`: there exists such a Lean file
2. `Mathlib.Algebra.Fields`: no Lean file exists but a folder
3. `Mathlib/Algebra/Fields/Basic.lean`: the file exists (note potentially `\` on Windows)
4. `Mathlib/Algebra/Fields/`: the folder exists
5. (`Aesop/Builder.lean`: the file does not exist, it's
    actually somewhere in `.lake`. (not supported currently!))
An argument like `Archive` is treated as module, not a path.
-/
def parseArgs (args : List String) : CacheM <| Std.HashMap Name FilePath := do
  match args with
  | [] => pure ∅
  | _ :: args₀ =>
    let sp := (← read).srcSearchPath
    args₀.foldlM (init := ∅) fun acc (argₛ : String) => do
      let arg : FilePath := argₛ
<<<<<<< HEAD
      let mod : Name := arg.withExtension "" |>.components.foldl .str .anonymous
      let packageDir ← getPackageDir mod
=======
>>>>>>> 2a0287b0
      if arg.components.length > 1 || arg.extension == "lean" then
        -- provided file name of a Lean file
        let mod : Name := arg.withExtension "" |>.components.foldl .str .anonymous
        let packageDir ← getPackageDir arg
        if !(← arg.pathExists) then
          IO.eprintln s!"Invalid argument: non-existing path {arg}"
          IO.Process.exit 1
        if arg.extension == "lean" then
          -- provided existing `.lean` file
          pure <| acc.insert mod argₛ
        else
          -- provided existing directory: walk it
          IO.println s!"Searching directory {arg} for .lean files"
          let leanModulesInFolder ← walkDir arg packageDir
          pure <| acc.insertMany leanModulesInFolder
      else
        -- provided a module
        let mod := argₛ.toName
        let packageDir ← getPackageDir arg
        let sourceFile ← Lean.findLean sp mod

        if ← sourceFile.pathExists then
          -- provided valid module
          pure <| acc.insert mod sourceFile
        else
          -- provided "pseudo-module" like `Mathlib.Data` which
          -- does not correspond to a Lean file, but to an existing folder
          -- `Mathlib/Data/`
          let folder := sourceFile.withExtension ""
          IO.println s!"Searching directory {folder} for .lean files"
          if ← folder.pathExists then
            -- provided "module name" of an existing folder: walk dir
            IO.eprintln <| "Entering a part of a module name " ++
            "(i.e. `Mathlib.Data` when only the fold `Mathlib/Data/` but no " ++
            "file `Mathlib/Data.lean` exists) is not supported yet!"
            IO.Process.exit 1
          else
            IO.eprintln s!"Invalid argument: non-existing module {mod}"
            IO.Process.exit 1
where
  /-- assumes the folder exists -/
  walkDir (folder : FilePath) (packageDir : FilePath) : CacheM <| Array (Name × FilePath) := do
    -- find all Lean files in the folder, skipping hidden folders/files
    let files ← folder.walkDir fun p => match p.fileName with
      | some s => pure <| !(s.startsWith ".")
      | none => pure false
    let leanFiles := files.filter (·.extension == some "lean")
    let mut leanModulesInFolder : Array (Name × FilePath) := #[]
    for file in leanFiles do
      let path := file.withoutParent packageDir
      let mod : Name := path.withExtension "" |>.components.foldl .str .anonymous
      leanModulesInFolder := leanModulesInFolder.push (mod, file)
    pure leanModulesInFolder

end Cache.IO<|MERGE_RESOLUTION|>--- conflicted
+++ resolved
@@ -406,15 +406,10 @@
     let sp := (← read).srcSearchPath
     args₀.foldlM (init := ∅) fun acc (argₛ : String) => do
       let arg : FilePath := argₛ
-<<<<<<< HEAD
-      let mod : Name := arg.withExtension "" |>.components.foldl .str .anonymous
-      let packageDir ← getPackageDir mod
-=======
->>>>>>> 2a0287b0
       if arg.components.length > 1 || arg.extension == "lean" then
         -- provided file name of a Lean file
         let mod : Name := arg.withExtension "" |>.components.foldl .str .anonymous
-        let packageDir ← getPackageDir arg
+        let packageDir ← getPackageDir mod
         if !(← arg.pathExists) then
           IO.eprintln s!"Invalid argument: non-existing path {arg}"
           IO.Process.exit 1
@@ -429,7 +424,6 @@
       else
         -- provided a module
         let mod := argₛ.toName
-        let packageDir ← getPackageDir arg
         let sourceFile ← Lean.findLean sp mod
 
         if ← sourceFile.pathExists then
