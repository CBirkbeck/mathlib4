/-
Copyright (c) 2023 Arthur Paulino. All rights reserved.
Released under Apache 2.0 license as described in the file LICENSE.
Authors: Arthur Paulino
-/

import Cache.IO
import Lean.Elab.ParseImportsFast

namespace Cache.Hashing

open System IO

structure HashMemo where
  rootHash : UInt64
<<<<<<< HEAD
  depsMap  : Std.HashMap FilePath (Array FilePath) := {}
  cache    : Std.HashMap FilePath (Option UInt64) := {}
  hashMap  : ModuleHashMap := {}
=======
  depsMap  : Std.HashMap FilePath (Array FilePath) := ∅
  cache    : Std.HashMap FilePath (Option UInt64) := ∅
  hashMap  : HashMap := ∅
>>>>>>> 4a4224ad
  deriving Inhabited

partial def insertDeps (hashMap : ModuleHashMap) (path : FilePath) (hashMemo : HashMemo) :
    ModuleHashMap :=
  if hashMap.contains path then hashMap else
  match (hashMemo.depsMap[path]?, hashMemo.hashMap[path]?) with
  | (some deps, some hash) => deps.foldl (insertDeps · · hashMemo) (hashMap.insert path hash)
  | _ => hashMap

/--
Filters the `hashMap` of a `HashMemo` so that it only contains key/value pairs such that every key:
* Belongs to the given list of file paths or
* Corresponds to a file that's imported (transitively of not) by some file in the list of file paths
-/
<<<<<<< HEAD
def HashMemo.filterByFilePaths (hashMemo : HashMemo) (filePaths : List FilePath) :
    IO ModuleHashMap := do
  let mut hashMap := default
=======
def HashMemo.filterByFilePaths (hashMemo : HashMemo) (filePaths : List FilePath) : IO HashMap := do
  let mut hashMap := ∅
>>>>>>> 4a4224ad
  for filePath in filePaths do
    if hashMemo.hashMap.contains filePath then
      hashMap := insertDeps hashMap filePath hashMemo
    else IO.println s!"{filePath} is not covered by the olean cache."
  return hashMap

/-- We cache the hash of each file and their dependencies for later lookup -/
abbrev HashM := StateT HashMemo CacheM

/-- Gets the file paths to Mathlib files imported on a Lean source -/
def getFileImports (source : String) (pkgDirs : PackageDirs) : Array FilePath :=
  let s := Lean.ParseImports.main source (Lean.ParseImports.whitespace source {})
  let imps := s.imports.map (·.module.components |> .map toString)
    |>.filter fun parts => match parts.head? with
      | some head => pkgDirs.contains head
      | none => false
  imps.map (mkFilePath · |>.withExtension "lean")

/-- Computes a canonical hash of a file's contents. -/
def hashFileContents (contents : String) : UInt64 :=
  -- revert potential file transformation by git's `autocrlf`
  hash contents.crlfToLf

/--
Computes the root hash, which mixes the hashes of the content of:
* `lakefile.lean`
* `lean-toolchain`
* `lake-manifest.json`
and the hash of `Lean.gitHash`.

(We hash `Lean.gitHash` in case the toolchain changes even though `lean-toolchain` hasn't.
This happens with the `lean-pr-testing-NNNN` toolchains when Lean 4 PRs are updated.)
-/
def getRootHash : CacheM UInt64 := do
  let rootFiles : List FilePath := ["lakefile.lean", "lean-toolchain", "lake-manifest.json"]
  let isMathlibRoot ← isMathlibRoot
  let qualifyPath ←
    if isMathlibRoot then
      pure id
    else
      pure (((← read).mathlibDepPath) / ·)
  let hashes ← rootFiles.mapM fun path =>
    hashFileContents <$> IO.FS.readFile (qualifyPath path)
  return hash (hash Lean.githash :: hashes)

/--
Computes the hash of a file, which mixes:
* The root hash
* The hash of its relative path (inside its package directory)
* The hash of its content
* The hashes of the imported files that are part of `Mathlib`
-/
partial def getHash (filePath : FilePath) (visited : Std.HashSet FilePath := ∅) :
    HashM <| Option UInt64 := do
  if visited.contains filePath then
    throw <| IO.userError s!"dependency loop found involving {filePath}!"
  let visitedNew := visited.insert filePath
  match (← get).cache[filePath]? with
  | some hash? => return hash?
  | none =>
    let fixedPath := (← IO.getPackageDir filePath) / filePath
    if !(← fixedPath.pathExists) then
      IO.println s!"Warning: {fixedPath} not found. Skipping all files that depend on it."
      if fixedPath.extension != "lean" then
        IO.println s!"Note that `lake exe cache get ...` expects file names \
          (e.g. `Mathlib/Init.lean`), not module names (e.g. `Mathlib.Init`)."
      modify fun stt => { stt with cache := stt.cache.insert filePath none }
      return none
    let content ← IO.FS.readFile fixedPath
    let fileImports := getFileImports content (← getPackageDirs)
    let mut importHashes := #[]
    for importHash? in ← fileImports.mapM (getHash (visited := visitedNew)) do
      match importHash? with
      | some importHash => importHashes := importHashes.push importHash
      | none =>
        modify fun stt => { stt with cache := stt.cache.insert filePath none }
        return none
    let rootHash := (← get).rootHash
    let pathHash := hash filePath.components
    let fileHash := hash <| rootHash :: pathHash :: hashFileContents content :: importHashes.toList
    modifyGet fun stt =>
      (some fileHash, { stt with
        hashMap := stt.hashMap.insert filePath fileHash
        cache   := stt.cache.insert   filePath (some fileHash)
        depsMap := stt.depsMap.insert filePath fileImports })

/-- Files to start hashing from. -/
def roots : Array FilePath := #["Mathlib.lean"]

/-- Main API to retrieve the hashes of the Lean files -/
def getHashMemo (extraRoots : Array FilePath) : CacheM HashMemo :=
  return (← StateT.run ((roots ++ extraRoots).mapM getHash) { rootHash := ← getRootHash }).2

end Cache.Hashing<|MERGE_RESOLUTION|>--- conflicted
+++ resolved
@@ -13,15 +13,9 @@
 
 structure HashMemo where
   rootHash : UInt64
-<<<<<<< HEAD
-  depsMap  : Std.HashMap FilePath (Array FilePath) := {}
-  cache    : Std.HashMap FilePath (Option UInt64) := {}
-  hashMap  : ModuleHashMap := {}
-=======
   depsMap  : Std.HashMap FilePath (Array FilePath) := ∅
   cache    : Std.HashMap FilePath (Option UInt64) := ∅
-  hashMap  : HashMap := ∅
->>>>>>> 4a4224ad
+  hashMap  : ModuleHashMap := ∅
   deriving Inhabited
 
 partial def insertDeps (hashMap : ModuleHashMap) (path : FilePath) (hashMemo : HashMemo) :
@@ -36,14 +30,9 @@
 * Belongs to the given list of file paths or
 * Corresponds to a file that's imported (transitively of not) by some file in the list of file paths
 -/
-<<<<<<< HEAD
 def HashMemo.filterByFilePaths (hashMemo : HashMemo) (filePaths : List FilePath) :
     IO ModuleHashMap := do
-  let mut hashMap := default
-=======
-def HashMemo.filterByFilePaths (hashMemo : HashMemo) (filePaths : List FilePath) : IO HashMap := do
   let mut hashMap := ∅
->>>>>>> 4a4224ad
   for filePath in filePaths do
     if hashMemo.hashMap.contains filePath then
       hashMap := insertDeps hashMap filePath hashMemo
